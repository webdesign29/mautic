<?php

/*
 * @copyright   2016 Mautic, Inc. All rights reserved
 * @author      Mautic, Inc
 *
 * @link        https://mautic.org
 *
 * @license     GNU/GPLv3 http://www.gnu.org/licenses/gpl-3.0.html
 */
$style          = $focus['style'];
$props          = $focus['properties'];
$useScrollEvent = in_array($props['when'], ['scroll_slight', 'scroll_middle', 'scroll_bottom']);
$useUnloadEvent = ('leave' == $props['when']);
$useTimeout     = (int) $props['timeout'];
if ('5seconds' == $props['when']) {
    $useTimeout = 5;
} elseif ('minute' == $props['when']) {
    $useTimeout = 60;
}
if ($useTimeout) {
    $timeout = $useTimeout * 1000;
}

$debug          = ('dev' == $app->getEnvironment()) ? 'true' : 'false';
$animate        = (!isset($props['animate']) || !empty($props['animate']));
$linkActivation = (!isset($props['link_activation']) || !empty($props['link_activation']));

if (!isset($preview)) {
    $preview = false;
}

if (!isset($clickUrl)) {
    $clickUrl = $props['content']['link_url'];
}

$cssContent = $view->render(
    'MauticFocusBundle:Builder:style.less.php',
    [
        'preview' => $preview,
        'focus'   => $focus,
    ]
);
$cssContent = $view->escape($cssContent, 'js');

$parentCssContent = $view->render(
    'MauticFocusBundle:Builder:parent.less.php',
    [
        'preview' => $preview,
    ]
);
$parentCssContent = $view->escape($parentCssContent, 'js');

switch ($style) {
    case 'bar':
        $iframeClass = "mf-bar-iframe mf-bar-iframe-{$props['bar']['placement']} mf-bar-iframe-{$props['bar']['size']}";
        if ($props['bar']['sticky']) {
            $iframeClass .= ' mf-bar-iframe-sticky';
        }
        break;

    case 'modal':
    case 'notification':
        $placement   = str_replace('_', '-', $props[$style]['placement']);
        $iframeClass = "mf-{$style}-iframe mf-{$style}-iframe-{$placement}";
        break;

    default:
        $iframeClass = 'mf-'.$style.'-iframe';
        break;
}
?>
(function (window) {
    if (typeof window.MauticFocusParentHeadStyleInserted == 'undefined') {
        window.MauticFocusParentHeadStyleInserted = false;
    }

    window.MauticFocus<?php echo $focus['id']; ?> = function () {
        var Focus = {
            debug: <?php echo $debug; ?>,
            modalsDismissed: {},
            ignoreConverted: <?php echo ('notification' !== $focus['type'] && !empty($props['stop_after_conversion'])) ? 'true' : 'false'; ?>,

            // Initialize the focus
            initialize: function () {
                if (Focus.debug)
                    console.log('initialize()');

                Focus.insertStyleIntoHead();
                Focus.registerFocusEvent();

                // Add class to body
                Focus.addClass(document.getElementsByTagName('body')[0], 'MauticFocus<?php echo ucfirst($style); ?>');
            },

            // Register click events for toggling bar, closing windows, etc
            registerClickEvents: function () {
<<<<<<< HEAD
                <?php if ('bar' == $style): ?>
=======
                <?php if ($style == 'bar'): ?>
                var isTop = Focus.hasClass(Focus.iframeFocus, 'mf-bar-top');
                Focus.setDefaultBarPosition(isTop);

>>>>>>> 3481a3fa
                var collapser = document.getElementsByClassName('mf-bar-collapser-<?php echo $focus['id']; ?>');

                if (collapser[0]) {
                    collapser[0].addEventListener('click', function () {
                        Focus.toggleBarCollapse(collapser[0], false);
                    });
                }

                <?php else: ?>
                var closer = Focus.iframeDoc.getElementsByClassName('mf-<?php echo $style; ?>-close');
                var aTag = closer[0].getElementsByTagName('a');
                var container = Focus.iframeDoc.getElementsByClassName('mf-<?php echo $style; ?>');

                container.onclick = function(e) {
                    if (e) { e.stopPropagation(); }
                    else { window.event.cancelBubble = true; }
                };
                document.onclick = function() {
                    aTag[0].click();
                };

                aTag[0].addEventListener('click', function (event) {
                    // Prevent multiple engagements for link clicks on exit intent
                    Focus.modalsDismissed["<?php echo $focus['id']; ?>"] = true;

                    // Remove iframe
                    if (Focus.iframe.parentNode) {
                        Focus.iframe.parentNode.removeChild(Focus.iframe);
                    }

                    var overlays = document.getElementsByClassName('mf-modal-overlay-<?php echo $focus['id']; ?>');
                    if (overlays.length) {
                        overlays[0].parentNode.removeChild(overlays[0]);
                    }
                });
                <?php endif; ?>

                <?php if ('link' == $focus['type']): ?>
                var links = Focus.iframeDoc.getElementsByClassName('mf-link');
                if (links.length) {
                    links[0].addEventListener('click', function (event) {
                        Focus.convertVisitor();
                    });
                }
                <?php elseif ('form' == $focus['type']): ?>
                var buttons = Focus.iframeDoc.getElementsByClassName('mauticform-button');
                if (buttons.length) {
                    buttons[0].addEventListener('click', function (event) {
                        Focus.convertVisitor();
                    });
                }
                <?php endif; ?>
            },
            setDefaultBarPosition: function (isTop) {
                if (isTop) {
                    Focus.iframe.style.marginTop = 0;
                }else {
                    Focus.iframe.style.marginBottom = 0;
                }
            },
            toggleBarCollapse: function (collapser, useCookie) {
                var svg = collapser.getElementsByTagName('svg');
                var g = svg[0].getElementsByTagName('g');
                var currentSize = svg[0].getAttribute('data-transform-size');
                var currentDirection = svg[0].getAttribute('data-transform-direction');
                var currentScale = svg[0].getAttribute('data-transform-scale');

                if (useCookie) {
                    if (Focus.cookies.hasItem('mf-bar-collapser-<?php echo $focus['id']; ?>')) {
                        var newDirection = Focus.cookies.getItem('mf-bar-collapser-<?php echo $focus['id']; ?>');
                        if (isNaN(newDirection)) {
                            var newDirection = currentDirection;
                        }
                    } else {
                        // Set cookie with current direction
                        var newDirection = currentDirection;
                    }
                } else {
                    var newDirection = (parseInt(currentDirection) * -1);
                    Focus.cookies.setItem('mf-bar-collapser-<?php echo $focus['id']; ?>', newDirection);
                }

                setTimeout(function () {
                    g[0].setAttribute('transform', 'scale(' + currentScale + ') rotate(' + newDirection + ' ' + currentSize + ' ' + currentSize + ')');
                    svg[0].setAttribute('data-transform-direction', newDirection);
                }, 500);

                var isTop = Focus.hasClass(Focus.iframeFocus, 'mf-bar-top');
                if ((!isTop && newDirection == 90) || (isTop && newDirection == -90)) {
                    // Open it up
                    Focus.setDefaultBarPosition(isTop);
                    Focus.removeClass(collapser, 'mf-bar-collapsed');
                    Focus.enableIframeResizer();

                } else {
                    // Collapse it
                    var iframeHeight = Focus.iframe.style.height;

                    iframeHeight.replace('px', '');
                    var newMargin = (parseInt(iframeHeight) * -1) + 'px';
                    if (isTop) {
                        Focus.iframe.style.marginTop = newMargin;
                    } else {
                        Focus.iframe.style.marginBottom = newMargin;
                    }

                    Focus.addClass(collapser, 'mf-bar-collapsed');
                    Focus.disableIFrameResizer();
                }
            },

            // Register scroll events, etc
            registerFocusEvent: function () {
                if (Focus.debug)
                    console.log('registerFocusEvent()');

                <?php if ($useScrollEvent): ?>
                if (Focus.debug)
                    console.log('scroll event registered');

                <?php if ($useTimeout): ?>
                if (Focus.debug)
                    console.log('timeout event registered');

                setTimeout(function () {
                    window.addEventListener('scroll', Focus.engageVisitorAtScrollPosition);
                }, <?php echo $timeout; ?>);

                <?php else: ?>

                window.addEventListener('scroll', Focus.engageVisitorAtScrollPosition);

                <?php endif; ?>

                <?php elseif ($useUnloadEvent): ?>
                if (Focus.debug)
                    console.log('show when visitor leaves');

                <?php if ($useTimeout): ?>
                if (Focus.debug)
                    console.log('timeout event registered');

                setTimeout(function () {
                    document.documentElement.addEventListener('mouseleave', Focus.engageVisitor);
                }, <?php echo $timeout; ?>);

                <?php else: ?>

                document.documentElement.addEventListener('mouseleave', Focus.engageVisitor);

                <?php endif; ?>

                // Add a listener to every link
                <?php if ($linkActivation): ?>

                var elements = document.getElementsByTagName('a');

                for (var i = 0, len = elements.length; i < len; i++) {
                    var href = elements[i].getAttribute('href');
                    if (href && href.indexOf('#') != 0 && href.indexOf('javascript:') != 0) {
                        elements[i].onclick = function (event) {
                            if (typeof Focus.modalsDismissed["<?php echo $focus['id']; ?>"] == 'undefined') {
                                if (Focus.engageVisitor()) {
                                    event.preventDefault();
                                }
                            }
                        }
                    }
                }
                <?php endif; ?>

                <?php else: ?>
                if (Focus.debug)
                    console.log('show immediately');

                <?php if ($useTimeout): ?>
                if (Focus.debug)
                    console.log('timeout event registered');

                setTimeout(function () {
                    // Give a slight delay to allow browser to process style injection into header
                    Focus.engageVisitor();
                }, <?php echo $timeout; ?>);

                <?php else: ?>

                // Give a slight delay to allow browser to process style injection into header
                Focus.engageVisitor();

                <?php endif; ?>

                <?php endif; ?>
            },

            // Insert global style into page head
            insertStyleIntoHead: function () {
                if (!window.MauticFocusParentHeadStyleInserted) {
                    if (Focus.debug)
                        console.log('insertStyleIntoHead()');

                    var css = "<?php echo $parentCssContent; ?>",
                        head = document.head || document.getElementsByTagName('head')[0],
                        style = document.createElement('style');

                    head.appendChild(style);
                    style.type = 'text/css';
                    if (style.styleSheet) {
                        style.styleSheet.cssText = css;
                    } else {
                        style.appendChild(document.createTextNode(css));
                    }
                } else if (Focus.debug) {
                    console.log('Shared style already inserted into head');
                }
            },

            // Inserts styling into the iframe's head
            insertFocusStyleIntoIframeHead: function () {
                // Insert style into iframe header
                var frameDoc = Focus.iframe.contentDocument;
                var frameHead = frameDoc.getElementsByTagName('head').item(0);

                var css = "<?php echo $cssContent; ?>";
                var style = frameDoc.createElement('style');

                style.type = 'text/css';
                if (style.styleSheet) {
                    style.styleSheet.cssText = css;
                } else {
                    style.appendChild(frameDoc.createTextNode(css));
                }
                frameHead.appendChild(style);

                var metaTag = frameDoc.createElement('meta');
                metaTag.name = "viewport"
                metaTag.content = "width=device-width,initial-scale=1,minimum-scale=1.0 maximum-scale=1.0"
                frameHead.appendChild(metaTag);
            },

            // Generates the focus HTML
            engageVisitor: function () {
                var now = Math.floor(Date.now() / 1000);

                if (Focus.cookies.hasItem('mautic_focus_<?php echo $focus['id']; ?>')) {
                    if (Focus.debug)
                        console.log('Cookie exists thus checking frequency');

                    var lastEngaged = parseInt(Focus.cookies.getItem('mautic_focus_<?php echo $focus['id']; ?>')),
                        frequency = '<?php echo $props['frequency']; ?>',
                        engage;

                    if (Focus.ignoreConverted && lastEngaged == -1) {
                        if (Focus.debug)
                            console.log('Visitor converted; abort');

                        return false;
                    }

                    switch (frequency) {
                        case 'once':
                            engage = false;
                            if (Focus.debug)
                                console.log('Engage once, abort');

                            break;
                        case 'everypage':
                            engage = true;
                            if (Focus.debug)
                                console.log('Engage on every page, continue');

                            break;
                        case 'q2min':
                            engage = (now - lastEngaged) >= 120;
                            if (Focus.debug) {
                                var debugMsg = 'Engage q2 minute, ';
                                if (engage) {
                                    debugMsg += 'continue';
                                } else {
                                    debugMsg += 'engage in ' + (120 - (now - lastEngaged)) + ' seconds';
                                }
                                console.log(debugMsg);
                            }

                            break;
                        case 'q15min':
                            engage = (now - lastEngaged) >= 900;
                            if (Focus.debug) {
                                var debugMsg = 'Engage q15 minute, ';
                                if (engage) {
                                    debugMsg += 'continue';
                                } else {
                                    debugMsg += 'engage in ' + (120 - (now - lastEngaged)) + ' seconds';
                                }
                                console.log(debugMsg);
                            }

                            break;
                        case 'hourly':
                            engage = (now - lastEngaged) >= 3600;
                            if (Focus.debug) {
                                var debugMsg = 'Engage hourly, ';
                                if (engage) {
                                    debugMsg += 'continue';
                                } else {
                                    debugMsg += 'engage in ' + (120 - (now - lastEngaged)) + ' seconds';
                                }
                                console.log(debugMsg);
                            }

                            break;
                        case 'daily':
                            engage = (now - lastEngaged) >= 86400;
                            if (Focus.debug) {
                                var debugMsg = 'Engage daily, ';
                                if (engage) {
                                    debugMsg += 'continue';
                                } else {
                                    debugMsg += 'engage in ' + (120 - (now - lastEngaged)) + ' seconds';
                                }
                                console.log(debugMsg);
                            }

                            break;
                    }

                    if (!engage) {

                        return false;
                    }
                }

                if (Focus.debug)
                    console.log('engageVisitor()');

                // Inject iframe
                Focus.createIframe();

                // Inject content into iframe
                Focus.iframeDoc.open();
                Focus.iframeDoc.write("{focus_content}");
                Focus.iframeDoc.close();

                var animate = <?php echo ($animate) ? 'true' : 'false'; ?>;

                Focus.iframe.onload = function() {
                    if (Focus.debug)
                        console.log('iframe loaded for '+Focus.iframe.getAttribute('src'));

                    // Resize iframe
                    if (Focus.enableIframeResizer()) {
                        // Give iframe chance to resize
                        setTimeout(function () {
                            if (animate) {
                                Focus.addClass(Focus.iframe, "mf-animate");
                            }
                            Focus.addClass(Focus.iframe, "mf-loaded");
                        }, 35);
                    } else {
                        if (animate) {
                            Focus.addClass(Focus.iframe, "mf-animate");
                        }
                        Focus.addClass(Focus.iframe, "mf-loaded");
                    }
                }

                // Set body margin to 0
                Focus.iframeDoc.getElementsByTagName('body')[0].style.margin = 0;

                // Find elements that should be moved to parent
                var move = Focus.iframeDoc.getElementsByClassName('mf-move-to-parent');
                for (var i = 0; i < move.length; i++) {
                    var bodyFirstChild = document.body.firstChild;
                    Focus.addClass(move[i], 'mf-moved-<?php echo $focus['id']; ?>');
                    bodyFirstChild.parentNode.insertBefore(move[i], Focus.iframe);
                }

                // Find elements that should be copied to parent
                var copy = Focus.iframeDoc.getElementsByClassName('mf-copy-to-parent');
                for (var i = 0; i < copy.length; i++) {
                    var bodyFirstChild = document.body.firstChild;
                    var clone = copy[i].cloneNode(true);
                    Focus.addClass(clone, 'mf-moved-<?php echo $focus['id']; ?>');
                    bodyFirstChild.parentNode.insertBefore(clone, Focus.iframe);
                }

                // Get the main focus element
                var focus = Focus.iframeDoc.getElementsByClassName('mautic-focus');
                Focus.iframeFocus = focus[0];

                // Insert style into iframe head
                Focus.insertFocusStyleIntoIframeHead();

                // Register events
                Focus.registerClickEvents();

                <?php if ('leave' == $props['when']): ?>
                // Ensure user can leave
                document.documentElement.removeEventListener('mouseleave', Focus.engageVisitor);
                <?php endif; ?>

                // Add cookie of last engagement
                if (Focus.debug)
                    console.log('mautic_focus_<?php echo $focus['id']; ?> cookie set for ' + now);

                Focus.cookies.removeItem('mautic_focus_<?php echo $focus['id']; ?>');
                Focus.cookies.setItem('mautic_focus_<?php echo $focus['id']; ?>', now, Infinity, '/');

                <?php if ('bar' == $style): ?>
                var collapser = document.getElementsByClassName('mf-bar-collapser-<?php echo $focus['id']; ?>');

                if (animate) {
                    // Give iframe chance to resize
                    setTimeout(function () {
                        Focus.toggleBarCollapse(collapser[0], true);
                    }, 35);
                } else {
                    Focus.toggleBarCollapse(collapser[0], true);
                }
                <?php endif; ?>

                return true;
            },

            // Enable iframe resizer
            enableIframeResizer: function () {
                if (typeof Focus.iframeResizerEnabled !== 'undefined') {
                    return true;
                }

                <?php if (in_array($style, ['modal', 'notification', 'bar'])): ?>
                Focus.iframeHeight = 0;
                Focus.iframeWidth = 0;
                Focus.iframeResizeInterval = setInterval(function () {
                    if (Focus.iframeHeight !== Focus.iframe.style.height) {
                        var useHeight = ((window.innerHeight < Focus.iframeFocus.offsetHeight) ?
                            window.innerHeight : Focus.iframeFocus.offsetHeight);

                        useHeight += 10;
                        useHeight = useHeight + 'px';

                        if (Focus.debug) {
                            console.log('window inner height = ' + window.innerHeight);
                            console.log('iframe offset height = ' + Focus.iframeFocus.offsetHeight);
                            console.log('iframe height set to ' + useHeight)
                        }

                        Focus.iframe.style.height = useHeight;
                        Focus.iframeHeight = useHeight;
                    }

                    <?php if (in_array($style, ['modal', 'notification'])): ?>
                    if (Focus.iframeWidth !== Focus.iframe.style.width) {
                        if (Focus.debug) {
                            console.log('window inner width = ' + window.innerWidth);
                            console.log('iframe offset width = ' +  Focus.iframeFocus.offsetWidth);
                        }

                        if (window.innerWidth <  Focus.iframeFocus.offsetWidth) {
                            // Responsive iframe
                            Focus.addClass(Focus.iframeFocus, 'mf-responsive');
                            Focus.addClass(Focus.iframe, 'mf-responsive');
                            Focus.iframe.style.width = window.innerWidth + 'px';
                            Focus.iframe.width = window.innerWidth;
                            if (Focus.debug)
                                console.log('iframe set to responsive width: ');

                        } else {
                            Focus.iframe.style.width =  Focus.iframeFocus.offsetWidth + 'px';
                            Focus.iframe.width =  Focus.iframeFocus.offsetWidth + 'px';
                            Focus.removeClass(Focus.iframeFocus, 'mf-responsive');
                            Focus.removeClass(Focus.iframe, 'mf-responsive');

                            if (Focus.debug)
                                console.log('iframe not a responsive width');
                        }

                        Focus.iframeWidth = Focus.iframe.style.width;
                    }
                    <?php endif; ?>
                }, 35);

                Focus.iframeResizerEnabled = true;

                return true;
                <?php else: ?>

                return false;
                <?php endif; ?>
            },

            // Disable iframe resizer
            disableIFrameResizer: function () {
                if (typeof Focus.iframeResizerEnabled !== 'undefined') {
                    delete(Focus.iframeResizerEnabled);
                }

                <?php if (in_array($style, ['modal', 'notification', 'bar'])): ?>
                clearInterval(Focus.iframeResizeInterval);
                <?php endif; ?>
            },

            // Create iframe to load into body
            createIframe: function () {
                if (Focus.debug)
                    console.log('createIframe()');

                Focus.iframe = document.createElement('iframe');
                Focus.iframe.style.border = 0;
                Focus.iframe.style.width = "100%";
                Focus.iframe.style.height = "100%";
                Focus.iframe.src = "about:blank";
                Focus.iframe.scrolling = "no";
                Focus.iframe.className = "<?php echo $iframeClass; ?>";

                var bodyFirstChild = document.body.firstChild;
                bodyFirstChild.parentNode.insertBefore(Focus.iframe, bodyFirstChild);

                Focus.iframeDoc = Focus.iframe.contentWindow.document;
            },

            // Execute event at current position
            engageVisitorAtScrollPosition: function (event) {
                var visualHeight = "innerHeight" in window
                    ? window.innerHeight
                    : document.documentElement.offsetHeight;

                var scrollPos = window.pageYOffset,
                    atPos = 0;

                <?php switch ($props['when']):
                case 'scroll_slight': ?>
                atPos = 10;
                <?php break; ?>

                <?php case 'scroll_middle': ?>
                scrollPos += (visualHeight / 2);
                atPos = (document.body.scrollHeight / 2);
                <?php break; ?>

                <?php case 'scroll_bottom': ?>
                scrollPos += visualHeight;
                atPos = document.body.scrollHeight;
                <?php break; ?>

                <?php endswitch; ?>

                if (Focus.debug)
                    console.log('scrolling: ' + scrollPos + ' >= ' + atPos);

                if (scrollPos >= atPos) {
                    window.removeEventListener('scroll', Focus.engageVisitorAtScrollPosition);
                    Focus.engageVisitor();
                }
            },

            // Create cookie noting visitor has been converted if applicable
            convertVisitor: function () {
                if (Focus.ignoreConverted) {
                    if (Focus.debug)
                        console.log('Visitor converted');

                    Focus.cookies.setItem('mautic_focus_<?php echo $focus['id']; ?>', -1, Infinity);
                } else if (Focus.debug) {
                    console.log('Visitor converted but ignoreConverted not enabled');
                }
            },

            // Element has class
            hasClass: function (element, hasClass) {
                return ( (" " + element.className + " ").replace(/[\n\t]/g, " ").indexOf(" " + hasClass + " ") > -1 );
            },

            // Add class to element
            addClass: function (element, addClass) {
                if (!Focus.hasClass(element, addClass)) {
                    element.className += " " + addClass;
                }
            },

            // Remove class from element
            removeClass: function (element, removeClass) {
                element.className = element.className.replace(new RegExp('\\b' + removeClass + '\\b'), '');
            },

            // Cookie handling
            cookies: {
                /**
                 * :: cookies.js ::
                 * https://developer.mozilla.org/en-US/docs/Web/API/document.cookie
                 * http://www.gnu.org/licenses/gpl-3.0-standalone.html
                 */
                getItem: function (sKey) {
                    if (!sKey) {
                        return null;
                    }
                    return decodeURIComponent(document.cookie.replace(new RegExp("(?:(?:^|.*;)\\s*" + encodeURIComponent(sKey).replace(/[\-\.\+\*]/g, "\\$&") + "\\s*\\=\\s*([^;]*).*$)|^.*$"), "$1")) || null;
                },
                setItem: function (sKey, sValue, vEnd, sPath, sDomain, bSecure) {
                    if (!sKey || /^(?:expires|max\-age|path|domain|secure)$/i.test(sKey)) {
                        return false;
                    }

                    this.removeItem(sKey);

                    var sExpires = "";
                    if (vEnd) {
                        switch (vEnd.constructor) {
                            case Number:
                                sExpires = vEnd === Infinity ? "; expires=Fri, 31 Dec 9999 23:59:59 GMT" : "; max-age=" + vEnd;
                                break;
                            case String:
                                sExpires = "; expires=" + vEnd;
                                break;
                            case Date:
                                sExpires = "; expires=" + vEnd.toUTCString();
                                break;
                        }
                    }
                    document.cookie = encodeURIComponent(sKey) + "=" + encodeURIComponent(sValue) + sExpires + (sDomain ? "; domain=" + sDomain : "") + (sPath ? "; path=" + sPath : "") + (bSecure ? "; secure" : "");
                    return true;
                },
                removeItem: function (sKey, sPath, sDomain) {
                    if (!this.hasItem(sKey)) {
                        return false;
                    }
                    document.cookie = encodeURIComponent(sKey) + "=; expires=Thu, 01 Jan 1970 00:00:00 GMT" + (sDomain ? "; domain=" + sDomain : "") + (sPath ? "; path=" + sPath : "");
                    return true;
                },
                hasItem: function (sKey) {
                    if (!sKey) {
                        return false;
                    }
                    return (new RegExp("(?:^|;\\s*)" + encodeURIComponent(sKey).replace(/[\-\.\+\*]/g, "\\$&") + "\\s*\\=")).test(document.cookie);
                },
                keys: function () {
                    var aKeys = document.cookie.replace(/((?:^|\s*;)[^\=]+)(?=;|$)|^\s*|\s*(?:\=[^;]*)?(?:\1|$)/g, "").split(/\s*(?:\=[^;]*)?;\s*/);
                    for (var nLen = aKeys.length, nIdx = 0; nIdx < nLen; nIdx++) {
                        aKeys[nIdx] = decodeURIComponent(aKeys[nIdx]);
                    }
                    return aKeys;
                }
            }
        };

        return Focus;
    }

    // Initialize
    MauticFocus<?php echo $focus['id']; ?>().initialize();
})(window);<|MERGE_RESOLUTION|>--- conflicted
+++ resolved
@@ -95,14 +95,10 @@
 
             // Register click events for toggling bar, closing windows, etc
             registerClickEvents: function () {
-<<<<<<< HEAD
-                <?php if ('bar' == $style): ?>
-=======
                 <?php if ($style == 'bar'): ?>
                 var isTop = Focus.hasClass(Focus.iframeFocus, 'mf-bar-top');
                 Focus.setDefaultBarPosition(isTop);
 
->>>>>>> 3481a3fa
                 var collapser = document.getElementsByClassName('mf-bar-collapser-<?php echo $focus['id']; ?>');
 
                 if (collapser[0]) {
