<?php

/*
 * @copyright   2016 Mautic, Inc. All rights reserved
 * @author      Mautic, Inc
 *
 * @link        https://mautic.org
 *
 * @license     GNU/GPLv3 http://www.gnu.org/licenses/gpl-3.0.html
 */

namespace MauticPlugin\MauticFocusBundle\Controller;

use Mautic\CoreBundle\Controller\AbstractStandardFormController;
use Mautic\CoreBundle\Form\Type\DateRangeType;
use MauticPlugin\MauticFocusBundle\Entity\Focus;
use MauticPlugin\MauticFocusBundle\Model\FocusModel;
use Symfony\Component\HttpFoundation\JsonResponse;
use Symfony\Component\HttpFoundation\RedirectResponse;
use Symfony\Component\HttpFoundation\Response;

/**
 * Class FocusController.
 */
class FocusController extends AbstractStandardFormController
{
    /**
     * @return string
     */
    protected function getControllerBase()
    {
        return 'MauticFocusBundle:Focus';
    }

    /**
     * @return string
     */
    protected function getModelName()
    {
        return 'focus';
    }

    /**
     * @param int $page
     *
     * @return JsonResponse|RedirectResponse|Response
     */
    public function indexAction($page = 1)
    {
        return parent::indexStandard($page);
    }

    /**
     * Generates new form and processes post data.
     *
     * @return JsonResponse|Response
     */
    public function newAction()
    {
        return parent::newStandard();
    }

    /**
     * Generates edit form and processes post data.
     *
     * @param int  $objectId
     * @param bool $ignorePost
     *
     * @return JsonResponse|Response
     */
    public function editAction($objectId, $ignorePost = false)
    {
        return parent::editStandard($objectId, $ignorePost);
    }

    /**
     * Displays details on a Focus.
     *
     * @param $objectId
     *
     * @return array|JsonResponse|RedirectResponse|Response
     */
    public function viewAction($objectId)
    {
        return parent::viewStandard($objectId, 'focus', 'plugin.focus');
    }

    /**
     * Clone an entity.
     *
     * @param int $objectId
     *
     * @return JsonResponse|RedirectResponse|Response
     */
    public function cloneAction($objectId)
    {
        return parent::cloneStandard($objectId);
    }

    /**
     * Deletes the entity.
     *
     * @param int $objectId
     *
     * @return JsonResponse|RedirectResponse
     */
    public function deleteAction($objectId)
    {
        return parent::deleteStandard($objectId);
    }

    /**
     * Deletes a group of entities.
     *
     * @return JsonResponse|RedirectResponse
     */
    public function batchDeleteAction()
    {
        return parent::batchDeleteStandard();
    }

    /**
     * @param array $args
     * @param       $action
     *
     * @return array
     *
     * @throws \Exception
     */
    public function getViewArguments(array $args, $action)
    {
<<<<<<< HEAD
        if ('view' == $view) {
            /** @var \MauticPlugin\MauticFocusBundle\Entity\Focus $item */
=======
        if ($action == 'view') {
            /** @var Focus $item */
>>>>>>> f8e4999f
            $item = $args['viewParameters']['item'];

            // For line graphs in the view
            $dateRangeValues = $this->request->get('daterange', []);
            $dateRangeForm   = $this->get('form.factory')->create(
                DateRangeType::class,
                $dateRangeValues,
                [
                    'action' => $this->generateUrl(
                        'mautic_focus_action',
                        [
                            'objectAction' => 'view',
                            'objectId'     => $item->getId(),
                        ]
                    ),
                ]
            );

            /** @var FocusModel $model */
            $model = $this->getModel('focus');
            $stats = $model->getStats(
                $item,
                null,
                new \DateTime($dateRangeForm->get('date_from')->getData()),
                new \DateTime($dateRangeForm->get('date_to')->getData())
            );

            $args['viewParameters']['stats']         = $stats;
            $args['viewParameters']['dateRangeForm'] = $dateRangeForm->createView();

            if ('link' == $item->getType()) {
                $args['viewParameters']['trackables'] = $this->getModel('page.trackable')->getTrackableList('focus', $item->getId());
            }
        }

        return $args;
    }

    /**
     * @param array $args
     * @param       $action
     *
     * @return array
     */
    protected function getPostActionRedirectArguments(array $args, $action)
    {
        $focus        = $this->request->request->get('focus', []);
        $updateSelect = 'POST' === $this->request->getMethod()
            ? ($focus['updateSelect'] ?? false)
            : $this->request->get('updateSelect', false);

        if ($updateSelect) {
            switch ($action) {
                case 'new':
                case 'edit':
                    $passthrough = $args['passthroughVars'];
                    $passthrough = array_merge(
                        $passthrough,
                        [
                            'updateSelect' => $updateSelect,
                            'id'           => $args['entity']->getId(),
                            'name'         => $args['entity']->getName(),
                        ]
                    );
                    $args['passthroughVars'] = $passthrough;
                    break;
            }
        }

        return $args;
    }

    /**
     * @return array
     */
    protected function getEntityFormOptions()
    {
        $focus        = $this->request->request->get('focus', []);
        $updateSelect = 'POST' === $this->request->getMethod()
            ? ($focus['updateSelect'] ?? false)
            : $this->request->get('updateSelect', false);

        if ($updateSelect) {
            return ['update_select' => $updateSelect];
        }
    }

    /**
     * Return array of options update select response.
     *
     * @param string $updateSelect HTML id of the select
     * @param object $entity
     * @param string $nameMethod   name of the entity method holding the name
     * @param string $groupMethod  name of the entity method holding the select group
     *
     * @return array
     */
    protected function getUpdateSelectParams($updateSelect, $entity, $nameMethod = 'getName', $groupMethod = 'getLanguage')
    {
        $options = [
            'updateSelect' => $updateSelect,
            'id'           => $entity->getId(),
            'name'         => $entity->$nameMethod(),
        ];

        return $options;
    }
}<|MERGE_RESOLUTION|>--- conflicted
+++ resolved
@@ -129,13 +129,8 @@
      */
     public function getViewArguments(array $args, $action)
     {
-<<<<<<< HEAD
-        if ('view' == $view) {
-            /** @var \MauticPlugin\MauticFocusBundle\Entity\Focus $item */
-=======
-        if ($action == 'view') {
+        if ('view' == $action) {
             /** @var Focus $item */
->>>>>>> f8e4999f
             $item = $args['viewParameters']['item'];
 
             // For line graphs in the view
