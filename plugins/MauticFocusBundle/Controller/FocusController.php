--- conflicted
+++ resolved
@@ -167,20 +167,11 @@
      */
     protected function getPostActionRedirectArguments(array $args, $action)
     {
-<<<<<<< HEAD
-        $updateSelect = ('POST' == $this->request->getMethod())
-            ? $this->request->request->get('focus[updateSelect]', false, true)
-            : $this->request->get(
-                'updateSelect',
-                false
-            );
-=======
         $focus        = $this->request->request->get('focus', []);
-        $updateSelect = $this->request->getMethod() === 'POST'
+        $updateSelect = 'POST' === $this->request->getMethod()
             ? ($focus['updateSelect'] ?? false)
             : $this->request->get('updateSelect', false);
 
->>>>>>> e79acc82
         if ($updateSelect) {
             switch ($action) {
                 case 'new':
@@ -207,20 +198,11 @@
      */
     protected function getEntityFormOptions()
     {
-<<<<<<< HEAD
-        $updateSelect = ('POST' == $this->request->getMethod())
-            ? $this->request->request->get('focus[updateSelect]', false, true)
-            : $this->request->get(
-                'updateSelect',
-                false
-            );
-=======
         $focus        = $this->request->request->get('focus', []);
-        $updateSelect = $this->request->getMethod() === 'POST'
+        $updateSelect = 'POST' === $this->request->getMethod()
             ? ($focus['updateSelect'] ?? false)
             : $this->request->get('updateSelect', false);
 
->>>>>>> e79acc82
         if ($updateSelect) {
             return ['update_select' => $updateSelect];
         }
