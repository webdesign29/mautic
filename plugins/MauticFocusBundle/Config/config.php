<?php

/*
 * @copyright   2016 Mautic, Inc. All rights reserved
 * @author      Mautic, Inc
 *
 * @link        https://mautic.org
 *
 * @license     GNU/GPLv3 http://www.gnu.org/licenses/gpl-3.0.html
 */

return [
    'name'        => 'Mautic Focus',
    'description' => 'Drive visitor\'s focus on your website with Mautic Focus',
    'version'     => '1.0',
    'author'      => 'Mautic, Inc',

    'routes' => [
        'main' => [
            'mautic_focus_index' => [
                'path'       => '/focus/{page}',
                'controller' => 'MauticFocusBundle:Focus:index',
            ],
            'mautic_focus_action' => [
                'path'       => '/focus/{objectAction}/{objectId}',
                'controller' => 'MauticFocusBundle:Focus:execute',
            ],
        ],
        'public' => [
            'mautic_focus_generate' => [
                'path'       => '/focus/{id}.js',
                'controller' => 'MauticFocusBundle:Public:generate',
            ],
            'mautic_focus_pixel' => [
                'path'       => '/focus/{id}/viewpixel.gif',
                'controller' => 'MauticFocusBundle:Public:viewPixel',
            ],
        ],
        'api' => [
            'mautic_api_focusstandard' => [
                'standard_entity' => true,
                'name'            => 'focus',
                'path'            => '/focus',
                'controller'      => 'MauticFocusBundle:Api\FocusApi',
            ],
            'mautic_api_focusjs' => [
                'path'       => '/focus/{id}/js',
                'controller' => 'MauticFocusBundle:Api\FocusApi:generateJs',
                'method'     => 'POST',
            ],
        ],
    ],

    'services' => [
        'events' => [
            'mautic.focus.subscriber.form_bundle' => [
                'class'     => \MauticPlugin\MauticFocusBundle\EventListener\FormSubscriber::class,
                'arguments' => [
                    'mautic.focus.model.focus',
                ],
            ],
            'mautic.focus.subscriber.page_bundle' => [
                'class'     => \MauticPlugin\MauticFocusBundle\EventListener\PageSubscriber::class,
                'arguments' => [
                    'mautic.focus.model.focus',
                    'router',
<<<<<<< HEAD
                    'mautic.helper.token_builder.factory',
=======
                    'mautic.security',
                    'mautic.factory',
>>>>>>> c58830bb
                ],
            ],
            'mautic.focus.subscriber.stat' => [
                'class'     => \MauticPlugin\MauticFocusBundle\EventListener\StatSubscriber::class,
                'arguments' => [
                    'mautic.focus.model.focus',
                    'request_stack',
                ],
            ],
            'mautic.focus.subscriber.focus' => [
                'class'     => \MauticPlugin\MauticFocusBundle\EventListener\FocusSubscriber::class,
                'arguments' => [
                    'router',
                    'mautic.helper.ip_lookup',
                    'mautic.core.model.auditlog',
                    'mautic.page.model.trackable',
                    'mautic.page.helper.token',
                    'mautic.asset.helper.token',
                    'mautic.focus.model.focus',
                    'request_stack',
                ],
            ],
            'mautic.focus.stats.subscriber' => [
                'class'     => \MauticPlugin\MauticFocusBundle\EventListener\StatsSubscriber::class,
                'arguments' => [
                    'mautic.security',
                    'doctrine.orm.entity_manager',
                ],
            ],
            'mautic.focus.campaignbundle.subscriber' => [
                'class'     => \MauticPlugin\MauticFocusBundle\EventListener\CampaignSubscriber::class,
                'arguments' => [
                    'mautic.campaign.model.event',
                    'mautic.focus.model.focus',
                    'mautic.page.helper.tracking',
                    'router',
                ],
            ],
        ],
        'forms' => [
            'mautic.focus.form.type.color' => [
                'class' => 'MauticPlugin\MauticFocusBundle\Form\Type\ColorType',
                'alias' => 'focus_color',
            ],
            'mautic.focus.form.type.content' => [
                'class' => 'MauticPlugin\MauticFocusBundle\Form\Type\ContentType',
                'alias' => 'focus_content',
            ],
            'mautic.focus.form.type.focus' => [
                'class'     => 'MauticPlugin\MauticFocusBundle\Form\Type\FocusType',
                'alias'     => 'focus',
                'arguments' => 'mautic.security',
            ],
            'mautic.focus.form.type.entity_properties' => [
                'class' => 'MauticPlugin\MauticFocusBundle\Form\Type\PropertiesType',
                'alias' => 'focus_entity_properties',
            ],
            'mautic.focus.form.type.properties' => [
                'class' => 'MauticPlugin\MauticFocusBundle\Form\Type\FocusPropertiesType',
                'alias' => 'focus_properties',
            ],
            'mautic.focus.form.type.focusshow_list' => [
                'class'     => 'MauticPlugin\MauticFocusBundle\Form\Type\FocusShowType',
                'arguments' => 'router',
                'alias'     => 'focusshow_list',
            ],
            'mautic.focus.form.type.focus_list' => [
                'class'     => 'MauticPlugin\MauticFocusBundle\Form\Type\FocusListType',
                'arguments' => 'mautic.focus.model.focus',
                'alias'     => 'focus_list',
            ],
        ],
        'models' => [
            'mautic.focus.model.focus' => [
                'class'     => 'MauticPlugin\MauticFocusBundle\Model\FocusModel',
                'arguments' => [
                    'mautic.form.model.form',
                    'mautic.page.model.trackable',
                    'mautic.helper.templating',
                    'event_dispatcher',
                    'mautic.lead.model.lead',
                    'mautic.lead.model.field',
                ],
            ],
        ],
        'other' => [
            'mautic.focus.helper.token' => [
                'class'     => 'MauticPlugin\MauticFocusBundle\Helper\TokenHelper',
                'arguments' => [
                    'mautic.focus.model.focus',
                    'router',
                ],
            ],
        ],
    ],

    'menu' => [
        'main' => [
            'mautic.focus' => [
                'route'    => 'mautic_focus_index',
                'access'   => 'focus:items:view',
                'parent'   => 'mautic.core.channels',
                'priority' => 10,
            ],
        ],
    ],

    'categories' => [
        'plugin:focus' => 'mautic.focus',
    ],

    'parameters' => [
        'website_snapshot_url' => 'https://mautic.net/api/snapshot',
        'website_snapshot_key' => '',
    ],
];<|MERGE_RESOLUTION|>--- conflicted
+++ resolved
@@ -64,12 +64,7 @@
                 'arguments' => [
                     'mautic.focus.model.focus',
                     'router',
-<<<<<<< HEAD
                     'mautic.helper.token_builder.factory',
-=======
-                    'mautic.security',
-                    'mautic.factory',
->>>>>>> c58830bb
                 ],
             ],
             'mautic.focus.subscriber.stat' => [
