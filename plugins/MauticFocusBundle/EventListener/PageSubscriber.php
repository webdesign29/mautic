<?php

/*
 * @copyright   2016 Mautic, Inc. All rights reserved
 * @author      Mautic, Inc
 *
 * @link        https://mautic.org
 *
 * @license     GNU/GPLv3 http://www.gnu.org/licenses/gpl-3.0.html
 */

namespace MauticPlugin\MauticFocusBundle\EventListener;

<<<<<<< HEAD
use Mautic\CoreBundle\EventListener\CommonSubscriber;
use Mautic\CoreBundle\Helper\BuilderTokenHelperFactory;
=======
use Mautic\CoreBundle\Factory\MauticFactory;
use Mautic\CoreBundle\Helper\BuilderTokenHelper;
use Mautic\CoreBundle\Security\Permissions\CorePermissions;
>>>>>>> c58830bb
use Mautic\PageBundle\Event\PageBuilderEvent;
use Mautic\PageBundle\Event\PageDisplayEvent;
use Mautic\PageBundle\PageEvents;
use MauticPlugin\MauticFocusBundle\Model\FocusModel;
use Symfony\Component\EventDispatcher\EventSubscriberInterface;
use Symfony\Component\Routing\RouterInterface;

class PageSubscriber implements EventSubscriberInterface
{
    private $regex = '{focus=(.*?)}';

    /**
     * @var FocusModel
     */
    private $model;

    /**
     * @var RouterInterface
     */
    private $router;

    /**
     * @var CorePermissions
     */
    private $security;

    /**
<<<<<<< HEAD
     * @var BuilderTokenHelperFactory
     */
    protected $builderTokenHelperFactory;

    /**
     * PageSubscriber constructor.
     *
     * @param FocusModel                $model
     * @param RouterInterface           $router
     * @param BuilderTokenHelperFactory $builderTokenHelperFactory
     */
    public function __construct(FocusModel $model, RouterInterface $router, BuilderTokenHelperFactory $builderTokenHelperFactory)
    {
        $this->router                    = $router;
        $this->model                     = $model;
        $this->builderTokenHelperFactory = $builderTokenHelperFactory;
=======
     * Must be there until BuilderTokenHelper is refactored.
     *
     * @var MauticFactory
     */
    private $factory;

    /**
     * @param FocusModel      $model
     * @param RouterInterface $router
     * @param CorePermissions $security
     * @param MauticFactory   $factory
     */
    public function __construct(
        FocusModel $model,
        RouterInterface $router,
        CorePermissions $security,
        MauticFactory $factory
    ) {
        $this->model    = $model;
        $this->router   = $router;
        $this->security = $security;
        $this->factory  = $factory;
>>>>>>> c58830bb
    }

    /**
     * {@inheritdoc}
     */
    public static function getSubscribedEvents()
    {
        return [
            PageEvents::PAGE_ON_DISPLAY => ['onPageDisplay', 0],
            PageEvents::PAGE_ON_BUILD   => ['onPageBuild', 0],
        ];
    }

    /**
     * Add forms to available page tokens.
     *
     * @param PageBuilderEvent $event
     */
    public function onPageBuild(PageBuilderEvent $event)
    {
        if ($event->tokensRequested($this->regex)) {
            $tokenHelper = $this->builderTokenHelperFactory->getBuilderTokenHelper('focus', $this->model->getPermissionBase(), 'MauticFocusBundle', 'mautic.focus');
            $event->addTokensFromHelper($tokenHelper, $this->regex, 'name');
        }
    }

    /**
     * @param PageDisplayEvent $event
     */
    public function onPageDisplay(PageDisplayEvent $event)
    {
        $content = $event->getContent();
        $regex   = '/'.$this->regex.'/i';

        preg_match_all($regex, $content, $matches);

        if (count($matches[0])) {
            foreach ($matches[1] as $k => $id) {
                $focus = $this->model->getEntity($id);
                if ($focus !== null
                    && (
                        $focus->isPublished()
                        || $this->security->hasEntityAccess(
                            'focus:items:viewown',
                            'focus:items:viewother',
                            $focus->getCreatedBy()
                        )
                    )
                ) {
                    $script = '<script src="'.$this->router->generate('mautic_focus_generate', ['id' => $id], true)
                        .'" type="text/javascript" charset="utf-8" async="async"></script>';
                    $content = preg_replace('#{focus='.$id.'}#', $script, $content);
                } else {
                    $content = preg_replace('#{focus='.$id.'}#', '', $content);
                }
            }
        }
        $event->setContent($content);
    }
}<|MERGE_RESOLUTION|>--- conflicted
+++ resolved
@@ -11,14 +11,8 @@
 
 namespace MauticPlugin\MauticFocusBundle\EventListener;
 
-<<<<<<< HEAD
 use Mautic\CoreBundle\EventListener\CommonSubscriber;
 use Mautic\CoreBundle\Helper\BuilderTokenHelperFactory;
-=======
-use Mautic\CoreBundle\Factory\MauticFactory;
-use Mautic\CoreBundle\Helper\BuilderTokenHelper;
-use Mautic\CoreBundle\Security\Permissions\CorePermissions;
->>>>>>> c58830bb
 use Mautic\PageBundle\Event\PageBuilderEvent;
 use Mautic\PageBundle\Event\PageDisplayEvent;
 use Mautic\PageBundle\PageEvents;
@@ -46,7 +40,6 @@
     private $security;
 
     /**
-<<<<<<< HEAD
      * @var BuilderTokenHelperFactory
      */
     protected $builderTokenHelperFactory;
@@ -63,30 +56,6 @@
         $this->router                    = $router;
         $this->model                     = $model;
         $this->builderTokenHelperFactory = $builderTokenHelperFactory;
-=======
-     * Must be there until BuilderTokenHelper is refactored.
-     *
-     * @var MauticFactory
-     */
-    private $factory;
-
-    /**
-     * @param FocusModel      $model
-     * @param RouterInterface $router
-     * @param CorePermissions $security
-     * @param MauticFactory   $factory
-     */
-    public function __construct(
-        FocusModel $model,
-        RouterInterface $router,
-        CorePermissions $security,
-        MauticFactory $factory
-    ) {
-        $this->model    = $model;
-        $this->router   = $router;
-        $this->security = $security;
-        $this->factory  = $factory;
->>>>>>> c58830bb
     }
 
     /**
