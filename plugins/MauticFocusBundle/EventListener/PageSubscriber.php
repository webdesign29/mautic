--- conflicted
+++ resolved
@@ -74,13 +74,8 @@
     public function onPageBuild(PageBuilderEvent $event)
     {
         if ($event->tokensRequested($this->regex)) {
-<<<<<<< HEAD
             $tokenHelper = $this->builderTokenHelperFactory->getBuilderTokenHelper('focus', $this->model->getPermissionBase(), 'MauticFocusBundle', 'mautic.focus');
             $event->addTokensFromHelper($tokenHelper, $this->regex, 'name');
-=======
-            $tokenHelper = new BuilderTokenHelper($this->factory, 'focus', $this->model->getPermissionBase(), 'MauticFocusBundle', 'mautic.focus');
-            $event->addTokensFromHelper($tokenHelper, $this->regex, 'name', 'id');
->>>>>>> 5644e18b
         }
     }
 
