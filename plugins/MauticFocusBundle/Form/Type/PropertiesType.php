<?php

/*
 * @copyright   2016 Mautic, Inc. All rights reserved
 * @author      Mautic, Inc
 *
 * @link        https://mautic.org
 *
 * @license     GNU/GPLv3 http://www.gnu.org/licenses/gpl-3.0.html
 */

namespace MauticPlugin\MauticFocusBundle\Form\Type;

use Mautic\CoreBundle\Form\Type\YesNoButtonGroupType;
use Symfony\Component\Form\AbstractType;
use Symfony\Component\Form\Extension\Core\Type\ChoiceType;
use Symfony\Component\Form\Extension\Core\Type\TextType;
use Symfony\Component\Form\FormBuilderInterface;
use Symfony\Component\OptionsResolver\OptionsResolver;

class PropertiesType extends AbstractType
{
    /**
     * @param FormBuilderInterface $builder
     * @param array                $options
     */
    public function buildForm(FormBuilderInterface $builder, array $options)
    {
        $builder->add(
            'bar',
            FocusPropertiesType::class,
            [
                'focus_style' => 'bar',
                'data'        => (isset($options['data']['bar'])) ? $options['data']['bar'] : [],
            ]
        );

        $builder->add(
            'modal',
            FocusPropertiesType::class,
            [
                'focus_style' => 'modal',
                'data'        => (isset($options['data']['modal'])) ? $options['data']['modal'] : [],
            ]
        );

        $builder->add(
            'notification',
            FocusPropertiesType::class,
            [
                'focus_style' => 'notification',
                'data'        => (isset($options['data']['notification'])) ? $options['data']['notification'] : [],
            ]
        );

        $builder->add(
            'page',
            FocusPropertiesType::class,
            [
                'focus_style' => 'page',
                'data'        => (isset($options['data']['page'])) ? $options['data']['page'] : [],
            ]
        );

        $builder->add(
            'animate',
            YesNoButtonGroupType::class,
            [
                'label' => 'mautic.focus.form.animate',
                'data'  => (isset($options['data']['animate'])) ? $options['data']['animate'] : true,
                'attr'  => [
                    'onchange' => 'Mautic.focusUpdatePreview()',
                ],
            ]
        );

        $builder->add(
            'link_activation',
            YesNoButtonGroupType::class,
            [
                'label' => 'mautic.focus.form.activate_for_links',
                'data'  => (isset($options['data']['link_activation'])) ? $options['data']['link_activation'] : true,
                'attr'  => [
                    'data-show-on' => '{"focus_properties_when": ["leave"]}',
                ],
            ]
        );

        $builder->add(
            'colors',
            ColorType::class,
            [
                'label' => false,
            ]
        );

        $builder->add(
            'content',
            ContentType::class,
            [
                'label' => false,
            ]
        );

        $builder->add(
            'when',
            ChoiceType::class,
            [
<<<<<<< HEAD
                'choices' => [
=======
                'choices_as_values' => true,
                'choices'           => [
>>>>>>> f8e4999f
                    'mautic.focus.form.when.immediately'   => 'immediately',
                    'mautic.focus.form.when.scroll_slight' => 'scroll_slight',
                    'mautic.focus.form.when.scroll_middle' => 'scroll_middle',
                    'mautic.focus.form.when.scroll_bottom' => 'scroll_bottom',
                    'mautic.focus.form.when.leave'         => 'leave',
                ],
                'choices_as_values' => true,
                'label'             => 'mautic.focus.form.when',
                'label_attr'        => ['class' => 'control-label'],
                'attr'              => ['class' => 'form-control'],
                'expanded'          => false,
                'multiple'          => false,
                'required'          => false,
                'empty_value'       => false,
            ]
        );

        $builder->add(
            'timeout',
            TextType::class,
            [
                'label'      => 'mautic.focus.form.timeout',
                'label_attr' => ['class' => 'control-label'],
                'attr'       => [
                    'class'          => 'form-control',
                    'postaddon_text' => 'sec',
                ],
                'required' => false,
            ]
        );

        $builder->add(
            'frequency',
            ChoiceType::class,
            [
<<<<<<< HEAD
                'choices' => [
=======
                'choices_as_values' => true,
                'choices'           => [
>>>>>>> f8e4999f
                    'mautic.focus.form.frequency.everypage' => 'everypage',
                    'mautic.focus.form.frequency.once'      => 'once',
                    'mautic.focus.form.frequency.q2m'       => 'q2min',
                    'mautic.focus.form.frequency.q15m'      => 'q15min',
                    'mautic.focus.form.frequency.hourly'    => 'hourly',
                    'mautic.focus.form.frequency.daily'     => 'daily',
                ],
                'choices_as_values' => true,
                'label'             => 'mautic.focus.form.frequency',
                'label_attr'        => ['class' => 'control-label'],
                'attr'              => ['class' => 'form-control'],
                'expanded'          => false,
                'multiple'          => false,
                'required'          => false,
                'empty_value'       => false,
            ]
        );

        $builder->add(
            'stop_after_conversion',
            YesNoButtonGroupType::class,
            [
                'label' => 'mautic.focus.form.engage_after_conversion',
                'data'  => (isset($options['data']['stop_after_conversion'])) ? $options['data']['stop_after_conversion'] : true,
                'attr'  => [
                    'tooltip' => 'mautic.focus.form.engage_after_conversion.tooltip',
                ],
            ]
        );
    }

    /**
     * @return string
     */
    public function getBlockPrefix()
    {
        return 'focus_entity_properties';
    }

    /**
     * {@inheritdoc}
     */
    public function configureOptions(OptionsResolver $resolver)
    {
        $resolver->setDefaults(
            [
                'label' => false,
            ]
        );
    }
}<|MERGE_RESOLUTION|>--- conflicted
+++ resolved
@@ -106,26 +106,21 @@
             'when',
             ChoiceType::class,
             [
-<<<<<<< HEAD
-                'choices' => [
-=======
                 'choices_as_values' => true,
                 'choices'           => [
->>>>>>> f8e4999f
                     'mautic.focus.form.when.immediately'   => 'immediately',
                     'mautic.focus.form.when.scroll_slight' => 'scroll_slight',
                     'mautic.focus.form.when.scroll_middle' => 'scroll_middle',
                     'mautic.focus.form.when.scroll_bottom' => 'scroll_bottom',
                     'mautic.focus.form.when.leave'         => 'leave',
                 ],
-                'choices_as_values' => true,
-                'label'             => 'mautic.focus.form.when',
-                'label_attr'        => ['class' => 'control-label'],
-                'attr'              => ['class' => 'form-control'],
-                'expanded'          => false,
-                'multiple'          => false,
-                'required'          => false,
-                'empty_value'       => false,
+                'label'       => 'mautic.focus.form.when',
+                'label_attr'  => ['class' => 'control-label'],
+                'attr'        => ['class' => 'form-control'],
+                'expanded'    => false,
+                'multiple'    => false,
+                'required'    => false,
+                'empty_value' => false,
             ]
         );
 
@@ -147,12 +142,8 @@
             'frequency',
             ChoiceType::class,
             [
-<<<<<<< HEAD
-                'choices' => [
-=======
                 'choices_as_values' => true,
                 'choices'           => [
->>>>>>> f8e4999f
                     'mautic.focus.form.frequency.everypage' => 'everypage',
                     'mautic.focus.form.frequency.once'      => 'once',
                     'mautic.focus.form.frequency.q2m'       => 'q2min',
@@ -160,14 +151,13 @@
                     'mautic.focus.form.frequency.hourly'    => 'hourly',
                     'mautic.focus.form.frequency.daily'     => 'daily',
                 ],
-                'choices_as_values' => true,
-                'label'             => 'mautic.focus.form.frequency',
-                'label_attr'        => ['class' => 'control-label'],
-                'attr'              => ['class' => 'form-control'],
-                'expanded'          => false,
-                'multiple'          => false,
-                'required'          => false,
-                'empty_value'       => false,
+                'label'       => 'mautic.focus.form.frequency',
+                'label_attr'  => ['class' => 'control-label'],
+                'attr'        => ['class' => 'form-control'],
+                'expanded'    => false,
+                'multiple'    => false,
+                'required'    => false,
+                'empty_value' => false,
             ]
         );
 
