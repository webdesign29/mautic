--- conflicted
+++ resolved
@@ -135,12 +135,8 @@
 
         // get the network type from the request on submit. helpful for validation error
         // rebuilds structure of the form when it gets updated on submit
-<<<<<<< HEAD
-        $networkType = ('POST' == $this->request->getMethod()) ? $this->request->request->get('monitoring[networkType]', '', true) : '';
-=======
         $monitoring  = $this->request->request->get('monitoring', []);
-        $networkType = $method === 'POST' ? ($monitoring['networkType'] ?? '') : '';
->>>>>>> e79acc82
+        $networkType = 'POST' === $method ? ($monitoring['networkType'] ?? '') : '';
 
         // build the form
         $form = $model->createForm(
@@ -294,14 +290,9 @@
 
         // get the network type from the request on submit. helpful for validation error
         // rebuilds structure of the form when it gets updated on submit
-<<<<<<< HEAD
-        $networkType = ('POST' == $this->request->getMethod()) ? $this->request->request->get('monitoring[networkType]', '', true)
-            : $entity->getNetworkType();
-=======
         $method      = $this->request->getMethod();
         $monitoring  = $this->request->request->get('monitoring', []);
-        $networkType = $method === 'POST' ? ($monitoring['networkType'] ?? '') : $entity->getNetworkType();
->>>>>>> e79acc82
+        $networkType = 'POST' === $method ? ($monitoring['networkType'] ?? '') : $entity->getNetworkType();
 
         // build the form
         $form = $model->createForm(
@@ -316,11 +307,7 @@
         );
 
         ///Check for a submitted form and process it
-<<<<<<< HEAD
-        if ('POST' == $this->request->getMethod()) {
-=======
-        if ($method === 'POST') {
->>>>>>> e79acc82
+        if ('POST' === $method) {
             $valid = false;
 
             if (!$cancelled = $this->isFormCancelled($form)) {
