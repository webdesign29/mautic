<?php

/*
 * @copyright   2014 Mautic Contributors. All rights reserved
 * @author      Mautic
 *
 * @link        http://mautic.org
 *
 * @license     GNU/GPLv3 http://www.gnu.org/licenses/gpl-3.0.html
 */

namespace MauticPlugin\MauticSocialBundle\Integration;

use Mautic\PluginBundle\Helper\IntegrationHelper;
use Mautic\PluginBundle\Integration\AbstractIntegration;
use Symfony\Component\Form\Form;
use Symfony\Component\Form\FormBuilder;

abstract class SocialIntegration extends AbstractIntegration
{
    protected $persistNewLead = false;

    /**
     * @var IntegrationHelper
     */
    protected $integrationHelper;

    /**
     * @param IntegrationHelper $integrationHelper
     */
    public function setIntegrationHelper(IntegrationHelper $integrationHelper)
    {
        $this->integrationHelper = $integrationHelper;
    }

    /**
     * @param \Mautic\PluginBundle\Integration\Form|FormBuilder $builder
     * @param array                                             $data
     * @param string                                            $formArea
     */
    public function appendToForm(&$builder, $data, $formArea)
    {
        if ($formArea == 'features') {
            $name = strtolower($this->getName());
            if ($this->factory->serviceExists('mautic.form.type.social.'.$name)) {
                $builder->add('shareButton', 'socialmedia_'.$name, [
                    'label'    => 'mautic.integration.form.sharebutton',
                    'required' => false,
                    'data'     => (isset($data['shareButton'])) ? $data['shareButton'] : [],
                ]);
            }
        }
    }

    /**
     * {@inheritdoc}
     *
     * @param array $settings
     *
     * @return array
     */
    public function getFormLeadFields($settings = [])
    {
        static $fields = [];

        if (empty($fields)) {
            $s         = $this->getName();
            $available = $this->getAvailableLeadFields($settings);
            if (empty($available) || !is_array($available)) {
                return [];
            }
            //create social profile fields
            $socialProfileUrls = $this->integrationHelper->getSocialProfileUrlRegex();

            foreach ($available as $field => $details) {
                $label = (!empty($details['label'])) ? $details['label'] : false;
                $fn    = $this->matchFieldName($field);
                switch ($details['type']) {
                    case 'string':
                    case 'boolean':
                        $fields[$fn] = (!$label)
                            ? $this->translator->transConditional("mautic.integration.common.{$fn}", "mautic.integration.{$s}.{$fn}")
                            : $label;
                        break;
                    case 'object':
                        if (isset($details['fields'])) {
                            foreach ($details['fields'] as $f) {
                                $fn          = $this->matchFieldName($field, $f);
                                $fields[$fn] = (!$label)
                                    ? $this->translator->transConditional("mautic.integration.common.{$fn}", "mautic.integration.{$s}.{$fn}")
                                    : $label;
                            }
                        } else {
                            $fields[$field] = (!$label)
                                ? $this->translator->transConditional("mautic.integration.common.{$fn}", "mautic.integration.{$s}.{$fn}")
                                : $label;
                        }
                        break;
                    case 'array_object':
                        if ($field == 'urls' || $field == 'url') {
                            foreach ($socialProfileUrls as $p => $d) {
                                $fields["{$p}ProfileHandle"] = (!$label)
                                    ? $this->translator->transConditional("mautic.integration.common.{$p}ProfileHandle", "mautic.integration.{$s}.{$p}ProfileHandle")
                                    : $label;
                            }
                            foreach ($details['fields'] as $f) {
                                $fields["{$p}Urls"] = (!$label)
                                    ? $this->translator->transConditional("mautic.integration.common.{$f}Urls", "mautic.integration.{$s}.{$f}Urls")
                                    : $label;
                            }
                        } elseif (isset($details['fields'])) {
                            foreach ($details['fields'] as $f) {
                                $fn          = $this->matchFieldName($field, $f);
                                $fields[$fn] = (!$label)
                                    ? $this->translator->transConditional("mautic.integration.common.{$fn}", "mautic.integration.{$s}.{$fn}")
                                    : $label;
                            }
                        } else {
                            $fields[$fn] = (!$label)
                                ? $this->translator->transConditional("mautic.integration.common.{$fn}", "mautic.integration.{$s}.{$fn}")
                                : $label;
                        }
                        break;
                }
            }
            if ($this->sortFieldsAlphabetically()) {
                uasort($fields, 'strnatcmp');
            }
        }

        return $fields;
    }

    /**
     * @param array $settings
     */
    public function getFormCompanyFields($settings = [])
    {
        $settings['feature_settings']['objects'] = ['Company'];
    }

    /**
     * {@inheritdoc}
     */
    public function getAuthenticationType()
    {
        return 'oauth2';
    }

    /**
     * {@inheritdoc}
     */
    public function getRequiredKeyFields()
    {
        return [
            'client_id'     => 'mautic.integration.keyfield.clientid',
            'client_secret' => 'mautic.integration.keyfield.clientsecret',
        ];
    }

    /**
     * Get the array key for clientId.
     *
     * @return string
     */
    public function getClientIdKey()
    {
        return 'client_id';
    }

    /**
     * Get the array key for client secret.
     *
     * @return string
     */
    public function getClientSecretKey()
    {
        return 'client_secret';
    }

    /**
     * {@inheritdoc}
     *
     * @param string $data
     * @param bool   $postAuthorization
     *
     * @return mixed
     */
    public function parseCallbackResponse($data, $postAuthorization = false)
    {
        if ($postAuthorization) {
            return json_decode($data, true);
        } else {
            return json_decode($data);
        }
    }

    /**
     * Returns notes specific to sections of the integration form (if applicable).
     *
     * @param $section
     *
     * @return string
     */
    public function getFormNotes($section)
    {
        return ['', 'info'];
    }

    /**
     * Get the template for social profiles.
     *
     * @return string
     */
    public function getSocialProfileTemplate()
    {
        return "MauticSocialBundle:Integration/{$this->getName()}/Profile:view.html.php";
    }

    /**
     * Get the access token from session or socialCache.
     *
     * @param $socialCache
     *
     * @return array|mixed|null
     */
    protected function getContactAccessToken(&$socialCache)
    {
<<<<<<< HEAD
=======
        if (!$this->session) {
            return null;
        }

>>>>>>> 0ff47ea5
        if (!$this->session->isStarted()) {
            return (isset($socialCache['accessToken'])) ? $this->decryptApiKeys($socialCache['accessToken']) : null;
        }

        $accessToken = $this->session->get($this->getName().'_tokenResponse', []);
        if (!isset($accessToken[$this->getAuthTokenKey()])) {
            if (isset($socialCache['accessToken'])) {
                $accessToken = $this->decryptApiKeys($socialCache['accessToken']);
            } else {
                return null;
            }
        } else {
            $this->session->remove($this->getName().'_tokenResponse');
            $socialCache['accessToken'] = $this->encryptApiKeys($accessToken);

            $this->persistNewLead = true;
        }

        return $accessToken;
    }
}<|MERGE_RESOLUTION|>--- conflicted
+++ resolved
@@ -226,13 +226,10 @@
      */
     protected function getContactAccessToken(&$socialCache)
     {
-<<<<<<< HEAD
-=======
         if (!$this->session) {
             return null;
         }
 
->>>>>>> 0ff47ea5
         if (!$this->session->isStarted()) {
             return (isset($socialCache['accessToken'])) ? $this->decryptApiKeys($socialCache['accessToken']) : null;
         }
