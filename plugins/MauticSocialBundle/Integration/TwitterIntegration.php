<?php
/**
 * @package     Mautic
 * @copyright   2014 Mautic Contributors. All rights reserved.
 * @author      Mautic
 * @link        http://mautic.org
 * @license     GNU/GPLv3 http://www.gnu.org/licenses/gpl-3.0.html
 */

namespace MauticPlugin\MauticSocialBundle\Integration;

use Mautic\CoreBundle\Helper\EmojiHelper;

/**
 * Class TwitterIntegration
 */
class TwitterIntegration extends SocialIntegration
{

    /**
     * Used in getUserData to prevent a double user search call with getUserId
     *
     * @var bool
     */
    private $preventDoubleCall = false;

    /**
     * {@inheritdoc}
     */
    public function getName ()
    {
        return 'Twitter';
    }

    /**
     * {@inheritdoc}
     */
    public function getPriority ()
    {
        return 5000;
    }

    /**
     * {@inheritdoc}
     */
    public function getIdentifierFields ()
    {
        return 'twitter';
    }

    /**
     * {@inheritdoc}
     */
    public function getSupportedFeatures ()
    {
        return array(
            'public_profile',
            'public_activity',
            'share_button'
        );
    }

    /**
     * {@inheritdoc}
     */
    public function getAccessTokenUrl ()
    {
        return 'https://api.twitter.com/oauth/access_token';
    }

    /**
     * @return string
     */
    public function getAuthLoginUrl()
    {
        $url = 'https://api.twitter.com/oauth/authorize';

        // Get request token
        $requestToken = $this->getRequestToken();

        if (isset($requestToken['oauth_token'])) {
            $url .= '?oauth_token='.$requestToken['oauth_token'];
        }
        $this->factory->getLogger()->addError(print_r($url,true));
        return $url;
    }

    /**
     * @return string
     */
    public function getRequestTokenUrl()
    {
        return 'https://api.twitter.com/oauth/request_token';
    }

    /**
     * {@inheritdoc}
     */
    public function getAuthenticationType ()
    {
        return 'oauth1a';
    }

    /**
     * {@inheritdoc}
     *
     * @param $url
     * @param $parameters
     * @param $method
     * @param $settings
     * @param $authType
     */
    public function prepareRequest($url, $parameters, $method, $settings, $authType)
    {
        // Prevent SSL issues
        $settings['ssl_verifypeer'] = false;

        if (empty($settings['authorize_session']) && $authType!='access_token') {
            // Twitter requires oauth_token_secret to be part of composite key
            $settings['token_secret'] = $this->keys['oauth_token_secret'];

            //Twitter also requires double encoding of parameters in building base string
            $settings['double_encode_basestring_parameters'] = true;
        }

        return parent::prepareRequest($url, $parameters, $method, $settings, $authType);
    }

    /**
     * @param $endpoint
     *
     * @return string
     */
    public function getApiUrl ($endpoint)
    {
        return "https://api.twitter.com/1.1/$endpoint.json";
    }

    /**
     * {@inheritdoc}
     */
    public function getUserData ($identifier, &$socialCache)
    {
        //tell getUserId to return a user array if it obtains it
        $this->preventDoubleCall = true;
        $identifier = $this->keys;
        if(!isset($identifier[$this->getName()])){
            $identifier[$this->getName()] = "account/verify_credentials";
        }
<<<<<<< HEAD
        $identifier['oauth_token']='26902763-HUr8a9PsgT4EaBlw1SXF1ktx3HlRBI0x8nuZbe51M';

        $authTokenKey    = $this->getAuthTokenKey();
        $authToken       = (isset($this->keys[$authTokenKey])) ? $this->keys[$authTokenKey] : '';
        $authTokenKey    = (empty($settings[$authTokenKey])) ? $authTokenKey : $settings[$authTokenKey];
=======
>>>>>>> 8975892e

        if ($id = $this->getUserId($identifier, $socialCache)) {
            if (is_array($id)) {
                //getUserId has already obtained the data
                $data = $id;
            } else {
                $data = $this->makeRequest($this->getApiUrl("account/verify_credentials"), array(
                    //'user_id'          => $id,
                    'include_email'=>'true',
                    'include_entities' => 'false',
                    'oauth_token' => $identifier['oauth_token']
                ),'GET',array('auth_type'=>'oauth1a'));
            }

            $this->factory->getLogger()->addError(print_r($data,true));
            if (isset($data[0])) {
                $data  = $data[0];
            }

            $this->factory->getLogger()->addError(print_r($data,true));
            if (isset($data)) {
                $info                  = $this->matchUpData($data);
                $info['profileHandle'] = $data['screen_name'];
                //remove the size variant
                $image                = $data['profile_image_url_https'];
                $image                = str_replace(array('_normal', '_bigger', '_mini'), '', $image);
                $info['profileImage'] = $image;

                $socialCache['profile'] = $info;
            }
            $this->preventDoubleCall = false;
        }
    }

    /**
     * {@inheritdoc}
     */
    public function getPublicActivity ($identifier, &$socialCache)
    {
        if ($id = $this->getUserId($identifier, $socialCache)) {
            //due to the way Twitter filters, get more than 10 tweets
            $data = $this->makeRequest($this->getApiUrl("/statuses/user_timeline"), array(
                'user_id'         => $id,
                'exclude_replies' => 'true',
                'count'           => 25,
                'trim_user'       => 'true'
            ));

            if (!empty($data) && count($data)) {
                $socialCache['has']['activity'] = true;
                $socialCache['activity']        = array(
                    'tweets' => array(),
                    'photos' => array(),
                    'tags'   => array()
                );

                foreach ($data as $k => $d) {
                    if ($k == 10) {
                        break;
                    }

                    $tweet = array(
                        'tweet'       => EmojiHelper::toHtml($d['text']),
                        'url'         => "https://twitter.com/{$id}/status/{$d['id']}",
                        'coordinates' => $d['coordinates'],
                        'published'   => $d['created_at'],
                    );

                    $socialCache['activity']['tweets'][] = $tweet;

                    //images
                    if (isset($d['entities']['media'])) {
                        foreach ($d['entities']['media'] as $m) {
                            if ($m['type'] == 'photo') {
                                $photo = array(
                                    'url' => (isset($m['media_url_https']) ? $m['media_url_https'] : $m['media_url'])
                                );

                                $socialCache['activity']['photos'][] = $photo;
                            }
                        }
                    }

                    //hastags
                    if (isset($d['entities']['hashtags'])) {
                        foreach ($d['entities']['hashtags'] as $h) {
                            if (isset($socialCache['activity']['tags'][$h['text']])) {
                                $socialCache['activity']['tags'][$h['text']]['count']++;
                            } else {
                                $socialCache['activity']['tags'][$h['text']] = array(
                                    'count' => 1,
                                    'url'   => 'https://twitter.com/search?q=%23' . $h['text']
                                );
                            }
                        }
                    }
                }
            }
        }
    }

    /**
     * {@inheritdoc}
     */
    public function getAvailableLeadFields($settings = array())
    {
        return array(
            "profileHandle" => array("type" => "string"),
            "name"          => array("type" => "string"),
            "location"      => array("type" => "string"),
            "description"   => array("type" => "string"),
            "url"           => array("type" => "string"),
            "time_zone"     => array("type" => "string"),
            "lang"          => array("type" => "string")
        );
    }

    /**
     * Gets the ID of the user for the network
     *
     * @param $identifier
     * @param $socialCache
     *
     * @return mixed|null
     */
    public function getUserId ($identifier, &$socialCache)
    {
        if (!empty($socialCache['id'])) {
            return $socialCache['id'];
        } elseif (empty($identifier)) {
            return false;
        }

        // note twitter requires params to be passed as strings
        $data = $this->makeRequest($this->getApiUrl("account/verify_credentials"), array(
            'include_email'=>'true',
            'include_entities' => 'true',
            'oauth_token' => $identifier['oauth_token'],
        ),'GET',array('auth_type'=>'oauth1a'));

        if (isset($data['id'])) {
            $socialCache['id'] = $data['id'];

            //return the entire data set if the function has been called from getUserData()
            return ($this->preventDoubleCall) ? $data : $socialCache['id'];
        }

        return false;
    }

    /**
     * {@inheritdoc}
     */
    public function cleanIdentifier ($identifier)
    {
        if (strpos($identifier, 'http') !== false) {
            //extract the handle
            $identifier = substr(strrchr(rtrim($identifier, '/'), '/'), 1);
        }

        return urlencode($identifier);
    }

    /**
     * {@inheritdoc}
     *
     * @param string $data
     * @param bool   $postAuthorization
     *
     * @return mixed
     */
    public function parseCallbackResponse ($data, $postAuthorization = false)
    {
        if ($postAuthorization) {
            parse_str($data, $parsed);

            return $parsed;
        }
        return json_decode($data, true);
    }

    /**
     * returns template to render on popup window after trying to run OAuth
     *
     *
     * @return null|string
     */
    public function getPostAuthTemplate()
    {
        return 'MauticSocialBundle:Integration\Twitter:postauth.html.php';
    }
}<|MERGE_RESOLUTION|>--- conflicted
+++ resolved
@@ -147,14 +147,6 @@
         if(!isset($identifier[$this->getName()])){
             $identifier[$this->getName()] = "account/verify_credentials";
         }
-<<<<<<< HEAD
-        $identifier['oauth_token']='26902763-HUr8a9PsgT4EaBlw1SXF1ktx3HlRBI0x8nuZbe51M';
-
-        $authTokenKey    = $this->getAuthTokenKey();
-        $authToken       = (isset($this->keys[$authTokenKey])) ? $this->keys[$authTokenKey] : '';
-        $authTokenKey    = (empty($settings[$authTokenKey])) ? $authTokenKey : $settings[$authTokenKey];
-=======
->>>>>>> 8975892e
 
         if ($id = $this->getUserId($identifier, $socialCache)) {
             if (is_array($id)) {
@@ -169,7 +161,6 @@
                 ),'GET',array('auth_type'=>'oauth1a'));
             }
 
-            $this->factory->getLogger()->addError(print_r($data,true));
             if (isset($data[0])) {
                 $data  = $data[0];
             }
@@ -335,15 +326,4 @@
         }
         return json_decode($data, true);
     }
-
-    /**
-     * returns template to render on popup window after trying to run OAuth
-     *
-     *
-     * @return null|string
-     */
-    public function getPostAuthTemplate()
-    {
-        return 'MauticSocialBundle:Integration\Twitter:postauth.html.php';
-    }
 }