--- conflicted
+++ resolved
@@ -8,8 +8,6 @@
  */
 
 namespace MauticPlugin\MauticSocialBundle\Integration;
-
-use Mautic\LeadBundle\Entity\Lead;
 
 /**
  * Class FacebookIntegration
@@ -41,12 +39,8 @@
     {
         return array(
             'share_button',
-<<<<<<< HEAD
-            'login_button'
-=======
             'login_button',
             'public_profile'
->>>>>>> 8975892e
         );
     }
 
@@ -81,15 +75,8 @@
 
         if (null === $values) {
             parse_str($data, $values);
-<<<<<<< HEAD
-            $this->factory->getSession()->set($this->getName().'_tokenResponse', $values);
-            return $values;
-        } else {
-            return parent::parseCallbackResponse($data, $postAuthorization);
-=======
 
             $this->factory->getSession()->set($this->getName().'_tokenResponse', $values);
->>>>>>> 8975892e
         }
 
         return $values;
@@ -115,54 +102,6 @@
      */
     public function getUserData($identifier, &$socialCache)
     {
-<<<<<<< HEAD
-        //tell getUserId to return a user array if it obtains it
-
-        $access_token = $this->factory->getSession()->get($this->getName().'_tokenResponse');
-
-        if($identifier[$this->getName()]===null){
-            $identifier[$this->getName()] = "v2.5/me";
-        }
-
-        $identifier['access_token'] =$access_token['access_token'];
-
-        $this->preventDoubleCall = true;
-
-        if ($id = $this->getUserId($identifier, $socialCache)) {
-
-            if (is_object($id)) {
-                //getUserId has already obtained the data
-                $data = $id;
-            } else {
-                $url = $this->getApiUrl("$id");
-                //@todo - can't use access token to do a global search; may not work after April
-                $data = $this->makeRequest($url, array(), 'GET', array('auth_type' => 'rest'));
-
-            }
-
-            $info = $this->matchUpData($data);
-
-            if (isset($data->username)) {
-                $info['profileHandle'] = $data->username;
-            } elseif (isset($data->link)) {
-                $info['profileHandle'] = str_replace('https://www.facebook.com/', '', $data->link);
-            } else {
-                $info['profileHandle'] = $data->id;
-            }
-
-            $info['profileImage'] = "https://graph.facebook.com/{$data->id}/picture?type=large";
-
-
-            $socialCache[$this->getName()]['profile'] = $info;
-            $socialCache[$this->getName()]['lastRefresh'] = new \DateTime();
-            $socialCache[$this->getName()]['accessToken'] = $identifier['access_token'];
-
-            $this->getMauticLead($info, true,$socialCache);
-
-            return $data;
-            
-            $this->preventDoubleCall = false;
-=======
         $persistLead = false;
         $accessToken = $this->getAccessToken($socialCache);
 
@@ -172,45 +111,8 @@
         } elseif (isset($accessToken['persist_lead'])) {
             $persistLead = $accessToken['persist_lead'];
             unset($accessToken['persist_lead']);
->>>>>>> 8975892e
         }
 
-<<<<<<< HEAD
-    /**$post
-     * {@inheritdoc}
-     */
-    public function getUserId($identifier, &$socialCache)
-    {
-        if (!empty($socialCache[$this->getName()]['id'])) {
-            return $socialCache[$this->getName()]['id'];
-        } elseif (empty($identifier)) {
-            return false;
-        }
-
-        $identifiers = $this->cleanIdentifier($identifier);
-        
-        if(!isset($identifier['access_token'])){
-            return;
-        }
-        
-        if (isset($identifiers['Facebook'])) {
-            $url = $this->getApiUrl($identifiers["Facebook"]);
-
-            if(isset($identifier['access_token'])){
-                $parameters['access_token']=$identifier['access_token'];
-            }
-
-            $fields = array_keys($this->getAvailableLeadFields());
-            $parameters['fields'] = implode(",",$fields);
-
-            $data = $this->makeRequest($url, $parameters, 'GET', array('auth_type' => 'rest'));
-
-            if ($data && isset($data->id)) {
-                $socialCache[$this->getName()]['id'] = $data->id;
-
-                //return the entire data set if the function has been called from getUserData()
-                return ($this->preventDoubleCall) ? $data : $socialCache[$this->getName()]['id'];
-=======
         $url    = $this->getApiUrl("v2.5/me");
         $fields = array_keys($this->getAvailableLeadFields());
 
@@ -232,7 +134,6 @@
                 }
             } else {
                 $info['profileHandle'] = $data->id;
->>>>>>> 8975892e
             }
             $info['profileImage'] = "https://graph.facebook.com/{$data->id}/picture?type=large";
 
@@ -254,19 +155,6 @@
      */
     public function getAvailableLeadFields($settings = array())
     {
-<<<<<<< HEAD
-        // Until lead profile support is restored
-        //return array();
-
-        return array(
-            'first_name' => array('type' => 'string'),
-            'last_name'  => array('type' => 'string'),
-            'name'       => array('type' => 'string'),
-            'gender'     => array('type' => 'string'),
-            'locale'     => array('type' => 'string'),
-            'email'      => array('type' => 'string'),
-            'link'       => array('type' => 'string'),
-=======
         return array(
             'about'       => array('type' => 'string'),
             'bio'         => array('type' => 'string'),
@@ -284,18 +172,6 @@
             'religion'    => array('type' => 'string'),
             'timezone'    => array('type' => 'string'),
             'website'     => array('type' => 'string')
->>>>>>> 8975892e
         );
     }
-
-    /**
-     * returns template to render on popup window after trying to run OAuth
-     *
-     *
-     * @return null|string
-     */
-    public function getPostAuthTemplate()
-    {
-        return 'MauticSocialBundle:Integration\Facebook:postauth.html.php';
-    }
 }