--- conflicted
+++ resolved
@@ -70,23 +70,6 @@
         }
         $access_token = $this->factory->getSession()->get($this->getName().'_tokenResponse');
 
-<<<<<<< HEAD
-        $identifier['access_token'] =$access_token['access_token'];
-
-        $this->preventDoubleCall = true;
-
-        if ($userid = $this->getUserId($identifier, $socialCache)) {
-            $url  = $this->getApiUrl("people/{$userid}");
-            $data = $this->makeRequest($url, array('access_token'=>$identifier['access_token']),'GET',array('auth_type'=>'access_token'));
-
-            if (is_object($data) && !isset($data->error)) {
-                $info = $this->matchUpData($data);
-
-                if (isset($data->url)) {
-                    preg_match("/plus.google.com\/(.*?)($|\/)/", $data->url, $matches);
-                    $info['profileHandle'] = $matches[1];
-                }
-=======
         if(isset($access_token['access_token'])) {
             $identifier['access_token'] = $access_token['access_token'];
 
@@ -100,7 +83,6 @@
                     'GET',
                     array('auth_type' => 'access_token')
                 );
->>>>>>> 602c0dfe
 
                 if (is_object($data) && !isset($data->error)) {
                     $info = $this->matchUpData($data);
