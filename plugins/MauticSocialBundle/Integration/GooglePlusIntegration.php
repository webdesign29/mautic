--- conflicted
+++ resolved
@@ -9,14 +9,11 @@
 
 namespace MauticPlugin\MauticSocialBundle\Integration;
 
-use Mautic\LeadBundle\Entity\Lead;
-
 /**
  * Class GooglePlusIntegration
  */
 class GooglePlusIntegration extends SocialIntegration
 {
-
     /**
      * {@inheritdoc}
      */
@@ -72,47 +69,6 @@
      */
     public function getUserData($identifier, &$socialCache)
     {
-<<<<<<< HEAD
-
-        if(!isset($identifier['googleplus']) || $identifier['googleplus']===null){
-            $identifier['googleplus'] = "people/me";
-        }
-        $access_token = $this->factory->getSession()->get($this->getName().'_tokenResponse');
-
-        $identifier['access_token'] =$access_token['access_token'];
-
-        $this->preventDoubleCall = true;
-
-        if ($userid = $this->getUserId($identifier, $socialCache)) {
-            $url  = $this->getApiUrl("people/{$userid}");
-            $data = $this->makeRequest($url, array('access_token'=>$identifier['access_token']),'GET',array('auth_type'=>'access_token'));
-           
-            if (is_object($data) && !isset($data->error)) {
-                $info = $this->matchUpData($data);
-                
-                if (isset($data->url)) {
-                    preg_match("/plus.google.com\/(.*?)($|\/)/", $data->url, $matches);
-                    $info['profileHandle'] = $matches[1];
-                }
-
-                if (isset($data->image->url)) {
-                    //remove the size from the end
-                    $image                = $data->image->url;
-                    $image                = preg_replace('/\?.*/', '', $image);
-                    $info["profileImage"] = $image;
-                }
-                if(!empty($info)){
-                    $socialCache[$this->getName()]['profile']     = $info;
-                    $socialCache[$this->getName()]['lastRefresh'] = new \DateTime();
-                    $socialCache[$this->getName()]['accessToken'] = $identifier['access_token'];
-
-                    $this->getMauticLead($info, true, $socialCache);
-                }
-
-                return $data;
-
-                $this->preventDoubleCall = false;
-=======
         // Only persist if fetching the data after a form login
         $persistLead = false;
 
@@ -180,7 +136,6 @@
                 }
 
                 return $data;
->>>>>>> 8975892e
             }
         }
 
@@ -196,7 +151,7 @@
             $data = $this->makeRequest($this->getApiUrl("people/$id/activities/public"), array('maxResults' => 10));
 
             if (!empty($data) && isset($data->items) && count($data->items)) {
-                $socialCache[$this->getName()]['activity'] = array(
+                $socialCache['activity'] = array(
                     'posts'  => array(),
                     'photos' => array(),
                     'tags'   => array()
@@ -208,7 +163,7 @@
                         'published' => $page->published,
                         'updated'   => $page->updated
                     );
-                    $socialCache[$this->getName()]['activity']['posts'][] = $post;
+                    $socialCache['activity']['posts'][] = $post;
 
                     //extract hashtags from content
                     if (isset($page->object->content)) {
@@ -219,10 +174,10 @@
                         );
                         if (!empty($tags[2])) {
                             foreach ($tags[2] as $k => $tag) {
-                                if (isset($socialCache[$this->getName()]['activity']['tags'][$tag])) {
-                                    $socialCache[$this->getName()]['activity']['tags'][$tag]['count']++;
+                                if (isset($socialCache['activity']['tags'][$tag])) {
+                                    $socialCache['activity']['tags'][$tag]['count']++;
                                 } else {
-                                    $socialCache[$this->getName()]['activity']['tags'][$tag] = array(
+                                    $socialCache['activity']['tags'][$tag] = array(
                                         'count' => 1,
                                         'url'   => $tags[1][$k]
                                     );
@@ -247,7 +202,7 @@
                                 $photo                               = array(
                                     'url' => $url
                                 );
-                                $socialCache[$this->getName()]['activity']['photos'][] = $photo;
+                                $socialCache['activity']['photos'][] = $photo;
                             }
                         }
                     }
@@ -327,23 +282,12 @@
     public function getRequiredKeyFields()
     {
         return array(
-<<<<<<< HEAD
-            'key'           => 'mautic.integration.keyfield.api',
-=======
->>>>>>> 8975892e
             'client_id'     => 'mautic.integration.keyfield.clientid',
             'client_secret' => 'mautic.integration.keyfield.clientsecret'
         );
     }
-    
-    /**
-<<<<<<< HEAD
-     * @return string
-     */
-    public function getAuthTokenKey()
-    {
-        return 'key';
-=======
+
+    /**
      * @todo Remove key support in 2.0
      */
     public function getAuthenticationType()
@@ -354,36 +298,29 @@
         }
 
         return 'oauth2';
->>>>>>> 8975892e
-    }
-    /**
-<<<<<<< HEAD
-     * {@inheritdoc}
-=======
+    }
+
+    /**
      * @todo Remove key support in 2.0
      *
      * @return string
->>>>>>> 8975892e
+     */
+    public function getAuthTokenKey()
+    {
+        if (empty($this->keys['client_id']) && !empty($this->keys['key'])) {
+
+            return 'key';
+        }
+
+        return 'access_token';
+    }
+
+    /**
+     * {@inheritdoc}
      */
     public function getAuthenticationUrl()
     {
-<<<<<<< HEAD
         return 'https://accounts.google.com/o/oauth2/auth';
-=======
-        if (empty($this->keys['client_id']) && !empty($this->keys['key'])) {
-
-            return 'key';
-        }
-
-        return 'access_token';
-    }
-
-    /**
-     * {@inheritdoc}
-     */
-    public function getAuthenticationUrl()
-    {
-        return 'https://accounts.google.com/o/oauth2/auth';
     }
 
     /**
@@ -400,20 +337,8 @@
     public function getAccessTokenUrl()
     {
         return 'https://accounts.google.com/o/oauth2/token';
->>>>>>> 8975892e
-    }
-
-    public function getAuthScope()
-    {
-        return 'email';
-    }
-    /**
-     * {@inheritdoc}
-     */
-    public function getAccessTokenUrl()
-    {
-        return 'https://accounts.google.com/o/oauth2/token';
-    }
+    }
+
     /**
      * @param $endpoint
      *
@@ -429,14 +354,9 @@
      */
     public function getUserId($identifier, &$socialCache)
     {
-<<<<<<< HEAD
-        if (!empty($socialCache[$this->getName()]['id'])) {
-            return $socialCache[$this->getName()]['id'];
-=======
         if (!empty($socialCache['id'])) {
 
             return $socialCache['id'];
->>>>>>> 8975892e
         } elseif (empty($identifier)) {
 
             return false;
@@ -445,17 +365,7 @@
         if (!is_array($identifier)) {
             $identifier = array($identifier);
         }
-        if(!isset($identifier['access_token'])){
-            return;
-        }
-
-<<<<<<< HEAD
-
-        $data = $this->makeRequest($this->getApiUrl('people/me'), array('access_token'=>$identifier['access_token']),'GET',array('auth_type'=>'access_token'));
-
-        if (!empty($data) && isset($data->id) && count($data->id)) {
-            $socialCache[$this->getName()]['id'] = $data->id;
-=======
+
         foreach ($identifier as $type => $id) {
             if (empty($id)) {
                 continue;
@@ -473,22 +383,11 @@
 
             if (!empty($data) && isset($data->id) && count($data->id)) {
                 $socialCache['id'] = $data->id;
->>>>>>> 8975892e
-
-            return $socialCache[$this->getName()]['id'];
+
+                return $socialCache['id'];
+            }
         }
 
         return false;
     }
-
-    /**
-     * returns template to render on popup window after trying to run OAuth
-     *
-     *
-     * @return null|string
-     */
-    public function getPostAuthTemplate()
-    {
-        return 'MauticSocialBundle:Integration\GooglePlus:postauth.html.php';
-    }
 }