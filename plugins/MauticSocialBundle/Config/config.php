--- conflicted
+++ resolved
@@ -14,9 +14,6 @@
     'author'      => 'Mautic',
 
     'services' => array(
-<<<<<<< HEAD
-        'forms' => array(
-=======
         'events' => array(
             'mautic.socialplugin.formbundle.subscriber' => array(
                 'class' => 'MauticPlugin\MauticSocialBundle\EventListener\FormSubscriber'
@@ -28,19 +25,10 @@
                 'arguments' => 'mautic.factory',
                 'alias' => 'sociallogin'
             ),
->>>>>>> 8975892e
             'mautic.form.type.social.facebook'        => array(
                 'class' => 'MauticPlugin\MauticSocialBundle\Form\Type\FacebookType',
                 'alias' => 'socialmedia_facebook'
             ),
-<<<<<<< HEAD
-            'mautic.form.type.social.facebooklogin'   => array(
-                'class'     => 'MauticPlugin\MauticSocialBundle\Form\Type\FacebookLoginType',
-                'arguments' => 'mautic.factory',
-                'alias'     => 'sociallogin_facebook'
-            ),
-=======
->>>>>>> 8975892e
             'mautic.form.type.social.twitter'         => array(
                 'class' => 'MauticPlugin\MauticSocialBundle\Form\Type\TwitterType',
                 'alias' => 'socialmedia_twitter'
@@ -49,22 +37,9 @@
                 'class' => 'MauticPlugin\MauticSocialBundle\Form\Type\GooglePlusType',
                 'alias' => 'socialmedia_googleplus'
             ),
-<<<<<<< HEAD
-            'mautic.form.type.social.googlepluslogin' => array(
-                'class'     => 'MauticPlugin\MauticSocialBundle\Form\Type\GooglePlusLoginType',
-                'arguments' => 'mautic.factory',
-                'alias'     => 'sociallogin_googleplus'
-            ),
-=======
->>>>>>> 8975892e
             'mautic.form.type.social.linkedin'        => array(
                 'class' => 'MauticPlugin\MauticSocialBundle\Form\Type\LinkedInType',
                 'alias' => 'socialmedia_linkedin'
-            ),
-            'mautic.form.type.social.linkedinlogin'   => array(
-                'class'     => 'MauticPlugin\MauticSocialBundle\Form\Type\LinkedInLoginType',
-                'arguments' => 'mautic.factory',
-                'alias'     => 'sociallogin_linkedin'
             )
         ),
 
