<?php

/*
 * @copyright   2016 Mautic, Inc. All rights reserved
 * @author      Mautic, Inc
 *
 * @link        https://mautic.org
 *
 * @license     GNU/GPLv3 http://www.gnu.org/licenses/gpl-3.0.html
 */

namespace MauticPlugin\MauticSocialBundle\Form\Type;

use Mautic\CategoryBundle\Form\Type\CategoryListType;
use Mautic\CoreBundle\Form\EventListener\CleanFormSubscriber;
use Mautic\CoreBundle\Form\Type\FormButtonsType;
use Mautic\CoreBundle\Form\Type\YesNoButtonGroupType;
use Mautic\LeadBundle\Form\Type\LeadListType;
use MauticPlugin\MauticSocialBundle\Model\MonitoringModel;
use Symfony\Component\Form\AbstractType;
use Symfony\Component\Form\Extension\Core\Type\ChoiceType;
use Symfony\Component\Form\Extension\Core\Type\DateTimeType;
use Symfony\Component\Form\Extension\Core\Type\TextareaType;
use Symfony\Component\Form\Extension\Core\Type\TextType;
use Symfony\Component\Form\FormBuilderInterface;
use Symfony\Component\OptionsResolver\OptionsResolver;

class MonitoringType extends AbstractType
{
    /** @var MonitoringModel */
    private $monitoringModel;

    public function __construct(MonitoringModel $monitoringModel)
    {
        $this->monitoringModel = $monitoringModel;
    }

    /**
     * {@inheritdoc}
     */
    public function buildForm(FormBuilderInterface $builder, array $options)
    {
        $builder->addEventSubscriber(new CleanFormSubscriber());

        $builder->add('title', TextType::class, [
            'label'      => 'mautic.core.name',
            'label_attr' => ['class' => 'control-label'],
            'attr'       => ['class' => 'form-control'],
        ]);

        $builder->add('description', TextareaType::class, [
            'label'      => 'mautic.core.description',
            'label_attr' => ['class' => 'control-label'],
            'attr'       => ['class' => 'form-control editor'],
            'required'   => false,
        ]);

        $builder->add('isPublished', YesNoButtonGroupType::class);

        $builder->add('publishUp', DateTimeType::class, [
            'widget'     => 'single_text',
            'label'      => 'mautic.core.form.publishup',
            'label_attr' => ['class' => 'control-label'],
            'attr'       => [
                'class'       => 'form-control',
                'data-toggle' => 'datetime',
            ],
            'format'   => 'yyyy-MM-dd HH:mm',
            'required' => false,
        ]);

        $builder->add('publishDown', DateTimeType::class, [
            'widget'     => 'single_text',
            'label'      => 'mautic.core.form.publishdown',
            'label_attr' => ['class' => 'control-label'],
            'attr'       => [
                'class'       => 'form-control',
                'data-toggle' => 'datetime',
            ],
            'format'   => 'yyyy-MM-dd HH:mm',
            'required' => false,
        ]);

        $builder->add('networkType', ChoiceType::class, [
            'label'      => 'mautic.social.monitoring.type.list',
            'label_attr' => ['class' => 'control-label'],
            'attr'       => [
                'class'    => 'form-control',
                'onchange' => 'Mautic.getNetworkFormAction(this)',
            ],
            'choices'           => array_flip((array) $options['networkTypes']), // passed from the controller
<<<<<<< HEAD
            'empty_value'       => 'mautic.core.form.chooseone',
=======
            'choices_as_values' => true,
            'placeholder'       => 'mautic.core.form.chooseone',
>>>>>>> 36aeb5c8
        ]);

        // if we have a network type value add in the form
        if (!empty($options['networkType']) && array_key_exists($options['networkType'], $options['networkTypes'])) {
            // get the values from the entity function
            $properties = $options['data']->getProperties();

            $formType = $this->monitoringModel->getFormByType($options['networkType']);

            $builder->add('properties', $formType,
                [
                    'label' => false,
                    'data'  => $properties,
                ]
            );
        }

        $builder->add(
            'lists',
            LeadListType::class,
            [
                'label'      => 'mautic.lead.lead.events.addtolists',
                'label_attr' => ['class' => 'control-label'],
                'attr'       => [
                    'class' => 'form-control',
                ],
                'multiple' => true,
                'expanded' => false,
            ]
        );

        //add category
        $builder->add('category', CategoryListType::class, [
            'bundle' => 'plugin:mauticSocial',
        ]);

        $builder->add('buttons', FormButtonsType::class);
    }

    /**
     * {@inheritdoc}
     */
    public function configureOptions(OptionsResolver $resolver)
    {
        $resolver->setDefaults([
                'data_class' => 'MauticPlugin\MauticSocialBundle\Entity\Monitoring',
            ]);

        // allow network types to be sent through - list
        $resolver->setRequired(['networkTypes']);

        // allow the specific network type - single
        $resolver->setDefined(['networkType']);
    }

    public function getBlockPrefix()
    {
        return 'monitoring';
    }
}<|MERGE_RESOLUTION|>--- conflicted
+++ resolved
@@ -89,12 +89,7 @@
                 'onchange' => 'Mautic.getNetworkFormAction(this)',
             ],
             'choices'           => array_flip((array) $options['networkTypes']), // passed from the controller
-<<<<<<< HEAD
-            'empty_value'       => 'mautic.core.form.chooseone',
-=======
-            'choices_as_values' => true,
             'placeholder'       => 'mautic.core.form.chooseone',
->>>>>>> 36aeb5c8
         ]);
 
         // if we have a network type value add in the form
