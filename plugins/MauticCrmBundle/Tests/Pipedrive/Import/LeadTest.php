<?php

namespace MauticPlugin\MauticCrmBundle\Tests\Pipedrive\Import;

use Mautic\LeadBundle\Entity\Lead;
use MauticPlugin\MauticCrmBundle\Tests\Pipedrive\PipedriveTest;

class LeadTest extends PipedriveTest
{
    private $features = [
        'objects' => [
            'company',
        ],
        'leadFields' => [
            'first_name' => 'firstname',
            'last_name'  => 'lastname',
            'email'      => 'email',
            'phone'      => 'phone',
        ],
    ];

<<<<<<< HEAD
=======
    public function testCreateLead()
    {
        $this->installPipedriveIntegration(true, $this->features);
        $data = $this->getData('person.added');

        $this->makeRequest('POST', $data);

        $response     = $this->client->getResponse();
        $responseData = json_decode($response->getContent(), true);
        $lead         = $this->em->getRepository(Lead::class)->find(1);

        $this->assertSame(200, $response->getStatusCode());
        $this->assertEquals($responseData['status'], 'ok');
        $this->assertEquals($lead->getName(), 'Test Person');
        $this->assertEquals($lead->getEmail(), 'test@test.pl');
        $this->assertEquals($lead->getPhone(), '678465345');
        $this->assertNotNull($lead->getDateAdded());
        $this->assertEquals($lead->getPreferredProfileImage(), 'gravatar');
        $this->assertEquals(count($this->em->getRepository(Lead::class)->findAll()), 1);
    }

    public function testCreateLeadWithOwner()
    {
        $this->installPipedriveIntegration(true, $this->features);
        $json = $this->getData('person.added');
        $data = json_decode($json, true);

        //add user
        $owner = $this->createUser(true, 'admin@admin.pl');
        $this->addPipedriveOwner($data['current']['owner_id'], $owner->getEmail());

        $this->makeRequest('POST', $json);

        $response     = $this->client->getResponse();
        $responseData = json_decode($response->getContent(), true);
        $lead         = $this->em->getRepository(Lead::class)->find(1);

        $this->assertSame(200, $response->getStatusCode());
        $this->assertEquals($responseData['status'], 'ok');
        $this->assertEquals($lead->getName(), 'Test Person');
        $this->assertEquals($lead->getEmail(), 'test@test.pl');
        $this->assertEquals($lead->getPhone(), '678465345');
        $this->assertEquals($lead->getOwner()->getEmail(), $owner->getEmail());
        $this->assertNotNull($lead->getDateAdded());
        $this->assertEquals($lead->getPreferredProfileImage(), 'gravatar');
        $this->assertEquals(count($this->em->getRepository(Lead::class)->findAll()), 1);
    }

    public function testCreateLeadWithCompany()
    {
        $newCompanyId   = 88;
        $newCompanyName = 'New Company Name';

        $this->installPipedriveIntegration(true, $this->features);
        $data = json_decode($json = $this->getData('person.added'), true);

        $newCompany = $this->createCompany($newCompanyName);

        $this->createCompanyIntegrationEntity($newCompanyId, $newCompany->getId());

        $data['current']['org_id'] = $newCompanyId;

        $this->makeRequest('POST', json_encode($data));

        $response     = $this->client->getResponse();
        $responseData = json_decode($response->getContent(), true);
        $lead         = $this->em->getRepository(Lead::class)->find(1);

        $this->assertSame(200, $response->getStatusCode());
        $this->assertEquals($responseData['status'], 'ok');
        $this->assertEquals($lead->getName(), 'Test Person');
        $this->assertEquals($lead->getEmail(), 'test@test.pl');
        $this->assertEquals($lead->getPhone(), '678465345');
        $this->assertEquals($lead->getCompany(), $newCompanyName);
        $this->assertNotNull($lead->getDateAdded());
        $this->assertEquals($lead->getPreferredProfileImage(), 'gravatar');
        $this->assertEquals(count($this->em->getRepository(Lead::class)->findAll()), 1);
    }

>>>>>>> 02f42e78
    public function testCreateSameLeadMultipleTimes()
    {
        $this->installPipedriveIntegration(true, $this->features);

        $data = $this->getData('person.added');
        $this->makeRequest('POST', $data);
        $this->makeRequest('POST', $data);
        $this->makeRequest('POST', $data);

        $this->assertEquals(count($this->em->getRepository(Lead::class)->findAll()), 1);
    }

    public function testCreateLeadViaUpdate()
    {
        $this->installPipedriveIntegration(true, $this->features);
        $data = $this->getData('person.updated');

        $this->makeRequest('POST', $data);

        $response     = $this->client->getResponse();
        $responseData = json_decode($response->getContent(), true);
        $lead         = $this->em->getRepository(Lead::class)->find(1);

        $this->assertSame(200, $response->getStatusCode());
        $this->assertEquals($responseData['status'], 'ok');
        $this->assertEquals($lead->getName(), 'Test Person');
        $this->assertEquals($lead->getEmail(), 'test@test.pl');
        $this->assertEquals($lead->getPhone(), '678465345');
        $this->assertNotNull($lead->getDateAdded());
        $this->assertEquals($lead->getPreferredProfileImage(), 'gravatar');
    }

    public function testUpdateLead()
    {
        $this->installPipedriveIntegration(true, $this->features);
        $data = json_decode($this->getData('person.updated'), true);

        $lead = $this->createLead();
        $this->createLeadIntegrationEntity($data['current']['id'], $lead->getId());

        $this->makeRequest('POST', json_encode($data));

        $response     = $this->client->getResponse();
        $responseData = json_decode($response->getContent(), true);
        $lead         = $this->em->getRepository(Lead::class)->find(1);

        $this->assertSame(200, $response->getStatusCode());
        $this->assertEquals($responseData['status'], 'ok');
        $this->assertEquals($lead->getName(), 'Test Person');
        $this->assertEquals($lead->getEmail(), 'test@test.pl');
        $this->assertEquals($lead->getPhone(), '678465345');
        $this->assertNull($lead->getOwner());
        $this->assertNull($lead->getCompany());
        $this->assertNotNull($lead->getDateModified());
    }

    public function testUpdateLeadOwner()
    {
        $newOwnerId    = 88;
        $newOwnerEmail = 'new@admin.com';

        $this->installPipedriveIntegration(true, $this->features);

        $data = json_decode($this->getData('person.updated'), true);

        $oldUser = $this->createUser(true);
        $lead    = $this->createLead([], $oldUser);
        $newUser = $this->createUser(true, $newOwnerEmail, 'admin2');

        $this->addPipedriveOwner($newOwnerId, $newUser->getEmail());
        $this->createLeadIntegrationEntity($data['current']['id'], $lead->getId());

        $data['current']['owner_id'] = $newOwnerId;

        $this->makeRequest('POST', json_encode($data));

        $response     = $this->client->getResponse();
        $responseData = json_decode($response->getContent(), true);
        $lead         = $this->em->getRepository(Lead::class)->find(1);

        $this->assertSame(200, $response->getStatusCode());
        $this->assertEquals($responseData['status'], 'ok');
        $this->assertNotNull($lead->getOwner());
        $this->assertEquals($lead->getOwner()->getEmail(), $newOwnerEmail);
        $this->assertNotNull($lead->getDateModified());
    }

    public function testUpdateLeadCompany()
    {
        $newCompanyId      = 88;
        $newCompanyName    = 'New Company Name';
        $newCompanyAddress = 'Madrit, Spain';

        $this->installPipedriveIntegration(true, $this->features);

        $data = json_decode($this->getData('person.updated'), true);

        $oldCompany = $this->createCompany();
        $newCompany = $this->createCompany($newCompanyName, $newCompanyAddress);

        $lead = $this->createLead($oldCompany, null);

        $this->createLeadIntegrationEntity($data['current']['id'], $lead->getId());
        $this->createCompanyIntegrationEntity($newCompanyId, $newCompany->getId());

        $data['current']['org_id'] = $newCompanyId;

        $this->makeRequest('POST', json_encode($data));

        $response     = $this->client->getResponse();
        $responseData = json_decode($response->getContent(), true);
        $lead         = $this->em->getRepository(Lead::class)->find(1);

        $this->assertSame(200, $response->getStatusCode());
        $this->assertEquals($responseData['status'], 'ok');
        $this->assertNotNull($lead->getCompany());
        $this->assertEquals($lead->getCompany(), $newCompanyName);
        $this->assertNotNull($lead->getDateModified());
    }

    public function testRemoveLeadCompany()
    {
        $companyModel = $this->container->get('mautic.lead.model.company');

        $this->installPipedriveIntegration(true, $this->features);
        $data = json_decode($this->getData('person.updated'), true);

        $oldCompany = $this->createCompany();
        $lead       = $this->createLead($oldCompany, null);

        $leadCompanies = $companyModel->getCompanyLeadRepository()->getCompaniesByLeadId($lead->getId());

        $this->assertEquals(count($leadCompanies), 1);

        $this->createLeadIntegrationEntity($data['current']['id'], $lead->getId());

        $data['current']['org_id'] = null;

        $this->makeRequest('POST', json_encode($data));

        $response     = $this->client->getResponse();
        $responseData = json_decode($response->getContent(), true);
        $lead         = $this->em->getRepository(Lead::class)->find(1);

        $leadCompanies = $companyModel->getCompanyLeadRepository()->getCompaniesByLeadId($lead->getId());

        $this->assertSame(200, $response->getStatusCode());
        $this->assertEquals($responseData['status'], 'ok');
        $this->assertEquals(count($leadCompanies), 0);
        $this->assertNotNull($lead->getDateModified());
    }

    public function testRemoveLeadOwner()
    {
        $this->installPipedriveIntegration(true, $this->features);
        $data = json_decode($this->getData('person.updated'), true);

        $owner = $this->createUser(true);
        $lead  = $this->createLead([], $owner);

        $this->assertNotNull($lead->getOwner());
        $this->assertEquals($lead->getOwner()->getEmail(), $owner->getEmail());

        $this->createLeadIntegrationEntity($data['current']['id'], $lead->getId());

        $data['current']['owner_id'] = null;

        $this->makeRequest('POST', json_encode($data));

        $response     = $this->client->getResponse();
        $responseData = json_decode($response->getContent(), true);
        $lead         = $this->em->getRepository(Lead::class)->find(1);

        $this->assertSame(200, $response->getStatusCode());
        $this->assertEquals($responseData['status'], 'ok');
        $this->assertNull($lead->getOwner());
        $this->assertNotNull($lead->getDateModified());
    }

    public function testDeleteLead()
    {
        $features = [
            'leadFields' => [
                'first_name' => 'firstname',
                'last_name'  => 'lastname',
                'email'      => 'email',
                'phone'      => 'phone',
            ],
        ];

        $this->installPipedriveIntegration(true, $features);
        $lead = $this->createLead();
        $json = $this->getData('person.deleted');
        $data = json_decode($json, true);
        $this->createLeadIntegrationEntity($data['previous']['id'], $lead->getId());

        $this->assertEquals(count($this->em->getRepository(Lead::class)->findAll()), 1);

        $this->makeRequest('POST', json_encode($data));

        $response     = $this->client->getResponse();
        $responseData = json_decode($response->getContent(), true);

        $this->assertSame(200, $response->getStatusCode());
        $this->assertEquals($responseData['status'], 'ok');
        $this->assertEquals(count($this->em->getRepository(Lead::class)->findAll()), 0);
    }
}<|MERGE_RESOLUTION|>--- conflicted
+++ resolved
@@ -19,8 +19,6 @@
         ],
     ];
 
-<<<<<<< HEAD
-=======
     public function testCreateLead()
     {
         $this->installPipedriveIntegration(true, $this->features);
@@ -100,7 +98,6 @@
         $this->assertEquals(count($this->em->getRepository(Lead::class)->findAll()), 1);
     }
 
->>>>>>> 02f42e78
     public function testCreateSameLeadMultipleTimes()
     {
         $this->installPipedriveIntegration(true, $this->features);
