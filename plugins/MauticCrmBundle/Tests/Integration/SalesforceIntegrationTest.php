--- conflicted
+++ resolved
@@ -26,11 +26,7 @@
 /**
  * Class SalesforceIntegrationTest.
  */
-<<<<<<< HEAD
-class SalesforceIntegrationTest extends \PHPUnit\Framework\TestCase
-=======
 class SalesforceIntegrationTest extends AbstractIntegrationTestCase
->>>>>>> ee6ec2c6
 {
     const SC_MULTIPLE_SF_LEADS        = 'multiple_sf_leads';
     const SC_MULTIPLE_SF_CONTACTS     = 'multiple_sf_contacts';
