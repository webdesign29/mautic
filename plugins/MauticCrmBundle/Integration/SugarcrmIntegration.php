--- conflicted
+++ resolved
@@ -49,13 +49,10 @@
      */
     public function getSupportedFeatures()
     {
-<<<<<<< HEAD
         if (isset($this->keys['version']) && $this->keys['version'] == '6') {
             return parent::getSupportedFeatures();
         }
         //Only push_lead is currently supported for version 7
-=======
->>>>>>> 11e61c52
         return ['push_lead'];
     }
 
@@ -286,8 +283,19 @@
 
                                     //7.x
                                     foreach ($leadObject['fields'] as $fieldInfo) {
-                                        if (isset($fieldInfo['name']) && empty($fieldInfo['readonly']) && !empty($fieldInfo['comment']) && !in_array($fieldInfo['type'], ['id', 'team_list', 'bool', 'link', 'relate'])) {
-                                            $fieldName = (strpos($fieldInfo['name'], 'webtolead_email') === false) ? $fieldInfo['name'] : str_replace('webtolead_', '', $fieldInfo['name']);
+                                        if (isset($fieldInfo['name']) && empty($fieldInfo['readonly']) && !empty($fieldInfo['comment'])
+                                            && !in_array(
+                                                $fieldInfo['type'],
+                                                ['id', 'team_list', 'bool', 'link', 'relate']
+                                            )
+                                        ) {
+                                            $fieldName = (strpos($fieldInfo['name'], 'webtolead_email') === false)
+                                                ? $fieldInfo['name']
+                                                : str_replace(
+                                                    'webtolead_',
+                                                    '',
+                                                    $fieldInfo['name']
+                                                );
 
                                             $sugarFields[$fieldName] = [
                                                 'type'     => 'string',
@@ -296,16 +304,14 @@
                                             ];
                                         }
                                     }
-                                    $this->cache->set('leadFields', $sugarFields);
                                 }
+
+                                $this->cache->set('leadFields', $sugarFields);
                             }
                         }
-                        asort($sugarFields[$sObject]);
                     } else {
                         throw new ApiErrorException($this->authorzationError);
                     }
-
-                    $this->cache->set('leadFields', $sugarFields);
                 }
             }
         } catch (\Exception $e) {
