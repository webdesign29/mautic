--- conflicted
+++ resolved
@@ -223,7 +223,6 @@
         $config = $this->mergeConfigToFeatureSettings([]);
 
         // Match that data with mapped lead fields
-<<<<<<< HEAD
         $fieldsToUpdateInMautic = $this->getPriorityFieldsForMautic($config, $object, 'company');
         $matchedFields          = $this->populateMauticLeadData($data, $config, 'company');
         if (!empty($fieldsToUpdateInMautic)) {
@@ -237,8 +236,6 @@
                 $newMatchedFields['companyname'] = $newMatchedFields['companywebsite'];
             }
         }
-=======
->>>>>>> f6a22ebf
         $matchedFields = $this->populateMauticLeadData($data, $config, 'company');
 
         // Find unique identifier fields used by the integration
@@ -274,8 +271,8 @@
     /**
      * Create or update existing Mautic lead from the integration's profile data.
      *
-     * @param mixed       $data    Profile data from integration
-     * @param bool|true   $persist Set to false to not persist lead to the database in this method
+     * @param mixed       $data        Profile data from integration
+     * @param bool|true   $persist     Set to false to not persist lead to the database in this method
      * @param array|null  $socialCache
      * @param mixed||null $identifiers
      * @param string|null $object
@@ -397,11 +394,7 @@
 
     /**
      * @param        $config
-<<<<<<< HEAD
      * @param null   $entityObject   Possibly used by the CRM
-=======
-     * @param null   $entityObject Possibly used by the CRM
->>>>>>> f6a22ebf
      * @param string $priorityObject
      *
      * @return array
@@ -416,11 +409,7 @@
 
     /**
      * @param        $config
-<<<<<<< HEAD
      * @param null   $entityObject   Possibly used by the CRM
-=======
-     * @param null   $entityObject Possibly used by the CRM
->>>>>>> f6a22ebf
      * @param string $priorityObject
      *
      * @return array
@@ -442,11 +431,7 @@
      */
     protected function getFieldsByPriority(array $config, $priorityObject, $direction)
     {
-<<<<<<< HEAD
-        return isset($config['update_'.$priorityObject]) ? array_keys($config['update_'.$priorityObject], $direction) : [];
-=======
         return isset($config['update_'.$priorityObject]) ? array_keys($config['update_'.$priorityObject], $direction) : array_keys($config['leadFields']);
->>>>>>> f6a22ebf
     }
 
     /**
