<?php

/*
 * @copyright   2014 Mautic Contributors. All rights reserved
 * @author      Mautic
 *
 * @link        http://mautic.org
 *
 * @license     GNU/GPLv3 http://www.gnu.org/licenses/gpl-3.0.html
 */

namespace MauticPlugin\MauticCrmBundle\Integration;

use Mautic\LeadBundle\Entity\Company;
use Mautic\LeadBundle\Entity\Lead;
use Mautic\LeadBundle\Helper\IdentifyCompanyHelper;
use Mautic\PluginBundle\Entity\Integration;
use Mautic\PluginBundle\Integration\AbstractIntegration;
use Mautic\UserBundle\Entity\User;

/**
 * Class CrmAbstractIntegration.
 */
abstract class CrmAbstractIntegration extends AbstractIntegration
{
    protected $auth;

    /**
     * @param Integration $settings
     */
    public function setIntegrationSettings(Integration $settings)
    {
        //make sure URL does not have ending /
        $keys = $this->getDecryptedApiKeys($settings);
        if (isset($keys['url']) && substr($keys['url'], -1) == '/') {
            $keys['url'] = substr($keys['url'], 0, -1);
            $this->encryptAndSetApiKeys($keys, $settings);
        }

        parent::setIntegrationSettings($settings);
    }

    /**
     * {@inheritdoc}
     *
     * @return string
     */
    public function getAuthenticationType()
    {
        return 'rest';
    }

    /**
     * @return array
     */
    public function getSupportedFeatures()
    {
        return ['push_lead', 'get_leads', 'push_leads'];
    }

    /**
     * @param $lead
     */
    public function pushLead($lead, $config = [])
    {
        $config = $this->mergeConfigToFeatureSettings($config);

        if (empty($config['leadFields'])) {
            return [];
        }

        $mappedData = $this->populateLeadData($lead, $config);

        $this->amendLeadDataBeforePush($mappedData);

        if (empty($mappedData)) {
            return false;
        }

        try {
            if ($this->isAuthorized()) {
                $LeadData = $this->getApiHelper()->createLead($mappedData, $lead);

                return true;
            }
        } catch (\Exception $e) {
            $this->logIntegrationError($e);
        }

        return false;
    }

    /**
     * @param $lead
     */
    public function getLeads($params = [])
    {
        $executed = null;

        $query = $this->getFetchQuery($params);

        try {
            if ($this->isAuthorized()) {
                $result = $this->getApiHelper()->getLeads($query);

                $executed = $this->amendLeadDataBeforeMauticPopulate($result);

                return $executed;
            }
        } catch (\Exception $e) {
            $this->logIntegrationError($e);
        }

        return $executed;
    }

    /**
     * Amend mapped lead data before pushing to CRM.
     *
     * @param $mappedData
     */
    public function amendLeadDataBeforePush(&$mappedData)
    {
    }

    /**
     * get query to fetch lead data.
     *
     * @param $config
     */
    public function getFetchQuery($config)
    {
    }

    /**
     * Amend mapped lead data before creating to Mautic.
     *
     * @param $mappedData
     */
    public function amendLeadDataBeforeMauticPopulate($data, $object)
    {
        return null;
    }

    /**
     * @return string
     */
    public function getClientIdKey()
    {
        return 'client_id';
    }

    /**
     * @return string
     */
    public function getClientSecretKey()
    {
        return 'client_secret';
    }

    /**
     * {@inheritdoc}
     */
    public function sortFieldsAlphabetically()
    {
        return false;
    }

    /**
     * Get the API helper.
     *
     * @return object
     */
    public function getApiHelper()
    {
        static $helper;
        if (empty($helper)) {
            $class  = '\\MauticPlugin\\MauticCrmBundle\\Api\\'.$this->getName().'Api';
            $helper = new $class($this);
        }

        return $helper;
    }

    /**
     * @param \DateTime|null $startDate
     * @param \DateTime|null $endDate
     * @param                $leadId
     *
     * @return array
     */
    public function getLeadData(\DateTime $startDate = null, \DateTime $endDate = null, $leadId)
    {
        return [];
    }

    /**
     * @param array $params
     */
    public function pushLeadActivity($params = [])
    {
    }

    /**
     * Create or update existing Mautic lead from the integration's profile data.
     *
     * @param mixed       $data        Profile data from integration
     * @param bool|true   $persist     Set to false to not persist lead to the database in this method
     * @param array|null  $socialCache
     * @param mixed||null $identifiers
     *
     * @return Lead
     */
    public function getMauticCompany($data, $persist = true, $identifiers = null)
    {
        if (is_object($data)) {
            // Convert to array in all levels
            $data = json_encode(json_decode($data), true);
        } elseif (is_string($data)) {
            // Assume JSON
            $data = json_decode($data, true);
        }
        $config = $this->mergeConfigToFeatureSettings([]);
        // Match that data with mapped lead fields
        $matchedFields = $this->populateMauticLeadData($data, $config, 'company');

        $fieldsToUpdateInMautic = isset($config['update_mautic_company']) ? array_keys($config['update_mautic_company'], 0) : [];
        $fieldsToUpdateInMautic = array_diff_key($config['companyFields'], array_flip($fieldsToUpdateInMautic));
        $newMatchedFields       = array_intersect_key($matchedFields, array_flip($fieldsToUpdateInMautic));

        if (!isset($newMatchedFields['companyname'])) {
            if (isset($newMatchedFields['companywebsite'])) {
                $newMatchedFields['companyname'] = $newMatchedFields['companywebsite'];
            }
        }

        if (empty($newMatchedFields)) {
            return;
        }

        // Find unique identifier fields used by the integration
        /** @var \Mautic\LeadBundle\Model\LeadModel $leadModel */
        $companyModel = $this->factory->getModel('lead.company');

        // Default to new company
        $company = new Company();

        $existingCompany = IdentifyCompanyHelper::identifyLeadsCompany($matchedFields, null, $companyModel);
        if ($existingCompany[2]) {
            $company = $existingCompany[2];
        } else {
            $matchedFields = $newMatchedFields; //change direction of fields only when updating an existing company
        }
        $companyModel->setFieldValues($company, $matchedFields, false, false);
        $companyModel->saveEntity($company, false);

        return $company;
    }

    /**
     * Create or update existing Mautic lead from the integration's profile data.
     *
     * @param mixed       $data        Profile data from integration
     * @param bool|true   $persist     Set to false to not persist lead to the database in this method
     * @param array|null  $socialCache
     * @param mixed||null $identifiers
     *
     * @return Lead
     */
    public function getMauticLead($data, $persist = true, $socialCache = null, $identifiers = null)
    {
        if (is_object($data)) {
            // Convert to array in all levels
            $data = json_encode(json_decode($data), true);
        } elseif (is_string($data)) {
            // Assume JSON
            $data = json_decode($data, true);
        }
        $config = $this->mergeConfigToFeatureSettings([]);
        // Match that data with mapped lead fields
        $matchedFields = $this->populateMauticLeadData($data, $config);

        if (empty($matchedFields)) {
            return;
        }

        // Find unique identifier fields used by the integration
        /** @var \Mautic\LeadBundle\Model\LeadModel $leadModel */
        $leadModel           = $this->factory->getModel('lead');
        $uniqueLeadFields    = $this->factory->getModel('lead.field')->getUniqueIdentiferFields();
        $uniqueLeadFieldData = [];

        foreach ($matchedFields as $leadField => $value) {
            if (array_key_exists($leadField, $uniqueLeadFields) && !empty($value)) {
                $uniqueLeadFieldData[$leadField] = $value;
            }
        }

        if (count(array_diff_key($uniqueLeadFields, $matchedFields)) == count($uniqueLeadFields)) {
            //return if uniqueIdentifiers have no data set to avoid duplicating leads.
            return;
        }
        // Default to new lead
        $lead = new Lead();
        $lead->setNewlyCreated(true);

        if (count($uniqueLeadFieldData)) {
            $existingLeads = $this->factory->getEntityManager()->getRepository('MauticLeadBundle:Lead')
                ->getLeadsByUniqueFields($uniqueLeadFieldData);

            if (!empty($existingLeads)) {
                $lead = array_shift($existingLeads);
            }
        }
        //use direction of fields only when updating existing lead
<<<<<<< HEAD
        if (!empty($existingLeads)) {
            $fieldsToUpdateInMautic = (isset($config['update_mautic'])) ? array_keys($config['update_mautic'], 0) : [];
            $fieldsToUpdateInMautic = array_diff_key($config['leadFields'], array_flip($fieldsToUpdateInMautic));
            $matchedFields          = array_filter(array_diff_key($matchedFields, array_flip($fieldsToUpdateInMautic)));
        }
=======
        $fieldsToUpdateInMautic = (isset($config['update_mautic']) && empty($existingLeads)) ? array_keys($config['update_mautic'], 0) : [];
        $fieldsToUpdateInMautic = array_diff_key($config['leadFields'], array_flip($fieldsToUpdateInMautic));
        $matchedFields          = array_intersect_key($matchedFields, array_flip($fieldsToUpdateInMautic));
>>>>>>> 022e3f37

        $leadModel->setFieldValues($lead, $matchedFields, false, false);

        if (!empty($socialCache)) {
            // Update the social cache
            $leadSocialCache = $lead->getSocialCache();
            if (!isset($leadSocialCache[$this->getName()])) {
                $leadSocialCache[$this->getName()] = [];
            }
            $leadSocialCache[$this->getName()] = array_merge($leadSocialCache[$this->getName()], $socialCache);

            // Check for activity while here
            if (null !== $identifiers && in_array('public_activity', $this->getSupportedFeatures())) {
                $this->getPublicActivity($identifiers, $leadSocialCache[$this->getName()]);
            }

            $lead->setSocialCache($leadSocialCache);
        }

        // Update the internal info integration object that has updated the record
        if (isset($data['internal'])) {
            $internalInfo                   = $lead->getInternal();
            $internalInfo[$this->getName()] = $data['internal'];
            $lead->setInternal($internalInfo);
        }

        // Update the owner if it matches (needs to be set by the integration) when fetching the data
        if (isset($data['owner_email']) && isset($config['updateOwner']) && isset($config['updateOwner'][0]) && $config['updateOwner'][0] == 'updateOwner') {
            if ($mauticUser = $this->em->getRepository('MauticUserBundle:User')->findOneBy(['email' => $data['owner_email']])) {
                $lead->setOwner($mauticUser);
            }
        }

        if ($persist) {
            // Only persist if instructed to do so as it could be that calling code needs to manipulate the lead prior to executing event listeners
            $leadModel->saveEntity($lead, false);
        }

        return $lead;
    }

    /**
     * @param $object
     *
     * @return array|mixed
     */
    protected function getFormFieldsByObject($object, $settings = [])
    {
        $settings['feature_settings']['objects'] = [$object => $object];

        $fields = ($this->isAuthorized()) ? $this->getAvailableLeadFields($settings) : [];

        return (isset($fields[$object])) ? $fields[$object] : [];
    }
}<|MERGE_RESOLUTION|>--- conflicted
+++ resolved
@@ -313,17 +313,9 @@
             }
         }
         //use direction of fields only when updating existing lead
-<<<<<<< HEAD
-        if (!empty($existingLeads)) {
-            $fieldsToUpdateInMautic = (isset($config['update_mautic'])) ? array_keys($config['update_mautic'], 0) : [];
-            $fieldsToUpdateInMautic = array_diff_key($config['leadFields'], array_flip($fieldsToUpdateInMautic));
-            $matchedFields          = array_filter(array_diff_key($matchedFields, array_flip($fieldsToUpdateInMautic)));
-        }
-=======
         $fieldsToUpdateInMautic = (isset($config['update_mautic']) && empty($existingLeads)) ? array_keys($config['update_mautic'], 0) : [];
         $fieldsToUpdateInMautic = array_diff_key($config['leadFields'], array_flip($fieldsToUpdateInMautic));
         $matchedFields          = array_intersect_key($matchedFields, array_flip($fieldsToUpdateInMautic));
->>>>>>> 022e3f37
 
         $leadModel->setFieldValues($lead, $matchedFields, false, false);
 
