<?php

/*
 * @copyright   2014 Mautic Contributors. All rights reserved
 * @author      Mautic
 *
 * @link        http://mautic.org
 *
 * @license     GNU/GPLv3 http://www.gnu.org/licenses/gpl-3.0.html
 */

namespace MauticPlugin\MauticCrmBundle\Integration;

use Mautic\LeadBundle\Entity\Company;
use Mautic\LeadBundle\Entity\Lead;
use Mautic\LeadBundle\Helper\IdentifyCompanyHelper;
use Mautic\PluginBundle\Entity\Integration;
use Mautic\PluginBundle\Integration\AbstractIntegration;
use Mautic\UserBundle\Entity\User;

/**
 * Class CrmAbstractIntegration.
 */
abstract class CrmAbstractIntegration extends AbstractIntegration
{
    protected $auth;
    protected $helper;

    /**
     * @param Integration $settings
     */
    public function setIntegrationSettings(Integration $settings)
    {
        //make sure URL does not have ending /
        $keys = $this->getDecryptedApiKeys($settings);
        if (isset($keys['url']) && substr($keys['url'], -1) == '/') {
            $keys['url'] = substr($keys['url'], 0, -1);
            $this->encryptAndSetApiKeys($keys, $settings);
        }

        parent::setIntegrationSettings($settings);
    }

    /**
     * {@inheritdoc}
     *
     * @return string
     */
    public function getAuthenticationType()
    {
        return 'rest';
    }

    /**
     * @return array
     */
    public function getSupportedFeatures()
    {
        return ['push_lead', 'get_leads'];
    }

    /**
     * @param Lead  $lead
     * @param array $config
     *
     * @return array|bool
     */
    public function pushLead($lead, $config = [])
    {
        $config = $this->mergeConfigToFeatureSettings($config);

        if (empty($config['leadFields'])) {
            return [];
        }

        $mappedData = $this->populateLeadData($lead, $config);

        $this->amendLeadDataBeforePush($mappedData);

        if (empty($mappedData)) {
            return false;
        }

        try {
            if ($this->isAuthorized()) {
                $LeadData = $this->getApiHelper()->createLead($mappedData, $lead);

                return true;
            }
        } catch (\Exception $e) {
            $this->logIntegrationError($e);
        }

        return false;
    }

    /**
     * @param array $params
     */
    public function getLeads($params = [])
    {
        $executed = null;

        $query = $this->getFetchQuery($params);

        try {
            if ($this->isAuthorized()) {
                $result = $this->getApiHelper()->getLeads($query);

                $executed = $this->amendLeadDataBeforeMauticPopulate($result);

                return $executed;
            }
        } catch (\Exception $e) {
            $this->logIntegrationError($e);
        }

        return $executed;
    }

    /**
     * Amend mapped lead data before pushing to CRM.
     *
     * @param $mappedData
     */
    public function amendLeadDataBeforePush(&$mappedData)
    {
    }

    /**
     * get query to fetch lead data.
     *
     * @param $config
     */
    public function getFetchQuery($config)
    {
    }

    /**
     * Ammend mapped lead data before creating to Mautic.
     *
     * @param $data
     * @param $object
     */
    public function amendLeadDataBeforeMauticPopulate($data, $object)
    {
        return null;
    }

    /**
     * @return string
     */
    public function getClientIdKey()
    {
        return 'client_id';
    }

    /**
     * @return string
     */
    public function getClientSecretKey()
    {
        return 'client_secret';
    }

    /**
     * {@inheritdoc}
     */
    public function sortFieldsAlphabetically()
    {
        return false;
    }

    /**
     * Get the API helper.
     *
     * @return object
     */
    public function getApiHelper()
    {
        if (empty($this->helper)) {
            $class        = '\\MauticPlugin\\MauticCrmBundle\\Api\\'.$this->getName().'Api';
            $this->helper = new $class($this);
        }

        return $this->helper;
    }

    /**
     * @param \DateTime|null $startDate
     * @param \DateTime|null $endDate
     * @param                $leadId
     *
     * @return array
     */
    public function getLeadData(\DateTime $startDate = null, \DateTime $endDate = null, $leadId)
    {
        return [];
    }

    /**
     * @param array $params
     */
    public function pushLeadActivity($params = [])
    {
    }

    /**
     * @param      $data
     * @param null $object
     *
     * @return Company|void
     */
    public function getMauticCompany($data, $object = null)
    {
        if (is_object($data)) {
            // Convert to array in all levels
            $data = json_encode(json_decode($data), true);
        } elseif (is_string($data)) {
            // Assume JSON
            $data = json_decode($data, true);
        }
        $config = $this->mergeConfigToFeatureSettings([]);

        // Match that data with mapped lead fields
<<<<<<< HEAD
        $matchedFields = $this->populateMauticLeadData($data, $config, 'company');
=======
        $fieldsToUpdateInMautic = $this->getPriorityFieldsForMautic($config, $object, 'company');
        $matchedFields          = $this->populateMauticLeadData($data, $config, 'company');
        if (!empty($fieldsToUpdateInMautic)) {
            $fieldsToUpdateInMautic = array_intersect_key($config['companyFields'], $fieldsToUpdateInMautic);
            $newMatchedFields       = array_intersect_key($matchedFields, array_flip($fieldsToUpdateInMautic));
        } else {
            $newMatchedFields = $matchedFields;
        }
        if (!isset($newMatchedFields['companyname'])) {
            if (isset($newMatchedFields['companywebsite'])) {
                $newMatchedFields['companyname'] = $newMatchedFields['companywebsite'];
            }
        }
>>>>>>> d37b27de

        // Find unique identifier fields used by the integration
        /** @var \Mautic\LeadBundle\Model\LeadModel $leadModel */
        $companyModel = $this->factory->getModel('lead.company');

        // Default to new company
        $company         = new Company();
        $existingCompany = IdentifyCompanyHelper::identifyLeadsCompany($matchedFields, null, $companyModel);
        if ($existingCompany[2]) {
<<<<<<< HEAD
=======
            if (empty($newMatchedFields)) {
                return;
            }
            $company = $existingCompany[2];
>>>>>>> d37b27de
            if (empty($newMatchedFields)) {
                return;
            }
            $company = $existingCompany[2];
        }

        if (!$company->isNew()) {
            $fieldsToUpdate = $this->getPriorityFieldsForMautic($config, $object, 'company');
            $matchedFields  = array_intersect_key($matchedFields, array_flip($fieldsToUpdate));
            if (!isset($matchedFields['companyname'])) {
                if (isset($matchedFields['companywebsite'])) {
                    $matchedFields['companyname'] = $matchedFields['companywebsite'];
                }
            }
        }

        $companyModel->setFieldValues($company, $matchedFields, false, false);
        $companyModel->saveEntity($company, false);

        return $company;
    }

    /**
     * Create or update existing Mautic lead from the integration's profile data.
     *
     * @param mixed       $data    Profile data from integration
     * @param bool|true   $persist Set to false to not persist lead to the database in this method
     * @param array|null  $socialCache
     * @param mixed||null $identifiers
     * @param string|null $object
     *
     * @return Lead
     */
    public function getMauticLead($data, $persist = true, $socialCache = null, $identifiers = null, $object = null)
    {
        if (is_object($data)) {
            // Convert to array in all levels
            $data = json_encode(json_decode($data), true);
        } elseif (is_string($data)) {
            // Assume JSON
            $data = json_decode($data, true);
        }
        $config = $this->mergeConfigToFeatureSettings([]);
        // Match that data with mapped lead fields
        $matchedFields = $this->populateMauticLeadData($data, $config);

        if (empty($matchedFields)) {
            return;
        }

        // Find unique identifier fields used by the integration
        /** @var \Mautic\LeadBundle\Model\LeadModel $leadModel */
        $leadModel           = $this->leadModel;
        $uniqueLeadFields    = $this->fieldModel->getUniqueIdentifierFields();
        $uniqueLeadFieldData = [];

        foreach ($matchedFields as $leadField => $value) {
            if (array_key_exists($leadField, $uniqueLeadFields) && !empty($value)) {
                $uniqueLeadFieldData[$leadField] = $value;
            }
        }

        if (count(array_diff_key($uniqueLeadFields, $matchedFields)) == count($uniqueLeadFields)) {
            //return if uniqueIdentifiers have no data set to avoid duplicating leads.
            return;
        }

        // Default to new lead
        $lead = new Lead();
        $lead->setNewlyCreated(true);

        if (count($uniqueLeadFieldData)) {
            $existingLeads = $this->em->getRepository('MauticLeadBundle:Lead')
                ->getLeadsByUniqueFields($uniqueLeadFieldData);
            if (!empty($existingLeads)) {
                $lead = array_shift($existingLeads);
            }
        }

        $leadFields = $this->cleanPriorityFields($config, $object);
        if (!$lead->isNewlyCreated()) {
            // Use only prioirty fields if updating
            $fieldsToUpdateInMautic = $this->getPriorityFieldsForMautic($config, $object, 'mautic');
            if (empty($fieldsToUpdateInMautic)) {
                return;
            }

            $fieldsToUpdateInMautic = array_intersect_key($leadFields, $fieldsToUpdateInMautic);
            $matchedFields          = array_intersect_key($matchedFields, array_flip($fieldsToUpdateInMautic));
        }

        $leadModel->setFieldValues($lead, $matchedFields, false, false);
        if (!empty($socialCache)) {
            // Update the social cache
            $leadSocialCache = $lead->getSocialCache();
            if (!isset($leadSocialCache[$this->getName()])) {
                $leadSocialCache[$this->getName()] = [];
            }
            $leadSocialCache[$this->getName()] = array_merge($leadSocialCache[$this->getName()], $socialCache);

            // Check for activity while here
            if (null !== $identifiers && in_array('public_activity', $this->getSupportedFeatures())) {
                $this->getPublicActivity($identifiers, $leadSocialCache[$this->getName()]);
            }

            $lead->setSocialCache($leadSocialCache);
        }

        // Update the internal info integration object that has updated the record
        if (isset($data['internal'])) {
            $internalInfo                   = $lead->getInternal();
            $internalInfo[$this->getName()] = $data['internal'];
            $lead->setInternal($internalInfo);
        }

        // Update the owner if it matches (needs to be set by the integration) when fetching the data
        if (isset($data['owner_email']) && isset($config['updateOwner']) && isset($config['updateOwner'][0])
            && $config['updateOwner'][0] == 'updateOwner'
        ) {
            if ($mauticUser = $this->em->getRepository('MauticUserBundle:User')->findOneBy(['email' => $data['owner_email']])) {
                $lead->setOwner($mauticUser);
            }
        }

        if ($persist && !empty($lead->getChanges(true))) {
            // Only persist if instructed to do so as it could be that calling code needs to manipulate the lead prior to executing event listeners
            $leadModel->saveEntity($lead, false);
        }

        return $lead;
    }

    /**
     * @param $object
     *
     * @return array|mixed
     */
    protected function getFormFieldsByObject($object, $settings = [])
    {
        $settings['feature_settings']['objects'] = [$object => $object];

        $fields = ($this->isAuthorized()) ? $this->getAvailableLeadFields($settings) : [];

        return (isset($fields[$object])) ? $fields[$object] : [];
    }

    /**
     * @param        $config
     * @param null   $entityObject Possibly used by the CRM
     * @param string $priorityObject
     *
     * @return array
     */
    protected function getPriorityFieldsForMautic($config, $entityObject = null, $priorityObject = 'mautic')
    {
        return $this->cleanPriorityFields(
            $this->getFieldsByPriority($config, $priorityObject, 1),
            $entityObject
        );
    }

    /**
     * @param        $config
     * @param null   $entityObject Possibly used by the CRM
     * @param string $priorityObject
     *
     * @return array
     */
    protected function getPriorityFieldsForIntegration($config, $entityObject = null, $priorityObject = 'mautic')
    {
        return $this->cleanPriorityFields(
            $this->getFieldsByPriority($config, $priorityObject, 0),
            $entityObject
        );
    }

    /**
     * @param array  $config
     * @param        $direction
     * @param string $priorityObject
     *
     * @return array
     */
    protected function getFieldsByPriority(array $config, $priorityObject, $direction)
    {
        return isset($config['update_'.$priorityObject]) ? array_keys($config['update_'.$priorityObject], $direction) : [];
    }

    /**
     * @param       $fieldsToUpdate
     * @param array $objects
     *
     * @return array
     */
    protected function cleanPriorityFields($fieldsToUpdate, $objects = null)
    {
        return $fieldsToUpdate;
    }
}<|MERGE_RESOLUTION|>--- conflicted
+++ resolved
@@ -223,9 +223,6 @@
         $config = $this->mergeConfigToFeatureSettings([]);
 
         // Match that data with mapped lead fields
-<<<<<<< HEAD
-        $matchedFields = $this->populateMauticLeadData($data, $config, 'company');
-=======
         $fieldsToUpdateInMautic = $this->getPriorityFieldsForMautic($config, $object, 'company');
         $matchedFields          = $this->populateMauticLeadData($data, $config, 'company');
         if (!empty($fieldsToUpdateInMautic)) {
@@ -239,7 +236,6 @@
                 $newMatchedFields['companyname'] = $newMatchedFields['companywebsite'];
             }
         }
->>>>>>> d37b27de
 
         // Find unique identifier fields used by the integration
         /** @var \Mautic\LeadBundle\Model\LeadModel $leadModel */
@@ -249,13 +245,6 @@
         $company         = new Company();
         $existingCompany = IdentifyCompanyHelper::identifyLeadsCompany($matchedFields, null, $companyModel);
         if ($existingCompany[2]) {
-<<<<<<< HEAD
-=======
-            if (empty($newMatchedFields)) {
-                return;
-            }
-            $company = $existingCompany[2];
->>>>>>> d37b27de
             if (empty($newMatchedFields)) {
                 return;
             }
