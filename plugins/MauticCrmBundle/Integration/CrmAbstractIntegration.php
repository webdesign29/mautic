--- conflicted
+++ resolved
@@ -24,10 +24,6 @@
 abstract class CrmAbstractIntegration extends AbstractIntegration
 {
     protected $auth;
-<<<<<<< HEAD
-    protected $pushContactLink = false;
-=======
->>>>>>> 87f52976
     protected $helper;
 
     /**
@@ -226,12 +222,9 @@
         }
         $config = $this->mergeConfigToFeatureSettings([]);
 
-<<<<<<< HEAD
-=======
         // Match that data with mapped lead fields
         $matchedFields = $this->populateMauticLeadData($data, $config, 'company');
 
->>>>>>> 87f52976
         // Find unique identifier fields used by the integration
         /** @var \Mautic\LeadBundle\Model\LeadModel $leadModel */
         $companyModel = $this->factory->getModel('lead.company');
@@ -244,13 +237,6 @@
                 return;
             }
             $company = $existingCompany[2];
-<<<<<<< HEAD
-            if (empty($newMatchedFields)) {
-                return;
-            }
-            //change direction of fields only when updating an existing company
-            $matchedFields = $newMatchedFields;
-=======
         }
 
         if (!$company->isNew()) {
@@ -261,7 +247,6 @@
                     $matchedFields['companyname'] = $matchedFields['companywebsite'];
                 }
             }
->>>>>>> 87f52976
         }
 
         $companyModel->setFieldValues($company, $matchedFields, false, false);
