--- conflicted
+++ resolved
@@ -223,7 +223,6 @@
         $config = $this->mergeConfigToFeatureSettings([]);
 
         // Match that data with mapped lead fields
-<<<<<<< HEAD
         $fieldsToUpdateInMautic = $this->getPriorityFieldsForMautic($config, $object, 'company');
         $matchedFields          = $this->populateMauticLeadData($data, $config, 'company');
         if (!empty($fieldsToUpdateInMautic)) {
@@ -237,9 +236,7 @@
                 $newMatchedFields['companyname'] = $newMatchedFields['companywebsite'];
             }
         }
-=======
         $matchedFields = $this->populateMauticLeadData($data, $config, 'company');
->>>>>>> 87f52976
 
         // Find unique identifier fields used by the integration
         /** @var \Mautic\LeadBundle\Model\LeadModel $leadModel */
@@ -274,8 +271,8 @@
     /**
      * Create or update existing Mautic lead from the integration's profile data.
      *
-     * @param mixed       $data    Profile data from integration
-     * @param bool|true   $persist Set to false to not persist lead to the database in this method
+     * @param mixed       $data        Profile data from integration
+     * @param bool|true   $persist     Set to false to not persist lead to the database in this method
      * @param array|null  $socialCache
      * @param mixed||null $identifiers
      * @param string|null $object
@@ -397,7 +394,7 @@
 
     /**
      * @param        $config
-     * @param null   $entityObject Possibly used by the CRM
+     * @param null   $entityObject   Possibly used by the CRM
      * @param string $priorityObject
      *
      * @return array
@@ -412,7 +409,7 @@
 
     /**
      * @param        $config
-     * @param null   $entityObject Possibly used by the CRM
+     * @param null   $entityObject   Possibly used by the CRM
      * @param string $priorityObject
      *
      * @return array
