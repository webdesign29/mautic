--- conflicted
+++ resolved
@@ -222,14 +222,8 @@
         }
         $config = $this->mergeConfigToFeatureSettings([]);
 
-<<<<<<< HEAD
-        if (empty($newMatchedFields)) {
-            return null;
-        }
-=======
         // Match that data with mapped lead fields
         $matchedFields = $this->populateMauticLeadData($data, $config, 'company');
->>>>>>> 45c5d5ac
 
         // Find unique identifier fields used by the integration
         /** @var \Mautic\LeadBundle\Model\LeadModel $leadModel */
@@ -283,7 +277,7 @@
         $matchedFields = $this->populateMauticLeadData($data, $config);
 
         if (empty($matchedFields)) {
-            return null;
+            return;
         }
 
         // Find unique identifier fields used by the integration
@@ -300,7 +294,7 @@
 
         if (count(array_diff_key($uniqueLeadFields, $matchedFields)) == count($uniqueLeadFields)) {
             //return if uniqueIdentifiers have no data set to avoid duplicating leads.
-            return null;
+            return;
         }
 
         // Default to new lead
@@ -326,15 +320,6 @@
             $fieldsToUpdateInMautic = array_intersect_key($leadFields, $fieldsToUpdateInMautic);
             $matchedFields          = array_intersect_key($matchedFields, array_flip($fieldsToUpdateInMautic));
         }
-<<<<<<< HEAD
-
-        if (empty($matchedFields)) {
-            return null;
-        }
-
-        $leadModel->setFieldValues($lead, $matchedFields, false, false);
-=======
->>>>>>> 45c5d5ac
 
         $leadModel->setFieldValues($lead, $matchedFields, false, false);
         if (!empty($socialCache)) {
