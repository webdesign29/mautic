--- conflicted
+++ resolved
@@ -51,12 +51,8 @@
         if ($integrationEntity) {
             throw new \Exception('Lead already have integration', Response::HTTP_CONFLICT);
         }
-<<<<<<< HEAD
-        $data         = $this->convertPipedriveData($data);
-=======
 
         $data         = $this->convertPipedriveData($data, $this->getIntegration()->getApiHelper()->getFields('person'));
->>>>>>> d9d25825
         $dataToUpdate = $this->getIntegration()->populateMauticLeadData($data);
 
         if (1 == 1 || defined('PHPUNIT_TESTSUITE') || !$lead =  $this->leadModel->getExistingLead($dataToUpdate)) {
@@ -107,8 +103,8 @@
 
         // prevent listeners from exporting
         $lead->setEventData('pipedrive.webhook', 1);
+
         $data         = $this->convertPipedriveData($data, $this->getIntegration()->getApiHelper()->getFields('person'));
-
         $dataToUpdate = $this->getIntegration()->populateMauticLeadData($data);
 
         $lastSyncDate      = $integrationEntity->getLastSyncDate();
