--- conflicted
+++ resolved
@@ -160,32 +160,11 @@
      */
     public function getRefreshTokenKeys()
     {
-<<<<<<< HEAD
-        if (isset($rows['FL'])) {
-            $rows = [$rows];
-        }
-        $fieldsValues = [];
-        foreach ($rows as $row) {
-            if (isset($row['FL'])) {
-                $fl = $row['FL'];
-                if (isset($fl['val'])) {
-                    $fl = [$fl];
-                }
-                foreach ($fl as $field) {
-                    // Fix boolean comparison
-                    $value = $field['content'];
-                    if ('true' === $field['content']) {
-                        $value = true;
-                    } elseif ('false' === $field['content']) {
-                        $value = false;
-                    }
-=======
         return [
             'refresh_token',
             'expires',
         ];
     }
->>>>>>> 3481a3fa
 
     /**
      * {@inheritdoc}
@@ -728,20 +707,15 @@
                 'updateBlanks',
                 ChoiceType::class,
                 [
-<<<<<<< HEAD
                     'choices' => [
                         'mautic.integrations.blanks' => 'updateBlanks',
-=======
-                    'choices'     => [
-                        'updateBlanks' => 'mautic.integrations.blanks',
->>>>>>> 3481a3fa
                     ],
-                    'expanded'          => true,
-                    'multiple'          => true,
-                    'label'             => 'mautic.integrations.form.blanks',
-                    'label_attr'        => ['class' => 'control-label'],
-                    'placeholder'       => false,
-                    'required'          => false,
+                    'expanded'    => true,
+                    'multiple'    => true,
+                    'label'       => 'mautic.integrations.form.blanks',
+                    'label_attr'  => ['class' => 'control-label'],
+                    'placeholder' => false,
+                    'required'    => false,
                 ]
             );
         }
@@ -750,24 +724,16 @@
                 'datacenter',
                 ChoiceType::class,
                 [
-<<<<<<< HEAD
                     'choices' => [
                         'mautic.plugin.zoho.zone_us'     => 'zoho.com',
                         'mautic.plugin.zoho.zone_europe' => 'zoho.eu',
                         'mautic.plugin.zoho.zone_japan'  => 'zoho.co.jp',
                         'mautic.plugin.zoho.zone_china'  => 'zoho.com.cn',
-=======
-                    'choices'     => [
-                        'zoho.com'    => 'mautic.plugin.zoho.zone_us',
-                        'zoho.eu'     => 'mautic.plugin.zoho.zone_europe',
-                        'zoho.co.jp'  => 'mautic.plugin.zoho.zone_japan',
-                        'zoho.com.cn' => 'mautic.plugin.zoho.zone_china',
->>>>>>> 3481a3fa
                     ],
-                    'label'             => 'mautic.plugin.zoho.zone_select',
-                    'placeholder'       => false,
-                    'required'          => true,
-                    'attr'              => [
+                    'label'       => 'mautic.plugin.zoho.zone_select',
+                    'placeholder' => false,
+                    'required'    => true,
+                    'attr'        => [
                         'tooltip' => 'mautic.plugin.zoho.zone.tooltip',
                     ],
                 ]
@@ -777,98 +743,23 @@
                 'objects',
                 ChoiceType::class,
                 [
-<<<<<<< HEAD
                     'choices' => [
                         'mautic.zoho.object.lead'    => 'Leads',
                         'mautic.zoho.object.contact' => 'Contacts',
                         'mautic.zoho.object.account' => 'company',
-=======
-                    'choices'     => [
-                        'Leads'    => 'mautic.zoho.object.lead',
-                        'Contacts' => 'mautic.zoho.object.contact',
-                        'company'  => 'mautic.zoho.object.account',
->>>>>>> 3481a3fa
                     ],
-                    'expanded'          => true,
-                    'multiple'          => true,
-                    'label'             => $this->getTranslator()->trans('mautic.crm.form.objects_to_pull_from', ['%crm%' => 'Zoho']),
-                    'label_attr'        => ['class' => ''],
-                    'placeholder'       => false,
-                    'required'          => false,
+                    'expanded'    => true,
+                    'multiple'    => true,
+                    'label'       => $this->getTranslator()->trans('mautic.crm.form.objects_to_pull_from', ['%crm%' => 'Zoho']),
+                    'label_attr'  => ['class' => ''],
+                    'placeholder' => false,
+                    'required'    => false,
                 ]
             );
         }
     }
 
     /**
-<<<<<<< HEAD
-     * @param array $settings
-     * @param array $parameters
-     *
-     * @return bool|string
-     *
-     * @throws \InvalidArgumentException
-     */
-    public function authCallback($settings = [], $parameters = [])
-    {
-        $request_url = sprintf('https://accounts.%s/apiauthtoken/nb/create', $this->getDatacenter());
-        $parameters  = array_merge(
-            $parameters,
-            [
-                'SCOPE'    => 'ZohoCRM/crmapi',
-                'EMAIL_ID' => $this->keys[$this->getClientIdKey()],
-                'PASSWORD' => $this->keys[$this->getClientSecretKey()],
-            ]
-        );
-
-        $response = $this->makeRequest($request_url, $parameters, 'POST', ['authorize_session' => true]);
-
-        if ('FALSE' == $response['RESULT']) {
-            return $this->translator->trans('mautic.zoho.auth_error', ['%cause%' => (isset($response['CAUSE']) ? $response['CAUSE'] : 'UNKNOWN')]);
-        }
-
-        return $this->extractAuthKeys($response);
-    }
-
-    /**
-     * {@inheritdoc}
-     *
-     * @param string $data
-     * @param bool   $postAuthorization
-     *
-     * @return mixed
-     */
-    public function parseCallbackResponse($data, $postAuthorization = false)
-    {
-        if ($postAuthorization) {
-            /*
-            #
-            #Wed Feb 29 03:07:33 PST 2012
-            AUTHTOKEN=bad18eba1ff45jk7858b8ae88a77fa30
-            RESULT=TRUE
-            */
-            preg_match_all('(\w*=\w*)', $data, $matches);
-            if (!empty($matches[0])) {
-                /** @var array $match */
-                $match      = $matches[0];
-                $attributes = [];
-                foreach ($match as $string_attribute) {
-                    $parts                 = explode('=', $string_attribute);
-                    $attributes[$parts[0]] = $parts[1];
-                }
-
-                return $attributes;
-            }
-
-            return [];
-        }
-
-        return parent::parseCallbackResponse($data, $postAuthorization);
-    }
-
-    /**
-=======
->>>>>>> 3481a3fa
      * Get available company fields for choices in the config UI.
      *
      * @param array $settings
@@ -934,24 +825,10 @@
                             if ($field['read_only'] == true) {
                                 continue;
                             }
-<<<<<<< HEAD
-                            foreach ($optgroup['FL'] as $field) {
-                                if (!(bool) $field['isreadonly'] || in_array($field['type'], ['OwnerLookup'], true)) {
-                                    continue;
-                                }
-
-                                $zohoFields[$zohoObject][$this->getFieldKey($field['dv'])] = [
-                                    'type'     => 'string',
-                                    'label'    => $field['label'],
-                                    'dv'       => $field['dv'],
-                                    'required' => 'true' === $field['req'],
-                                ];
-=======
 
                             $is_required = false;
                             if ($field['system_mandatory'] == true) {
                                 $is_required = true;
->>>>>>> 3481a3fa
                             }
 
                             $zohoFields[$zohoObject][$field['api_name']] = [
@@ -1419,15 +1296,10 @@
     }
 
     /**
-<<<<<<< HEAD
-     * @param $object
-     * @param $counter
-=======
      * @param Mapper $mapper
      * @param string $object
      * @param int    $counter
      * @param int    $errorCounter
->>>>>>> 3481a3fa
      */
     private function updateContactInZoho(Mapper $mapper, $object, &$counter, &$errorCounter)
     {
@@ -1438,15 +1310,10 @@
     }
 
     /**
-<<<<<<< HEAD
-     * @param $object
-     * @param $counter
-=======
      * @param Mapper $mapper
      * @param string $object
      * @param int    $counter
      * @param int    $errorCounter
->>>>>>> 3481a3fa
      */
     private function createContactInZoho(Mapper $mapper, $object, &$counter, &$errorCounter)
     {
