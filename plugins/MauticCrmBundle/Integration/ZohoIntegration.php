<?php

/*
 * @copyright   2014 Mautic Contributors. All rights reserved
 * @author      Mautic
 *
 * @link        http://mautic.org
 *
 * @license     GNU/GPLv3 http://www.gnu.org/licenses/gpl-3.0.html
 */

namespace MauticPlugin\MauticCrmBundle\Integration;

use Mautic\CoreBundle\Helper\InputHelper;
use Mautic\FormBundle\Entity\Form;
use Mautic\LeadBundle\Entity\Company;
use Mautic\LeadBundle\Entity\Lead;
use Mautic\PluginBundle\Entity\Integration;
use Mautic\PluginBundle\Entity\IntegrationEntity;
use Mautic\PluginBundle\Entity\IntegrationEntityRepository;
use Mautic\PluginBundle\Exception\ApiErrorException;
use Symfony\Component\Console\Helper\ProgressBar;
use Symfony\Component\Console\Output\ConsoleOutput;
use Symfony\Component\Form\FormBuilder;

/**
 * Class ZohoIntegration.
 */
class ZohoIntegration extends CrmAbstractIntegration
{
    /**
     * Returns the name of the social integration that must match the name of the file.
     *
     * @return string
     */
    public function getName()
    {
        return 'Zoho';
    }

    /**
     * {@inheritdoc}
     *
     * @return array
     */
    public function getRequiredKeyFields()
    {
        return [
            $this->getClientIdKey()     => 'mautic.zoho.form.email',
            $this->getClientSecretKey() => 'mautic.zoho.form.password',
        ];
    }

    /**
     * @return string
     */
    public function getClientIdKey()
    {
        return 'EMAIL_ID';
    }

    /**
     * @return string
     */
    public function getClientSecretKey()
    {
        return 'PASSWORD';
    }

    /**
     * @return string
     */
    public function getAuthTokenKey()
    {
        return 'AUTHTOKEN';
    }

    /**
     * @param bool $isJson
     *
     * @return string
     */
    public function getApiUrl($isJson = true)
    {
        return 'https://crm.zoho.com/crm/private/'.($isJson ? 'json' : 'xml');
    }

    /**
     * @return array
     */
    public function getFormSettings()
    {
        return [
            'requires_callback'      => false,
            'requires_authorization' => true,
        ];
    }

    /**
     * @return array
     */
    public function getSupportedFeatures()
    {
        return ['push_lead', 'get_leads', 'push_leads'];
    }

    protected function formatZohoData($rows)
    {
        if (isset($rows['FL'])) {
            $rows = [$rows];
        }
        $fieldsValues = [];
        foreach ($rows as $row) {
            if (isset($row['FL'])) {
                $fl = $row['FL'];
                if (isset($fl['val'])) {
                    $fl = [$fl];
                }
                foreach ($fl as $field) {
                    $fieldsValues[$row['no'] - 1][$field['val']] = $field['content'];
                }
            }
        }

        return $fieldsValues;
    }

    /**
     * Amend mapped lead data before creating to Mautic.
     *
     * @param array  $data
     * @param string $object
     *
     * @return array
     */
    public function amendLeadDataBeforeMauticPopulate($data, $object = null)
    {
        if ('company' === $object) {
            $object = 'Accounts';
        }

        $result = [];
        if (isset($data[$object])) {
            $entity = null;
            /** @var IntegrationEntityRepository $integrationEntityRepo */
            $integrationEntityRepo = $this->em->getRepository('MauticPluginBundle:IntegrationEntity');
            $rows                  = $data[$object];
            /** @var array $rows */
            foreach ($rows as $row) {
                if (is_array($row)) {
                    $objects             = $this->formatZohoData($row);
                    $integrationEntities = [];
                    /** @var array $objects */
                    foreach ($objects as $recordId => $entityData) {
                        if ('Accounts' === $object) {
                            $recordId = $entityData['ACCOUNTID'];
                            /** @var Company $entity */
                            $entity = $this->getMauticCompany($entityData);
                            if ($entity) {
                                $result[] = $entity->getName();
                            }
                            $mauticObjectReference = 'company';
                        } elseif ('Leads' === $object || 'Contacts' === $object) {
                            $recordId = ('Leads' === $object) ? $entityData['LEADID'] : $entityData['CONTACTID'];
                            /** @var Lead $entity */
                            $entity = $this->getMauticLead($entityData);
                            if ($entity) {
                                $result[] = $entity->getEmail();
                            }
                            $mauticObjectReference = 'lead';
                        } else {
                            $this->logIntegrationError(
                                new \Exception(
                                    sprintf('Received an unexpected object "%s"', $object)
                                )
                            );
                            continue;
                        }

                        if ($entity) {
                            $integrationId = $integrationEntityRepo->getIntegrationsEntityId(
                                'Zoho',
                                $object,
                                $mauticObjectReference,
                                $entity->getId()
                            );

                            if ($integrationId == null) {
                                $integrationEntity = new IntegrationEntity();
                                $integrationEntity->setDateAdded(new \DateTime());
                                $integrationEntity->setIntegration('Zoho');
                                $integrationEntity->setIntegrationEntity($object);
                                $integrationEntity->setIntegrationEntityId($recordId);
                                $integrationEntity->setInternalEntity($mauticObjectReference);
                                $integrationEntity->setInternalEntityId($entity->getId());
                                $integrationEntities[] = $integrationEntity;
                            } else {
                                $integrationEntity = $integrationEntityRepo->getEntity($integrationId[0]['id']);
                                $integrationEntity->setLastSyncDate(new \DateTime());
                                $integrationEntities[] = $integrationEntity;
                            }
                            $this->em->detach($entity);
                            unset($entity);
                        } else {
                            continue;
                        }
                    }

                    $this->em->getRepository('MauticPluginBundle:IntegrationEntity')->saveEntities($integrationEntities);
                    $this->em->clear('Mautic\PluginBundle\Entity\IntegrationEntity');
                }
            }
            unset($integrationEntities);
        }

        return $result;
    }

    /**
     * @param array      $params
     * @param null|array $query
     *
     * @return int|null
     */
    public function getLeads($params = [], $query = null, &$executed = null, &$result = [], $object = 'Leads')
    {
        if ('Lead' === $object || 'Contact' === $object) {
            $object .= 's'; // pluralize object name for Zoho
        }

        $executed = 0;

        try {
            if ($this->isAuthorized()) {
                $config           = $this->mergeConfigToFeatureSettings();
                $fields           = $config['leadFields'];
                $config['object'] = $object;
                $aFields          = $this->getAvailableLeadFields($config);
                $mappedData       = [];

                foreach (array_keys($fields) as $k) {
                    if (isset($aFields[$object][$k])) {
                        $mappedData[] = $aFields[$object][$k]['dv'];
                    }
                }

                $fields = implode(',', $mappedData);

                $params['selectColumns'] = $object.'('.$fields.')';
                $params['toIndex']       = 200; // maximum number of records
                $data                    = $this->getApiHelper()->getLeads($params, $object);
                $result                  = $this->amendLeadDataBeforeMauticPopulate($data, $object);
                $executed += count($result);
//                // TODO: fetch more records using fromIndex and toIndex until exception is thrown
//                if ($data['has-more']) {
//                    $executed += $this->getLeads($params, $object);
//                }
            }
        } catch (\Exception $e) {
            $this->logIntegrationError($e);
        }

        return $executed;
    }

    /**
     * @param array      $params
     * @param null|array $query
     *
     * @return int|null
     */
    public function getCompanies($params = [], $query = null, &$executed = null, &$result = [])
    {
        $executed = 0;
        $object   = 'company';

        try {
            if ($this->isAuthorized()) {
                $config           = $this->mergeConfigToFeatureSettings();
                $fields           = $config['companyFields'];
                $config['object'] = $object;
                $aFields          = $this->getAvailableLeadFields($config);
                $mappedData       = [];
                if (isset($aFields['company'])) {
                    $aFields = $aFields['company'];
                }
                foreach (array_keys($fields) as $k) {
                    $mappedData[] = $aFields[$k]['dv'];
                }

                $fields = implode(',', $mappedData);

                $params['selectColumns'] = 'Accounts('.$fields.')';
                $params['toIndex']       = 200; // maximum number of records

                $data   = $this->getApiHelper()->getCompanies($params);
                $result = $this->amendLeadDataBeforeMauticPopulate($data, $object);
                $executed += count($result);
//              //TODO: fetch more records using fromIndex and toIndex until exception is thrown
//              if (isset($data['hasMore']) && $data['hasMore']) {
//                  $executed += $this->getCompanies($params);
//              }

                return $executed;
            }
        } catch (\Exception $e) {
            $this->logIntegrationError($e);
        }

        return $executed;
    }

    /**
     * {@inheritdoc}
     *
     * @param array $data
     * @param array $config
     * @param null  $object
     *
     * @return array
     */
    public function populateMauticLeadData($data, $config = [], $object = 'Leads')
    {
        // Match that data with mapped lead fields
        $aFields       = $this->getAvailableLeadFields($config);
        $matchedFields = [];

        $fieldsName = ('company' === $object) ? 'companyFields' : 'leadFields';

        if (isset($aFields[$object])) {
            $aFields = $aFields[$object];
        }
        foreach ($aFields as $k => $v) {
            foreach ($data as $dk => $dv) {
                if ($dk === $v['dv']) {
                    $matchedFields[$config[$fieldsName][$k]] = $dv;
                }
            }
        }

        return $matchedFields;
    }

    /**
     * @param Form|FormBuilder $builder
     * @param array            $data
     * @param string           $formArea
     *
     * @throws \InvalidArgumentException
     */
    public function appendToForm(&$builder, $data, $formArea)
    {
        if ('features' === $formArea) {
            $builder->add(
                'objects',
                'choice',
                [
                    'choices' => [
                        'Leads'    => 'mautic.zoho.object.lead',
                        'Contacts' => 'mautic.zoho.object.contact',
                        'company'  => 'mautic.zoho.object.account',
                    ],
                    'expanded'    => true,
                    'multiple'    => true,
                    'label'       => $this->getTranslator()->trans('mautic.crm.form.objects_to_pull_from', ['%crm%' => 'Zoho']),
                    'label_attr'  => ['class' => ''],
                    'empty_value' => false,
                    'required'    => false,
                ]
            );
        }
    }

    /**
     * @param array $settings
     * @param array $parameters
     *
     * @return bool|string
     *
     * @throws \InvalidArgumentException
     */
    public function authCallback($settings = [], $parameters = [])
    {
        $request_url = 'https://accounts.zoho.com/apiauthtoken/nb/create';
        $parameters  = array_merge($parameters, [
            'SCOPE'    => 'ZohoCRM/crmapi',
            'EMAIL_ID' => $this->keys[$this->getClientIdKey()],
            'PASSWORD' => $this->keys[$this->getClientSecretKey()],
        ]);

        $response = $this->makeRequest($request_url, $parameters, 'GET', ['authorize_session' => true]);

<<<<<<< HEAD
        if ('FALSE' === $response['RESULT']) {
            return $this->factory->getTranslator()->trans('mautic.zoho.auth_error', ['%cause%' => isset($response['CAUSE']) ? $response['CAUSE'] : 'UNKNOWN']);
=======
        if ($response['RESULT'] == 'FALSE') {
            return $this->translator->trans('mautic.zoho.auth_error', ['%cause%' => (isset($response['CAUSE']) ? $response['CAUSE'] : 'UNKNOWN')]);
>>>>>>> fac38e92
        }

        return $this->extractAuthKeys($response);
    }

    /**
     * {@inheritdoc}
     *
     * @param string $data
     * @param bool   $postAuthorization
     *
     * @return mixed
     */
    public function parseCallbackResponse($data, $postAuthorization = false)
    {
        if ($postAuthorization) {
            /*
            #
            #Wed Feb 29 03:07:33 PST 2012
            AUTHTOKEN=bad18eba1ff45jk7858b8ae88a77fa30
            RESULT=TRUE
            */
            preg_match_all('(\w*=\w*)', $data, $matches);
            if (!empty($matches[0])) {
                /** @var array $match */
                $match      = $matches[0];
                $attributes = [];
                foreach ($match as $string_attribute) {
                    $parts                 = explode('=', $string_attribute);
                    $attributes[$parts[0]] = $parts[1];
                }

                return $attributes;
            }

            return [];
        }

        return parent::parseCallbackResponse($data, $postAuthorization);
    }

    /**
     * Get available company fields for choices in the config UI.
     *
     * @param array $settings
     *
     * @return array
     */
    public function getFormCompanyFields($settings = [])
    {
        return $this->getFormFieldsByObject('Accounts', $settings);
    }

    /**
     * @param array $settings
     *
     * @return array|mixed
     */
    public function getFormLeadFields($settings = [])
    {
        $leadFields    = $this->getFormFieldsByObject('Leads', $settings);
        $contactFields = $this->getFormFieldsByObject('Contacts', $settings);

        return array_merge($leadFields, $contactFields);
    }

    /**
     * @param array $settings
     *
     * @return array|bool
     *
     * @throws ApiErrorException
     */
    public function getAvailableLeadFields($settings = [])
    {
        if ($fields = parent::getAvailableLeadFields($settings)) {
            return $fields;
        }

        $zohoFields        = [];
        $silenceExceptions = isset($settings['silence_exceptions']) ? $settings['silence_exceptions'] : true;

        if (isset($settings['feature_settings']['objects'])) {
            $zohoObjects = $settings['feature_settings']['objects'];
        } else {
            $settings    = $this->settings->getFeatureSettings();
            $zohoObjects = isset($settings['objects']) ? $settings['objects'] : ['Leads'];
        }

        try {
            if ($this->isAuthorized()) {
                if (!empty($zohoObjects) && is_array($zohoObjects)) {
                    foreach ($zohoObjects as $key => $zohoObject) {
                        // Check the cache first
                        $settings['cache_suffix'] = $cacheSuffix = '.'.$zohoObject;
                        if ($fields = parent::getAvailableLeadFields($settings)) {
                            $zohoFields[$zohoObject] = $fields;

                            continue;
                        }
                        $leadObject = $this->getApiHelper()->getLeadFields($zohoObject);

                        if (null === $leadObject || (isset($leadObject['response']) && isset($leadObject['response']['error']))) {
                            return [];
                        }

                        $objKey = 'company' === $zohoObject ? 'Accounts' : $zohoObject;
                        /** @var array $opts */
                        $opts = $leadObject[$objKey]['section'];
                        foreach ($opts as $optgroup) {
                            //$zohoFields[$optgroup['dv']] = array();
                            if (!array_key_exists(0, $optgroup['FL'])) {
                                $optgroup['FL'] = [$optgroup['FL']];
                            }
                            foreach ($optgroup['FL'] as $field) {
                                if (!(bool) $field['isreadonly'] || in_array($field['type'], ['Lookup', 'OwnerLookup', 'Boolean'], true)) {
                                    continue;
                                }

                                $zohoFields[$zohoObject][$this->getFieldKey($field['dv'])] = [
                                    'type'     => 'string',
                                    'label'    => $field['label'],
                                    'dv'       => $field['dv'],
                                    'required' => $field['req'] === 'true',
                                ];
                            }
                        }

                        $this->cache->set('leadFields'.$cacheSuffix, $zohoFields[$zohoObject]);
                    }
                }
            }
        } catch (ApiErrorException $exception) {
            $this->logIntegrationError($exception);

            if (!$silenceExceptions) {
                if (strpos($exception->getMessage(), 'Invalid Ticket Id') !== false) {
                    // Use a bit more friendly message
                    $exception = new ApiErrorException('There was an issue with communicating with Zoho. Please try to reauthorize.');
                }

                throw $exception;
            }

            return false;
        }

        return $zohoFields;
    }

    /**
     * {@inheritdoc}
     *
     * @param $key
     * @param $field
     *
     * @return array
     */
    public function convertLeadFieldKey($key, $field)
    {
        return [$this->getFieldKey($field['dv']), $field['dv']];
    }

    /**
     * @param $lead
     * @param $config
     *
     * @return string
     */
    public function populateLeadData($lead, $config = [])
    {
        $config['object'] = 'Leads';
        $mappedData       = parent::populateLeadData($lead, $config);

        $xmlData = '<Leads>';
        $xmlData .= '<row no="1">';
        foreach ($mappedData as $name => $value) {
            $xmlData .= sprintf('<FL val="%s"><![CDATA[%s]]></FL>', $name, $this->cleanPushData($value));
        }
        $xmlData .= '</row>';
        $xmlData .= '</Leads>';

        return $xmlData;
    }

    /**
     * @param $dv
     *
     * @return string
     */
    protected function getFieldKey($dv)
    {
        return InputHelper::alphanum(InputHelper::transliterate($dv));
    }

    /**
     * @param array $params
     *
     * @return mixed
     */
    public function pushLeads($params = [])
    {
        $limit                 = $params['limit'];
        $config                = $this->mergeConfigToFeatureSettings();
        $integrationEntityRepo = $this->em->getRepository('MauticPluginBundle:IntegrationEntity');
        $fieldsToUpdateInZoho  = isset($config['update_mautic']) ? array_keys($config['update_mautic'], 0) : [];
        $leadFields            = array_unique(array_values($config['leadFields']));
        $totalUpdated          = $totalCreated          = $totalErrors          = 0;

        if (empty($leadFields)) {
            return [0, 0, 0];
        }

        $fields = implode(', l.', $leadFields);
        $fields = 'l.'.$fields;

        $availableFields = $this->getAvailableLeadFields(['feature_settings' => ['objects' => ['Leads', 'Contacts']]]);
        $leadFieldsZ     = array_intersect_key($availableFields['Leads'], array_flip($fieldsToUpdateInZoho));
        $contactFieldsZ  = array_intersect_key($availableFields['Contacts'], array_flip($fieldsToUpdateInZoho));

        $originalLimit = $limit;
        $progress      = false;
        $totalToUpdate = array_sum($integrationEntityRepo->findLeadsToUpdate('Zoho', 'lead', $fields, false, ['Contacts', 'Leads']));
        $totalToCreate = $integrationEntityRepo->findLeadsToCreate('Zoho', $fields, false, 'i.last_sync_date is not null');
        $totalCount    = $totalToCreate + $totalToUpdate;

        if (defined('IN_MAUTIC_CONSOLE')) {
            // start with update
            if ($totalToUpdate + $totalToCreate) {
                $output = new ConsoleOutput();
                $output->writeln("About $totalToUpdate to update and about $totalToCreate to create/update");
                $progress = new ProgressBar($output, $totalCount);
            }
        }

        // Start with contacts so we know who is a contact when we go to process converted leads
        $limit               = $originalLimit;
        $leadsToSync         = [];
        $isContact           = [];
        $integrationEntities = [];

        // Fetch them separately so we can determine which oneas are already there
        $toUpdate = $integrationEntityRepo->findLeadsToUpdate('Zoho', 'lead', $fields, $limit, 'Contacts', [])['Contacts'];

        $contactCount = count($toUpdate);
        $totalCount -= count($toUpdate);
        $totalUpdated += count($toUpdate);

        foreach ($toUpdate as $lead) {
            if (isset($lead['email']) && !empty($lead['email'])) {
                $key               = mb_strtolower($this->cleanPushData($lead['email']));
                $leadsToSync[$key] = $lead;
                $isContact[$key]   = $lead['id'];
            }
        }

        // Switch to Lead
        $toUpdate = $integrationEntityRepo->findLeadsToUpdate('Zoho', 'lead', $fields, $limit, 'Leads', [])['Leads'];

        $leadCount = count($toUpdate);
        $totalCount -= count($toUpdate);
        $totalUpdated += count($toUpdate);

        foreach ($toUpdate as $lead) {
            if (isset($lead['email']) && !empty($lead['email'])) {
                $key = mb_strtolower($this->cleanPushData($lead['email']));
                if (isset($isContact[$key])) {
                    // We already know this is a converted contact so just ignore it
                    $integrationEntity     = $this->em->getReference('MauticPluginBundle:IntegrationEntity', $lead['id']);
                    $integrationEntities[] = $integrationEntity->setInternalEntity('lead-converted');
                } else {
                    $leadsToSync[$key] = $lead;
                }
            }
        }

        unset($toUpdate);

        //create lead records, including deleted on Zoho side (last_sync = null)
        $leadsToCreate = $integrationEntityRepo->findLeadsToCreate('Zoho', $fields, $limit, 'i.last_sync_date is not null');
        $totalCount -= count($leadsToCreate);
        $totalCreated += count($leadsToCreate);
        foreach ($leadsToCreate as $lead) {
            if (isset($lead['email']) && !empty($lead['email'])) {
                $key                        = mb_strtolower($this->cleanPushData($lead['email']));
                $lead['integration_entity'] = 'Leads';
                $leadsToSync[$key]          = $lead;
                /** @var IntegrationEntity $integrationEntity */
                $integrationEntity     = $this->em->getReference('MauticPluginBundle:IntegrationEntity', $lead['id']);
                $integrationEntities[] = $integrationEntity->setLastSyncDate(new \DateTime());
            }
        }
        unset($leadsToCreate);

        if ($integrationEntities) {
            // Persist updated entities if applicable
            $integrationEntityRepo->saveEntities($integrationEntities);
            $this->em->clear(IntegrationEntity::class);
        }

        // create leads and contacts
        foreach (['Leads', 'Contacts'] as $zObject) {
            $rowid      = 1;
            $mappedData = [];
            $xmlData    = '<'.$zObject.'>';
            foreach ($leadsToSync as $email => $lead) {
                if ($zObject !== $lead['integration_entity']) {
                    continue;
                }
                if ($progress) {
                    $progress->advance();
                }
                $xmlData .= '<row no="'.($rowid++).'">';
                // Match that data with mapped lead fields
                foreach ($config['leadFields'] as $k => $v) {
                    foreach ($lead as $dk => $dv) {
                        if ($v === $dk) {
                            if ($dv) {
                                if (isset($availableFields[$zObject][$k])) {
                                    $mappedData[$availableFields[$zObject][$k]['dv']] = $dv;
                                }
                            }
                        }
                    }
                }
                foreach ($mappedData as $name => $value) {
                    $xmlData .= sprintf('<FL val="%s"><![CDATA[%s]]></FL>', $name, $this->cleanPushData($value));
                }
                $xmlData .= '</row>';
            }
            $xmlData .= '</'.$zObject.'>';

            if ($rowid > 1) {
                $this->getApiHelper()->createLead($xmlData, $zObject);
            }
        }

        if ($progress) {
            $progress->finish();
            $output->writeln('');
        }

        return [$totalUpdated, $totalCreated, $totalErrors];
    }

    /**
     * Get if data priority is enabled in the integration or not default is false.
     *
     * @return string
     */
    public function getDataPriority()
    {
        return true;
    }
}<|MERGE_RESOLUTION|>--- conflicted
+++ resolved
@@ -390,13 +390,8 @@
 
         $response = $this->makeRequest($request_url, $parameters, 'GET', ['authorize_session' => true]);
 
-<<<<<<< HEAD
-        if ('FALSE' === $response['RESULT']) {
-            return $this->factory->getTranslator()->trans('mautic.zoho.auth_error', ['%cause%' => isset($response['CAUSE']) ? $response['CAUSE'] : 'UNKNOWN']);
-=======
         if ($response['RESULT'] == 'FALSE') {
             return $this->translator->trans('mautic.zoho.auth_error', ['%cause%' => (isset($response['CAUSE']) ? $response['CAUSE'] : 'UNKNOWN')]);
->>>>>>> fac38e92
         }
 
         return $this->extractAuthKeys($response);
