--- conflicted
+++ resolved
@@ -27,8 +27,6 @@
 use Symfony\Component\Form\FormBuilder;
 
 /**
- * Class ZohoIntegration.
- *
  * @method ZohoApi getApiHelper
  */
 class ZohoIntegration extends CrmAbstractIntegration
@@ -1254,7 +1252,6 @@
     private function getExistingRecord($seachColumn, $searchValue, $object = 'Leads')
     {
         $availableFields = $this->getAvailableLeadFields(['feature_settings' => ['objects' => ['Leads', 'Contacts']]]);
-<<<<<<< HEAD
         $records         = $this->getApiHelper()->getSearchRecords($seachColumn, $searchValue, $object);
         $idField         = [
             'id' => [
@@ -1264,13 +1261,8 @@
                 'required' => true,
             ],
         ];
-        $parsedRecords   = $this->parseZohoRecord($records, array_merge($availableFields[$object], $idField));
-=======
-        $selectColumns   = implode(',', array_keys($availableFields[$object]));
-        $records         = $this->getApiHelper()->getSearchRecords($selectColumns, $seachColumn, $searchValue, $object);
->>>>>>> a66c4caf
-
-        return $this->parseZohoRecord($records, array_merge($availableFields[$object], ['LEADID' => ['dv'=>'LEADID']]), $object);
+
+        return $this->parseZohoRecord($records, array_merge($availableFields[$object], $idField));
     }
 
     /**
