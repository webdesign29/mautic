<?php

/*
 * @copyright   2014 Mautic Contributors. All rights reserved
 * @author      Mautic
 *
 * @link        http://mautic.org
 *
 * @license     GNU/GPLv3 http://www.gnu.org/licenses/gpl-3.0.html
 */

namespace MauticPlugin\MauticCrmBundle\Integration;

use Mautic\EmailBundle\Model\EmailModel;
use Mautic\FormBundle\Model\SubmissionModel;
use Mautic\LeadBundle\Model\LeadModel;
use Mautic\PluginBundle\Entity\IntegrationEntity;
use Mautic\PluginBundle\Entity\IntegrationEntityRepository;
use MauticPlugin\MauticCrmBundle\Api\SalesforceApi;
use Symfony\Component\Form\FormBuilder;
use Symfony\Component\Routing\Generator\UrlGeneratorInterface;

/**
 * Class SalesforceIntegration.
 */
class SalesforceIntegration extends CrmAbstractIntegration
{
    /**
     * {@inheritdoc}
     *
     * @return string
     */
    public function getName()
    {
        return 'Salesforce';
    }

    /**
     * Get the array key for clientId.
     *
     * @return string
     */
    public function getClientIdKey()
    {
        return 'client_id';
    }

    /**
     * Get the array key for client secret.
     *
     * @return string
     */
    public function getClientSecretKey()
    {
        return 'client_secret';
    }

    /**
     * Get the array key for the auth token.
     *
     * @return string
     */
    public function getAuthTokenKey()
    {
        return 'access_token';
    }

    /**
     * {@inheritdoc}
     *
     * @return array
     */
    public function getRequiredKeyFields()
    {
        return [
            'client_id'     => 'mautic.integration.keyfield.consumerid',
            'client_secret' => 'mautic.integration.keyfield.consumersecret',
        ];
    }

    /**
     * Get the keys for the refresh token and expiry.
     *
     * @return array
     */
    public function getRefreshTokenKeys()
    {
        return ['refresh_token', ''];
    }

    /**
     * {@inheritdoc}
     *
     * @return string
     */
    public function getAccessTokenUrl()
    {
        $config = $this->mergeConfigToFeatureSettings([]);

        if (isset($config['sandbox'][0]) and $config['sandbox'][0] === 'sandbox') {
            return 'https://test.salesforce.com/services/oauth2/token';
        }

        return 'https://login.salesforce.com/services/oauth2/token';
    }

    /**
     * {@inheritdoc}
     *
     * @return string
     */
    public function getAuthenticationUrl()
    {
        $config = $this->mergeConfigToFeatureSettings([]);

        if (isset($config['sandbox'][0]) and $config['sandbox'][0] === 'sandbox') {
            return 'https://test.salesforce.com/services/oauth2/authorize';
        }

        return 'https://login.salesforce.com/services/oauth2/authorize';
    }

    /**
     * @return string
     */
    public function getAuthScope()
    {
        return 'api refresh_token';
    }

    /**
     * @return string
     */
    public function getApiUrl()
    {
        return sprintf('%s/services/data/v34.0/sobjects', $this->keys['instance_url']);
    }

    /**
     * @return string
     */
    public function getQueryUrl()
    {
        return sprintf('%s/services/data/v34.0', $this->keys['instance_url']);
    }

    /**
     * {@inheritdoc}
     *
     * @param bool $inAuthorization
     */
    public function getBearerToken($inAuthorization = false)
    {
        if (!$inAuthorization) {
            return $this->keys[$this->getAuthTokenKey()];
        }

        return false;
    }

    /**
     * {@inheritdoc}
     *
     * @return string
     */
    public function getAuthenticationType()
    {
        return 'oauth2';
    }

    /**
     * Get available company fields for choices in the config UI.
     *
     * @param array $settings
     *
     * @return array
     */
    public function getFormCompanyFields($settings = [])
    {
        return $this->getFormFieldsByObject('company');
    }

    /**
     * @param array $settings
     *
     * @return array|mixed
     */
    public function getFormLeadFields($settings = [])
    {
        $leadFields    = $this->getFormFieldsByObject('Lead');
        $contactFields = $this->getFormFieldsByObject('Contact');

        return array_merge($leadFields, $contactFields);
    }

    /**
     * @param array $settings
     *
     * @return array|mixed
     *
     * @throws \Exception
     */
    public function getAvailableLeadFields($settings = [])
    {
        $silenceExceptions = (isset($settings['silence_exceptions'])) ? $settings['silence_exceptions'] : true;
        $salesForceObjects = [];

        if (isset($settings['feature_settings']['objects'])) {
            $salesForceObjects = $settings['feature_settings']['objects'];
        } else {
            $salesForceObjects[] = 'Lead';
        }

        $isRequired = function (array $field) {
            return $field['type'] !== 'boolean' && empty($field['nillable']) && !in_array($field['name'], ['Status', 'Id']);
        };

        $salesFields = [];
        try {
            if (!empty($salesForceObjects) and is_array($salesForceObjects)) {
                foreach ($salesForceObjects as $key => $sfObject) {
<<<<<<< HEAD
                    if ('Account' ===  $sfObject) {
                        // Match SF object to Mautic's
                        $sfObject = 'company';
                    }

=======
>>>>>>> 2a9e2062
                    if ($this->isAuthorized()) {
                        if (isset($sfObject) and $sfObject == 'Activity') {
                            continue;
                        }

                        $sfObject = trim($sfObject);

                        // Check the cache first
                        $settings['cache_suffix'] = $cacheSuffix = '.'.$sfObject;
                        if ($fields = parent::getAvailableLeadFields($settings)) {
<<<<<<< HEAD
                            $salesFields[$sfObject] = $fields;

                            continue;
                        }

                        if (!isset($salesFields[$sfObject])) {
                            $fields = $this->getApiHelper()->getLeadFields($sfObject);
                            if (!empty($fields['fields'])) {
                                foreach ($fields['fields'] as $fieldInfo) {
                                    if ((!$fieldInfo['updateable'] && (!$fieldInfo['calculated'] && $fieldInfo['name'] != 'Id'))
                                        || !isset($fieldInfo['name'])
                                        || in_array(
                                            $fieldInfo['type'],
                                            ['reference']
                                        )
                                    ) {
                                        continue;
                                    }
                                    if ($fieldInfo['type'] == 'boolean') {
                                        $type = 'boolean';
                                    } else {
                                        $type = 'string';
                                    }
                                    if ($sfObject !== 'company') {
                                        $salesFields[$sfObject][$fieldInfo['name'].' - '.$sfObject] = [
                                            'type'     => $type,
                                            'label'    => $sfObject.' - '.$fieldInfo['label'],
                                            'required' => $isRequired($fieldInfo),
                                        ];
                                    } else {
                                        $salesFields[$sfObject][$fieldInfo['name']] = [
                                            'type'     => $type,
                                            'label'    => $fieldInfo['label'],
                                            'required' => $isRequired($fieldInfo),
                                        ];
                                    }
                                }

                                $this->cache->set('leadFields'.$cacheSuffix, $salesFields[$sfObject]);
=======
                            if ($sfObject !== 'company') {
                                $salesFields = $fields;
                            } else {
                                $salesFields[$sfObject] = $fields;
                            }

                            continue;
                        }

                        if (!isset($leadObject[$sfObject])) {
                            $leadObject[$sfObject] = $this->getApiHelper()->getLeadFields($sfObject);
                        }
                        if (!empty($leadObject) && isset($leadObject[$sfObject]['fields'])) {
                            foreach ($leadObject[$sfObject]['fields'] as $fieldInfo) {
                                if ((!$fieldInfo['updateable'] && (!$fieldInfo['calculated'] && $fieldInfo['name'] != 'Id'))
                                    || !isset($fieldInfo['name'])
                                    || in_array(
                                        $fieldInfo['type'],
                                        ['reference']
                                    )
                                ) {
                                    continue;
                                }
                                if ($fieldInfo['type'] == 'boolean') {
                                    $type = 'boolean';
                                } else {
                                    $type = 'string';
                                }
                                if ($sfObject !== 'company') {
                                    $salesFields[$fieldInfo['name'].' - '.$sfObject] = [
                                        'type'     => $type,
                                        'label'    => $sfObject.' - '.$fieldInfo['label'],
                                        'required' => $isRequired($fieldInfo),
                                    ];
                                } else {
                                    $salesFields[$sfObject][$fieldInfo['name']] = [
                                        'type'     => $type,
                                        'label'    => $fieldInfo['label'],
                                        'required' => $isRequired($fieldInfo),
                                    ];
                                }
                            }

                            $this->cache->set('leadFields'.$cacheSuffix, $salesFields);
                        }
                    }
                }
            } else {
                if ($this->isAuthorized()) {
                    if (!$salesFields = parent::getAvailableLeadFields($settings)) {
                        // BC support for prior to company support added
                        $leadObject = $this->getApiHelper()->getLeadFields('Lead');
                        if (!empty($leadObject) && isset($leadObject['fields'])) {
                            foreach ($leadObject['fields'] as $fieldInfo) {
                                if (!$fieldInfo['updateable'] || !isset($fieldInfo['name']) || in_array($fieldInfo['type'], ['reference'])) {
                                    continue;
                                }

                                $salesFields[$fieldInfo['name']] = [
                                    'type'     => 'string',
                                    'label'    => $fieldInfo['label'],
                                    'required' => $isRequired($fieldInfo),
                                ];
>>>>>>> 2a9e2062
                            }
                        }
                    }
                }
            }
        } catch (\Exception $e) {
            $this->logIntegrationError($e);

            if (!$silenceExceptions) {
                throw $e;
            }
        }

        return $salesFields;
    }

    /**
     * {@inheritdoc}
     *
     * @param $section
     *
     * @return string
     */
    public function getFormNotes($section)
    {
        if ($section == 'authorization') {
            return ['mautic.salesforce.form.oauth_requirements', 'warning'];
        }

        return parent::getFormNotes($section);
    }

    /**
     * @param $params
     *
     * @return mixed
     */
    public function getFetchQuery($params)
    {
        $dateRange = $params;

        return $dateRange;
    }

    /**
     * Amend mapped lead data before creating to Mautic.
     *
     * @param array  $data
     * @param string $object
     *
     * @return int
     */
    public function amendLeadDataBeforeMauticPopulate($data, $object)
    {
        $settings['feature_settings']['objects'][] = $object;
        $fields                                    = array_keys($this->getAvailableLeadFields($settings));
        $params['fields']                          = implode(',', $fields);

        $count  = 0;
        $entity = null;

        if (isset($data['records']) and $object !== 'Activity') {
            foreach ($data['records'] as $record) {
                $integrationEntities = [];
                if (isset($record['attributes']['type']) && $record['attributes']['type'] == 'Account') {
                    $newName = '';
                } else {
                    $newName = '__'.$object;
                }
                foreach ($record as $key => $item) {
                    if ($object !== 'Activity') {
                        $dataObject[$key.$newName] = $item;
                    }
                }

                if (isset($dataObject) && $dataObject) {
                    if ($object == 'Lead' or $object == 'Contact') {
                        // Set owner so that it maps if configured to do so
                        if (!empty($dataObject['Owner__Lead']['Email'])) {
                            $dataObject['owner_email'] = $dataObject['Owner__Lead']['Email'];
                        } elseif (!empty($dataObject['Owner__Contact']['Email'])) {
                            $dataObject['owner_email'] = $dataObject['Owner__Contact']['Email'];
                        }
                        $entity                = $this->getMauticLead($dataObject, true, null, null);
                        $mauticObjectReference = 'lead';
                    } elseif ($object == 'Account') {
                        $entity                = $this->getMauticCompany($dataObject, true, null);
                        $mauticObjectReference = 'company';
                    } else {
                        $this->logIntegrationError(new \Exception(
                            sprintf('Received an unexpected object without an internalObjectReference "%s"', $object)));
                        continue;
                    }

                    if ($entity) {
                        /** @var IntegrationEntityRepository $integrationEntityRepo */
                        $integrationEntityRepo = $this->em->getRepository('MauticPluginBundle:IntegrationEntity');
                        $integrationId         = $integrationEntityRepo->getIntegrationsEntityId(
                            'Salesforce',
                            $object,
                            $mauticObjectReference,
                            $entity->getId()
                        );

                        if ($integrationId == null) {
                            $integrationEntity = new IntegrationEntity();
                            $integrationEntity->setDateAdded(new \DateTime());
                            $integrationEntity->setIntegration('Salesforce');
                            $integrationEntity->setIntegrationEntity($object);
                            $integrationEntity->setIntegrationEntityId($record['Id']);
                            $integrationEntity->setInternalEntity($mauticObjectReference);
                            $integrationEntity->setInternalEntityId($entity->getId());
                            $integrationEntities[] = $integrationEntity;
                        } else {
                            $integrationEntity = $integrationEntityRepo->getEntity($integrationId[0]['id']);
                            $integrationEntity->setLastSyncDate(new \DateTime());
                            $integrationEntities[] = $integrationEntity;
                        }
                    } else {
                        continue;
                    }
                    ++$count;
                }

                $this->em->getRepository('MauticPluginBundle:IntegrationEntity')->saveEntities($integrationEntities);
                $this->em->clear('Mautic\PluginBundle\Entity\IntegrationEntity');

                unset($data);
            }
        }

        return $count;
    }

    /**
     * @param FormBuilder $builder
     * @param array       $data
     * @param string      $formArea
     */
    public function appendToForm(&$builder, $data, $formArea)
    {
        if ($formArea == 'features') {
            $builder->add(
                'sandbox',
                'choice',
                [
                    'choices' => [
                        'sandbox' => 'mautic.salesforce.sandbox',
                    ],
                    'expanded'    => true,
                    'multiple'    => true,
                    'label'       => 'mautic.salesforce.form.sandbox',
                    'label_attr'  => ['class' => 'control-label'],
                    'empty_value' => false,
                    'required'    => false,
                    'attr'        => [
                        'onclick' => 'Mautic.postForm(mQuery(\'form[name="integration_details"]\'),\'\');',
                    ],
                ]
            );

            $builder->add(
                'updateOwner',
                'choice',
                [
                    'choices' => [
                        'updateOwner' => 'mautic.salesforce.updateOwner',
                    ],
                    'expanded'    => true,
                    'multiple'    => true,
                    'label'       => 'mautic.salesforce.form.updateOwner',
                    'label_attr'  => ['class' => 'control-label'],
                    'empty_value' => false,
                    'required'    => false,
                    'attr'        => [
                        'onclick' => 'Mautic.postForm(mQuery(\'form[name="integration_details"]\'),\'\');',
                    ],
                ]
            );

            $builder->add(
                'objects',
                'choice',
                [
                    'choices' => [
                        'Lead'     => 'mautic.salesforce.object.lead',
                        'Contact'  => 'mautic.salesforce.object.contact',
                        'company'  => 'mautic.salesforce.object.company',
                        'Activity' => 'mautic.salesforce.object.activity',
                    ],
                    'expanded'    => true,
                    'multiple'    => true,
                    'label'       => 'mautic.salesforce.form.objects_to_pull_from',
                    'label_attr'  => ['class' => ''],
                    'empty_value' => false,
                    'required'    => false,
                ]
            );

            $builder->add(
                'namespace',
                'text',
                [
                    'label'      => 'mautic.salesforce.form.namespace_prefix',
                    'label_attr' => ['class' => 'control-label'],
                    'attr'       => ['class' => 'form-control'],
                    'required'   => false,
                ]
            );
        }
    }

    /**
     * @param array  $fields
     * @param array  $keys
     * @param string $object
     *
     * @return array
     */
    public function cleanSalesForceData($fields, $keys, $object)
    {
        $leadFields = [];

        foreach ($keys as $key) {
            if (strstr($key, '__'.$object)) {
                $newKey                       = str_replace('__'.$object, '', $key);
                $leadFields[$object][$newKey] = $fields['leadFields'][$key];
            }
        }

        return $leadFields;
    }

    /**
     * @param \Mautic\LeadBundle\Entity\Lead $lead
     * @param array                          $config
     *
     * @return array|bool
     */
    public function pushLead($lead, $config = [])
    {
        $config = $this->mergeConfigToFeatureSettings($config);

        if (empty($config['leadFields'])) {
            return [];
        }

        $object = 'Lead'; //Salesforce objects, default is Lead

        $fields = array_keys($config['leadFields']);

        $leadFields = $this->cleanSalesForceData($config, $fields, $object);

        $mappedData[$object] = $this->populateLeadData($lead, ['leadFields' => $leadFields[$object]]);
        $this->amendLeadDataBeforePush($mappedData[$object]);

        if (empty($mappedData[$object])) {
            return false;
        }

        try {
            if ($this->isAuthorized()) {
                $createdLeadData = $this->getApiHelper()->createLead($mappedData[$object], $lead);
                if (isset($createdLeadData['id'])) {
                    /** @var IntegrationEntityRepository $integrationEntityRepo */
                    $integrationEntityRepo = $this->em->getRepository('MauticPluginBundle:IntegrationEntity');
                    $integrationId         = $integrationEntityRepo->getIntegrationsEntityId('Salesforce', $object, 'leads', $lead->getId());

                    if (empty($integrationId)) {
                        $integrationEntity = new IntegrationEntity();
                        $integrationEntity->setDateAdded(new \DateTime());
                        $integrationEntity->setIntegration('Salesforce');
                        $integrationEntity->setIntegrationEntity($object);
                        $integrationEntity->setIntegrationEntityId($createdLeadData['id']);
                        $integrationEntity->setInternalEntity('Lead');
                        $integrationEntity->setInternalEntityId($lead->getId());
                    } else {
                        $integrationEntity = $integrationEntityRepo->getEntity($integrationId[0]['id']);
                    }
                    $integrationEntity->setLastSyncDate(new \DateTime());
                    $this->em->persist($integrationEntity);
                    $this->em->flush($integrationEntity);
                }

                return true;
            }
        } catch (\Exception $e) {
            $this->logIntegrationError($e);
        }

        return false;
    }

    /**
     * @param array      $params
     * @param null|array $query
     *
     * @return int|null
     */
    public function getLeads($params = [], $query = null)
    {
        $executed = null;

        $config = $this->mergeConfigToFeatureSettings([]);

        $salesForceObjects[] = 'Lead';

        if (isset($config['objects'])) {
            $salesForceObjects = $config['objects'];
        }

        if (empty($query)) {
            $query = $this->getFetchQuery($params);
        }

        try {
            if ($this->isAuthorized()) {
                foreach ($salesForceObjects as $object) {
                    if ($object !== 'Activity' and $object !== 'company') {
                        $result = $this->getApiHelper()->getLeads($query, $object);
                        $executed += $this->amendLeadDataBeforeMauticPopulate($result, $object);
                        if (isset($result['nextRecordsUrl'])) {
                            $query = $result['nextRecordsUrl'];
                            $this->getLeads($params, $query);
                        }
                    }
                }

                return $executed;
            }
        } catch (\Exception $e) {
            $this->logIntegrationError($e);
        }

        return $executed;
    }

    /**
     * @param array      $params
     * @param null|array $query
     *
     * @return int|null
     */
    public function getCompanies($params = [], $query = null)
    {
        $executed = null;

        $salesForceObject = 'Account';

        if (empty($query)) {
            $query = $this->getFetchQuery($params);
        }

        try {
            if ($this->isAuthorized()) {
                $result = $this->getApiHelper()->getLeads($query, $salesForceObject);
                $executed += $this->amendLeadDataBeforeMauticPopulate($result, $salesForceObject);
                if (isset($result['nextRecordsUrl'])) {
                    $query = $result['nextRecordsUrl'];
                    $this->getCompanies($params, $query);
                }

                return $executed;
            }
        } catch (\Exception $e) {
            $this->logIntegrationError($e);
        }

        return $executed;
    }

    /**
     * @param array $fields
     *
     * @return array
     */
    public function amendToSfFields($fields)
    {
        $newFields = [];
        foreach ($fields as $key => $field) {
            $key                      = explode('-', $key);
            $newFields[trim($key[0])] = $field;
        }

        return $newFields;
    }

    /**
     * @param array $params
     *
     * @return int|null
     *
     * @throws \Exception
     */
    public function pushLeadActivity($params = [])
    {
        $executed = null;

        $query  = $this->getFetchQuery($params);
        $config = $this->mergeConfigToFeatureSettings([]);

        /** @var SalesforceApi $apiHelper */
        $apiHelper = $this->getApiHelper();

        $salesForceObjects[] = 'Lead';
        if (isset($config['objects'])) {
            $salesForceObjects = $config['objects'];
        }

        /** @var IntegrationEntityRepository $integrationEntityRepo */
        $integrationEntityRepo = $this->em->getRepository('MauticPluginBundle:IntegrationEntity');
        $startDate             = new \DateTime($query['start']);
        $endDate               = new \DateTime($query['end']);
        $limit                 = 100;

        foreach ($salesForceObjects as $object) {
            try {
                if ($this->isAuthorized()) {
                    // Get first batch
                    $start         = 0;
                    $salesForceIds = $integrationEntityRepo->getIntegrationsEntityId(
                        'Salesforce',
                        $object,
                        'lead',
                        null,
                        $startDate->format('Y-m-d H:m:s'),
                        $endDate->format('Y-m-d H:m:s'),
                        true,
                        $start,
                        $limit
                    );

                    while (!empty($salesForceIds)) {
                        $executed += count($salesForceIds);

                        // Extract a list of lead Ids
                        $leadIds = [];
                        foreach ($salesForceIds as $ids) {
                            $leadIds[] = $ids['internal_entity_id'];
                        }

                        // Collect lead activity for this batch
                        $leadActivity = $this->getLeadData(
                            $startDate,
                            $endDate,
                            $leadIds
                        );

                        $salesForceLeadData = [];
                        foreach ($salesForceIds as $ids) {
                            $leadId = $ids['internal_entity_id'];
                            if (isset($leadActivity[$leadId])) {
                                $sfId                                 = $ids['integration_entity_id'];
                                $salesForceLeadData[$sfId]            = $leadActivity[$leadId];
                                $salesForceLeadData[$sfId]['id']      = $ids['integration_entity_id'];
                                $salesForceLeadData[$sfId]['leadId']  = $ids['internal_entity_id'];
                                $salesForceLeadData[$sfId]['leadUrl'] = $this->factory->getRouter()->generate(
                                    'mautic_plugin_timeline_view',
                                    ['integration' => 'Salesforce', 'leadId' => $leadId],
                                    UrlGeneratorInterface::ABSOLUTE_URL
                                );
                            }
                        }

                        if (!empty($salesForceLeadData)) {
                            $apiHelper->createLeadActivity($salesForceLeadData, $object);
                        }

                        // Get the next batch
                        $start += $limit;
                        $salesForceIds = $integrationEntityRepo->getIntegrationsEntityId(
                            'Salesforce',
                            $object,
                            'lead',
                            null,
                            $startDate->format('Y-m-d H:m:s'),
                            $endDate->format('Y-m-d H:m:s'),
                            true,
                            $start,
                            $limit
                        );
                    }
                }
            } catch (\Exception $e) {
                $this->logIntegrationError($e);
            }
        }

        return $executed;
    }

    /**
     * @param \DateTime|null $startDate
     * @param \DateTime|null $endDate
     * @param                $leadId
     *
     * @return array
     */
    public function getLeadData(\DateTime $startDate = null, \DateTime $endDate = null, $leadId)
    {
        $leadIds = (!is_array($leadId)) ? [$leadId] : $leadId;

        $leadActivity = [];
        $options      = ['leadIds' => $leadIds, 'basic_select' => true, 'fromDate' => $startDate, 'toDate' => $endDate];

        /** @var LeadModel $leadModel */
        $leadModel      = $this->factory->getModel('lead');
        $pointsRepo     = $leadModel->getPointLogRepository();
        $results        = $pointsRepo->getLeadTimelineEvents(null, $options);
        $pointChangeLog = [];
        foreach ($results as $result) {
            if (!isset($pointChangeLog[$result['lead_id']])) {
                $pointChangeLog[$result['lead_id']] = [];
            }
            $pointChangeLog[$result['lead_id']][] = $result;
        }
        unset($results);

        /** @var EmailModel $emailModel */
        $emailModel = $this->factory->getModel('email');
        $emailRepo  = $emailModel->getStatRepository();
        $results    = $emailRepo->getLeadStats(null, $options);
        $emailStats = [];
        foreach ($results as $result) {
            if (!isset($emailStats[$result['lead_id']])) {
                $emailStats[$result['lead_id']] = [];
            }
            $emailStats[$result['lead_id']][] = $result;
        }
        unset($results);

        /** @var SubmissionModel $formSubmissionModel */
        $formSubmissionModel = $this->factory->getModel('form.submission');
        $submissionRepo      = $formSubmissionModel->getRepository();
        $results             = $submissionRepo->getSubmissions($options);
        $formSubmissions     = [];
        foreach ($results as $result) {
            if (!isset($formSubmissions[$result['lead_id']])) {
                $formSubmissions[$result['lead_id']] = [];
            }
            $formSubmissions[$result['lead_id']][] = $result;
        }
        unset($results);

        $translator = $this->getTranslator();
        foreach ($leadIds as $leadId) {
            $i        = 0;
            $activity = [];

            if (isset($pointChangeLog[$leadId])) {
                foreach ($pointChangeLog[$leadId] as $row) {
                    $typeString = "mautic.{$row['type']}.{$row['type']}";
                    $typeString = ($translator->hasId($typeString)) ? $translator->trans($typeString) : ucfirst($row['type']);
                    if ((int) $row['delta'] > 0) {
                        $subject = 'added';
                    } else {
                        $subject = 'subtracted';
                        $row['delta'] *= -1;
                    }
                    $pointsString = $translator->transChoice(
                        "mautic.salesforce.activity.points_{$subject}",
                        $row['delta'],
                        ['%points%' => $row['delta']]
                    );
                    $activity[$i]['eventType']   = 'point';
                    $activity[$i]['name']        = $translator->trans('mautic.salesforce.activity.point')." ($pointsString)";
                    $activity[$i]['description'] = "$typeString: {$row['eventName']} / {$row['actionName']}";
                    $activity[$i]['dateAdded']   = $row['dateAdded'];
                    $activity[$i]['id']          = 'pointChange'.$row['id'];
                    ++$i;
                }
            }

            if (isset($emailStats[$leadId])) {
                foreach ($emailStats[$leadId] as $row) {
                    switch (true) {
                        case !empty($row['storedSubject']):
                            $name = $row['storedSubject'];
                            break;
                        case !empty($row['subject']):
                            $name = $row['subject'];
                            break;
                        case !empty($row['email_name']):
                            $name = $row['email_name'];
                            break;
                        default:
                            $name = $translator->trans('mautic.email.timeline.event.custom_email');
                    }

                    $activity[$i]['eventType']   = 'email';
                    $activity[$i]['name']        = $translator->trans('mautic.salesforce.activity.email').": $name";
                    $activity[$i]['description'] = $translator->trans('mautic.email.sent').": $name";
                    $activity[$i]['dateAdded']   = $row['dateSent'];
                    $activity[$i]['id']          = 'emailStat'.$row['id'];
                    ++$i;
                }
            }

            if (isset($formSubmissions[$leadId])) {
                foreach ($formSubmissions[$leadId] as $row) {
                    $activity[$i]['eventType']   = 'form';
                    $activity[$i]['name']        = $this->getTranslator()->trans('mautic.salesforce.activity.form').': '.$row['name'];
                    $activity[$i]['description'] = $translator->trans('mautic.form.event.submitted').': '.$row['name'];
                    $activity[$i]['dateAdded']   = $row['dateSubmitted'];
                    $activity[$i]['id']          = 'formSubmission'.$row['id'];
                    ++$i;
                }
            }

            $leadActivity[$leadId] = [
                'records' => $activity,
            ];

            unset($activity);
        }

        unset($pointChangeLog, $emailStats, $formSubmissions);

        return $leadActivity;
    }
}<|MERGE_RESOLUTION|>--- conflicted
+++ resolved
@@ -184,6 +184,8 @@
      * @param array $settings
      *
      * @return array|mixed
+     *
+     * @throws \Exception
      */
     public function getFormLeadFields($settings = [])
     {
@@ -219,14 +221,11 @@
         try {
             if (!empty($salesForceObjects) and is_array($salesForceObjects)) {
                 foreach ($salesForceObjects as $key => $sfObject) {
-<<<<<<< HEAD
                     if ('Account' ===  $sfObject) {
                         // Match SF object to Mautic's
                         $sfObject = 'company';
                     }
 
-=======
->>>>>>> 2a9e2062
                     if ($this->isAuthorized()) {
                         if (isset($sfObject) and $sfObject == 'Activity') {
                             continue;
@@ -237,7 +236,6 @@
                         // Check the cache first
                         $settings['cache_suffix'] = $cacheSuffix = '.'.$sfObject;
                         if ($fields = parent::getAvailableLeadFields($settings)) {
-<<<<<<< HEAD
                             $salesFields[$sfObject] = $fields;
 
                             continue;
@@ -277,71 +275,6 @@
                                 }
 
                                 $this->cache->set('leadFields'.$cacheSuffix, $salesFields[$sfObject]);
-=======
-                            if ($sfObject !== 'company') {
-                                $salesFields = $fields;
-                            } else {
-                                $salesFields[$sfObject] = $fields;
-                            }
-
-                            continue;
-                        }
-
-                        if (!isset($leadObject[$sfObject])) {
-                            $leadObject[$sfObject] = $this->getApiHelper()->getLeadFields($sfObject);
-                        }
-                        if (!empty($leadObject) && isset($leadObject[$sfObject]['fields'])) {
-                            foreach ($leadObject[$sfObject]['fields'] as $fieldInfo) {
-                                if ((!$fieldInfo['updateable'] && (!$fieldInfo['calculated'] && $fieldInfo['name'] != 'Id'))
-                                    || !isset($fieldInfo['name'])
-                                    || in_array(
-                                        $fieldInfo['type'],
-                                        ['reference']
-                                    )
-                                ) {
-                                    continue;
-                                }
-                                if ($fieldInfo['type'] == 'boolean') {
-                                    $type = 'boolean';
-                                } else {
-                                    $type = 'string';
-                                }
-                                if ($sfObject !== 'company') {
-                                    $salesFields[$fieldInfo['name'].' - '.$sfObject] = [
-                                        'type'     => $type,
-                                        'label'    => $sfObject.' - '.$fieldInfo['label'],
-                                        'required' => $isRequired($fieldInfo),
-                                    ];
-                                } else {
-                                    $salesFields[$sfObject][$fieldInfo['name']] = [
-                                        'type'     => $type,
-                                        'label'    => $fieldInfo['label'],
-                                        'required' => $isRequired($fieldInfo),
-                                    ];
-                                }
-                            }
-
-                            $this->cache->set('leadFields'.$cacheSuffix, $salesFields);
-                        }
-                    }
-                }
-            } else {
-                if ($this->isAuthorized()) {
-                    if (!$salesFields = parent::getAvailableLeadFields($settings)) {
-                        // BC support for prior to company support added
-                        $leadObject = $this->getApiHelper()->getLeadFields('Lead');
-                        if (!empty($leadObject) && isset($leadObject['fields'])) {
-                            foreach ($leadObject['fields'] as $fieldInfo) {
-                                if (!$fieldInfo['updateable'] || !isset($fieldInfo['name']) || in_array($fieldInfo['type'], ['reference'])) {
-                                    continue;
-                                }
-
-                                $salesFields[$fieldInfo['name']] = [
-                                    'type'     => 'string',
-                                    'label'    => $fieldInfo['label'],
-                                    'required' => $isRequired($fieldInfo),
-                                ];
->>>>>>> 2a9e2062
                             }
                         }
                     }
