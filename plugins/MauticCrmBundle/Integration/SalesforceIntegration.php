--- conflicted
+++ resolved
@@ -650,7 +650,6 @@
 
                 foreach (['Contact', 'Lead'] as $object) {
                     if (!empty($existingPersons[$object])) {
-<<<<<<< HEAD
                         $fieldsToUpdate = $mappedData[$object]['update'];
                         $fieldsToUpdate = $this->getBlankFieldsToUpdate($fieldsToUpdate, $existingPersons[$object], $mappedData, $config);
                         $personFound    = true;
@@ -658,18 +657,7 @@
                             foreach ($existingPersons[$object] as $person) {
                                 $personData                     = $this->getApiHelper()->updateObject($fieldsToUpdate, $object, $person['Id']);
                                 $people[$object][$person['Id']] = $person['Id'];
-=======
-                        $personFound = true;
-                        foreach ($existingPersons[$object] as $person) {
-                            if (!empty($mappedData[$object]['update'])) {
-                                $personData = $this->getApiHelper()->updateObject(
-                                    $mappedData[$object]['update'],
-                                    $object,
-                                    $person['Id']
-                                );
->>>>>>> c4996e3b
                             }
-                            $people[$object][$person['Id']] = $person['Id'];
                         }
                     }
 
