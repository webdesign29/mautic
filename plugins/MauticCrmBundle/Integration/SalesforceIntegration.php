<?php

/*
 * @copyright   2014 Mautic Contributors. All rights reserved
 * @author      Mautic
 *
 * @link        http://mautic.org
 *
 * @license     GNU/GPLv3 http://www.gnu.org/licenses/gpl-3.0.html
 */

namespace MauticPlugin\MauticCrmBundle\Integration;

use Mautic\EmailBundle\Model\EmailModel;
use Mautic\FormBundle\Model\SubmissionModel;
use Mautic\LeadBundle\Model\LeadModel;
use Mautic\PluginBundle\Entity\IntegrationEntity;
use Mautic\PluginBundle\Entity\IntegrationEntityRepository;
use MauticPlugin\MauticCrmBundle\Api\SalesforceApi;
use Symfony\Component\Form\FormBuilder;
use Symfony\Component\Routing\Generator\UrlGeneratorInterface;

/**
 * Class SalesforceIntegration.
 */
class SalesforceIntegration extends CrmAbstractIntegration
{
    private $objects = [
        'Lead',
        'Contact',
        'Account',
    ];

    /**
     * {@inheritdoc}
     *
     * @return string
     */
    public function getName()
    {
        return 'Salesforce';
    }

    /**
     * Get the array key for clientId.
     *
     * @return string
     */
    public function getClientIdKey()
    {
        return 'client_id';
    }

    /**
     * Get the array key for client secret.
     *
     * @return string
     */
    public function getClientSecretKey()
    {
        return 'client_secret';
    }

    /**
     * Get the array key for the auth token.
     *
     * @return string
     */
    public function getAuthTokenKey()
    {
        return 'access_token';
    }

    /**
     * {@inheritdoc}
     *
     * @return array
     */
    public function getRequiredKeyFields()
    {
        return [
            'client_id'     => 'mautic.integration.keyfield.consumerid',
            'client_secret' => 'mautic.integration.keyfield.consumersecret',
        ];
    }

    /**
     * Get the keys for the refresh token and expiry.
     *
     * @return array
     */
    public function getRefreshTokenKeys()
    {
        return ['refresh_token', ''];
    }

    /**
     * @return array
     */
    public function getSupportedFeatures()
    {
        return ['push_lead', 'get_leads', 'push_leads'];
    }

    /**
     * {@inheritdoc}
     *
     * @return string
     */
    public function getAccessTokenUrl()
    {
        $config = $this->mergeConfigToFeatureSettings([]);

        if (isset($config['sandbox'][0]) and $config['sandbox'][0] === 'sandbox') {
            return 'https://test.salesforce.com/services/oauth2/token';
        }

        return 'https://login.salesforce.com/services/oauth2/token';
    }

    /**
     * {@inheritdoc}
     *
     * @return string
     */
    public function getAuthenticationUrl()
    {
        $config = $this->mergeConfigToFeatureSettings([]);

        if (isset($config['sandbox'][0]) and $config['sandbox'][0] === 'sandbox') {
            return 'https://test.salesforce.com/services/oauth2/authorize';
        }

        return 'https://login.salesforce.com/services/oauth2/authorize';
    }

    /**
     * @return string
     */
    public function getAuthScope()
    {
        return 'api refresh_token';
    }

    /**
     * @return string
     */
    public function getApiUrl()
    {
        return sprintf('%s/services/data/v34.0/sobjects', $this->keys['instance_url']);
    }

    /**
     * @return string
     */
    public function getQueryUrl()
    {
        return sprintf('%s/services/data/v34.0', $this->keys['instance_url']);
    }

    /**
     * @return string
     */
    public function getCompositeUrl()
    {
        return sprintf('%s/services/data/v38.0', $this->keys['instance_url']);
    }

    /**
     * {@inheritdoc}
     *
     * @param bool $inAuthorization
     */
    public function getBearerToken($inAuthorization = false)
    {
        if (!$inAuthorization) {
            return $this->keys[$this->getAuthTokenKey()];
        }

        return false;
    }

    /**
     * {@inheritdoc}
     *
     * @return string
     */
    public function getAuthenticationType()
    {
        return 'oauth2';
    }

    /**
     * {@inheritdoc}
     *
     * @return bool
     */
    public function getDataPriority()
    {
        return true;
    }

    /**
     * Get available company fields for choices in the config UI.
     *
     * @param array $settings
     *
     * @return array
     */
    public function getFormCompanyFields($settings = [])
    {
        return $this->getFormFieldsByObject('company', $settings);
    }

    /**
     * @param array $settings
     *
     * @return array|mixed
     *
     * @throws \Exception
     */
    public function getFormLeadFields($settings = [])
    {
        $leadFields    = $this->getFormFieldsByObject('Lead', $settings);
        $contactFields = $this->getFormFieldsByObject('Contact', $settings);

        return array_merge($leadFields, $contactFields);
    }

    /**
     * @param array $settings
     *
     * @return array|mixed
     *
     * @throws \Exception
     */
    public function getAvailableLeadFields($settings = [])
    {
        $silenceExceptions = (isset($settings['silence_exceptions'])) ? $settings['silence_exceptions'] : true;
        $salesForceObjects = [];

        if (isset($settings['feature_settings']['objects'])) {
            $salesForceObjects = $settings['feature_settings']['objects'];
        } else {
            $salesForceObjects[] = 'Lead';
        }

        $isRequired = function (array $field, $object) {
            return ($field['type'] !== 'boolean' && empty($field['nillable']) && !in_array($field['name'], ['Status', 'Id']))
                || ($object == 'Lead'
                    && in_array($field['name'], ['Company']));
        };

        $salesFields = [];
        try {
            if (!empty($salesForceObjects) and is_array($salesForceObjects)) {
                foreach ($salesForceObjects as $key => $sfObject) {
                    if ('Account' === $sfObject) {
                        // Match SF object to Mautic's
                        $sfObject = 'company';
                    }

                    if ($this->isAuthorized()) {
                        if (isset($sfObject) and $sfObject == 'Activity') {
                            continue;
                        }

                        $sfObject = trim($sfObject);

                        // Check the cache first
                        $settings['cache_suffix'] = $cacheSuffix = '.'.$sfObject;
                        if ($fields = parent::getAvailableLeadFields($settings)) {
                            if (('company' === $sfObject && isset($fields['Id'])) || isset($fields['Id__'.$sfObject])) {
                                $salesFields[$sfObject] = $fields;

                                continue;
                            }
                        }

                        if (!isset($salesFields[$sfObject])) {
                            $fields = $this->getApiHelper()->getLeadFields($sfObject);
                            if (!empty($fields['fields'])) {
                                foreach ($fields['fields'] as $fieldInfo) {
                                    if ((!$fieldInfo['updateable'] && (!$fieldInfo['calculated'] && $fieldInfo['name'] != 'Id'))
                                        || !isset($fieldInfo['name'])
                                        || in_array(
                                            $fieldInfo['type'],
                                            ['reference']
                                        )
                                    ) {
                                        continue;
                                    }
                                    if ($fieldInfo['type'] == 'boolean') {
                                        $type = 'boolean';
                                    } else {
                                        $type = 'string';
                                    }
                                    if ($sfObject !== 'company') {
                                        $salesFields[$sfObject][$fieldInfo['name'].'__'.$sfObject] = [
                                            'type'        => $type,
                                            'label'       => $sfObject.'-'.$fieldInfo['label'],
                                            'required'    => $isRequired($fieldInfo, $sfObject),
                                            'group'       => $sfObject,
                                            'optionLabel' => $fieldInfo['label'],
                                        ];
                                    } else {
                                        $salesFields[$sfObject][$fieldInfo['name']] = [
                                            'type'     => $type,
                                            'label'    => $fieldInfo['label'],
                                            'required' => $isRequired($fieldInfo, $sfObject),
                                        ];
                                    }
                                }

                                $this->cache->set('leadFields'.$cacheSuffix, $salesFields[$sfObject]);
                            }
                        }
                    }
                }
            }
        } catch (\Exception $e) {
            $this->logIntegrationError($e);

            if (!$silenceExceptions) {
                throw $e;
            }
        }

        return $salesFields;
    }

    /**
     * {@inheritdoc}
     *
     * @param $section
     *
     * @return string
     */
    public function getFormNotes($section)
    {
        if ($section == 'authorization') {
            return ['mautic.salesforce.form.oauth_requirements', 'warning'];
        }

        return parent::getFormNotes($section);
    }

    /**
     * @param $params
     *
     * @return mixed
     */
    public function getFetchQuery($params)
    {
        $dateRange = $params;

        return $dateRange;
    }

    /**
     * Amend mapped lead data before creating to Mautic.
     *
     * @param array  $data
     * @param string $object
     *
     * @return int
     */
    public function amendLeadDataBeforeMauticPopulate($data, $object)
    {
        $settings['feature_settings']['objects'][] = $object;
        $fields                                    = array_keys($this->getAvailableLeadFields($settings));
        $params['fields']                          = implode(',', $fields);

        $count  = 0;
        $entity = null;
        /** @var IntegrationEntityRepository $integrationEntityRepo */
        $integrationEntityRepo = $this->em->getRepository('MauticPluginBundle:IntegrationEntity');

        if (isset($data['records']) and $object !== 'Activity') {
            foreach ($data['records'] as $record) {
                $integrationEntities = [];
                if (isset($record['attributes']['type']) && $record['attributes']['type'] == 'Account') {
                    $newName = '';
                } else {
                    $newName = '__'.$object;
                }
                foreach ($record as $key => $item) {
                    if ($object !== 'Activity') {
                        $dataObject[$key.$newName] = $item;
                    }
                }

                if (isset($dataObject) && $dataObject) {
                    if ($object == 'Lead' or $object == 'Contact') {
                        // Set owner so that it maps if configured to do so
                        if (!empty($dataObject['Owner__Lead']['Email'])) {
                            $dataObject['owner_email'] = $dataObject['Owner__Lead']['Email'];
                        } elseif (!empty($dataObject['Owner__Contact']['Email'])) {
                            $dataObject['owner_email'] = $dataObject['Owner__Contact']['Email'];
                        }
                        $entity                = $this->getMauticLead($dataObject, true, null, null);
                        $mauticObjectReference = 'lead';
                    } elseif ($object == 'Account') {
                        $entity                = $this->getMauticCompany($dataObject);
                        $mauticObjectReference = 'company';
                    } else {
                        $this->logIntegrationError(
                            new \Exception(
                                sprintf('Received an unexpected object without an internalObjectReference "%s"', $object)
                            )
                        );
                        continue;
                    }

                    if ($entity) {
                        $integrationId = $integrationEntityRepo->getIntegrationsEntityId(
                            'Salesforce',
                            $object,
                            $mauticObjectReference,
                            $entity->getId()
                        );

                        if ($integrationId == null) {
                            $integrationEntity = new IntegrationEntity();
                            $integrationEntity->setDateAdded(new \DateTime());
                            $integrationEntity->setIntegration('Salesforce');
                            $integrationEntity->setIntegrationEntity($object);
                            $integrationEntity->setIntegrationEntityId($record['Id']);
                            $integrationEntity->setInternalEntity($mauticObjectReference);
                            $integrationEntity->setInternalEntityId($entity->getId());
                            $integrationEntities[] = $integrationEntity;
                        } else {
                            $integrationEntity = $integrationEntityRepo->getEntity($integrationId[0]['id']);
                            $integrationEntity->setLastSyncDate(new \DateTime());
                            $integrationEntities[] = $integrationEntity;
                        }
                        $this->em->detach($entity);
                        unset($entity);
                    } else {
                        continue;
                    }
                    ++$count;
                }

                $this->em->getRepository('MauticPluginBundle:IntegrationEntity')->saveEntities($integrationEntities);
                $this->em->clear('Mautic\PluginBundle\Entity\IntegrationEntity');
            }
            unset($data);
            unset($integrationEntities);
            unset($dataObject);
        }

        return $count;
    }

    /**
     * @param FormBuilder $builder
     * @param array       $data
     * @param string      $formArea
     */
    public function appendToForm(&$builder, $data, $formArea)
    {
        if ($formArea == 'features') {
            $builder->add(
                'sandbox',
                'choice',
                [
                    'choices' => [
                        'sandbox' => 'mautic.salesforce.sandbox',
                    ],
                    'expanded'    => true,
                    'multiple'    => true,
                    'label'       => 'mautic.salesforce.form.sandbox',
                    'label_attr'  => ['class' => 'control-label'],
                    'empty_value' => false,
                    'required'    => false,
                    'attr'        => [
                        'onclick' => 'Mautic.postForm(mQuery(\'form[name="integration_details"]\'),\'\');',
                    ],
                ]
            );

            $builder->add(
                'updateOwner',
                'choice',
                [
                    'choices' => [
                        'updateOwner' => 'mautic.salesforce.updateOwner',
                    ],
                    'expanded'    => true,
                    'multiple'    => true,
                    'label'       => 'mautic.salesforce.form.updateOwner',
                    'label_attr'  => ['class' => 'control-label'],
                    'empty_value' => false,
                    'required'    => false,
                    'attr'        => [
                        'onclick' => 'Mautic.postForm(mQuery(\'form[name="integration_details"]\'),\'\');',
                    ],
                ]
            );

            $builder->add(
                'objects',
                'choice',
                [
                    'choices' => [
                        'Lead'     => 'mautic.salesforce.object.lead',
                        'Contact'  => 'mautic.salesforce.object.contact',
                        'company'  => 'mautic.salesforce.object.company',
                        'Activity' => 'mautic.salesforce.object.activity',
                    ],
                    'expanded'    => true,
                    'multiple'    => true,
                    'label'       => 'mautic.salesforce.form.objects_to_pull_from',
                    'label_attr'  => ['class' => ''],
                    'empty_value' => false,
                    'required'    => false,
                ]
            );

            $builder->add(
                'namespace',
                'text',
                [
                    'label'      => 'mautic.salesforce.form.namespace_prefix',
                    'label_attr' => ['class' => 'control-label'],
                    'attr'       => ['class' => 'form-control'],
                    'required'   => false,
                ]
            );
        }
    }

    /**
     * @param array  $fields
     * @param array  $keys
     * @param string $object
     *
     * @return array
     */
    public function cleanSalesForceData($fields, $keys, $object)
    {
        $leadFields = [];

        foreach ($keys as $key) {
            if (strstr($key, '__'.$object)) {
                $newKey              = str_replace('__'.$object, '', $key);
                $leadFields[$newKey] = $fields['leadFields'][$key];
            }
        }

        return $leadFields;
    }

    /**
     * @param \Mautic\LeadBundle\Entity\Lead $lead
     * @param array                          $config
     *
     * @return array|bool
     */
    public function pushLead($lead, $config = [])
    {
        $config = $this->mergeConfigToFeatureSettings($config);

        if (empty($config['leadFields'])) {
            return [];
        }

        $object = 'Lead'; //Salesforce objects, default is Lead

        $fields = array_keys($config['leadFields']);

        $leadFields = $this->cleanSalesForceData($config, $fields, $object);

        $mappedData[$object] = $this->populateLeadData($lead, ['leadFields' => $leadFields, 'object' => $object, 'feature_settings' => ['objects' => $config['objects']]]);
        $this->amendLeadDataBeforePush($mappedData[$object]);

        if (isset($config['objects']) && array_search('Contact', $config['objects'])) {
            $contactFields         = $this->cleanSalesForceData($config, $fields, 'Contact');
            $mappedData['Contact'] = $this->populateLeadData($lead, ['leadFields' => $contactFields, 'object' => 'Contact', 'feature_settings' => ['objects' => $config['objects']]]);
            $this->amendLeadDataBeforePush($mappedData['Contact']);
        }
        if (empty($mappedData)) {
            return false;
        }

        try {
            if ($this->isAuthorized()) {
                $createdLeadData = $this->getApiHelper()->createLead($mappedData);
                if (isset($createdLeadData['id'])) {
                    /** @var IntegrationEntityRepository $integrationEntityRepo */
                    $integrationEntityRepo = $this->em->getRepository('MauticPluginBundle:IntegrationEntity');
                    $integrationId         = $integrationEntityRepo->getIntegrationsEntityId('Salesforce', $object, 'leads', $lead->getId());

                    if (empty($integrationId)) {
                        $integrationEntity = new IntegrationEntity();
                        $integrationEntity->setDateAdded(new \DateTime());
                        $integrationEntity->setIntegration('Salesforce');
                        $integrationEntity->setIntegrationEntity($object);
                        $integrationEntity->setIntegrationEntityId($createdLeadData['id']);
                        $integrationEntity->setInternalEntity('lead');
                        $integrationEntity->setInternalEntityId($lead->getId());
                    } else {
                        $integrationEntity = $integrationEntityRepo->getEntity($integrationId[0]['id']);
                    }
                    $integrationEntity->setLastSyncDate(new \DateTime());
                    $this->em->persist($integrationEntity);
                    $this->em->flush($integrationEntity);
                }

                return true;
            }
        } catch (\Exception $e) {
            $this->logIntegrationError($e);
        }

        return false;
    }

    /**
     * @param array      $params
     * @param null|array $query
     *
     * @return int|null
     */
    public function getLeads($params = [], $query = null, &$executed = null, $result = [], $object = 'Lead')
    {
        $config = $this->mergeConfigToFeatureSettings([]);

        if (!$query) {
            $query = $this->getFetchQuery($params);
        }

        try {
            if ($this->isAuthorized()) {
                if ($object !== 'Activity' and $object !== 'company') {
                    $result = $this->getApiHelper()->getLeads($query, $object);
                    $executed += $this->amendLeadDataBeforeMauticPopulate($result, $object);
                    if (isset($result['nextRecordsUrl'])) {
                        $query['nextUrl'] = $result['nextRecordsUrl'];
                        $this->getLeads($params, $query, $executed, $result['records'], $object);
                    }
                }

                return $executed;
            }
        } catch (\Exception $e) {
            $this->logIntegrationError($e);
        }

        return $executed;
    }

    /**
     * @param array      $params
     * @param null|array $query
     *
     * @return int|null
     */
    public function getCompanies($params = [], $query = null, $executed = null)
    {
        $executed = null;

        $salesForceObject = 'Account';

        if (empty($query)) {
            $query = $this->getFetchQuery($params);
        }

        try {
            if ($this->isAuthorized()) {
                $result = $this->getApiHelper()->getLeads($query, $salesForceObject);
                $executed += $this->amendLeadDataBeforeMauticPopulate($result, $salesForceObject);
                if (isset($result['nextRecordsUrl'])) {
                    $query['nextUrl'] = $result['nextRecordsUrl'];
                    $result           = null;
                    $this->getCompanies($params, $query, $executed);
                }

                return $executed;
            }
        } catch (\Exception $e) {
            $this->logIntegrationError($e);
        }

        return $executed;
    }

    /**
     * @param array $params
     *
     * @return int|null
     *
     * @throws \Exception
     */
    public function pushLeadActivity($params = [])
    {
        $executed = null;

        $query  = $this->getFetchQuery($params);
        $config = $this->mergeConfigToFeatureSettings([]);

        /** @var SalesforceApi $apiHelper */
        $apiHelper = $this->getApiHelper();

        $salesForceObjects[] = 'Lead';
        if (isset($config['objects']) && !empty($config['objects'])) {
            $salesForceObjects = $config['objects'];
        }

        /** @var IntegrationEntityRepository $integrationEntityRepo */
        $integrationEntityRepo = $this->em->getRepository('MauticPluginBundle:IntegrationEntity');
        $startDate             = new \DateTime($query['start']);
        $endDate               = new \DateTime($query['end']);
        $limit                 = 100;

        foreach ($salesForceObjects as $object) {
            try {
                if ($this->isAuthorized()) {
                    // Get first batch
                    $start         = 0;
                    $salesForceIds = $integrationEntityRepo->getIntegrationsEntityId(
                        'Salesforce',
                        $object,
                        'lead',
                        null,
                        $startDate->format('Y-m-d H:m:s'),
                        $endDate->format('Y-m-d H:m:s'),
                        true,
                        $start,
                        $limit
                    );

                    while (!empty($salesForceIds)) {
                        $executed += count($salesForceIds);

                        // Extract a list of lead Ids
                        $leadIds = [];
                        foreach ($salesForceIds as $ids) {
                            $leadIds[] = $ids['internal_entity_id'];
                        }

                        // Collect lead activity for this batch
                        $leadActivity = $this->getLeadData(
                            $startDate,
                            $endDate,
                            $leadIds
                        );

                        $salesForceLeadData = [];
                        foreach ($salesForceIds as $ids) {
                            $leadId = $ids['internal_entity_id'];
                            if (isset($leadActivity[$leadId])) {
                                $sfId                                 = $ids['integration_entity_id'];
                                $salesForceLeadData[$sfId]            = $leadActivity[$leadId];
                                $salesForceLeadData[$sfId]['id']      = $ids['integration_entity_id'];
                                $salesForceLeadData[$sfId]['leadId']  = $ids['internal_entity_id'];
                                $salesForceLeadData[$sfId]['leadUrl'] = $this->factory->getRouter()->generate(
                                    'mautic_plugin_timeline_view',
                                    ['integration' => 'Salesforce', 'leadId' => $leadId],
                                    UrlGeneratorInterface::ABSOLUTE_URL
                                );
                            }
                        }

                        if (!empty($salesForceLeadData)) {
                            $apiHelper->createLeadActivity($salesForceLeadData, $object);
                        }

                        // Get the next batch
                        $start += $limit;
                        $salesForceIds = $integrationEntityRepo->getIntegrationsEntityId(
                            'Salesforce',
                            $object,
                            'lead',
                            null,
                            $startDate->format('Y-m-d H:m:s'),
                            $endDate->format('Y-m-d H:m:s'),
                            true,
                            $start,
                            $limit
                        );
                    }
                }
            } catch (\Exception $e) {
                $this->logIntegrationError($e);
            }
        }

        return $executed;
    }

    /**
     * @param \DateTime|null $startDate
     * @param \DateTime|null $endDate
     * @param                $leadId
     *
     * @return array
     */
    public function getLeadData(\DateTime $startDate = null, \DateTime $endDate = null, $leadId)
    {
        $leadIds = (!is_array($leadId)) ? [$leadId] : $leadId;

        $leadActivity = [];
        $options      = ['leadIds' => $leadIds, 'basic_select' => true, 'fromDate' => $startDate, 'toDate' => $endDate];

        /** @var LeadModel $leadModel */
        $leadModel      = $this->factory->getModel('lead');
        $pointsRepo     = $leadModel->getPointLogRepository();
        $results        = $pointsRepo->getLeadTimelineEvents(null, $options);
        $pointChangeLog = [];
        foreach ($results as $result) {
            if (!isset($pointChangeLog[$result['lead_id']])) {
                $pointChangeLog[$result['lead_id']] = [];
            }
            $pointChangeLog[$result['lead_id']][] = $result;
        }
        unset($results);

        /** @var EmailModel $emailModel */
        $emailModel = $this->factory->getModel('email');
        $emailRepo  = $emailModel->getStatRepository();
        $results    = $emailRepo->getLeadStats(null, $options);
        $emailStats = [];
        foreach ($results as $result) {
            if (!isset($emailStats[$result['lead_id']])) {
                $emailStats[$result['lead_id']] = [];
            }
            $emailStats[$result['lead_id']][] = $result;
        }
        unset($results);

        /** @var SubmissionModel $formSubmissionModel */
        $formSubmissionModel = $this->factory->getModel('form.submission');
        $submissionRepo      = $formSubmissionModel->getRepository();
        $results             = $submissionRepo->getSubmissions($options);
        $formSubmissions     = [];
        foreach ($results as $result) {
            if (!isset($formSubmissions[$result['lead_id']])) {
                $formSubmissions[$result['lead_id']] = [];
            }
            $formSubmissions[$result['lead_id']][] = $result;
        }
        unset($results);

        $translator = $this->getTranslator();
        foreach ($leadIds as $leadId) {
            $i        = 0;
            $activity = [];

            if (isset($pointChangeLog[$leadId])) {
                foreach ($pointChangeLog[$leadId] as $row) {
                    $typeString = "mautic.{$row['type']}.{$row['type']}";
                    $typeString = ($translator->hasId($typeString)) ? $translator->trans($typeString) : ucfirst($row['type']);
                    if ((int) $row['delta'] > 0) {
                        $subject = 'added';
                    } else {
                        $subject = 'subtracted';
                        $row['delta'] *= -1;
                    }
                    $pointsString = $translator->transChoice(
                        "mautic.salesforce.activity.points_{$subject}",
                        $row['delta'],
                        ['%points%' => $row['delta']]
                    );
                    $activity[$i]['eventType']   = 'point';
                    $activity[$i]['name']        = $translator->trans('mautic.salesforce.activity.point')." ($pointsString)";
                    $activity[$i]['description'] = "$typeString: {$row['eventName']} / {$row['actionName']}";
                    $activity[$i]['dateAdded']   = $row['dateAdded'];
                    $activity[$i]['id']          = 'pointChange'.$row['id'];
                    ++$i;
                }
            }

            if (isset($emailStats[$leadId])) {
                foreach ($emailStats[$leadId] as $row) {
                    switch (true) {
                        case !empty($row['storedSubject']):
                            $name = $row['storedSubject'];
                            break;
                        case !empty($row['subject']):
                            $name = $row['subject'];
                            break;
                        case !empty($row['email_name']):
                            $name = $row['email_name'];
                            break;
                        default:
                            $name = $translator->trans('mautic.email.timeline.event.custom_email');
                    }

                    $activity[$i]['eventType']   = 'email';
                    $activity[$i]['name']        = $translator->trans('mautic.salesforce.activity.email').": $name";
                    $activity[$i]['description'] = $translator->trans('mautic.email.sent').": $name";
                    $activity[$i]['dateAdded']   = $row['dateSent'];
                    $activity[$i]['id']          = 'emailStat'.$row['id'];
                    ++$i;
                }
            }

            if (isset($formSubmissions[$leadId])) {
                foreach ($formSubmissions[$leadId] as $row) {
                    $activity[$i]['eventType']   = 'form';
                    $activity[$i]['name']        = $this->getTranslator()->trans('mautic.salesforce.activity.form').': '.$row['name'];
                    $activity[$i]['description'] = $translator->trans('mautic.form.event.submitted').': '.$row['name'];
                    $activity[$i]['dateAdded']   = $row['dateSubmitted'];
                    $activity[$i]['id']          = 'formSubmission'.$row['id'];
                    ++$i;
                }
            }

            $leadActivity[$leadId] = [
                'records' => $activity,
            ];

            unset($activity);
        }

        unset($pointChangeLog, $emailStats, $formSubmissions);

        return $leadActivity;
    }

    /**
     * Return key recognized by integration.
     *
     * @param $key
     * @param $field
     *
     * @return mixed
     */
    public function convertLeadFieldKey($key, $field)
    {
        $search = [];
        foreach ($this->objects as $object) {
            $search[] = '__'.$object;
        }

        return str_replace($search, '', $key);
    }

    /**
     * @param array $params
     *
     * @return mixed
     */
    public function pushLeads($params = [])
    {
        $limit                 = $params['limit'];
        $config                = $this->mergeConfigToFeatureSettings();
        $integrationEntityRepo = $this->em->getRepository('MauticPluginBundle:IntegrationEntity');
        $mauticData            = $leadsToUpdate            = $fields            = [];
        $fieldsToUpdateInSf    = isset($config['update_mautic']) ? array_keys($config['update_mautic'], 1) : [];
        $leadFields            = $config['leadFields'];
        $checkEmailsInSF       = [];
        $sfContact             = [];

        if (!empty($config['leadFields'])) {
            $fields = implode(', l.', $config['leadFields']);
            $fields = 'l.'.$fields;
            $result = 0;
            if ($mauticContactLinkField = array_search('mauticContactTimelineLink', $config['leadFields'])) {
                $this->pushContactLink = true;
                unset($leadFields[$mauticContactLinkField]);
            }
            $fields          = implode(', l.', $leadFields);
            $fields          = 'l.'.$fields;
            $result          = 0;
            $checkEmailsInSF = [];

            $leadSfFieldsToCreate = $this->cleanSalesForceData($config, array_keys($config['leadFields']), 'Lead');
            $leadSfFields         = array_diff_key($leadSfFieldsToCreate, array_flip($fieldsToUpdateInSf));
            $contactSfFields      = $this->cleanSalesForceData($config, array_keys($config['leadFields']), 'Contact');

            $contactSfFields = array_diff_key($contactSfFields, array_flip($fieldsToUpdateInSf));
            $availableFields = $this->getAvailableLeadFields(['feature_settings' => ['objects' => ['Lead', 'Contact']]]);

            $leadsToUpdate = $integrationEntityRepo->findLeadsToUpdate('Salesforce', 'lead', $fields, $limit);
        }
        foreach ($leadsToUpdate as $lead) {
            if ($this->pushContactLink) {
                $link = $this->factory->getRouter()->generate(
                    'mautic_plugin_timeline_view',
                    ['integration' => 'Salesforce', 'leadId' => $lead['internal_entity_id']],
                    UrlGeneratorInterface::ABSOLUTE_URL
                );
                $lead['mauticContactTimelineLink'] = $link;
            }
            if (isset($lead['email']) && !empty($lead['email'])) {
                $checkEmailsInSF[mb_strtolower($lead['email'])] = $lead;
            }
        }

        $checkEmailsInSF = [];
        // Only get the max limit
        if ($limit) {
            $limit -= count($leadsToUpdate);
        }
        //create lead records
        if (null === $limit || $limit && !empty($fields)) {
            $leadsToCreate = $integrationEntityRepo->findLeadsToCreate('Salesforce', $fields, $limit);
            foreach ($leadsToCreate as $lead) {
                if ($this->pushContactLink) {
                    $link = $this->factory->getRouter()->generate(
                        'mautic_plugin_timeline_view',
                        ['integration' => 'Salesforce', 'leadId' => $lead['internal_entity_id']],
                        UrlGeneratorInterface::ABSOLUTE_URL
                    );
                    $lead['mauticContactTimelineLink'] = $link;
                }
                if (isset($lead['email'])) {
                    $checkEmailsInSF[mb_strtolower($lead['email'])] = $lead;
                }
            }
        }

        $deletedSFLeads      = [];
        $salesforceIdMapping = [];
        if ($checkEmailsInSF) {
            $findLead = 'select Id, ConvertedContactId, Email, IsDeleted from Lead where isDeleted = false and Email in (\''.implode("','", array_keys($checkEmailsInSF))
                .'\')';
            $queryUrl = $this->getQueryUrl();

            if (isset($config['objects']) && array_search('Contact', $config['objects'])) {
                $findContact = 'select Id, Email, IsDeleted from Contact where isDeleted = false and Email in (\''.implode("','", array_keys($checkEmailsInSF))
                    .'\')';
                $sfContact = $this->getApiHelper()->request('query', ['q' => $findContact], 'GET', false, null, $queryUrl);
            }

            $sfLead = $this->getApiHelper()->request('query', ['q' => $findLead], 'GET', false, null, $queryUrl);
            //process Contacts in SF first
            if (isset($sfContact['records']) && !empty($sfContact['records'])) {
                $sfContactRecords = $sfContact['records'];
                foreach ($sfContactRecords as $sfContactRecord) {
                    $key = mb_strtolower($sfContactRecord['Email']);
                    if (isset($checkEmailsInSF[$key])) {
                        $salesforceIdMapping[$checkEmailsInSF[$key]['internal_entity_id']] = $sfContactRecord['Id'];

                        if (empty($sfContactRecord['IsDeleted'])) {
                            $this->buildCompositeBody(
                                $mauticData,
                                $availableFields,
                                $contactSfFields,
                                'Contact',
                                $checkEmailsInSF[$key],
                                $sfContactRecord['Id']
                            );
                        } else {
                            // @todo - Salesforce doesn't seem to be returning deleted contacts by default
                            $deletedSFLeads[] = $sfContactRecord['Id'];
                        }
                        unset($checkEmailsInSF[$key]);
                    } // Otherwise a duplicate in Salesforce and has already been processed
                }
            }
            if ($sfLeadRecords = $sfLead['records']) {
                foreach ($sfLeadRecords as $sfLeadRecord) {
                    $key = mb_strtolower($sfLeadRecord['Email']);
                    if (isset($checkEmailsInSF[$key])) {
                        $isConverted = (isset($sfLeadRecord['ConvertedContactId'])
                            && $sfLeadRecord['ConvertedContactId'] != null);
                        $salesforceIdMapping[$checkEmailsInSF[$key]['internal_entity_id']] = ($isConverted) ? $sfLeadRecord['ConvertedContactId']
                            : $sfLeadRecord['Id'];

                        if (empty($sfLeadRecord['IsDeleted'])) {
                            if ($isConverted && isset($config['objects']) && array_search('Contact', $config['objects'])) {
                                $this->buildCompositeBody(
                                    $mauticData,
                                    $availableFields,
                                    $contactSfFields,
                                    'Contact',
                                    $checkEmailsInSF[$key],
                                    $sfLeadRecord['ConvertedContactId']
                                );
                                unset($checkEmailsInSF[$key]);
                            } elseif (isset($sfLeadRecord['Id']) && !$isConverted) {
                                $this->buildCompositeBody(
                                    $mauticData,
                                    $availableFields,
                                    $leadSfFields,
                                    'Lead',
                                    $checkEmailsInSF[$key],
                                    $sfLeadRecord['Id']
                                );
                                unset($checkEmailsInSF[$key]);
                            }
                        } else {
                            // @todo - Salesforce doesn't seem to be returning deleted contacts by default
                            $deletedSFLeads[] = $sfLeadRecord['Id'];
                            if (!empty($sfLeadRecord['ConvertedContactId'])) {
                                $deletedSFLeads[] = $sfLeadRecord['ConvertedContactId'];
                            }
                            unset($checkEmailsInSF[$key]);
                        }
                    } // Otherwise a duplicate in Salesforce and has already been processed
                }
            }
        }

        // If there are any deleted, mark it as so to prevent them from being queried over and over or recreated
        if ($deletedSFLeads) {
            $integrationEntityRepo->markAsDeleted($deletedSFLeads, $this->getName(), 'lead');
        }

        // Create any left over
        if ($checkEmailsInSF) {
            foreach ($checkEmailsInSF as $lead) {
                $this->buildCompositeBody(
                    $mauticData,
                    $availableFields,
                    $leadSfFieldsToCreate, //use all matched fields when creating new records in SF
                    'Lead',
                    $lead
                );
            }
        }

        $request['allOrNone']        = 'false';
        $request['compositeRequest'] = array_values($mauticData);

        /** @var SalesforceApi $apiHelper */
        $apiHelper = $this->getApiHelper();
        if (!empty($request)) {
            $result = $apiHelper->syncMauticToSalesforce($request);
        }

        return $this->processCompositeResponse($result['compositeResponse'], $salesforceIdMapping);
    }

    /**
     * @param $lead
     *
     * @return array
     */
    public function getSalesforceLeadId($lead)
    {
        $config = $this->mergeConfigToFeatureSettings([]);
        /** @var IntegrationEntityRepository $integrationEntityRepo */
        $integrationEntityRepo = $this->em->getRepository('MauticPluginBundle:IntegrationEntity');

        if (isset($config['objects'])) {
            //try searching for lead as this has been changed before in updated done to the plugin
            if (array_search('Contact', $config['objects'])) {
                $resultContact = $integrationEntityRepo->getIntegrationsEntityId('Salesforce', 'Contact', 'lead', $lead->getId());

                if ($resultContact) {
                    return $resultContact;
                }
            }
        }
        $resultLead = $integrationEntityRepo->getIntegrationsEntityId('Salesforce', 'Lead', 'lead', $lead->getId());

        return $resultLead;
    }

    /**
     * @param array $fields
     *
     * @return array
     *
     * @deprecated 2.6.0 to be removed in 3.0
     */
    public function amendToSfFields($fields)
    {
    }

    /**
     * @param      $mauticData
     * @param      $availableFields
     * @param      $fieldsToUpdateInSfUpdate
     * @param      $object
     * @param      $lead
     * @param null $objectId
     */
    protected function buildCompositeBody(&$mauticData, $availableFields, $fieldsToUpdateInSfUpdate, $object, $lead, $objectId = null)
    {
        $body = [];
        if (isset($lead['email']) && !empty($lead['email'])) {
            //use a composite patch here that can update and create (one query) every 200 records
            foreach ($fieldsToUpdateInSfUpdate as $sfField => $mauticField) {
                $required = !empty($availableFields[$object][$sfField.'__'.$object]['required']);
                if (isset($lead[$mauticField])) {
                    $body[$sfField] = $lead[$mauticField];
                }

                if ($required && empty($body[$sfField])) {
                    $body[$sfField] = $this->factory->getTranslator()->trans('mautic.integration.form.lead.unknown');
                }
            }

            if (!empty($body)) {
                $url = '/services/data/v38.0/sobjects/'.$object;
                if ($objectId) {
                    $url .= '/'.$objectId;
                }
                $id              = $lead['internal_entity_id'].'-'.$object.(!empty($lead['id']) ? '-'.$lead['id'] : '');
                $mauticData[$id] = [
                    'method'      => ($objectId) ? 'PATCH' : 'POST',
                    'url'         => $url,
                    'referenceId' => $id,
                    'body'        => $body,
                ];
            }
        }
    }

    /**
     * @param       $response
     * @param array $salesforceIdMapping
     *
     * @return array
     */
    protected function processCompositeResponse($response, array $salesforceIdMapping = [])
    {
        $created   = 0;
        $updated   = 0;
        $reference = '';
        if (is_array($response)) {
            $persistEntities = [];
            foreach ($response as $item) {
                $contactId = $integrationEntityId = null;
                if (!empty($item['referenceId'])) {
                    $reference = explode('-', $item['referenceId']);
                    if (3 === count($reference)) {
                        list($contactId, $object, $integrationEntityId) = $reference;
                    } else {
                        list($contactId, $object) = $reference;
                    }
                }

                if (isset($item['body'][0]['errorCode'])) {
                    $this->logIntegrationError(new \Exception($item['body'][0]['message'].'-'.$reference));

                    if ($integrationEntityId) {
                        $integrationEntity = $this->em->getReference('MauticPluginBundle:IntegrationEntity', $integrationEntityId);
                        $integrationEntity->setLastSyncDate(new \DateTime());

                        $persistEntities[] = $integrationEntity;
                    } elseif ($contactId) {
                        $integrationEntity = new IntegrationEntity();
                        $integrationEntity->setDateAdded(new \DateTime());
                        $integrationEntity->setLastSyncDate(new \DateTime());
                        $integrationEntity->setIntegration($this->getName());
                        $integrationEntity->setIntegrationEntity($object);
                        $integrationEntity->setInternalEntity('lead-error');
                        $integrationEntity->setInternal(['error' => $item['body'][0]['message']]);
                        $integrationEntity->setInternalEntityId($contactId);

                        $persistEntities[] = $integrationEntity;
                    }
                } elseif (!empty($item['body']['success'])) {
                    if (201 === $item['httpStatusCode']) {
                        // New object created
                        $integrationEntity = new IntegrationEntity();
                        $integrationEntity->setDateAdded(new \DateTime());
                        $integrationEntity->setLastSyncDate(new \DateTime());
                        $integrationEntity->setIntegration($this->getName());
                        $integrationEntity->setIntegrationEntity($object);
                        $integrationEntity->setIntegrationEntityId($item['body']['id']);
                        $integrationEntity->setInternalEntity('lead');
                        $integrationEntity->setInternalEntityId($contactId);

                        $persistEntities[] = $integrationEntity;
                    }
                    ++$created;
                } elseif (204 === $item['httpStatusCode']) {
                    // Record was updated
                    if ($integrationEntityId) {
                        $integrationEntity = $this->em->getReference('MauticPluginBundle:IntegrationEntity', $integrationEntityId);
                        $integrationEntity->setLastSyncDate(new \DateTime());
                    } else {
                        // Found in Salesforce so create a new record for it
                        $integrationEntity = new IntegrationEntity();
                        $integrationEntity->setDateAdded(new \DateTime());
                        $integrationEntity->setLastSyncDate(new \DateTime());
                        $integrationEntity->setIntegration($this->getName());
                        $integrationEntity->setIntegrationEntity($object);
                        $integrationEntity->setIntegrationEntityId($salesforceIdMapping[$contactId]);
                        $integrationEntity->setInternalEntity('lead');
                        $integrationEntity->setInternalEntityId($contactId);
                    }

                    $persistEntities[] = $integrationEntity;
                    ++$updated;
                } else {
                    $error = 'http status code '.$item['httpStatusCode'];
                    switch (true) {
                        case !empty($item['body'][0]['message']['message']):
                            $error = $item['body'][0]['message']['message'];
                            break;
                        case !empty($item['body']['message']):
                            $error = $item['body']['message'];
                            break;
                    }

                    $this->logIntegrationError(new \Exception($error.' ('.$item['referenceId'].')'));
                }
            }

            if ($persistEntities) {
                $this->em->getRepository('MauticPluginBundle:IntegrationEntity')->saveEntities($persistEntities);
                unset($persistEntities);
                $this->em->clear(IntegrationEntity::class);
            }
        }

        return [$updated, $created];
    }

<<<<<<< HEAD
    public function getNotificationModel()
    {
        return $this->factory->getModel('core.notification');
    }

    /**
     * @param \Exception $e
     */
    public function logIntegrationError(\Exception $e)
    {
        $logger = $this->factory->getLogger();
        if ('dev' == MAUTIC_ENV) {
            $logger->addError('INTEGRATION ERROR: '.$this->getName().' - '.$e);
            $this->getNotificationModel()->addNotification($e, $this->getName(), false, 'INTEGRATION ERROR: '.$this->getName().':', null, null, $this->factory->getUser());
        } else {
            $logger->addError('INTEGRATION ERROR: '.$this->getName().' - '.$e->getMessage());
            $this->getNotificationModel()->addNotification($e->getMessage(), $this->getName(), false, 'INTEGRATION ERROR: '.$this->getName().':', null, null, $this->factory->getUser());
        }
=======
    public function getCampaigns()
    {
        $silenceExceptions = (isset($settings['silence_exceptions'])) ? $settings['silence_exceptions'] : true;

        try {
            $campaigns = $this->getApiHelper()->getCampaigns();
        } catch (\Exception $e) {
            $this->logIntegrationError($e);
            if (!$silenceExceptions) {
                throw $e;
            }
        }

        return $campaigns;
    }

    public function getCampaignMembers($campaignId, $settings)
    {
        $silenceExceptions = (isset($settings['silence_exceptions'])) ? $settings['silence_exceptions'] : true;
        $persistEntities   = $contactList   = $leadList   = $existingLeads   = $existingContacts   = [];

        try {
            $campaignsMembersResults = $this->getApiHelper()->getCampaignMembers($campaignId);
        } catch (\Exception $e) {
            $this->logIntegrationError($e);
            if (!$silenceExceptions) {
                throw $e;
            }
        }

        //prepare contacts to import to mautic contacts to delete from mautic
        if (isset($campaignsMembersResults['records']) && !empty($campaignsMembersResults['records'])) {
            foreach ($campaignsMembersResults['records'] as $campaignMember) {
                $contactType = !empty($campaignMember['LeadId']) ? 'Lead' : 'Contact';
                $contactId   = !empty($campaignMember['LeadId']) ? $campaignMember['LeadId'] : $campaignMember['ContactId'];
                $isDeleted   = ($campaignMember['IsDeleted']) ? true : false;
                if ($contactType == 'Lead') {
                    $leadList[$contactId] = [
                       'type'       => $contactType,
                       'id'         => $contactId,
                       'campaignId' => $campaignMember['CampaignId'],
                       'isDeleted'  => $isDeleted,
                   ];
                }
                if ($contactType == 'Contact') {
                    $contactList[$contactId] = [
                       'type'       => $contactType,
                       'id'         => $contactId,
                       'campaignId' => $campaignMember['CampaignId'],
                       'isDeleted'  => $isDeleted,
                   ];
                }
            }

            /** @var IntegrationEntityRepository $integrationEntityRepo */
            $integrationEntityRepo = $this->em->getRepository('MauticPluginBundle:IntegrationEntity');
            //update lead/contact records
            $listOfLeads = implode('", "', array_keys($leadList));
            $listOfLeads = '"'.$listOfLeads.'"';
            $leads       = $integrationEntityRepo->getIntegrationsEntityId('Salesforce', 'Lead', 'lead', null, null, null, false, 0, 0, $listOfLeads);

            $listOfContacts = implode('", "', array_keys($contactList));
            $listOfContacts = '"'.$listOfContacts.'"';
            $contacts       = $integrationEntityRepo->getIntegrationsEntityId('Salesforce', 'Contact', 'lead', null, null, null, false, 0, 0, $listOfContacts);

            if (!empty($leads)) {
                $existingLeads = array_map(function ($lead) {
                    if (($lead['integration_entity'] == 'Lead')) {
                        return $lead['integration_entity_id'];
                    }
                }, $leads);
            }
            if (!empty($contacts)) {
                $existingContacts = array_map(function ($lead) {
                    return ($lead['integration_entity'] == 'Contact') ? $lead['integration_entity_id'] : [];
                }, $contacts);
            }
            //record campaigns in integration entity for segment to process
            $allCampaignMembers = array_merge(array_values($existingLeads), array_values($existingContacts));
            //Leads
            $leadsToFetch = array_diff_key($leadList, $existingLeads);
            $mixedFields  = $this->getIntegrationSettings()->getFeatureSettings();
            $executed     = 0;
            if (!empty($leadsToFetch)) {
                $listOfLeadsToFetch = implode("','", array_keys($leadsToFetch));
                $listOfLeadsToFetch = "'".$listOfLeadsToFetch."'";

                $fields    = $this->getMixedLeadFields($mixedFields, 'Lead');
                $fields[]  = 'Id';
                $fields    = implode(', ', array_unique($fields));
                $leadQuery = 'SELECT '.$fields.' from Lead where Id in ('.$listOfLeadsToFetch.')';

                $this->getLeads([], $leadQuery, $executed, [], 'Lead');

                $allCampaignMembers = array_merge($allCampaignMembers, array_keys($leadsToFetch));
            }
            //Contacts
            $contactsToFetch = array_diff_key($contactList, $existingContacts);
            if (!empty($contactsToFetch)) {
                $listOfContactsToFetch = implode("','", array_keys($contactsToFetch));
                $listOfContactsToFetch = "'".$listOfContactsToFetch."'";
                $fields                = $this->getMixedLeadFields($mixedFields, 'Contact');
                $fields[]              = 'Id';
                $fields                = implode(', ', array_unique($fields));
                $contactQuery          = 'SELECT '.$fields.' from Contact where Id in ('.$listOfContactsToFetch.')';
                $this->getLeads([], $contactQuery, $executed, [], 'Contact');
                $allCampaignMembers = array_merge($allCampaignMembers, array_keys($contactsToFetch));
            }
            if (!empty($allCampaignMembers)) {
                $internalLeadIds = implode('", "', $allCampaignMembers);
                $internalLeadIds = '"'.$internalLeadIds.'"';
                $leads           = $integrationEntityRepo->getIntegrationsEntityId('Salesforce', null, 'lead', null, null, null, false, 0, 0, $internalLeadIds);
                //first find existing campaign members.
                foreach ($leads as $campaignMember) {
                    $existingCampaignMember = $integrationEntityRepo->getIntegrationsEntityId('Salesforce', 'CampaignMember', 'lead', $campaignMember['internal_entity_id']);
                    if (empty($existingCampaignMember)) {
                        $integrationEntity = new IntegrationEntity();
                        $integrationEntity->setDateAdded(new \DateTime());
                        $integrationEntity->setLastSyncDate(new \DateTime());
                        $integrationEntity->setIntegration($this->getName());
                        $integrationEntity->setIntegrationEntity('CampaignMember');
                        $integrationEntity->setIntegrationEntityId($campaignId);
                        $integrationEntity->setInternalEntity('lead');
                        $integrationEntity->setInternalEntityId($campaignMember['internal_entity_id']);
                        $persistEntities[] = $integrationEntity;
                    }
                }

                if ($persistEntities) {
                    $this->em->getRepository('MauticPluginBundle:IntegrationEntity')->saveEntities($persistEntities);
                    unset($persistEntities);
                    $this->em->clear(IntegrationEntity::class);
                }
            }
        }
    }

    public function getMixedLeadFields($fields, $object)
    {
        $mixedFields = array_filter($fields['leadFields']);
        $fields      = [];
        foreach ($mixedFields as $sfField => $mField) {
            if (strpos($sfField, '__'.$object) !== false) {
                $fields[] = str_replace('__'.$object, '', $sfField);
            }
            if (strpos($sfField, '-'.$object) !== false) {
                $fields[] = str_replace('-'.$object, '', $sfField);
            }
        }

        return $fields;
>>>>>>> d0d5f716
    }
}<|MERGE_RESOLUTION|>--- conflicted
+++ resolved
@@ -315,6 +315,8 @@
                                 $this->cache->set('leadFields'.$cacheSuffix, $salesFields[$sfObject]);
                             }
                         }
+
+                        asort($salesFields[$sfObject]);
                     }
                 }
             }
@@ -1306,7 +1308,6 @@
         return [$updated, $created];
     }
 
-<<<<<<< HEAD
     public function getNotificationModel()
     {
         return $this->factory->getModel('core.notification');
@@ -1325,158 +1326,5 @@
             $logger->addError('INTEGRATION ERROR: '.$this->getName().' - '.$e->getMessage());
             $this->getNotificationModel()->addNotification($e->getMessage(), $this->getName(), false, 'INTEGRATION ERROR: '.$this->getName().':', null, null, $this->factory->getUser());
         }
-=======
-    public function getCampaigns()
-    {
-        $silenceExceptions = (isset($settings['silence_exceptions'])) ? $settings['silence_exceptions'] : true;
-
-        try {
-            $campaigns = $this->getApiHelper()->getCampaigns();
-        } catch (\Exception $e) {
-            $this->logIntegrationError($e);
-            if (!$silenceExceptions) {
-                throw $e;
-            }
-        }
-
-        return $campaigns;
-    }
-
-    public function getCampaignMembers($campaignId, $settings)
-    {
-        $silenceExceptions = (isset($settings['silence_exceptions'])) ? $settings['silence_exceptions'] : true;
-        $persistEntities   = $contactList   = $leadList   = $existingLeads   = $existingContacts   = [];
-
-        try {
-            $campaignsMembersResults = $this->getApiHelper()->getCampaignMembers($campaignId);
-        } catch (\Exception $e) {
-            $this->logIntegrationError($e);
-            if (!$silenceExceptions) {
-                throw $e;
-            }
-        }
-
-        //prepare contacts to import to mautic contacts to delete from mautic
-        if (isset($campaignsMembersResults['records']) && !empty($campaignsMembersResults['records'])) {
-            foreach ($campaignsMembersResults['records'] as $campaignMember) {
-                $contactType = !empty($campaignMember['LeadId']) ? 'Lead' : 'Contact';
-                $contactId   = !empty($campaignMember['LeadId']) ? $campaignMember['LeadId'] : $campaignMember['ContactId'];
-                $isDeleted   = ($campaignMember['IsDeleted']) ? true : false;
-                if ($contactType == 'Lead') {
-                    $leadList[$contactId] = [
-                       'type'       => $contactType,
-                       'id'         => $contactId,
-                       'campaignId' => $campaignMember['CampaignId'],
-                       'isDeleted'  => $isDeleted,
-                   ];
-                }
-                if ($contactType == 'Contact') {
-                    $contactList[$contactId] = [
-                       'type'       => $contactType,
-                       'id'         => $contactId,
-                       'campaignId' => $campaignMember['CampaignId'],
-                       'isDeleted'  => $isDeleted,
-                   ];
-                }
-            }
-
-            /** @var IntegrationEntityRepository $integrationEntityRepo */
-            $integrationEntityRepo = $this->em->getRepository('MauticPluginBundle:IntegrationEntity');
-            //update lead/contact records
-            $listOfLeads = implode('", "', array_keys($leadList));
-            $listOfLeads = '"'.$listOfLeads.'"';
-            $leads       = $integrationEntityRepo->getIntegrationsEntityId('Salesforce', 'Lead', 'lead', null, null, null, false, 0, 0, $listOfLeads);
-
-            $listOfContacts = implode('", "', array_keys($contactList));
-            $listOfContacts = '"'.$listOfContacts.'"';
-            $contacts       = $integrationEntityRepo->getIntegrationsEntityId('Salesforce', 'Contact', 'lead', null, null, null, false, 0, 0, $listOfContacts);
-
-            if (!empty($leads)) {
-                $existingLeads = array_map(function ($lead) {
-                    if (($lead['integration_entity'] == 'Lead')) {
-                        return $lead['integration_entity_id'];
-                    }
-                }, $leads);
-            }
-            if (!empty($contacts)) {
-                $existingContacts = array_map(function ($lead) {
-                    return ($lead['integration_entity'] == 'Contact') ? $lead['integration_entity_id'] : [];
-                }, $contacts);
-            }
-            //record campaigns in integration entity for segment to process
-            $allCampaignMembers = array_merge(array_values($existingLeads), array_values($existingContacts));
-            //Leads
-            $leadsToFetch = array_diff_key($leadList, $existingLeads);
-            $mixedFields  = $this->getIntegrationSettings()->getFeatureSettings();
-            $executed     = 0;
-            if (!empty($leadsToFetch)) {
-                $listOfLeadsToFetch = implode("','", array_keys($leadsToFetch));
-                $listOfLeadsToFetch = "'".$listOfLeadsToFetch."'";
-
-                $fields    = $this->getMixedLeadFields($mixedFields, 'Lead');
-                $fields[]  = 'Id';
-                $fields    = implode(', ', array_unique($fields));
-                $leadQuery = 'SELECT '.$fields.' from Lead where Id in ('.$listOfLeadsToFetch.')';
-
-                $this->getLeads([], $leadQuery, $executed, [], 'Lead');
-
-                $allCampaignMembers = array_merge($allCampaignMembers, array_keys($leadsToFetch));
-            }
-            //Contacts
-            $contactsToFetch = array_diff_key($contactList, $existingContacts);
-            if (!empty($contactsToFetch)) {
-                $listOfContactsToFetch = implode("','", array_keys($contactsToFetch));
-                $listOfContactsToFetch = "'".$listOfContactsToFetch."'";
-                $fields                = $this->getMixedLeadFields($mixedFields, 'Contact');
-                $fields[]              = 'Id';
-                $fields                = implode(', ', array_unique($fields));
-                $contactQuery          = 'SELECT '.$fields.' from Contact where Id in ('.$listOfContactsToFetch.')';
-                $this->getLeads([], $contactQuery, $executed, [], 'Contact');
-                $allCampaignMembers = array_merge($allCampaignMembers, array_keys($contactsToFetch));
-            }
-            if (!empty($allCampaignMembers)) {
-                $internalLeadIds = implode('", "', $allCampaignMembers);
-                $internalLeadIds = '"'.$internalLeadIds.'"';
-                $leads           = $integrationEntityRepo->getIntegrationsEntityId('Salesforce', null, 'lead', null, null, null, false, 0, 0, $internalLeadIds);
-                //first find existing campaign members.
-                foreach ($leads as $campaignMember) {
-                    $existingCampaignMember = $integrationEntityRepo->getIntegrationsEntityId('Salesforce', 'CampaignMember', 'lead', $campaignMember['internal_entity_id']);
-                    if (empty($existingCampaignMember)) {
-                        $integrationEntity = new IntegrationEntity();
-                        $integrationEntity->setDateAdded(new \DateTime());
-                        $integrationEntity->setLastSyncDate(new \DateTime());
-                        $integrationEntity->setIntegration($this->getName());
-                        $integrationEntity->setIntegrationEntity('CampaignMember');
-                        $integrationEntity->setIntegrationEntityId($campaignId);
-                        $integrationEntity->setInternalEntity('lead');
-                        $integrationEntity->setInternalEntityId($campaignMember['internal_entity_id']);
-                        $persistEntities[] = $integrationEntity;
-                    }
-                }
-
-                if ($persistEntities) {
-                    $this->em->getRepository('MauticPluginBundle:IntegrationEntity')->saveEntities($persistEntities);
-                    unset($persistEntities);
-                    $this->em->clear(IntegrationEntity::class);
-                }
-            }
-        }
-    }
-
-    public function getMixedLeadFields($fields, $object)
-    {
-        $mixedFields = array_filter($fields['leadFields']);
-        $fields      = [];
-        foreach ($mixedFields as $sfField => $mField) {
-            if (strpos($sfField, '__'.$object) !== false) {
-                $fields[] = str_replace('__'.$object, '', $sfField);
-            }
-            if (strpos($sfField, '-'.$object) !== false) {
-                $fields[] = str_replace('-'.$object, '', $sfField);
-            }
-        }
-
-        return $fields;
->>>>>>> d0d5f716
     }
 }