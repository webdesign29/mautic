--- conflicted
+++ resolved
@@ -416,22 +416,10 @@
                         case 'Contact':
                             //get company from account id and assign company name
                             if ($dataObject['AccountId__'.$object]) {
-<<<<<<< HEAD
                                 $companyName = $this->getCompanyName($dataObject['AccountId__'.$object], 'Name');
 
                                 if ($companyName) {
                                     $dataObject['AccountId__'.$object] = $companyName;
-=======
-                                $companyQuery   = 'Select Name from Account where Id = \''.$dataObject['AccountId__'.$object].'\' and IsDeleted = false';
-                                $contactCompany = $this->getApiHelper()->getLeads($companyQuery, 'Account');
-                                if (!empty($contactCompany['records'])) {
-                                    foreach ($contactCompany['records'] as $company) {
-                                        if (!empty($company['Name'])) {
-                                            $dataObject['AccountId__'.$object] = $company['Name'];
-                                            break;
-                                        }
-                                    }
->>>>>>> b3863ca2
                                 } else {
                                     unset($dataObject['AccountId__'.$object]); //no company was found in Salesforce
                                 }
@@ -2704,26 +2692,6 @@
 
         return $fields;
     }
-<<<<<<< HEAD
-
-    public function getCompanyName($accountId, $field)
-    {
-        $companyField = null;
-
-        $companyQuery   = 'Select Name from Account where Id = \''.$accountId.'\' and IsDeleted = false';
-        $contactCompany = $this->getApiHelper()->getLeads($companyQuery, 'Account');
-
-        if (!empty($contactCompany['records'])) {
-            foreach ($contactCompany['records'] as $company) {
-                if (!empty($company[$field])) {
-                    $companyField = $company[$field];
-                    break;
-                }
-            }
-        }
-
-        return $companyField;
-=======
     /**
      * @param array $params
      *
@@ -3198,6 +3166,24 @@
         $result = array_merge($queryByName, $queryById);
 
         return $result;
->>>>>>> b3863ca2
+    }
+
+    public function getCompanyName($accountId, $field)
+    {
+        $companyField = null;
+
+        $companyQuery   = 'Select Name from Account where Id = \''.$accountId.'\' and IsDeleted = false';
+        $contactCompany = $this->getApiHelper()->getLeads($companyQuery, 'Account');
+
+        if (!empty($contactCompany['records'])) {
+            foreach ($contactCompany['records'] as $company) {
+                if (!empty($company[$field])) {
+                    $companyField = $company[$field];
+                    break;
+                }
+            }
+        }
+
+        return $companyField;
     }
 }