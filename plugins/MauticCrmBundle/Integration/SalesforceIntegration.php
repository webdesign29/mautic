--- conflicted
+++ resolved
@@ -1023,11 +1023,13 @@
         $deletedSFLeads      = [];
         $salesforceIdMapping = [];
         if ($checkEmailsInSF) {
-<<<<<<< HEAD
             $required = $this->getRequiredFields($availableFields['Lead']);
             $required = $this->cleanSalesForceData($config, array_keys($required), 'Lead');
             $required = implode(',', array_keys($required)).',';
-            $findLead = 'select Id, '.$required.' Email, IsDeleted from Lead where isDeleted = false and Email in (\''.implode("','", array_keys($checkEmailsInSF))
+            $findLead = 'select Id, '.$required.' Email, IsDeleted from Lead where isDeleted = false and Email in (\''.implode(
+                    "','",
+                    array_keys($checkEmailsInSF)
+                )
                 .'\') and ConvertedContactId = NULL';
             $queryUrl = $this->getQueryUrl();
 
@@ -1035,21 +1037,10 @@
                 $required    = $this->getRequiredFields($availableFields['Contact']);
                 $required    = $this->cleanSalesForceData($config, array_keys($required), 'Contact');
                 $required    = implode(',', $required).',';
-                $findContact = 'select Id, '.$required.' Email, IsDeleted from Contact where isDeleted = false and Email in (\''.implode("','", array_keys($checkEmailsInSF))
-=======
-            $findLead = 'select Id, ConvertedContactId, Email, IsDeleted from Lead where isDeleted = false and Email in (\''.implode(
-                    "','",
-                    array_keys($checkEmailsInSF)
-                )
-                .'\')';
-            $queryUrl = $this->getQueryUrl();
-
-            if (isset($config['objects']) && array_search('Contact', $config['objects'])) {
-                $findContact = 'select Id, Email, IsDeleted from Contact where isDeleted = false and Email in (\''.implode(
+                $findContact = 'select Id, '.$required.' Email, IsDeleted from Contact where isDeleted = false and Email in (\''.implode(
                         "','",
                         array_keys($checkEmailsInSF)
                     )
->>>>>>> becf5520
                     .'\')';
                 $sfContact   = $this->getApiHelper()->request('query', ['q' => $findContact], 'GET', false, null, $queryUrl);
             }
@@ -1101,15 +1092,7 @@
                     $updateLead = false;
                     $key        = mb_strtolower($sfLeadRecord['Email']);
                     if (isset($checkEmailsInSF[$key])) {
-<<<<<<< HEAD
-                        $salesforceIdMapping[$checkEmailsInSF[$key]['internal_entity_id']] = $sfLeadRecord['Id'];
-=======
-                        $isConverted                                                       = (isset($sfLeadRecord['ConvertedContactId'])
-                            && $sfLeadRecord['ConvertedContactId'] != null);
-                        $salesforceIdMapping[$checkEmailsInSF[$key]['internal_entity_id']] = ($isConverted) ? $sfLeadRecord['ConvertedContactId']
-                            : $sfLeadRecord['Id'];
-
->>>>>>> becf5520
+                        $salesforceIdMapping[$checkEmailsInSF[$key]['internal_entity_id']] =  $sfLeadRecord['Id'];
                         if (empty($sfLeadRecord['IsDeleted'])) {
                             if (isset($sfLeadRecord['Id'])) {
                                 $updateLead = $this->buildCompositeBody(
