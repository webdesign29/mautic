--- conflicted
+++ resolved
@@ -211,7 +211,7 @@
     }
 
     public function getFetchQuery($params){
-
+        
         $dateRange=$params;
         return $dateRange;
     }
@@ -223,29 +223,11 @@
      */
     public function amendLeadDataBeforeMauticPopulate($data)
     {
-<<<<<<< HEAD
-        $fields = array_keys($this->getAvailableLeadFields());
-        $params['fields']=implode(',',$fields);
-
-        $internal = array('latestDateCovered' => $data['latestDateCovered']);
-        $count = 0;
-        if(isset($data['ids'])){
-            foreach($data['ids'] as $salesforceId)
-            {
-                $data = $this->getApiHelper()->getSalesForceLeadById($salesforceId,$params);
-                $data['internal'] = $internal;
-                if($data){
-                    if ($this->getMauticLead($data, true, null, null)) {
-                        $count++;
-                    }
-                }
-=======
         $count=0;
         foreach ($data['records'] as $record) {
             $lead = $this->getMauticLead($record, true, null, null);
             if($lead){
                 $count++;
->>>>>>> b01d1fd4
             }
         }
         return $count;
