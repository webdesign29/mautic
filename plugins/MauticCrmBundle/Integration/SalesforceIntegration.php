<?php

/*
 * @copyright   2014 Mautic Contributors. All rights reserved
 * @author      Mautic
 *
 * @link        http://mautic.org
 *
 * @license     GNU/GPLv3 http://www.gnu.org/licenses/gpl-3.0.html
 */

namespace MauticPlugin\MauticCrmBundle\Integration;

use Mautic\EmailBundle\Model\EmailModel;
use Mautic\FormBundle\Model\SubmissionModel;
use Mautic\LeadBundle\Entity\Company;
use Mautic\LeadBundle\Entity\Lead;
use Mautic\LeadBundle\Helper\IdentifyCompanyHelper;
use Mautic\LeadBundle\Model\LeadModel;
use Mautic\PluginBundle\Entity\IntegrationEntity;
use Mautic\PluginBundle\Entity\IntegrationEntityRepository;
use Mautic\PluginBundle\Exception\ApiErrorException;
use MauticPlugin\MauticCrmBundle\Api\SalesforceApi;
use Symfony\Component\Console\Helper\ProgressBar;
use Symfony\Component\Console\Output\ConsoleOutput;
use Symfony\Component\Form\FormBuilder;
use Symfony\Component\Routing\Generator\UrlGeneratorInterface;

/**
 * Class SalesforceIntegration.
 *
 * @method SalesforceApi getApiHelper
 */
class SalesforceIntegration extends CrmAbstractIntegration
{
    private $objects = [
        'Lead',
        'Contact',
        'Account',
    ];

    /**
     * {@inheritdoc}
     *
     * @return string
     */
    public function getName()
    {
        return 'Salesforce';
    }

    /**
     * Get the array key for clientId.
     *
     * @return string
     */
    public function getClientIdKey()
    {
        return 'client_id';
    }

    /**
     * Get the array key for client secret.
     *
     * @return string
     */
    public function getClientSecretKey()
    {
        return 'client_secret';
    }

    /**
     * Get the array key for the auth token.
     *
     * @return string
     */
    public function getAuthTokenKey()
    {
        return 'access_token';
    }

    /**
     * {@inheritdoc}
     *
     * @return array
     */
    public function getRequiredKeyFields()
    {
        return [
            'client_id'     => 'mautic.integration.keyfield.consumerid',
            'client_secret' => 'mautic.integration.keyfield.consumersecret',
        ];
    }

    /**
     * Get the keys for the refresh token and expiry.
     *
     * @return array
     */
    public function getRefreshTokenKeys()
    {
        return ['refresh_token', ''];
    }

    /**
     * @return array
     */
    public function getSupportedFeatures()
    {
        return ['push_lead', 'get_leads', 'push_leads'];
    }

    /**
     * {@inheritdoc}
     *
     * @return string
     */
    public function getAccessTokenUrl()
    {
        $config = $this->mergeConfigToFeatureSettings([]);

        if (isset($config['sandbox'][0]) and $config['sandbox'][0] === 'sandbox') {
            return 'https://test.salesforce.com/services/oauth2/token';
        }

        return 'https://login.salesforce.com/services/oauth2/token';
    }

    /**
     * {@inheritdoc}
     *
     * @return string
     */
    public function getAuthenticationUrl()
    {
        $config = $this->mergeConfigToFeatureSettings([]);

        if (isset($config['sandbox'][0]) and $config['sandbox'][0] === 'sandbox') {
            return 'https://test.salesforce.com/services/oauth2/authorize';
        }

        return 'https://login.salesforce.com/services/oauth2/authorize';
    }

    /**
     * @return string
     */
    public function getAuthScope()
    {
        return 'api refresh_token';
    }

    /**
     * @return string
     */
    public function getApiUrl()
    {
        return sprintf('%s/services/data/v34.0/sobjects', $this->keys['instance_url']);
    }

    /**
     * @return string
     */
    public function getQueryUrl()
    {
        return sprintf('%s/services/data/v34.0', $this->keys['instance_url']);
    }

    /**
     * @return string
     */
    public function getCompositeUrl()
    {
        return sprintf('%s/services/data/v38.0', $this->keys['instance_url']);
    }

    /**
     * {@inheritdoc}
     *
     * @param bool $inAuthorization
     */
    public function getBearerToken($inAuthorization = false)
    {
        if (!$inAuthorization && isset($this->keys[$this->getAuthTokenKey()])) {
            return $this->keys[$this->getAuthTokenKey()];
        }

        return false;
    }

    /**
     * {@inheritdoc}
     *
     * @return string
     */
    public function getAuthenticationType()
    {
        return 'oauth2';
    }

    /**
     * {@inheritdoc}
     *
     * @return bool
     */
    public function getDataPriority()
    {
        return true;
    }

    /**
     * Get available company fields for choices in the config UI.
     *
     * @param array $settings
     *
     * @return array
     */
    public function getFormCompanyFields($settings = [])
    {
        return $this->getFormFieldsByObject('company', $settings);
    }

    /**
     * @param array $settings
     *
     * @return array|mixed
     *
     * @throws \Exception
     */
    public function getFormLeadFields($settings = [])
    {
        $leadFields    = $this->getFormFieldsByObject('Lead', $settings);
        $contactFields = $this->getFormFieldsByObject('Contact', $settings);

        return array_merge($leadFields, $contactFields);
    }

    /**
     * @param array $settings
     *
     * @return array|mixed
     *
     * @throws \Exception
     */
    public function getAvailableLeadFields($settings = [])
    {
        $silenceExceptions = (isset($settings['silence_exceptions'])) ? $settings['silence_exceptions'] : true;
        $salesForceObjects = [];

        if (isset($settings['feature_settings']['objects'])) {
            $salesForceObjects = $settings['feature_settings']['objects'];
        } else {
            $salesForceObjects[] = 'Lead';
        }

        $isRequired = function (array $field, $object) {
            return ($field['type'] !== 'boolean' && empty($field['nillable']) && !in_array($field['name'], ['Status', 'Id']))
                || ($object == 'Lead'
                    && in_array($field['name'], ['Company']));
        };

        $salesFields = [];
        try {
            if (!empty($salesForceObjects) and is_array($salesForceObjects)) {
                foreach ($salesForceObjects as $key => $sfObject) {
                    if ('Account' === $sfObject) {
                        // Match SF object to Mautic's
                        $sfObject = 'company';
                    }

                    if (isset($sfObject) and $sfObject == 'Activity') {
                        continue;
                    }

                    $sfObject = trim($sfObject);

                    // Check the cache first
                    $settings['cache_suffix'] = $cacheSuffix = '.'.$sfObject;
                    if ($fields = parent::getAvailableLeadFields($settings)) {
                        if (('company' === $sfObject && isset($fields['Id'])) || isset($fields['Id__'.$sfObject])) {
                            $salesFields[$sfObject] = $fields;

                            continue;
                        }
                    }

                    if ($this->isAuthorized()) {
                        if (!isset($salesFields[$sfObject])) {
                            $fields = $this->getApiHelper()->getLeadFields($sfObject);
                            if (!empty($fields['fields'])) {
                                foreach ($fields['fields'] as $fieldInfo) {
                                    if ((!$fieldInfo['updateable'] && (!$fieldInfo['calculated'] && $fieldInfo['name'] != 'Id'))
                                        || !isset($fieldInfo['name'])
                                        || in_array(
                                            $fieldInfo['type'],
                                            ['reference']
                                        )
                                    ) {
                                        continue;
                                    }
                                    if ($fieldInfo['type'] == 'boolean') {
                                        $type = 'boolean';
                                    } else {
                                        $type = 'string';
                                    }
                                    if ($sfObject !== 'company') {
                                        $salesFields[$sfObject][$fieldInfo['name'].'__'.$sfObject] = [
                                            'type'        => $type,
                                            'label'       => $sfObject.'-'.$fieldInfo['label'],
                                            'required'    => $isRequired($fieldInfo, $sfObject),
                                            'group'       => $sfObject,
                                            'optionLabel' => $fieldInfo['label'],
                                        ];
                                    } else {
                                        $salesFields[$sfObject][$fieldInfo['name']] = [
                                            'type'     => $type,
                                            'label'    => $fieldInfo['label'],
                                            'required' => $isRequired($fieldInfo, $sfObject),
                                        ];
                                    }
                                }

                                $this->cache->set('leadFields'.$cacheSuffix, $salesFields[$sfObject]);
                            }
                        }

                        asort($salesFields[$sfObject]);
                    }
                }
            }
        } catch (\Exception $e) {
            $this->logIntegrationError($e);

            if (!$silenceExceptions) {
                throw $e;
            }
        }

        return $salesFields;
    }

    /**
     * {@inheritdoc}
     *
     * @param $section
     *
     * @return array
     */
    public function getFormNotes($section)
    {
        if ($section == 'authorization') {
            return ['mautic.salesforce.form.oauth_requirements', 'warning'];
        }

        return parent::getFormNotes($section);
    }

    /**
     * @param $params
     *
     * @return mixed
     */
    public function getFetchQuery($params)
    {
        $dateRange = $params;

        return $dateRange;
    }

    /**
     * @param       $data
     * @param       $object
     * @param array $params
     *
     * @return array
     */
    public function amendLeadDataBeforeMauticPopulate($data, $object, $params = [])
    {
        $updated               = 0;
        $created               = 0;
        $counter               = 0;
        $entity                = null;
        $detachClass           = null;
        $mauticObjectReference = null;
        $integrationMapping    = [];

        if (isset($data['records']) and $object !== 'Activity') {
            foreach ($data['records'] as $record) {
                $this->logger->debug('SALESFORCE: amendLeadDataBeforeMauticPopulate record '.var_export($record, true));
                if (isset($params['progress'])) {
                    $params['progress']->advance();
                }

                $dataObject = [];
                if (isset($record['attributes']['type']) && $record['attributes']['type'] == 'Account') {
                    $newName = '';
                } else {
                    $newName = '__'.$object;
                }

                foreach ($record as $key => $item) {
                    $dataObject[$key.$newName] = $item;
                }

                if (isset($dataObject) && $dataObject) {
                    $entity = false;
                    switch ($object) {
                        case 'Lead':
                        case 'Contact':
                            // Set owner so that it maps if configured to do so
                            if (!empty($dataObject['Owner__Lead']['Email'])) {
                                $dataObject['owner_email'] = $dataObject['Owner__Lead']['Email'];
                            } elseif (!empty($dataObject['Owner__Contact']['Email'])) {
                                $dataObject['owner_email'] = $dataObject['Owner__Contact']['Email'];
                            }
                            $entity                = $this->getMauticLead($dataObject, true, null, null, $object);
                            $mauticObjectReference = 'lead';
                            $detachClass           = Lead::class;

                            break;
                        case 'Account':
                            $entity                = $this->getMauticCompany($dataObject, 'Account');
                            $mauticObjectReference = 'company';
                            $detachClass           = Company::class;

                            break;
                        default:
                            $this->logIntegrationError(
                                new \Exception(
                                    sprintf('Received an unexpected object without an internalObjectReference "%s"', $object)
                                )
                            );
                            break;
                    }

                    if (!$entity) {
                        continue;
                    }

                    $integrationMapping[$entity->getId()] = [
                        'entity'                => $entity,
                        'integration_entity_id' => $record['Id'],
                    ];

                    if (method_exists($entity, 'isNewlyCreated') && $entity->isNewlyCreated()) {
                        ++$created;
                    } else {
                        ++$updated;
                    }

                    ++$counter;

                    if ($counter >= 100) {
                        // Persist integration entities
                        $this->buildIntegrationEntities($integrationMapping, $object, $mauticObjectReference, $params);
                        $counter = 0;
                        $this->em->clear($detachClass);
                        $integrationMapping = [];
                    }
                }
            }

            if (count($integrationMapping)) {
                // Persist integration entities
                $this->buildIntegrationEntities($integrationMapping, $object, $mauticObjectReference, $params);
                $this->em->clear($detachClass);
            }

            unset($data['records']);
            $this->logger->debug('SALESFORCE: amendLeadDataBeforeMauticPopulate response '.var_export($data, true));

            unset($data);
            $this->persistIntegrationEntities = [];
            unset($dataObject);
        }

        return [$updated, $created];
    }

    /**
     * @param FormBuilder $builder
     * @param array       $data
     * @param string      $formArea
     */
    public function appendToForm(&$builder, $data, $formArea)
    {
        if ($formArea == 'features') {
            $builder->add(
                'sandbox',
                'choice',
                [
                    'choices' => [
                        'sandbox' => 'mautic.salesforce.sandbox',
                    ],
                    'expanded'    => true,
                    'multiple'    => true,
                    'label'       => 'mautic.salesforce.form.sandbox',
                    'label_attr'  => ['class' => 'control-label'],
                    'empty_value' => false,
                    'required'    => false,
                    'attr'        => [
                        'onclick' => 'Mautic.postForm(mQuery(\'form[name="integration_details"]\'),\'\');',
                    ],
                ]
            );

            $builder->add(
                'updateOwner',
                'choice',
                [
                    'choices' => [
                        'updateOwner' => 'mautic.salesforce.updateOwner',
                    ],
                    'expanded'    => true,
                    'multiple'    => true,
                    'label'       => 'mautic.salesforce.form.updateOwner',
                    'label_attr'  => ['class' => 'control-label'],
                    'empty_value' => false,
                    'required'    => false,
                    'attr'        => [
                        'onclick' => 'Mautic.postForm(mQuery(\'form[name="integration_details"]\'),\'\');',
                    ],
                ]
            );

            $builder->add(
                'objects',
                'choice',
                [
                    'choices' => [
                        'Lead'     => 'mautic.salesforce.object.lead',
                        'Contact'  => 'mautic.salesforce.object.contact',
                        'company'  => 'mautic.salesforce.object.company',
                        'Activity' => 'mautic.salesforce.object.activity',
                    ],
                    'expanded'    => true,
                    'multiple'    => true,
                    'label'       => 'mautic.salesforce.form.objects_to_pull_from',
                    'label_attr'  => ['class' => ''],
                    'empty_value' => false,
                    'required'    => false,
                ]
            );

            $builder->add(
                'namespace',
                'text',
                [
                    'label'      => 'mautic.salesforce.form.namespace_prefix',
                    'label_attr' => ['class' => 'control-label'],
                    'attr'       => ['class' => 'form-control'],
                    'required'   => false,
                ]
            );
        }
    }

    /**
     * @param array $fields
     * @param array $keys
     * @param mixed $object
     *
     * @return array
     */
    public function prepareFieldsForSync($fields, $keys, $object = null)
    {
        $leadFields = [];
        if (null === $object) {
            $object = 'Lead';
        }

        $objects = (!is_array($object)) ? [$object] : $object;

        if (is_string($object) && 'Account' === $object) {
            return isset($fields['companyFields']) ? $fields['companyFields'] : [];
        }

        if (isset($fields['leadFields'])) {
            $fields = $fields['leadFields'];
            $keys   = array_keys($fields);
        }

        foreach ($keys as $key) {
            foreach ($objects as $obj) {
                if (!isset($leadFields[$obj])) {
                    $leadFields[$obj] = [];
                }

                if (strpos($key, '__'.$obj)) {
                    $newKey                    = str_replace('__'.$obj, '', $key);
                    $leadFields[$obj][$newKey] = $fields[$key];
                }
            }
        }

        return (is_array($object)) ? $leadFields : $leadFields[$object];
    }

    /**
     * @param \Mautic\LeadBundle\Entity\Lead $lead
     * @param array                          $config
     *
     * @return array|bool
     */
<<<<<<< HEAD
    public function pushLead($lead,  $config = [])
=======
    public function pushLead( $lead,   $config = [])
>>>>>>> e75bb060
    {
        $config = $this->mergeConfigToFeatureSettings($config);

        if (empty($config['leadFields'])) {
            return [];
        }

        $mappedData = $this->mapContactDataForPush($lead, $config);

        // No fields are mapped so bail
        if (empty($mappedData)) {
            return false;
        }

        try {
            if ($this->isAuthorized()) {
                $existingPersons = $this->getApiHelper()->getPerson(
                    [
                        'Lead'    => $mappedData['Lead']['create'],
                        'Contact' => $mappedData['Contact']['create'],
                    ]
                );

                $personFound = false;
                $people      = [
                    'Contact' => [],
                    'Lead'    => [],
                ];

                foreach (['Contact', 'Lead'] as $object) {
                    if (!empty($existingPersons[$object])) {
                        $personFound = true;
                        if (!empty($mappedData[$object]['update'])) {
                            foreach ($existingPersons[$object] as $person) {
                                $personData                     = $this->getApiHelper()->updateObject($mappedData[$object]['update'], $object, $person['Id']);
                                $people[$object][$person['Id']] = $person['Id'];
                            }
                        }
                    }

                    if ('Lead' === $object && !$personFound) {
                        $personData                         = $this->getApiHelper()->createLead($mappedData[$object]['create']);
                        $people[$object][$personData['Id']] = $personData['Id'];
                    }

                    if (isset($personData['Id'])) {
                        /** @var IntegrationEntityRepository $integrationEntityRepo */
                        $integrationEntityRepo = $this->em->getRepository('MauticPluginBundle:IntegrationEntity');
                        $integrationId         = $integrationEntityRepo->getIntegrationsEntityId('Salesforce', $object, 'lead', $lead->getId());

                        $integrationEntity = (empty($integrationId))
                            ? $this->createIntegrationEntity($object, $personData['Id'], 'lead', $lead->getId(), [], false)
                            :
                            $this->em->getReference('MauticPluginBundle:IntegrationEntity', $integrationId[0]['id']);

                        $integrationEntity->setLastSyncDate($this->getLastSyncDate());
                        $integrationEntityRepo->saveEntity($integrationEntity);
                    }
                }

                // Return success if any Contact or Lead was updated or created
                return ($people) ? $people : false;
            }
        } catch (\Exception $e) {
            if ($e instanceof ApiErrorException) {
                $e->setContact($lead);
            }

            $this->logIntegrationError($e);
        }

        return false;
    }

    /**
     * @param array  $params
     * @param null   $query
     * @param null   $executed
     * @param array  $result
     * @param string $object
     *
     * @return array|null
     */
    public function getLeads($params = [], $query = null, &$executed = null, $result = [], $object = 'Lead')
    {
        if (!$query) {
            $query = $this->getFetchQuery($params);
        }

        if (!is_array($executed)) {
            $executed = [
                0 => 0,
                1 => 0,
            ];
        }

        try {
            if ($this->isAuthorized()) {
                $total     = null;
                $progress  = null;
                $processed = 0;
                $retry     = 0;
                while (true) {
                    $result = $this->getApiHelper()->getLeads($query, $object);
                    if (!isset($result['records'])) {
                        throw new ApiErrorException(var_export($result, true));
                    }

                    if (null === $total) {
                        $total = $result['totalSize'];

                        if (isset($params['output'])) {
                            $progress = new ProgressBar($params['output'], $total);
                            $progress->setFormat(' %current%/%max% [%bar%] %percent:3s%% ('.$object.')');

                            $params['progress'] = $progress;
                        }
                    }

                    list($justUpdated, $justCreated) = $this->amendLeadDataBeforeMauticPopulate($result, $object, $params);

                    $executed[0] += $justUpdated;
                    $executed[1] += $justCreated;
                    $processed += count($result['records']);

                    if (isset($result['nextRecordsUrl'])) {
                        $query['nextUrl'] = $result['nextRecordsUrl'];
                        $retry            = 0;
                    } else {
                        if ($processed < $total) {
                            // Something has gone wrong so try a few more times before giving up
                            if ($retry <= 5) {
                                $this->logger->debug("SALESFORCE: Processed less than total but didn't get a nextRecordsUrl in the response for getLeads ($object): ".var_export($result, true));

                                usleep(500);
                                ++$retry;

                                continue;
                            } else {
                                // Throw an exception cause something isn't right
                                throw new ApiErrorException("Expected to process $total but only processed $processed: ".var_export($result, true));
                            }
                        }
                        break;
                    }
                }

                if ($progress) {
                    $progress->finish();
                }
            }
        } catch (\Exception $e) {
            $this->logIntegrationError($e);
        }

        $this->logger->debug('SALESFORCE: '.$this->getApiHelper()->getRequestCounter().' API requests made for getLeads: '.$object);

        return $executed;
    }

    /**
     * @param array $params
     * @param null  $query
     * @param null  $executed
     *
     * @return array|null
     */
    public function getCompanies($params = [], $query = null, $executed = null)
    {
        return $this->getLeads($params, $query, $executed, [], 'Account');
    }

    /**
     * @param array $params
     *
     * @return int|null
     *
     * @throws \Exception
     */
    public function pushLeadActivity($params = [])
    {
        $executed = null;

        $query  = $this->getFetchQuery($params);
        $config = $this->mergeConfigToFeatureSettings([]);

        /** @var SalesforceApi $apiHelper */
        $apiHelper = $this->getApiHelper();

        $salesForceObjects[] = 'Lead';
        if (isset($config['objects']) && !empty($config['objects'])) {
            $salesForceObjects = $config['objects'];
        }

        /** @var IntegrationEntityRepository $integrationEntityRepo */
        $integrationEntityRepo = $this->em->getRepository('MauticPluginBundle:IntegrationEntity');
        $startDate             = new \DateTime($query['start']);
        $endDate               = new \DateTime($query['end']);
        $limit                 = 100;

        foreach ($salesForceObjects as $object) {
            try {
                if ($this->isAuthorized()) {
                    // Get first batch
                    $start         = 0;
                    $salesForceIds = $integrationEntityRepo->getIntegrationsEntityId(
                        'Salesforce',
                        $object,
                        'lead',
                        null,
                        $startDate->format('Y-m-d H:m:s'),
                        $endDate->format('Y-m-d H:m:s'),
                        true,
                        $start,
                        $limit
                    );

                    while (!empty($salesForceIds)) {
                        $executed += count($salesForceIds);

                        // Extract a list of lead Ids
                        $leadIds = [];
                        foreach ($salesForceIds as $ids) {
                            $leadIds[] = $ids['internal_entity_id'];
                        }

                        // Collect lead activity for this batch
                        $leadActivity = $this->getLeadData(
                            $startDate,
                            $endDate,
                            $leadIds
                        );

                        $salesForceLeadData = [];
                        foreach ($salesForceIds as $ids) {
                            $leadId = $ids['internal_entity_id'];
                            if (isset($leadActivity[$leadId])) {
                                $sfId                                 = $ids['integration_entity_id'];
                                $salesForceLeadData[$sfId]            = $leadActivity[$leadId];
                                $salesForceLeadData[$sfId]['id']      = $ids['integration_entity_id'];
                                $salesForceLeadData[$sfId]['leadId']  = $ids['internal_entity_id'];
                                $salesForceLeadData[$sfId]['leadUrl'] = $this->router->generate(
                                    'mautic_plugin_timeline_view',
                                    ['integration' => 'Salesforce', 'leadId' => $leadId],
                                    UrlGeneratorInterface::ABSOLUTE_URL
                                );
                            }
                        }

                        if (!empty($salesForceLeadData)) {
                            $apiHelper->createLeadActivity($salesForceLeadData, $object);
                        }

                        // Get the next batch
                        $start += $limit;
                        $salesForceIds = $integrationEntityRepo->getIntegrationsEntityId(
                            'Salesforce',
                            $object,
                            'lead',
                            null,
                            $startDate->format('Y-m-d H:m:s'),
                            $endDate->format('Y-m-d H:m:s'),
                            true,
                            $start,
                            $limit
                        );
                    }
                }
            } catch (\Exception $e) {
                $this->logIntegrationError($e);
            }
        }

        return $executed;
    }

    /**
     * @param \DateTime|null $startDate
     * @param \DateTime|null $endDate
     * @param                $leadId
     *
     * @return array
     */
    public function getLeadData(\DateTime $startDate = null, \DateTime $endDate = null, $leadId)
    {
        $leadIds = (!is_array($leadId)) ? [$leadId] : $leadId;

        $leadActivity = [];
        $options      = [
            'leadIds'      => $leadIds,
            'basic_select' => true,
            'fromDate'     => $startDate,
            'toDate'       => $endDate,
        ];

        /** @var LeadModel $leadModel */
        $leadModel      = $this->leadModel;
        $pointsRepo     = $leadModel->getPointLogRepository();
        $results        = $pointsRepo->getLeadTimelineEvents(null, $options);
        $pointChangeLog = [];
        foreach ($results as $result) {
            if (!isset($pointChangeLog[$result['lead_id']])) {
                $pointChangeLog[$result['lead_id']] = [];
            }
            $pointChangeLog[$result['lead_id']][] = $result;
        }
        unset($results);

        /** @var EmailModel $emailModel */
        $emailModel = $this->factory->getModel('email');
        $emailRepo  = $emailModel->getStatRepository();
        $results    = $emailRepo->getLeadStats(null, $options);
        $emailStats = [];
        foreach ($results as $result) {
            if (!isset($emailStats[$result['lead_id']])) {
                $emailStats[$result['lead_id']] = [];
            }
            $emailStats[$result['lead_id']][] = $result;
        }
        unset($results);

        /** @var SubmissionModel $formSubmissionModel */
        $formSubmissionModel = $this->factory->getModel('form.submission');
        $submissionRepo      = $formSubmissionModel->getRepository();
        $results             = $submissionRepo->getSubmissions($options);
        $formSubmissions     = [];
        foreach ($results as $result) {
            if (!isset($formSubmissions[$result['lead_id']])) {
                $formSubmissions[$result['lead_id']] = [];
            }
            $formSubmissions[$result['lead_id']][] = $result;
        }
        unset($results);

        $translator = $this->getTranslator();
        foreach ($leadIds as $leadId) {
            $i        = 0;
            $activity = [];

            if (isset($pointChangeLog[$leadId])) {
                foreach ($pointChangeLog[$leadId] as $row) {
                    $typeString = "mautic.{$row['type']}.{$row['type']}";
                    $typeString = ($translator->hasId($typeString)) ? $translator->trans($typeString) : ucfirst($row['type']);
                    if ((int) $row['delta'] > 0) {
                        $subject = 'added';
                    } else {
                        $subject = 'subtracted';
                        $row['delta'] *= -1;
                    }
                    $pointsString = $translator->transChoice(
                        "mautic.salesforce.activity.points_{$subject}",
                        $row['delta'],
                        ['%points%' => $row['delta']]
                    );
                    $activity[$i]['eventType']   = 'point';
                    $activity[$i]['name']        = $translator->trans('mautic.salesforce.activity.point')." ($pointsString)";
                    $activity[$i]['description'] = "$typeString: {$row['eventName']} / {$row['actionName']}";
                    $activity[$i]['dateAdded']   = $row['dateAdded'];
                    $activity[$i]['id']          = 'pointChange'.$row['id'];
                    ++$i;
                }
            }

            if (isset($emailStats[$leadId])) {
                foreach ($emailStats[$leadId] as $row) {
                    switch (true) {
                        case !empty($row['storedSubject']):
                            $name = $row['storedSubject'];
                            break;
                        case !empty($row['subject']):
                            $name = $row['subject'];
                            break;
                        case !empty($row['email_name']):
                            $name = $row['email_name'];
                            break;
                        default:
                            $name = $translator->trans('mautic.email.timeline.event.custom_email');
                    }

                    $activity[$i]['eventType']   = 'email';
                    $activity[$i]['name']        = $translator->trans('mautic.salesforce.activity.email').": $name";
                    $activity[$i]['description'] = $translator->trans('mautic.email.sent').": $name";
                    $activity[$i]['dateAdded']   = $row['dateSent'];
                    $activity[$i]['id']          = 'emailStat'.$row['id'];
                    ++$i;
                }
            }

            if (isset($formSubmissions[$leadId])) {
                foreach ($formSubmissions[$leadId] as $row) {
                    $activity[$i]['eventType']   = 'form';
                    $activity[$i]['name']        = $this->getTranslator()->trans('mautic.salesforce.activity.form').': '.$row['name'];
                    $activity[$i]['description'] = $translator->trans('mautic.form.event.submitted').': '.$row['name'];
                    $activity[$i]['dateAdded']   = $row['dateSubmitted'];
                    $activity[$i]['id']          = 'formSubmission'.$row['id'];
                    ++$i;
                }
            }

            $leadActivity[$leadId] = [
                'records' => $activity,
            ];

            unset($activity);
        }

        unset($pointChangeLog, $emailStats, $formSubmissions);

        return $leadActivity;
    }

    /**
     * Return key recognized by integration.
     *
     * @param $key
     * @param $field
     *
     * @return mixed
     */
    public function convertLeadFieldKey($key, $field)
    {
        $search = [];
        foreach ($this->objects as $object) {
            $search[] = '__'.$object;
        }

        return str_replace($search, '', $key);
    }

    /**
     * @param array $params
     *
     * @return mixed
     */
    public function pushLeads($params = [])
    {
        $limit    = (isset($params['limit'])) ? $params['limit'] : 100;
        list($fromDate, $toDate) = $this->getSyncTimeframeDates($params);
        $config                = $this->mergeConfigToFeatureSettings($params);
        $integrationEntityRepo = $this->getIntegrationEntityRepository();

        $totalUpdated = 0;
        $totalCreated = 0;
        $totalErrors  = 0;

        list($fieldMapping, $mauticLeadFieldString, $supportedObjects) = $this->prepareFieldsForPush($config);

        if (empty($fieldMapping)) {
            return [0, 0, 0, 0];
        }

        $originalLimit = $limit;
        $progress      = false;

        // Get a total number of contacts to be updated and/or created for the progress counter
        $totalToUpdate = array_sum(
            $integrationEntityRepo->findLeadsToUpdate(
                'Salesforce',
                'lead',
                $mauticLeadFieldString,
                false,
                $fromDate,
                $toDate,
                $supportedObjects,
                []
            )
        );
        $totalToCreate = (in_array('Lead', $supportedObjects)) ? $integrationEntityRepo->findLeadsToCreate(
            'Salesforce',
            $mauticLeadFieldString,
            false,
            $fromDate,
            $toDate
        ) : 0;
        $totalCount = $totalToProcess = $totalToCreate + $totalToUpdate;

        if (defined('IN_MAUTIC_CONSOLE')) {
            // start with update
            if ($totalToUpdate + $totalToCreate) {
                $output = new ConsoleOutput();
                $output->writeln("About $totalToUpdate to update and about $totalToCreate to create/update");
                $progress = new ProgressBar($output, $totalCount);
            }
        }

        // Start with contacts so we know who is a contact when we go to process converted leads
        if (count($supportedObjects) > 1) {
            $sfObject = 'Contact';
        } else {
            // Only Lead or Contact is enabled so start with which ever that is
            reset($supportedObjects);
            $sfObject = key($supportedObjects);
        }
        $noMoreUpdates   = false;
        $trackedContacts = [
            'Contact' => [],
            'Lead'    => [],
        ];

        // Loop to maximize composite that may include updating contacts, updating leads, and creating leads
        while ($totalCount > 0) {
            $limit           = $originalLimit;
            $mauticData      = [];
            $checkEmailsInSF = [];
            $leadsToSync     = [];
            $processedLeads  = [];

            // Process the updates
            if (!$noMoreUpdates) {
                $noMoreUpdates = $this->getMauticContactsToUpdate(
                    $checkEmailsInSF,
                    $mauticLeadFieldString,
                    $sfObject,
                    $trackedContacts,
                    $limit,
                    $fromDate,
                    $toDate,
                    $totalCount
                );

                if ($noMoreUpdates && 'Contact' === $sfObject && isset($supportedObjects['Lead'])) {
                    // Try Leads
                    $sfObject      = 'Lead';
                    $noMoreUpdates = $this->getMauticContactsToUpdate(
                        $checkEmailsInSF,
                        $mauticLeadFieldString,
                        $sfObject,
                        $trackedContacts,
                        $limit,
                        $fromDate,
                        $toDate,
                        $totalCount
                    );
                }

                if ($limit) {
                    // Mainly done for test mocking purposes
                    $limit = $this->getSalesforceSyncLimit($checkEmailsInSF, $limit);
                }
            }

            // If there is still room - grab Mautic leads to create if the Lead object is enabled
            $sfEntityRecords = [];
            if ('Lead' === $sfObject && (null === $limit || $limit > 0) && !empty($mauticLeadFieldString)) {
                try {
                    $sfEntityRecords = $this->getMauticContactsToCreate(
                        $checkEmailsInSF,
                        $fieldMapping,
                        $mauticLeadFieldString,
                        $limit,
                        $fromDate,
                        $toDate,
                        $totalCount,
                        $progress
                    );
                } catch (ApiErrorException $exception) {
                    $this->cleanupFromSync($leadsToSync, $exception);
                }
            } elseif ($checkEmailsInSF) {
                $sfEntityRecords = $this->getSalesforceObjectsByEmails($sfObject, $checkEmailsInSF, $fieldMapping[$sfObject]['required']['string']);

                if (!isset($sfEntityRecords['records'])) {
                    // Something is wrong so throw an exception to prevent creating a bunch of new leads
                    $this->cleanupFromSync(
                        $leadsToSync,
                        json_encode($sfEntityRecords)
                    );
                }
            }

            // We're done
            if (!$checkEmailsInSF) {
                break;
            }

            $this->prepareMauticContactsToUpdate(
                $mauticData,
                $checkEmailsInSF,
                $processedLeads,
                $trackedContacts,
                $leadsToSync,
                $fieldMapping,
                $mauticLeadFieldString,
                $sfEntityRecords,
                $progress
            );

            // Only create left over if Lead object is enabled in integration settings
            if ($checkEmailsInSF && isset($fieldMapping['Lead'])) {
                $this->prepareMauticContactsToCreate(
                    $mauticData,
                    $checkEmailsInSF,
                    $processedLeads,
                    $fieldMapping
                );
            }

            // Persist pending changes
            $this->cleanupFromSync($leadsToSync);

            // Make the request
            $this->makeCompositeRequest($mauticData, $totalUpdated, $totalCreated, $totalErrors);

            // Stop gap - if 100% let's kill the script
            if ($progress && $progress->getProgressPercent() >= 1) {
                break;
            }
        }

        if ($progress) {
            $progress->finish();
            $output->writeln('');
        }

        $this->logger->debug('SALESFORCE: '.$this->getApiHelper()->getRequestCounter().' API requests made for pushLeads');

        // Assume that those not touched are ignored due to not having matching fields, duplicates, etc
        $totalIgnored = $totalToProcess - ($totalUpdated + $totalCreated + $totalErrors);

        return [$totalUpdated, $totalCreated, $totalErrors, $totalIgnored];
    }

    /**
     * @param $lead
     *
     * @return array
     */
    public function getSalesforceLeadId($lead)
    {
        $config                = $this->mergeConfigToFeatureSettings([]);
        $integrationEntityRepo = $this->getIntegrationEntityRepository();

        if (isset($config['objects'])) {
            //try searching for lead as this has been changed before in updated done to the plugin
            if (false !== array_search('Contact', $config['objects'])) {
                $resultContact = $integrationEntityRepo->getIntegrationsEntityId('Salesforce', 'Contact', 'lead', $lead->getId());

                if ($resultContact) {
                    return $resultContact;
                }
            }
        }
        $resultLead = $integrationEntityRepo->getIntegrationsEntityId('Salesforce', 'Lead', 'lead', $lead->getId());

        return $resultLead;
    }

    /**
     * @return array
     *
     * @throws \Exception
     */
    public function getCampaigns()
    {
        $silenceExceptions = (isset($settings['silence_exceptions'])) ? $settings['silence_exceptions'] : true;
        $campaigns         = [];
        try {
            $campaigns = $this->getApiHelper()->getCampaigns();
        } catch (\Exception $e) {
            $this->logIntegrationError($e);
            if (!$silenceExceptions) {
                throw $e;
            }
        }

        return $campaigns;
    }

    /**
     * @param $campaignId
     * @param $settings
     *
     * @throws \Exception
     */
    public function getCampaignMembers($campaignId, $settings)
    {
        $silenceExceptions = (isset($settings['silence_exceptions'])) ? $settings['silence_exceptions'] : true;
        $persistEntities   = $contactList   = $leadList   = $existingLeads   = $existingContacts   = [];

        try {
            $campaignsMembersResults = $this->getApiHelper()->getCampaignMembers($campaignId);
        } catch (\Exception $e) {
            $this->logIntegrationError($e);
            if (!$silenceExceptions) {
                throw $e;
            }
        }

        //prepare contacts to import to mautic contacts to delete from mautic
        if (isset($campaignsMembersResults['records']) && !empty($campaignsMembersResults['records'])) {
            foreach ($campaignsMembersResults['records'] as $campaignMember) {
                $contactType = !empty($campaignMember['LeadId']) ? 'Lead' : 'Contact';
                $contactId   = !empty($campaignMember['LeadId']) ? $campaignMember['LeadId'] : $campaignMember['ContactId'];
                $isDeleted   = ($campaignMember['IsDeleted']) ? true : false;
                if ($contactType == 'Lead') {
                    $leadList[$contactId] = [
                        'type'       => $contactType,
                        'id'         => $contactId,
                        'campaignId' => $campaignMember['CampaignId'],
                        'isDeleted'  => $isDeleted,
                    ];
                }
                if ($contactType == 'Contact') {
                    $contactList[$contactId] = [
                        'type'       => $contactType,
                        'id'         => $contactId,
                        'campaignId' => $campaignMember['CampaignId'],
                        'isDeleted'  => $isDeleted,
                    ];
                }
            }

            /** @var IntegrationEntityRepository $integrationEntityRepo */
            $integrationEntityRepo = $this->em->getRepository('MauticPluginBundle:IntegrationEntity');
            //update lead/contact records
            $listOfLeads = implode('", "', array_keys($leadList));
            $listOfLeads = '"'.$listOfLeads.'"';
            $leads       = $integrationEntityRepo->getIntegrationsEntityId('Salesforce', 'Lead', 'lead', null, null, null, false, 0, 0, $listOfLeads);

            $listOfContacts = implode('", "', array_keys($contactList));
            $listOfContacts = '"'.$listOfContacts.'"';
            $contacts       = $integrationEntityRepo->getIntegrationsEntityId(
                'Salesforce',
                'Contact',
                'lead',
                null,
                null,
                null,
                false,
                0,
                0,
                $listOfContacts
            );

            if (!empty($leads)) {
                $existingLeads = array_map(
                    function ($lead) {
                        if (($lead['integration_entity'] == 'Lead')) {
                            return $lead['integration_entity_id'];
                        }
                    },
                    $leads
                );
            }
            if (!empty($contacts)) {
                $existingContacts = array_map(
                    function ($lead) {
                        return ($lead['integration_entity'] == 'Contact') ? $lead['integration_entity_id'] : [];
                    },
                    $contacts
                );
            }
            //record campaigns in integration entity for segment to process
            $allCampaignMembers = array_merge(array_values($existingLeads), array_values($existingContacts));
            //Leads
            $leadsToFetch = array_diff_key($leadList, $existingLeads);
            $mixedFields  = $this->getIntegrationSettings()->getFeatureSettings();
            $executed     = 0;
            if (!empty($leadsToFetch)) {
                $listOfLeadsToFetch = implode("','", array_keys($leadsToFetch));
                $listOfLeadsToFetch = "'".$listOfLeadsToFetch."'";

                $fields    = $this->getMixedLeadFields($mixedFields, 'Lead');
                $fields[]  = 'Id';
                $fields    = implode(', ', array_unique($fields));
                $leadQuery = 'SELECT '.$fields.' from Lead where Id in ('.$listOfLeadsToFetch.') and ConvertedContactId = NULL';

                $this->getLeads([], $leadQuery, $executed, [], 'Lead');

                $allCampaignMembers = array_merge($allCampaignMembers, array_keys($leadsToFetch));
            }
            //Contacts
            $contactsToFetch = array_diff_key($contactList, $existingContacts);
            if (!empty($contactsToFetch)) {
                $listOfContactsToFetch = implode("','", array_keys($contactsToFetch));
                $listOfContactsToFetch = "'".$listOfContactsToFetch."'";
                $fields                = $this->getMixedLeadFields($mixedFields, 'Contact');
                $fields[]              = 'Id';
                $fields                = implode(', ', array_unique($fields));
                $contactQuery          = 'SELECT '.$fields.' from Contact where Id in ('.$listOfContactsToFetch.')';
                $this->getLeads([], $contactQuery, $executed, [], 'Contact');
                $allCampaignMembers = array_merge($allCampaignMembers, array_keys($contactsToFetch));
            }
            if (!empty($allCampaignMembers)) {
                $internalLeadIds = implode('", "', $allCampaignMembers);
                $internalLeadIds = '"'.$internalLeadIds.'"';
                $leads           = $integrationEntityRepo->getIntegrationsEntityId(
                    'Salesforce',
                    null,
                    'lead',
                    null,
                    null,
                    null,
                    false,
                    0,
                    0,
                    $internalLeadIds
                );
                //first find existing campaign members.
                foreach ($leads as $campaignMember) {
                    $existingCampaignMember = $integrationEntityRepo->getIntegrationsEntityId(
                        'Salesforce',
                        'CampaignMember',
                        'lead',
                        $campaignMember['internal_entity_id']
                    );
                    if (empty($existingCampaignMember)) {
                        $persistEntities[] = $this->createIntegrationEntity(
                            'CampaignMember',
                            $campaignId,
                            'lead',
                            $campaignMember['internal_entity_id'],
                            [],
                            false
                        );
                    }
                }

                if ($persistEntities) {
                    $this->em->getRepository('MauticPluginBundle:IntegrationEntity')->saveEntities($persistEntities);
                    unset($persistEntities);
                    $this->em->clear(IntegrationEntity::class);
                }
            }
        }
    }

    /**
     * @param $fields
     * @param $object
     *
     * @return array
     */
    public function getMixedLeadFields($fields, $object)
    {
        $mixedFields = array_filter($fields['leadFields']);
        $fields      = [];
        foreach ($mixedFields as $sfField => $mField) {
            if (strpos($sfField, '__'.$object) !== false) {
                $fields[] = str_replace('__'.$object, '', $sfField);
            }
            if (strpos($sfField, '-'.$object) !== false) {
                $fields[] = str_replace('-'.$object, '', $sfField);
            }
        }

        return $fields;
    }

    /**
     * @param $campaignId
     *
     * @return array
     *
     * @throws \Exception
     */
    public function getCampaignMemberStatus($campaignId)
    {
        $silenceExceptions    = (isset($settings['silence_exceptions'])) ? $settings['silence_exceptions'] : true;
        $campaignMemberStatus = [];
        try {
            $campaignMemberStatus = $this->getApiHelper()->getCampaignMemberStatus($campaignId);
        } catch (\Exception $e) {
            $this->logIntegrationError($e);
            if (!$silenceExceptions) {
                throw $e;
            }
        }

        return $campaignMemberStatus;
    }

    /**
     * @param Lead $lead
     * @param      $campaignId
     * @param      $status
     *
     * @return array
     */
    public function pushLeadToCampaign(Lead $lead, $campaignId, $status = '', $personIds = null)
    {
        if (empty($personIds)) {
            // personIds should have been generated by pushLead()

            return false;
        }

        $mauticData = [];
        $objectId   = null;

        /** @var IntegrationEntityRepository $integrationEntityRepo */
        $integrationEntityRepo = $this->em->getRepository('MauticPluginBundle:IntegrationEntity');
        //find campaignMember
        $existingCampaignMember = $integrationEntityRepo->getIntegrationsEntityId(
            'Salesforce',
            'CampaignMember',
            'lead',
            $lead->getId(),
            null,
            null,
            null,
            false,
            0,
            0,
            "'$campaignId'"
        );

        $body = [
            'Status' => $status,
        ];
        $object = 'CampaignMember';
        $url    = '/services/data/v38.0/sobjects/'.$object;
        if ($existingCampaignMember) {
            foreach ($existingCampaignMember as $member) {
                $integrationEntity = $integrationEntityRepo->getEntity($member['id']);
                $referenceId       = $integrationEntity->getId();
                $internalLeadId    = $integrationEntity->getInternalEntityId();
            }
        }

        if (!empty($lead->getEmail())) {
            $pushPeople = [];
            $pushObject = null;
            if (!empty($personIds)) {
                // Give precendence to Contact CampaignMembers
                if (!empty($personIds['Contact'])) {
                    $pushObject      = 'Contact';
                    $campaignMembers = $this->getApiHelper()->checkCampaignMembership($campaignId, $pushObject, $personIds[$pushObject]);
                    $pushPeople      = $personIds[$pushObject];
                }

                if (empty($campaignMembers) && !empty($personIds['Lead'])) {
                    $pushObject      = 'Lead';
                    $campaignMembers = $this->getApiHelper()->checkCampaignMembership($campaignId, $pushObject, $personIds[$pushObject]);
                    $pushPeople      = $personIds[$pushObject];
                }
            }

            foreach ($pushPeople as $memberId) {
                $campaignMappingId = '-'.$campaignId;

                if (isset($campaignMembers[$memberId])) {
                    $id = !empty($lead->getId()) ? $lead->getId() : '';
                    $id .= '-CampaignMember'.$memberId;
                    $id .= !empty($referenceId && $internalLeadId == $lead->getId()) ? '-'.$referenceId : '';
                    $id .= $campaignMappingId;
                    $patchurl        = $url.'/'.$memberId;
                    $mauticData[$id] = [
                        'method'      => 'PATCH',
                        'url'         => $patchurl,
                        'referenceId' => $id,
                        'body'        => $body,
                        'httpHeaders' => [
                            'Sforce-Auto-Assign' => 'FALSE',
                        ],
                    ];
                } else {
                    $id              = (!empty($lead->getId()) ? $lead->getId() : '').'-CampaignMemberNew-null'.$campaignMappingId;
                    $mauticData[$id] = [
                        'method'      => 'POST',
                        'url'         => $url,
                        'referenceId' => $id,
                        'body'        => array_merge(
                            $body,
                            [
                                'CampaignId'      => $campaignId,
                                "{$pushObject}Id" => $memberId,
                            ]
                        ),
                    ];
                }
            }

            $request['allOrNone']        = 'false';
            $request['compositeRequest'] = array_values($mauticData);

            $this->logger->debug('SALESFORCE: pushLeadToCampaign '.var_export($request, true));

            if (!empty($request)) {
                $result = $this->getApiHelper()->syncMauticToSalesforce($request);

                return (bool) array_sum($this->processCompositeResponse($result['compositeResponse']));
            }
        }

        return false;
    }

    /**
     * @param $email
     *
     * @return mixed|string
     */
    protected function getSyncKey($email)
    {
        return mb_strtolower($this->cleanPushData($email));
    }

    /**
     * @param $checkEmailsInSF
     * @param $mauticLeadFieldString
     * @param $sfObject
     * @param $trackedContacts
     * @param $limit
     * @param $fromDate
     * @param $toDate
     * @param $totalCount
     *
     * @return bool
     */
    protected function getMauticContactsToUpdate(
        &$checkEmailsInSF,
        $mauticLeadFieldString,
        &$sfObject,
        &$trackedContacts,
        $limit,
        $fromDate,
        $toDate,
        &$totalCount
    ) {
        // Fetch them separately so we can determine if Leads are already Contacts
        $toUpdate = $this->getIntegrationEntityRepository()->findLeadsToUpdate(
            'Salesforce',
            'lead',
            $mauticLeadFieldString,
            $limit,
            $fromDate,
            $toDate,
            $sfObject
        )[$sfObject];

        $toUpdateCount = count($toUpdate);
        $totalCount -= $toUpdateCount;

        foreach ($toUpdate as $lead) {
            if (!empty($lead['email'])) {
                $lead['mauticContactTimelineLink'] = $this->getContactTimelineLink($lead['internal_entity_id']);

                $key                                                = $this->getSyncKey($lead['email']);
                $trackedContacts[$lead['integration_entity']][$key] = $lead['id'];

                if ('Contact' == $sfObject) {
                    $this->setContactToSync($checkEmailsInSF, $lead);
                } elseif (isset($trackedContacts['Contact'][$key])) {
                    // We already know this is a converted contact so just ignore it
                    $integrationEntity = $this->em->getReference(
                        'MauticPluginBundle:IntegrationEntity',
                        $lead['id']
                    );
                    $this->deleteIntegrationEntities[] = $integrationEntity;
                    $this->logger->debug('SALESFORCE: Converted lead '.$lead['email']);
                } else {
                    $this->setContactToSync($checkEmailsInSF, $lead);
                }
            }
        }

        return 0 === $toUpdateCount;
    }

    /**
     * @param      $checkEmailsInSF
     * @param      $fieldMapping
     * @param      $mauticLeadFieldString
     * @param      $limit
     * @param      $fromDate
     * @param      $toDate
     * @param      $totalCount
     * @param null $progress
     *
     * @return array
     *
     * @throws ApiErrorException
     */
    protected function getMauticContactsToCreate(
        &$checkEmailsInSF,
        $fieldMapping,
        $mauticLeadFieldString,
        $limit,
        $fromDate,
        $toDate,
        &$totalCount,
        $progress = null
    ) {
        $integrationEntityRepo = $this->getIntegrationEntityRepository();
        $leadsToCreate         = $integrationEntityRepo->findLeadsToCreate(
            'Salesforce',
            $mauticLeadFieldString,
            $limit,
            $fromDate,
            $toDate
        );
        $totalCount -= count($leadsToCreate);
        $foundContacts   = [];
        $sfEntityRecords = [
            'totalSize' => 0,
            'records'   => [],
        ];
        $error = false;

        foreach ($leadsToCreate as $lead) {
            $lead['mauticContactTimelineLink'] = $this->getContactTimelineLink($lead['internal_entity_id']);

            if (isset($lead['email'])) {
                $this->setContactToSync($checkEmailsInSF, $lead);
            } elseif ($progress) {
                $progress->advance();
            }
        }

        // When creating, we have to check for Contacts first then Lead
        if (isset($fieldMapping['Contact'])) {
            $sfEntityRecords = $this->getSalesforceObjectsByEmails('Contact', $checkEmailsInSF, $fieldMapping['Contact']['required']['string']);
            if (isset($sfEntityRecords['records'])) {
                foreach ($sfEntityRecords['records'] as $sfContactRecord) {
                    $key                 = $this->getSyncKey($sfContactRecord['Email']);
                    $foundContacts[$key] = $key;
                }
            } else {
                $error = json_encode($sfEntityRecords);
            }
        }

        // For any Mautic contacts left over, check to see if existing Leads exist
        if (isset($fieldMapping['Lead']) && $checkSfLeads = array_diff_key($checkEmailsInSF, $foundContacts)) {
            $sfLeadRecords = $this->getSalesforceObjectsByEmails('Lead', $checkSfLeads, $fieldMapping['Lead']['required']['string']);

            if (isset($sfLeadRecords['records'])) {
                // Merge contact records with these
                $sfEntityRecords['records']   = array_merge($sfEntityRecords['records'], $sfLeadRecords['records']);
                $sfEntityRecords['totalSize'] = (int) $sfEntityRecords['totalSize'] + (int) $sfLeadRecords['totalSize'];
            } else {
                $error = json_encode($sfLeadRecords);
            }
        }

        if ($error) {
            throw new ApiErrorException($error);
        }

        unset($leadsToCreate, $checkSfLeads);

        return $sfEntityRecords;
    }

    /**
     * @param      $mauticData
     * @param      $objectFields
     * @param      $object
     * @param      $lead
     * @param null $objectId
     * @param null $sfRecord
     *
     * @return array
     */
    protected function buildCompositeBody(
        &$mauticData,
        $objectFields,
        $object,
        &$lead,
        $objectId = null,
        $sfRecord = null
    ) {
        $body       = [];
        $updateLead = [];

        if (isset($lead['email']) && !empty($lead['email'])) {
            //use a composite patch here that can update and create (one query) every 200 records
            if (isset($objectFields['update'])) {
                $fields = ($objectId) ? $objectFields['update'] : $objectFields['create'];
            } else {
                $fields = $objectFields;
            }

            foreach ($fields as $sfField => $mauticField) {
                if (isset($lead[$mauticField])) {
                    $fieldType      = (isset($objectFields['types']) && isset($objectFields['types'][$sfField])) ? $objectFields['types'][$sfField] : 'string';
                    $body[$sfField] = $this->cleanPushData($lead[$mauticField], $fieldType);
                }

                if (array_key_exists($sfField, $objectFields['required']['fields']) && empty($body[$sfField])) {
                    if (isset($sfRecord[$sfField])) {
                        $body[$sfField] = $sfRecord[$sfField];
                        if (empty($lead[$mauticField]) && !empty($sfRecord[$sfField])
                            && $sfRecord[$sfField] !== $this->translator->trans(
                                'mautic.integration.form.lead.unknown'
                            )
                        ) {
                            $updateLead[$mauticField] = $sfRecord[$sfField];
                        }
                    } else {
                        $body[$sfField] = $this->translator->trans('mautic.integration.form.lead.unknown');
                    }
                }
            }

            if (!empty($body)) {
                $url = '/services/data/v38.0/sobjects/'.$object;
                if ($objectId) {
                    $url .= '/'.$objectId;
                }
                $id              = $lead['internal_entity_id'].'-'.$object.(!empty($lead['id']) ? '-'.$lead['id'] : '');
                $method          = ($objectId) ? 'PATCH' : 'POST';
                $mauticData[$id] = [
                    'method'      => $method,
                    'url'         => $url,
                    'referenceId' => $id,
                    'body'        => $body,
                    'httpHeaders' => [
                        'Sforce-Auto-Assign' => ($objectId) ? 'FALSE' : 'TRUE',
                    ],
                ];
                $this->logger->debug('SALESFORCE: Composite '.$method.' subrequest: '.$lead['email']);
            }
        }

        return $updateLead;
    }

    /**
     * @param array $config
     * @param array $availableFields
     * @param       $object
     *
     * @return array
     */
    protected function getRequiredFieldString(array $config, array $availableFields, $object)
    {
        $requiredFields = $this->getRequiredFields($availableFields[$object]);
        $requiredFields = $this->prepareFieldsForSync($config['leadFields'], array_keys($requiredFields), $object);
        $requiredString = implode(',', array_keys($requiredFields));

        return [$requiredFields, $requiredString];
    }

    /**
     * @param $config
     *
     * @return array
     */
    protected function prepareFieldsForPush($config)
    {
        $leadFields = array_unique(array_values($config['leadFields']));
        $leadFields = array_combine($leadFields, $leadFields);
        unset($leadFields['mauticContactTimelineLink']);

        $fieldsToUpdateInSf = $this->getPriorityFieldsForIntegration($config);
        $fieldKeys          = array_keys($config['leadFields']);
        $supportedObjects   = [];
        $objectFields       = [];

        // Important to have contacts first!!
        if (false !== array_search('Contact', $config['objects'])) {
            $supportedObjects['Contact'] = 'Contact';
            $fieldsToCreate              = $this->prepareFieldsForSync($config['leadFields'], $fieldKeys, 'Contact');
            $objectFields['Contact']     = [
                'update' => isset($fieldsToUpdateInSf['Contact']) ? array_intersect_key($fieldsToCreate, $fieldsToUpdateInSf['Contact']) : [],
                'create' => $fieldsToCreate,
            ];
        }
        if (false !== array_search('Lead', $config['objects'])) {
            $supportedObjects['Lead'] = 'Lead';
            $fieldsToCreate           = $this->prepareFieldsForSync($config['leadFields'], $fieldKeys, 'Lead');
            $objectFields['Lead']     = [
                'update' => isset($fieldsToUpdateInSf['Lead']) ? array_intersect_key($fieldsToCreate, $fieldsToUpdateInSf['Lead']) : [],
                'create' => $fieldsToCreate,
            ];
        }

        $mauticLeadFieldString = implode(', l.', $leadFields);
        $mauticLeadFieldString = 'l.'.$mauticLeadFieldString;
        $availableFields       = $this->getAvailableLeadFields(['feature_settings' => ['objects' => $supportedObjects]]);

        // Setup required fields and field types
        foreach ($supportedObjects as $object) {
            $objectFields[$object]['types'] = [];
            if (isset($availableFields[$object])) {
                $fieldData = $this->prepareFieldsForSync($availableFields[$object], array_keys($availableFields[$object]), $object);
                foreach ($fieldData as $fieldName => $field) {
                    $objectFields[$object]['types'][$fieldName] = (isset($field['type'])) ? $field['type'] : 'string';
                }
            }

            list($fields, $string) = $this->getRequiredFieldString(
                $config,
                $availableFields,
                $object
            );

            $objectFields[$object]['required'] = [
                'fields' => $fields,
                'string' => $string,
            ];
        }

        return [$objectFields, $mauticLeadFieldString, $supportedObjects];
    }

    /**
     * @param        $config
     * @param null   $object
     * @param string $priorityObject
     *
     * @return mixed
     */
    protected function getPriorityFieldsForMautic($config, $object = null, $priorityObject = 'mautic')
    {
        $fields = parent::getPriorityFieldsForMautic($config, $object, $priorityObject);

        return ($object && isset($fields[$object])) ? $fields[$object] : $fields;
    }

    /**
     * @param        $config
     * @param null   $object
     * @param string $priorityObject
     *
     * @return mixed
     */
    protected function getPriorityFieldsForIntegration($config, $object = null, $priorityObject = 'mautic')
    {
        $fields = parent::getPriorityFieldsForIntegration($config, $object, $priorityObject);
        unset($fields['Contact']['Id'], $fields['Lead']['Id']);

        return ($object && isset($fields[$object])) ? $fields[$object] : $fields;
    }

    /**
     * @param     $response
     * @param int $totalUpdated
     * @param int $totalCreated
     * @param int $totalErrored
     *
     * @return array
     */
    protected function processCompositeResponse($response, &$totalUpdated = 0, &$totalCreated = 0, &$totalErrored = 0)
    {
        if (is_array($response)) {
            foreach ($response as $item) {
                $contactId = $integrationEntityId = $campaignId = null;
                $object    = 'Lead';
                if (!empty($item['referenceId'])) {
                    $reference = explode('-', $item['referenceId']);
                    if (3 === count($reference)) {
                        list($contactId, $object, $integrationEntityId) = $reference;
                    } elseif (4 === count($reference)) {
                        list($contactId, $object, $integrationEntityId, $campaignId) = $reference;
                    } else {
                        list($contactId, $object) = $reference;
                    }
                }
                if (strstr($object, 'CampaignMember')) {
                    $object = 'CampaignMember';
                }
                if (isset($item['body'][0]['errorCode'])) {
                    $exception = new ApiErrorException($item['body'][0]['message']);
                    if ($object == 'Contact' || $object = 'Lead') {
                        $exception->setContactId($contactId);
                    }
                    $this->logIntegrationError($exception);
                    $integrationEntity = null;
                    if ($integrationEntityId && $object !== 'CampaignMember') {
                        $integrationEntity = $this->em->getReference('MauticPluginBundle:IntegrationEntity', $integrationEntityId);
                        $integrationEntity->setLastSyncDate(new \DateTime());
                    } elseif (isset($campaignId) && $campaignId != null) {
                        $integrationEntity = $this->em->getReference('MauticPluginBundle:IntegrationEntity', $campaignId);
                        $integrationEntity->setLastSyncDate($this->getLastSyncDate());
                    } elseif ($contactId) {
                        $integrationEntity = $this->createIntegrationEntity(
                            $object,
                            null,
                            'lead-error',
                            $contactId,
                            null,
                            false
                        );
                    }

                    if ($integrationEntity) {
                        $integrationEntity->setInternalEntity('ENTITY_IS_DELETED' === $item['body'][0]['errorCode'] ? 'lead-deleted' : 'lead-error')
                            ->setInternal(['error' => $item['body'][0]['message']]);
                        $this->persistIntegrationEntities[] = $integrationEntity;
                    }
                    ++$totalErrored;
                } elseif (!empty($item['body']['success'])) {
                    if (201 === $item['httpStatusCode']) {
                        // New object created
                        if ($object === 'CampaignMember') {
                            $internal = ['Id' => $item['body']['id']];
                        } else {
                            $internal = [];
                        }
                        $this->salesforceIdMapping[$contactId] = $item['body']['id'];
                        $this->persistIntegrationEntities[]    = $this->createIntegrationEntity(
                            $object,
                            $this->salesforceIdMapping[$contactId],
                            'lead',
                            $contactId,
                            $internal,
                            false
                        );
                    }
                    ++$totalCreated;
                } elseif (204 === $item['httpStatusCode']) {
                    // Record was updated
                    if ($integrationEntityId) {
                        /** @var IntegrationEntity $integrationEntity */
                        $integrationEntity = $this->em->getReference('MauticPluginBundle:IntegrationEntity', $integrationEntityId);

                        $integrationEntity->setLastSyncDate($this->getLastSyncDate());
                        if (isset($this->salesforceIdMapping[$contactId])) {
                            $integrationEntity->setIntegrationEntityId($this->salesforceIdMapping[$contactId]);
                        }

                        $this->persistIntegrationEntities[] = $integrationEntity;
                    } elseif (!empty($this->salesforceIdMapping[$contactId])) {
                        // Found in Salesforce so create a new record for it
                        $this->persistIntegrationEntities[] = $this->createIntegrationEntity(
                            $object,
                            $this->salesforceIdMapping[$contactId],
                            'lead',
                            $contactId,
                            [],
                            false
                        );
                    }

                    ++$totalUpdated;
                } else {
                    $error = 'http status code '.$item['httpStatusCode'];
                    switch (true) {
                        case !empty($item['body'][0]['message']['message']):
                            $error = $item['body'][0]['message']['message'];
                            break;
                        case !empty($item['body']['message']):
                            $error = $item['body']['message'];
                            break;
                    }

                    $exception = new ApiErrorException($error);
                    if (!empty($item['referenceId']) && ($object == 'Contact' || $object = 'Lead')) {
                        $exception->setContactId($item['referenceId']);
                    }
                    $this->logIntegrationError($exception);
                    ++$totalErrored;

                    if ($integrationEntityId) {
                        /** @var IntegrationEntity $integrationEntity */
                        $integrationEntity = $this->em->getReference('MauticPluginBundle:IntegrationEntity', $integrationEntityId);

                        $integrationEntity->setLastSyncDate($this->getLastSyncDate());
                        if (isset($this->salesforceIdMapping[$contactId])) {
                            $integrationEntity->setIntegrationEntityId($this->salesforceIdMapping[$contactId]);
                        }

                        $this->persistIntegrationEntities[] = $integrationEntity;
                    } elseif (!empty($this->salesforceIdMapping[$contactId])) {
                        // Found in Salesforce so create a new record for it
                        $this->persistIntegrationEntities[] = $this->createIntegrationEntity(
                            $object,
                            $this->salesforceIdMapping[$contactId],
                            'lead',
                            $contactId,
                            [],
                            false
                        );
                    }
                }
            }
        }

        $this->cleanupFromSync();

        return [$totalUpdated, $totalCreated];
    }

    /**
     * @param $sfObject
     * @param $checkEmailsInSF
     * @param $requiredFieldString
     *
     * @return array
     */
    protected function getSalesforceObjectsByEmails($sfObject, $checkEmailsInSF, $requiredFieldString)
    {
        // Salesforce craps out with double quotes and unescaped single quotes
        $findEmailsInSF = array_map(
            function ($lead) {
                return str_replace("'", "\'", $this->cleanPushData($lead['email']));
            },
            $checkEmailsInSF
        );

        $fieldString = "'".implode("','", $findEmailsInSF)."'";
        $queryUrl    = $this->getQueryUrl();
        $findQuery   = ('Lead' === $sfObject)
            ?
            'select Id, '.$requiredFieldString.', ConvertedContactId from Lead where isDeleted = false and Email in ('.$fieldString.')'
            :
            'select Id, '.$requiredFieldString.' from Contact where isDeleted = false and Email in ('.$fieldString.')';

        return $this->getApiHelper()->request('query', ['q' => $findQuery], 'GET', false, null, $queryUrl);
    }

    /**
     * @param      $mauticData
     * @param      $checkEmailsInSF
     * @param      $processedLeads
     * @param      $trackedContacts
     * @param      $leadsToSync
     * @param      $requiredFields
     * @param      $objectFields
     * @param      $mauticLeadFieldString
     * @param      $sfEntityRecords
     * @param null $progress
     */
    protected function prepareMauticContactsToUpdate(
        &$mauticData,
        &$checkEmailsInSF,
        &$processedLeads,
        &$trackedContacts,
        &$leadsToSync,
        $objectFields,
        $mauticLeadFieldString,
        $sfEntityRecords,
        $progress = null
    ) {
        foreach ($sfEntityRecords['records'] as $sfKey => $sfEntityRecord) {
            $skipObject = false;
            $syncLead   = false;
            $sfObject   = $sfEntityRecord['attributes']['type'];

            $key = $this->getSyncKey($sfEntityRecord['Email']);
            if (!isset($sfEntityRecord['Id']) || (!isset($checkEmailsInSF[$key]) && !isset($processedLeads[$key]))) {
                // This is a record we don't recognize so continue
                return;
            }

            $leadData  = (isset($processedLeads[$key])) ? $processedLeads[$key] : $checkEmailsInSF[$key];
            $contactId = $leadData['internal_entity_id'];

            if (
                isset($checkEmailsInSF[$key])
                && (
                    (
                        'Lead' === $sfObject && !empty($sfEntityRecord['ConvertedContactId'])
                    )
                    || (
                        isset($checkEmailsInSF[$key]['integration_entity']) && 'Contact' === $sfObject
                        && 'Lead' === $checkEmailsInSF[$key]['integration_entity']
                    )
                )
            ) {
                $deleted = false;
                // This is a converted lead so remove the Lead entity leaving the Contact entity
                if (!empty($trackedContacts['Lead'][$key])) {
                    $this->deleteIntegrationEntities[] = $this->em->getReference(
                        'MauticPluginBundle:IntegrationEntity',
                        $trackedContacts['Lead'][$key]
                    );
                    $deleted = true;
                    unset($trackedContacts['Lead'][$key]);
                }

                if ($contactEntity = $this->checkLeadIsContact($trackedContacts['Contact'], $key, $contactId, $mauticLeadFieldString)) {
                    // This Lead is already a Contact but was not updated for whatever reason
                    if (!$deleted) {
                        $this->deleteIntegrationEntities[] = $this->em->getReference(
                            'MauticPluginBundle:IntegrationEntity',
                            $checkEmailsInSF[$key]['id']
                        );
                    }

                    // Update the Contact record instead
                    $checkEmailsInSF[$key]            = $contactEntity;
                    $trackedContacts['Contact'][$key] = $contactEntity['id'];
                } else {
                    $id = (!empty($sfEntityRecord['ConvertedContactId'])) ? $sfEntityRecord['ConvertedContactId'] : $sfEntityRecord['Id'];
                    // This contact does not have a Contact record
                    $integrationEntity = $this->createIntegrationEntity(
                        'Contact',
                        $id,
                        'lead',
                        $contactId
                    );

                    $checkEmailsInSF[$key]['integration_entity']    = 'Contact';
                    $checkEmailsInSF[$key]['integration_entity_id'] = $id;
                    $checkEmailsInSF[$key]['id']                    = $integrationEntity;
                }

                $this->logger->debug('SALESFORCE: Converted lead '.$sfEntityRecord['Email']);

                // skip if this is a Lead object since it'll be handled with the Contact entry
                if ('Lead' === $sfObject) {
                    unset($checkEmailsInSF[$key]);
                    unset($sfEntityRecords['records'][$sfKey]);
                    $skipObject = true;
                }
            }

            if (!$skipObject) {
                // Only progress if we have a unique Lead and not updating a Salesforce entry duplicate
                if (!isset($processedLeads[$key])) {
                    if ($progress) {
                        $progress->advance();
                    }

                    // Mark that this lead has been processed
                    $leadData = $processedLeads[$key] = $checkEmailsInSF[$key];
                }

                // Keep track of Mautic ID to Salesforce ID for the integration table
                $this->salesforceIdMapping[$contactId] = (!empty($sfEntityRecord['ConvertedContactId'])) ? $sfEntityRecord['ConvertedContactId']
                    : $sfEntityRecord['Id'];

                $leadEntity = $this->em->getReference('MauticLeadBundle:Lead', $leadData['internal_entity_id']);
                if ($updateLead = $this->buildCompositeBody(
                    $mauticData,
                    $objectFields[$sfObject],
                    $sfObject,
                    $leadData,
                    $sfEntityRecord['Id'],
                    $sfEntityRecord
                )
                ) {
                    // Get the lead entity
                    /* @var Lead $leadEntity */
                    foreach ($updateLead as $mauticField => $sfValue) {
                        $leadEntity->addUpdatedField($mauticField, $sfValue);
                    }

                    $syncLead = !empty($leadEntity->getChanges(true));
                }

                // Validate if we have a company for this Mautic contact
                if (!empty($sfEntityRecord['Company'])
                    && $sfEntityRecord['Company'] !== $this->translator->trans(
                        'mautic.integration.form.lead.unknown'
                    )
                ) {
                    $company = IdentifyCompanyHelper::identifyLeadsCompany(
                        ['company' => $sfEntityRecord['Company']],
                        null,
                        $this->companyModel
                    );

                    if (!empty($company[2])) {
                        $syncLead = $this->companyModel->addLeadToCompany($company[2], $leadEntity);
                        $this->em->detach($company[2]);
                    }
                }

                if ($syncLead) {
                    $leadsToSync[] = $leadEntity;
                } else {
                    $this->em->detach($leadEntity);
                }
            }

            unset($checkEmailsInSF[$key]);
        }
    }

    /**
     * @param $mauticData
     * @param $checkEmailsInSF
     * @param $processedLeads
     * @param $objectFields
     */
    protected function prepareMauticContactsToCreate(
        &$mauticData,
        &$checkEmailsInSF,
        &$processedLeads,
        $objectFields
    ) {
        foreach ($checkEmailsInSF as $key => $lead) {
            if (!empty($lead['integration_entity_id'])) {
                if ($this->buildCompositeBody(
                    $mauticData,
                    $objectFields[$lead['integration_entity']],
                    $lead['integration_entity'],
                    $lead,
                    $lead['integration_entity_id']
                )
                ) {
                    $this->logger->debug('SALESFORCE: Contact has existing ID so updating '.$lead['email']);
                }
            } else {
                $this->buildCompositeBody(
                    $mauticData,
                    $objectFields['Lead'],
                    'Lead',
                    $lead
                );
            }

            $processedLeads[$key] = $checkEmailsInSF[$key];
            unset($checkEmailsInSF[$key]);
        }
    }

    /**
     * @param     $mauticData
     * @param int $totalUpdated
     * @param int $totalCreated
     * @param int $totalErrored
     */
    protected function makeCompositeRequest($mauticData, &$totalUpdated = 0, &$totalCreated = 0, &$totalErrored = 0)
    {
        if (empty($mauticData)) {
            return;
        }

        /** @var SalesforceApi $apiHelper */
        $apiHelper = $this->getApiHelper();

        // We can only send 25 at a time
        $request              = [];
        $request['allOrNone'] = 'false';
        $chunked              = array_chunk($mauticData, 25);

        foreach ($chunked as $chunk) {
            // We can only submit 25 at a time
            if ($chunk) {
                $request['compositeRequest'] = $chunk;
                $result                      = $apiHelper->syncMauticToSalesforce($request);
                $this->logger->debug('SALESFORCE: Sync Composite  '.var_export($request, true));
                $this->processCompositeResponse($result['compositeResponse'], $totalUpdated, $totalCreated, $totalErrored);
            }
        }
    }

    /**
     * @param $checkEmailsInSF
     * @param $lead
     *
     * @return bool|mixed|string
     */
    protected function setContactToSync(&$checkEmailsInSF, $lead)
    {
        $key = $this->getSyncKey($lead['email']);
        if (isset($checkEmailsInSF[$key])) {
            // this is a duplicate in Mautic
            $this->mauticDuplicates[$lead['internal_entity_id']] = 'lead-duplicate';

            return false;
        }

        $checkEmailsInSF[$key] = $lead;

        return $key;
    }

    /**
     * @param $currentContactList
     * @param $limit
     *
     * @return int
     */
    protected function getSalesforceSyncLimit($currentContactList, $limit)
    {
        $limit -= count($currentContactList);

        return $limit;
    }

    /**
     * @param $trackedContacts
     * @param $email
     * @param $contactId
     * @param $leadFields
     *
     * @return array|bool
     */
    protected function checkLeadIsContact(&$trackedContacts, $email, $contactId, $leadFields)
    {
        if (empty($trackedContacts[$email])) {
            // Check if there's an existing entry
            return $this->getIntegrationEntityRepository()->getIntegrationEntity(
                $this->getName(),
                'Contact',
                'lead',
                $contactId,
                $leadFields
            );
        }

        return false;
    }

    /**
     * @param       $fieldsToUpdate
     * @param array $objects
     *
     * @return array
     */
    protected function cleanPriorityFields($fieldsToUpdate, $objects = null)
    {
        if (null === $objects) {
            $objects = ['Lead', 'Contact'];
        }

        if (isset($fieldsToUpdate['leadFields'])) {
            // Pass in the whole config
            $fields = $fieldsToUpdate;
        } else {
            $fields = array_flip($fieldsToUpdate);
        }

        $fieldsToUpdate = $this->prepareFieldsForSync($fields, $fieldsToUpdate, $objects);

        return $fieldsToUpdate;
    }

    /**
     * @param Lead $lead
     * @param      $config
     *
     * @return array
     */
    protected function mapContactDataForPush(Lead $lead, $config)
    {
        $fields             = array_keys($config['leadFields']);
        $fieldsToUpdateInSf = $this->getPriorityFieldsForIntegration($config);
        $fieldMapping       = [
            'Lead'    => [],
            'Contact' => [],
        ];
        $mappedData = [
            'Lead'    => [],
            'Contact' => [],
        ];

        foreach (['Lead', 'Contact'] as $object) {
            if (isset($config['objects']) && false !== array_search($object, $config['objects'])) {
                $fieldMapping[$object]['create'] = $this->prepareFieldsForSync($config['leadFields'], $fields, $object);
                $fieldMapping[$object]['update'] = isset($fieldsToUpdateInSf[$object]) ? array_intersect_key(
                    $fieldMapping[$object]['create'],
                    $fieldsToUpdateInSf[$object]
                ) : [];

                // Create an update and
                $mappedData[$object]['create'] = $this->populateLeadData(
                    $lead,
                    [
                        'leadFields'       => $fieldMapping[$object]['create'], // map with all fields available
                        'object'           => $object,
                        'feature_settings' => [
                            'objects' => $config['objects'],
                        ],
                    ]
                );

                if (isset($mappedData[$object]['create']['Id'])) {
                    unset($mappedData[$object]['create']['Id']);
                }

                $this->amendLeadDataBeforePush($mappedData[$object]['create']);

                // Set the update fields
                $mappedData[$object]['update'] = array_intersect_key($mappedData[$object]['create'], $fieldMapping[$object]['update']);
            }
        }

        return $mappedData;
    }

    /**
     * @param array $fields
     *
     * @return array
     *
     * @deprecated 2.6.0 to be removed in 3.0
     */
    public function amendToSfFields($fields)
    {
    }
}<|MERGE_RESOLUTION|>--- conflicted
+++ resolved
@@ -602,11 +602,7 @@
      *
      * @return array|bool
      */
-<<<<<<< HEAD
     public function pushLead($lead,  $config = [])
-=======
-    public function pushLead( $lead,   $config = [])
->>>>>>> e75bb060
     {
         $config = $this->mergeConfigToFeatureSettings($config);
 
@@ -1043,10 +1039,10 @@
      */
     public function pushLeads($params = [])
     {
-        $limit    = (isset($params['limit'])) ? $params['limit'] : 100;
+        $limit                   = (isset($params['limit'])) ? $params['limit'] : 100;
         list($fromDate, $toDate) = $this->getSyncTimeframeDates($params);
-        $config                = $this->mergeConfigToFeatureSettings($params);
-        $integrationEntityRepo = $this->getIntegrationEntityRepository();
+        $config                  = $this->mergeConfigToFeatureSettings($params);
+        $integrationEntityRepo   = $this->getIntegrationEntityRepository();
 
         $totalUpdated = 0;
         $totalCreated = 0;
