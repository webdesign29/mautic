--- conflicted
+++ resolved
@@ -9,9 +9,13 @@
 class PipedriveIntegration extends CrmAbstractIntegration
 {
     const INTEGRATION_NAME         = 'Pipedrive';
+
     const PERSON_ENTITY_TYPE       = 'person';
+
     const LEAD_ENTITY_TYPE         = 'lead';
+
     const ORGANIZATION_ENTITY_TYPE = 'organization';
+
     const COMPANY_ENTITY_TYPE      = 'company';
 
     private $apiHelper;
@@ -88,8 +92,8 @@
     public function getRequiredKeyFields()
     {
         return [
-            'url'      => 'mautic.pipedrive.api_url',
-            'token'    => 'mautic.pipedrive.token',
+            'url'   => 'mautic.pipedrive.api_url',
+            'token' => 'mautic.pipedrive.token',
         ];
     }
 
@@ -111,23 +115,6 @@
     }
 
     /**
-<<<<<<< HEAD
-     * Get available company fields for choices in the config UI.
-     *
-     * @param array $settings
-     *
-     * @return array
-     */
-    public function getFormCompanyFields($settings = [])
-    {
-        $fields = $this->getAvailableLeadFields(self::ORGANIZATION_ENTITY_TYPE);
-
-        return $fields;
-    }
-
-    /**
-     * @param array $settings
-     *
      * @return array|mixed
      */
     public function getFormLeadFields($settings = [])
@@ -137,21 +124,22 @@
             unset($fields['org_id']);
         }
         // handle fields with are available in Pipedrive, but not listed
-        return array_merge($fields, [
-            'last_name' => [
-                'label'    => 'Last Name',
-                'required' => true,
-            ],
-            'first_name' => [
-                'label'    => 'First Name',
-                'required' => true,
-            ],
-        ]);
-    }
-
-    /**
-=======
->>>>>>> e9bbab08
+        return array_merge(
+            $fields,
+            [
+                'last_name'  => [
+                    'label'    => 'Last Name',
+                    'required' => true,
+                ],
+                'first_name' => [
+                    'label'    => 'First Name',
+                    'required' => true,
+                ],
+            ]
+        );
+    }
+
+    /**
      * @return array|mixed
      */
     public function getAvailableLeadFields($settings = [])
@@ -162,65 +150,66 @@
             $pipedriveObjects = $settings['feature_settings']['objects'];
         } else {
             $settings                                = $this->settings->getFeatureSettings();
-            $settings['feature_settings']['objects'] = $pipedriveObjects = isset($settings['objects']) ? $settings['objects'] : [];
-        }
-        try {
-            if ($this->isAuthorized()) {
-                if (!empty($pipedriveObjects) && is_array($pipedriveObjects)) {
-                    foreach ($pipedriveObjects as $object) {
-                        $pipeDriveObject = self::PERSON_ENTITY_TYPE;
-                        if ($object == 'company') {
-                            $pipeDriveObject = self::ORGANIZATION_ENTITY_TYPE;
-                        }
-
-                        // The object key for contacts should be 0 for some BC reasons
-                        if ($object === 'contacts') {
-                            $object = 0;
-                        }
-
-                        // Check the cache first
-                        $settings['cache_suffix'] = $cacheSuffix = '.'.$object;
-                        if ($fields = parent::getAvailableLeadFields($settings) && !empty($fields)) {
-                            $pipedriveFields[$object] = $fields;
-                            continue;
-                        }
-                        // Create the array if it doesn't exist to prevent PHP notices
-                        if (!isset($pipedriveFields[$object])) {
-                            $pipedriveFields[$object] = [];
-                        }
-                        $leadFields           = $this->getApiHelper()->getFields($pipeDriveObject);
-                        if (isset($leadFields)) {
-                            // handle fields with are available in Pipedrive, but not listed
-                            if ($object === 0) {
-                                $pipedriveFields[$object]['first_name'] = [
+            $settings['feature_settings']['objects'] =  isset($settings['objects']) ? $settings['objects'] : [];
+        }
+
+        $settings['feature_settings']['objects'][] = 'contacts';
+        $pipedriveObjects                          = $settings['feature_settings']['objects'];
+        if (isset($settings['feature_settings']['objects'])) {
+            try {
+                if ($this->isAuthorized()) {
+                    if (!empty($pipedriveObjects) && is_array($pipedriveObjects)) {
+                        foreach ($pipedriveObjects as $object) {
+                            $pipeDriveObject = self::PERSON_ENTITY_TYPE;
+                            if ($object == 'company') {
+                                $pipeDriveObject = self::ORGANIZATION_ENTITY_TYPE;
+                            }
+                            // The object key for contacts should be 0 for some BC reasons
+                            if ($object === 'contacts') {
+                                $object = 0;
+                            }
+                            // Check the cache first
+                            $settings['cache_suffix'] = $cacheSuffix = 'pipedrive.'.$object;
+                            if ($fields = parent::getAvailableLeadFields($settings) && !empty($fields)) {
+                                $pipedriveFields[$object] = $fields;
+                                continue;
+                            }
+                            // Create the array if it doesn't exist to prevent PHP notices
+                            if (!isset($pipedriveFields[$object])) {
+                                $pipedriveFields[$object] = [];
+                            }
+                            $leadFields           = $this->getApiHelper()->getFields($pipeDriveObject);
+                            if (isset($leadFields)) {
+                                // handle fields with are available in Pipedrive, but not listed
+                                if ($object === 0) {
+                                    $pipedriveFields[$object]['first_name'] = [
                                     'type'     => 'string',
                                     'label'    => $this->translator->trans('mautic.core.firstname'),
                                     'required' => true,
                                 ];
-                                $pipedriveFields[$object]['last_name'] = [
+                                    $pipedriveFields[$object]['last_name'] = [
                                     'type'     => 'string',
                                     'label'    => $this->translator->trans('mautic.core.lastname'),
                                     'required' => true,
                                 ];
-                            }
-                            foreach ($leadFields as $fieldInfo) {
-                                $pipedriveFields[$object][$fieldInfo['key']] = [
-                                        'type'     => 'string',
-                                        'label'    => $fieldInfo['name'],
-                                        'required' => isset($this->requiredFields[$object]) && in_array($fieldInfo['key'], $this->requiredFields[$object]),
+                                }
+                                foreach ($leadFields as $fieldInfo) {
+                                    $pipedriveFields[$object][$fieldInfo['key']] = [
+                                    'type'     => 'string',
+                                    'label'    => $fieldInfo['name'],
+                                    'required' => isset($this->requiredFields[$object]) && in_array($fieldInfo['key'], $this->requiredFields[$object]),
                                 ];
-                            }
+                                }
+                            }
+                            $this->cache->set('pipedrive.'.$cacheSuffix, $pipedriveFields[$object]);
                         }
-
-                        $this->cache->set('leadFields'.$cacheSuffix, $pipedriveFields[$object]);
                     }
                 }
-            }
-        } catch (\Exception $e) {
-            $this->logIntegrationError($e);
-
-            if (!$silenceExceptions) {
-                throw $e;
+            } catch (\Exception $e) {
+                $this->logIntegrationError($e);
+                if (!$silenceExceptions) {
+                    throw $e;
+                }
             }
         }
 
@@ -236,7 +225,8 @@
     {
         if (empty($this->apiHelper)) {
             $client          = $this->factory->get('mautic_integration.service.transport');
-            $class           = '\\MauticPlugin\\MauticCrmBundle\\Api\\'.$this->getName().'Api'; //TODO replace with service
+            $class           = '\\MauticPlugin\\MauticCrmBundle\\Api\\'.$this->getName(
+                ).'Api'; //TODO replace with service
             $this->apiHelper = new $class($this, $client);
         }
 
@@ -255,8 +245,8 @@
                 'user',
                 TextType::class,
                 [
-                    'label'       => 'mautic.pipedrive.webhook_user',
-                    'attr'        => [
+                    'label'    => 'mautic.pipedrive.webhook_user',
+                    'attr'     => [
                         'class' => 'form-control',
                     ],
                     'required' => false,
@@ -266,8 +256,8 @@
                 'password',
                 PasswordType::class,
                 [
-                    'label'       => 'mautic.pipedrive.webhook_password',
-                    'attr'        => [
+                    'label'    => 'mautic.pipedrive.webhook_password',
+                    'attr'     => [
                         'class' => 'form-control',
                     ],
                     'required' => false,
@@ -278,8 +268,8 @@
                 'objects',
                 'choice',
                 [
-                    'choices' => [
-                        'contacts' => 'mautic.pipedrive.object.contacts',
+                    'choices'     => [
+                        //'contacts' => 'mautic.pipedrive.object.contacts',
                         'company'  => 'mautic.pipedrive.object.organization',
                     ],
                     'expanded'    => true,
@@ -295,7 +285,7 @@
                 'import',
                 'choice',
                 [
-                    'choices' => [
+                    'choices'     => [
                         'enabled' => 'mautic.pipedrive.add.edit.contact.import.enabled',
                     ],
                     'expanded'    => true,
@@ -330,7 +320,14 @@
         $translator = $this->getTranslator();
 
         if ($section == 'authorization') {
-            return [$translator->trans('mautic.pipedrive.webhook_callback').$router->generate('mautic_integration.pipedrive.webhook', [], UrlGeneratorInterface::ABSOLUTE_URL), 'info'];
+            return [
+                $translator->trans('mautic.pipedrive.webhook_callback').$router->generate(
+                    'mautic_integration.pipedrive.webhook',
+                    [],
+                    UrlGeneratorInterface::ABSOLUTE_URL
+                ),
+                'info',
+            ];
         }
 
         return parent::getFormNotes($section);
