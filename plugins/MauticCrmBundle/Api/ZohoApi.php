<?php

namespace MauticPlugin\MauticCrmBundle\Api;

use Mautic\PluginBundle\Exception\ApiErrorException;

class ZohoApi extends CrmApi
{
    /**
<<<<<<< HEAD
     * @param        $operation
=======
     * @param string $operation
>>>>>>> 3481a3fa
     * @param string $method
     * @param bool   $json
     * @param array  $settings
     *
     * @return array
     *
     * @throws ApiErrorException
     */
    protected function request($operation, array $parameters = [], $method = 'GET', $json = false, $settings = [])
    {
        $tokenData = $this->integration->getKeys();

        $url = sprintf('%s/%s', $tokenData['api_domain'].'/crm/v2', $operation);

        if (!isset($settings['headers'])) {
            $settings['headers'] = [];
        }
        $settings['headers']['Authorization'] = 'Zoho-oauthtoken '.$tokenData['access_token'];

        if ($json) {
            $settings['Content-Type']      = 'application/json';
            $settings['encode_parameters'] = 'json';
        }

        $response = $this->integration->makeRequest($url, $parameters, $method, $settings);

        if (isset($response['status']) && 'error' === $response['status']) {
            throw new ApiErrorException($response['message']);
        }

        return $response;
    }

    /**
     * @param string $object
     *
     * @return array
     *
     * @throws ApiErrorException
     */
    public function getLeadFields($object = 'Leads')
    {
        if ('company' == $object) {
            $object = 'Accounts'; // Zoho object name
        }

        return $this->request('settings/fields?module='.$object, [], 'GET');
    }

    /**
     * @param string $object
     *
     * @return array
     *
     * @throws ApiErrorException
     */
    public function createLead(array $data, $object = 'Leads')
    {
        $parameters['data'] = $data;

        return $this->request($object, $parameters, 'POST', true);
    }

    /**
     * @param string $object
     *
     * @return array
     *
     * @throws ApiErrorException
     */
    public function updateLead(array $data, $object = 'Leads')
    {
        $parameters['data'] = $data;

        return $this->request($object, $parameters, 'PUT', true);
    }

    /**
     * @param string $object
     * @param null   $id
     *
<<<<<<< HEAD
     * @param string    $object
     * @param array|int $id
=======
     * @return array
>>>>>>> 3481a3fa
     *
     * @throws ApiErrorException
     */
    public function getLeads(array $params, $object, $id = null)
    {
        if (!isset($params['selectColumns'])) {
            $params['selectColumns'] = 'All';
            $params['newFormat']     = 1;
        }

        $settings = [];
        if ($params['lastModifiedTime']) {
            $settings['headers'] = [
                'If-Modified-Since' => $params['lastModifiedTime'],
            ];
        }

        if ($id) {
            if (is_array($id)) {
                $params['id'] = implode(';', $id);
            } else {
                $params['id'] = $id;
            }

            $data = $this->request($object, $params, 'GET', false, $settings);
        } else {
            $data = $this->request($object, $params, 'GET', false, $settings);
        }

        return $data;
    }

    /**
     * @param null $id
     *
<<<<<<< HEAD
     * @param string $id
=======
     * @return array
>>>>>>> 3481a3fa
     *
     * @throws ApiErrorException
     */
    public function getCompanies(array $params, $id = null)
    {
        if (!isset($params['selectColumns'])) {
            $params['selectColumns'] = 'All';
        }

        $settings = [];
        if ($params['lastModifiedTime']) {
            $settings['headers'] = [
                'If-Modified-Since' => $params['lastModifiedTime'],
            ];
        }

        if ($id) {
            $params['id'] = $id;

            $data = $this->request('Accounts', $params, 'GET', false, $settings);
        } else {
            $data = $this->request('Accounts', $params, 'GET', false, $settings);
        }

        return $data;
    }

    /**
     * @param string $searchColumn
     * @param string $searchValue
     * @param string $object
     *
     * @return mixed|string
     *
     * @throws ApiErrorException
     */
    public function getSearchRecords($searchColumn, $searchValue, $object = 'Leads')
    {
        $parameters = [
            'criteria' => '('.$searchColumn.':equals:'.$searchValue.')',
        ];

        return $this->request($object.'/search', $parameters, 'GET', false);
    }
}<|MERGE_RESOLUTION|>--- conflicted
+++ resolved
@@ -7,11 +7,7 @@
 class ZohoApi extends CrmApi
 {
     /**
-<<<<<<< HEAD
-     * @param        $operation
-=======
      * @param string $operation
->>>>>>> 3481a3fa
      * @param string $method
      * @param bool   $json
      * @param array  $settings
@@ -93,12 +89,7 @@
      * @param string $object
      * @param null   $id
      *
-<<<<<<< HEAD
-     * @param string    $object
-     * @param array|int $id
-=======
      * @return array
->>>>>>> 3481a3fa
      *
      * @throws ApiErrorException
      */
@@ -134,11 +125,7 @@
     /**
      * @param null $id
      *
-<<<<<<< HEAD
-     * @param string $id
-=======
      * @return array
->>>>>>> 3481a3fa
      *
      * @throws ApiErrorException
      */
