<?php

/*
 * @copyright   2017 Mautic Contributors. All rights reserved
 * @author      Mautic, Inc.
 *
 * @link        https://mautic.org
 *
 * @license     GNU/GPLv3 http://www.gnu.org/licenses/gpl-3.0.html
 */

namespace MauticPlugin\MauticCrmBundle\Api\Zoho;

use MauticPlugin\MauticCrmBundle\Api\Zoho\Exception\MatchingKeyNotFoundException;

class Mapper
{
    /**
     * @var array
     */
    private $contact = [];

    /**
     * @var array
     */
    private $fields = [];

    /**
     * @var array
     */
    private $mappedFields = [];

    /**
     * @var
     */
    private $object;

    /**
     * @var array[]
     */
    private $objectMappedValues = [];

    /**
     * Used to keep track of the key used to map contact ID with the response Zoho returns.
     *
     * @var int
     */
    private $objectCounter = 0;

    /**
     * Used to map contact ID with the response Zoho returns.
     *
     * @var array
     */
    private $contactMapper = [];

    /**
     * Mapper constructor.
<<<<<<< HEAD
=======
     *
     * @param array $fields
>>>>>>> 3481a3fa
     */
    public function __construct(array $fields)
    {
        $this->fields = $fields;
    }

    /**
     * @param $object
     *
     * @return $this
     */
    public function setObject($object)
    {
        $this->object = $object;

        return $this;
    }

    /**
     * @return $this
     */
    public function setContact(array $contact)
    {
        $this->contact = $contact;

        return $this;
    }

    /**
     * @return $this
     */
    public function setMappedFields(array $fields)
    {
        $this->mappedFields = $fields;

        return $this;
    }

    /**
     * @param int      $mauticContactId Mautic Contact ID
     * @param int|null $zohoId          Zoho ID if known
     *
     * @return int If any single field is mapped, return 1 to count as one contact to be updated
     */
    public function map($mauticContactId, $zohoId = null)
    {
        $mapped             = 0;
        $objectMappedValues = [];

        foreach ($this->mappedFields as $zohoField => $mauticField) {
            $field = $this->getField($zohoField);
            if ($field && isset($this->contact[$mauticField]) && $this->contact[$mauticField]) {
                $mapped   = 1;
                $apiField = $field['api_name'];
                $apiValue = $this->contact[$mauticField];

                $objectMappedValues[$apiField] = $apiValue;
            }

            if ($zohoId) {
                $objectMappedValues['id'] = $zohoId;
            }
        }

        $this->objectMappedValues[$this->objectCounter] = $objectMappedValues;
        $this->contactMapper[$this->objectCounter]      = $mauticContactId;

        ++$this->objectCounter;

        return $mapped;
    }

    /**
     * @return array
     */
    public function getArray()
    {
        return $this->objectMappedValues;
    }

    /**
     * @param int $key
     *
     * @return int
     *
     * @throws MatchingKeyNotFoundException
     */
    public function getContactIdByKey($key)
    {
        if (isset($this->contactMapper[$key])) {
            return $this->contactMapper[$key];
        }

        throw new MatchingKeyNotFoundException();
    }

    /**
     * @param $fieldName
     *
     * @return mixed
     */
    private function getField($fieldName)
    {
        return isset($this->fields[$this->object][$fieldName])
            ?
            $this->fields[$this->object][$fieldName]
            :
            null;
    }
}<|MERGE_RESOLUTION|>--- conflicted
+++ resolved
@@ -54,14 +54,6 @@
      */
     private $contactMapper = [];
 
-    /**
-     * Mapper constructor.
-<<<<<<< HEAD
-=======
-     *
-     * @param array $fields
->>>>>>> 3481a3fa
-     */
     public function __construct(array $fields)
     {
         $this->fields = $fields;
