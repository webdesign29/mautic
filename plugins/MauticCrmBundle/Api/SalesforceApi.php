--- conflicted
+++ resolved
@@ -278,7 +278,16 @@
               $fields = array_keys(array_filter($fields['companyFields']));
                 break;
             default:
-                $fields = $this->integration->getMixedLeadFields($fields, $object);
+                $mixedFields = array_filter($fields['leadFields']);
+                $fields      = [];
+                foreach ($mixedFields as $sfField => $mField) {
+                    if (strpos($sfField, '__'.$object) !== false) {
+                        $fields[] = str_replace('__'.$object, '', $sfField);
+                    }
+                    if (strpos($sfField, '-'.$object) !== false) {
+                        $fields[] = str_replace('-'.$object, '', $sfField);
+                    }
+                }
         }
         $result = [];
         if (!empty($fields) and isset($query['start'])) {
@@ -337,7 +346,6 @@
 
         return $result;
     }
-<<<<<<< HEAD
 
     public function getCampaignMemberStatus($campaignId)
     {
@@ -348,6 +356,4 @@
 
         return $result;
     }
-=======
->>>>>>> d0d5f716
 }