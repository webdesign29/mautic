--- conflicted
+++ resolved
@@ -127,15 +127,9 @@
             $findLead = 'select Id from Lead where email = \''.str_replace("'", "\'", $this->integration->cleanPushData($data['Lead']['Email'])).'\' and ConvertedContactId = NULL';
             $response = $this->request('query', ['q' => $findLead], 'GET', false, null, $queryUrl);
 
-<<<<<<< HEAD
-            $createdLeadData       = $data[$sfObject];
-            $createdLeadData['id'] = $sfLeadId;
-            $createdLeadData['Id'] = $sfLeadId; // Just because SF does this
-=======
             if (!empty($response['records'])) {
                 $sfRecords['Lead'] = $response['records'];
             }
->>>>>>> 87f52976
         }
 
         return $sfRecords;
