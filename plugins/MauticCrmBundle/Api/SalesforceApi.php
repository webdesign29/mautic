<?php

namespace MauticPlugin\MauticCrmBundle\Api;

use Mautic\PluginBundle\Exception\ApiErrorException;
use MauticPlugin\MauticCrmBundle\Integration\CrmAbstractIntegration;

class SalesforceApi extends CrmApi
{
    protected $object          = 'Lead';
    protected $requestSettings = [
        'encode_parameters' => 'json',
    ];

    public function __construct(CrmAbstractIntegration $integration)
    {
        parent::__construct($integration);

        $this->requestSettings['curl_options'] = [
            CURLOPT_SSLVERSION => defined('CURL_SSLVERSION_TLSv1_1') ? CURL_SSLVERSION_TLSv1_1 : CURL_SSLVERSION_TLSv1_1,
        ];
    }

    /**
     * @param        $operation
     * @param array  $elementData
     * @param string $method
     * @param bool   $retry
     * @param null   $object
     * @param null   $queryUrl
     *
     * @return mixed|string
     *
     * @throws ApiErrorException
     */
    public function request($operation, $elementData = [], $method = 'GET', $retry = false, $object = null, $queryUrl = null)
    {
        if (!$object) {
            $object = $this->object;
        }

        if (!$queryUrl) {
            $queryUrl    = $this->integration->getApiUrl();
            $request_url = sprintf($queryUrl.'/%s/%s', $object, $operation);
        } else {
            $request_url = sprintf($queryUrl.'/%s', $operation);
        }

        $response = $this->integration->makeRequest($request_url, $elementData, $method, $this->requestSettings);

        if (!empty($response['errors'])) {
            throw new ApiErrorException(implode(', ', $response['errors']));
        } elseif (is_array($response)) {
            $errors = [];
            foreach ($response as $r) {
                if (is_array($r) && !empty($r['errorCode']) && !empty($r['message'])) {
                    // Check for expired session then retry if we can refresh
                    if ($r['errorCode'] == 'INVALID_SESSION_ID' && !$retry) {
                        $refreshError = $this->integration->authCallback(['use_refresh_token' => true]);

                        if (empty($refreshError)) {
                            return $this->request($operation, $elementData, $method, true);
                        }
                    }
                    $errors[] = $r['message'];
                }
            }

            if (!empty($errors)) {
                throw new ApiErrorException(implode(', ', $errors));
            }
        }

        return $response;
    }

    /**
     * @return mixed
     */
    public function getLeadFields($object = null)
    {
        return $this->request('describe', [], 'GET', false, $object);
    }

    /**
     * Creates Salesforce lead.
     *
     * @param array $data
     *
     * @return mixed
     */
    public function createLead(array $data, $lead)
    {
        $createdLeadData = $this->request('', $data, 'POST');
        //todo: check if push activities is selected in config

        return $createdLeadData;
    }

    /**
     * @param array $activity
     * @param       $object
     *
     * @return array|mixed|string
     */
    public function createLeadActivity(array $activity, $object)
    {
        $config = $this->integration->getIntegrationSettings()->getFeatureSettings();

        $namespace           = (!empty($config['namespace'])) ? $config['namespace'].'__' : '';
        $mActivityObjectName = $namespace.'mautic_timeline__c';

        if (!empty($activity)) {
            foreach ($activity as $sfId => $records) {
                foreach ($records['records'] as $key => $record) {
                    $activityData['records'][$key] = [
                        'attributes' => [
                            'type'        => $mActivityObjectName,
                            'referenceId' => $record['id'].'-'.$sfId,
                        ],
                        $namespace.'ActivityDate__c' => $record['dateAdded']->format('c'),
                        $namespace.'Description__c'  => $record['description'],
                        'Name'                       => $record['name'],
                        $namespace.'Mautic_url__c'   => $records['leadUrl'],
                        $namespace.'ReferenceId__c'  => $record['id'].'-'.$sfId,
                    ];

                    if ($object === 'Lead') {
                        $activityData['records'][$key][$namespace.'WhoId__c'] = $sfId;
                    } elseif ($object === 'Contact') {
                        $activityData['records'][$key][$namespace.'contact_id__c'] = $sfId;
                    }
                }
            }

            if (!empty($activityData)) {
                //todo: log posted activities so that they don't get sent over again
                $queryUrl = $this->integration->getQueryUrl();
                $results  = $this->request(
                    'composite/tree/'.$mActivityObjectName,
                    $activityData,
                    'POST',
                    false,
                    null,
                    $queryUrl
                );

                $newRecordData = [];
                if ($results['hasErrors']) {
                    foreach ($results['results'] as $result) {
                        if ($result['errors'][0]['statusCode'] == 'CANNOT_UPDATE_CONVERTED_LEAD') {
                            $references   = explode('-', $result['referenceId']);
                            $SF_leadIds[] = $references[1];

                            $leadIds = implode("','", $SF_leadIds);
                            $query   = 'select Id, ConvertedContactId from '.$object." where id in ('".$leadIds."')";

                            $contacts = $this->request('query', ['q' => $query], 'GET', false, null, $queryUrl);

                            foreach ($contacts['records'] as $contact) {
                                foreach ($activityData['records'] as $key => $record) {
                                    if ($record[$namespace.'WhoId__c'] == $contact['Id']) {
                                        unset($record[$namespace.'WhoId__c']);
                                        $record[$namespace.'contact_id__c'] = $contact['ConvertedContactId'];
                                        $newRecordData['records'][]         = $record;
                                        unset($activityData['records'][$key]);
                                    }
                                }
                            }
                        }
                    }
                    if (!empty($newRecordData)) {
                        $results = $this->request(
                            'composite/tree/'.$mActivityObjectName,
                            $newRecordData,
                            'POST',
                            false,
                            null,
                            $queryUrl
                        );
                    }
                }

                return $results;
            }

            return [];
        }
    }

    /**
     * Get Salesforce leads.
     *
     * @param string $query
     *
     * @return mixed
     */
    public function getLeads($query, $object)
    {
        //find out if start date is not our of range for org
        if (isset($query['start'])) {
            $queryUrl     = $this->integration->getQueryUrl();
            $organization = $this->request('query', ['q' => 'SELECT CreatedDate from Organization'], 'GET', false, null, $queryUrl);

            if (strtotime($query['start']) < strtotime($organization['records'][0]['CreatedDate'])) {
                $query['start'] = date('c', strtotime($organization['records'][0]['CreatedDate'].' +1 hour'));
            }
        }
<<<<<<< HEAD
        $settings['feature_settings']['objects'][]=$object;

        $fields = $this->integration->getAvailableLeadFields($settings);
        $fields = $this->integration->ammendToSfFields($fields);
        $fields['id']=array('id' => array());
        $result = array();
=======
        $settings['feature_settings']['objects'] = $object;

        $fields       = $this->integration->getAvailableLeadFields($settings);
        $fields['id'] = ['id' => []];
        $result       = [];
>>>>>>> 3e837d3d

        if (!empty($fields) and isset($query['start'])) {
            $fields        = implode(', ', array_keys($fields));
            $getLeadsQuery = 'SELECT '.$fields.' from '.$object.' where LastModifiedDate>='.$query['start'].' and LastModifiedDate<='.$query['end'];
            $result        = $this->request('query', ['q' => $getLeadsQuery], 'GET', false, null, $queryUrl);
        } else {
            $result = $this->request('query/'.$query, [], 'GET', false, null, $queryUrl);
        }

        return $result;
    }

    /**
     * Get Salesforce leads.
     *
     * @param string $query
     *
     * @return mixed
     */
    public function getSalesForceLeadById($id, $params, $object)
    {
        return $this->request($id.'/', $params, 'GET', false, $object);
    }
}<|MERGE_RESOLUTION|>--- conflicted
+++ resolved
@@ -206,20 +206,12 @@
                 $query['start'] = date('c', strtotime($organization['records'][0]['CreatedDate'].' +1 hour'));
             }
         }
-<<<<<<< HEAD
-        $settings['feature_settings']['objects'][]=$object;
-
-        $fields = $this->integration->getAvailableLeadFields($settings);
-        $fields = $this->integration->ammendToSfFields($fields);
-        $fields['id']=array('id' => array());
-        $result = array();
-=======
-        $settings['feature_settings']['objects'] = $object;
+        $settings['feature_settings']['objects'][] = $object;
 
         $fields       = $this->integration->getAvailableLeadFields($settings);
+        $fields       = $this->integration->ammendToSfFields($fields);
         $fields['id'] = ['id' => []];
         $result       = [];
->>>>>>> 3e837d3d
 
         if (!empty($fields) and isset($query['start'])) {
             $fields        = implode(', ', array_keys($fields));
