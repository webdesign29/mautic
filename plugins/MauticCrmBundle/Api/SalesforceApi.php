<?php

namespace MauticPlugin\MauticCrmBundle\Api;

use Mautic\PluginBundle\Exception\ApiErrorException;
use MauticPlugin\MauticCrmBundle\Integration\CrmAbstractIntegration;

class SalesforceApi extends CrmApi
{
    protected $object          = 'Lead';
    protected $requestSettings = [
        'encode_parameters' => 'json',
    ];

    public function __construct(CrmAbstractIntegration $integration)
    {
        parent::__construct($integration);

        $this->requestSettings['curl_options'] = [
            CURLOPT_SSLVERSION => defined('CURL_SSLVERSION_TLSv1_1') ? CURL_SSLVERSION_TLSv1_1 : CURL_SSLVERSION_TLSv1_1,
        ];
    }

    /**
     * @param        $operation
     * @param array  $elementData
     * @param string $method
     * @param bool   $retry
     * @param null   $object
     * @param null   $queryUrl
     *
     * @return mixed|string
     *
     * @throws ApiErrorException
     */
    public function request($operation, $elementData = [], $method = 'GET', $retry = false, $object = null, $queryUrl = null)
    {
        if (!$object) {
            $object = $this->object;
        }

        if (!$queryUrl) {
            $queryUrl    = $this->integration->getApiUrl();
            $request_url = sprintf($queryUrl.'/%s/%s', $object, $operation);
        } else {
            $request_url = sprintf($queryUrl.'/%s', $operation);
        }

        $response = $this->integration->makeRequest($request_url, $elementData, $method, $this->requestSettings);

        if (!empty($response['errors'])) {
            throw new ApiErrorException(implode(', ', $response['errors']));
        } elseif (is_array($response)) {
            $errors = [];
            foreach ($response as $r) {
                if (is_array($r) && !empty($r['errorCode']) && !empty($r['message'])) {
                    // Check for expired session then retry if we can refresh
                    if ($r['errorCode'] == 'INVALID_SESSION_ID' && !$retry) {
                        $refreshError = $this->integration->authCallback(['use_refresh_token' => true]);

                        if (empty($refreshError)) {
                            return $this->request($operation, $elementData, $method, true);
                        }
                    }
                    $errors[] = $r['message'];
                }
            }

            if (!empty($errors)) {
                throw new ApiErrorException(implode(', ', $errors));
            }
        }

        return $response;
    }

    /**
     * @return mixed
     */
    public function getLeadFields($object = null)
    {
        if ($object == 'company') {
            $object = 'Account'; //salesforce object name
        }

        return $this->request('describe', [], 'GET', false, $object);
    }

    /**
     * Creates Salesforce lead.
     *
     * @param array $data
     *
     * @return mixed
     */
    public function createLead(array $data, $lead)
    {
        $createdLeadData = $this->request('', $data, 'POST');
        //todo: check if push activities is selected in config

        return $createdLeadData;
    }

    /**
     * @param array $activity
     * @param       $object
     *
     * @return array|mixed|string
     */
    public function createLeadActivity(array $activity, $object)
    {
        $config = $this->integration->getIntegrationSettings()->getFeatureSettings();

        $namespace           = (!empty($config['namespace'])) ? $config['namespace'].'__' : '';
        $mActivityObjectName = $namespace.'mautic_timeline__c';

        if (!empty($activity)) {
            foreach ($activity as $sfId => $records) {
                foreach ($records['records'] as $key => $record) {
                    $activityData['records'][$key] = [
                        'attributes' => [
                            'type'        => $mActivityObjectName,
                            'referenceId' => $record['id'].'-'.$sfId,
                        ],
                        $namespace.'ActivityDate__c' => $record['dateAdded']->format('c'),
                        $namespace.'Description__c'  => $record['description'],
                        'Name'                       => $record['name'],
                        $namespace.'Mautic_url__c'   => $records['leadUrl'],
                        $namespace.'ReferenceId__c'  => $record['id'].'-'.$sfId,
                    ];

                    if ($object === 'Lead') {
                        $activityData['records'][$key][$namespace.'WhoId__c'] = $sfId;
                    } elseif ($object === 'Contact') {
                        $activityData['records'][$key][$namespace.'contact_id__c'] = $sfId;
                    }
                }
            }

            if (!empty($activityData)) {
                //todo: log posted activities so that they don't get sent over again
                $queryUrl = $this->integration->getQueryUrl();
                $results  = $this->request(
                    'composite/tree/'.$mActivityObjectName,
                    $activityData,
                    'POST',
                    false,
                    null,
                    $queryUrl
                );

                $newRecordData = [];
                if ($results['hasErrors']) {
                    foreach ($results['results'] as $result) {
                        if ($result['errors'][0]['statusCode'] == 'CANNOT_UPDATE_CONVERTED_LEAD') {
                            $references   = explode('-', $result['referenceId']);
                            $SF_leadIds[] = $references[1];

                            $leadIds = implode("','", $SF_leadIds);
                            $query   = 'select Id, ConvertedContactId from '.$object." where id in ('".$leadIds."')";

                            $contacts = $this->request('query', ['q' => $query], 'GET', false, null, $queryUrl);

                            foreach ($contacts['records'] as $contact) {
                                foreach ($activityData['records'] as $key => $record) {
                                    if ($record[$namespace.'WhoId__c'] == $contact['Id']) {
                                        unset($record[$namespace.'WhoId__c']);
                                        $record[$namespace.'contact_id__c'] = $contact['ConvertedContactId'];
                                        $newRecordData['records'][]         = $record;
                                        unset($activityData['records'][$key]);
                                    }
                                }
                            }
                        }
                    }
                    if (!empty($newRecordData)) {
                        $results = $this->request(
                            'composite/tree/'.$mActivityObjectName,
                            $newRecordData,
                            'POST',
                            false,
                            null,
                            $queryUrl
                        );
                    }
                }

                return $results;
            }

            return [];
        }
    }

    /**
     * Get Salesforce leads.
     *
     * @param string $query
     *
     * @return mixed
     */
    public function getLeads($query, $object)
    {
        //find out if start date is not our of range for org
        static $organization = [];

        if (isset($query['start'])) {
            $queryUrl = $this->integration->getQueryUrl();

            if (empty($organization)) {
                $organization = $this->request('query', ['q' => 'SELECT CreatedDate from Organization'], 'GET', false, null, $queryUrl);
            }
            if (strtotime($query['start']) < strtotime($organization['records'][0]['CreatedDate'])) {
                $query['start'] = date('c', strtotime($organization['records'][0]['CreatedDate'].' +1 hour'));
            }
        }

<<<<<<< HEAD
        if ($object == 'Account') {
            $fields = $this->integration->getFormCompanyFields();
            $fields = $fields['company'];
        } else {
            $settings['feature_settings']['objects'][] = $object;
            $fields                                    = $this->integration->getAvailableLeadFields($settings);
            $fields                                    = $this->integration->ammendToSfFields($fields);
        }
        $fields['id'] = ['id' => []];
=======
        $fields = $this->integration->getAvailableLeadFields($settings);
        $fields = $this->integration->ammendToSfFields($fields);
        $result = [];
>>>>>>> f9ab860b

        if (!empty($fields) and isset($query['start'])) {
            $fields = implode(', ', array_keys($fields));

            $config = $this->integration->mergeConfigToFeatureSettings([]);
            if (isset($config['updateOwner']) && isset($config['updateOwner'][0]) && $config['updateOwner'][0] == 'updateOwner') {
                $fields = 'Owner.Name, Owner.Email, '.$fields;
            }

            $getLeadsQuery = 'SELECT '.$fields.' from '.$object.' where LastModifiedDate>='.$query['start'].' and LastModifiedDate<='.$query['end'];
            $result        = $this->request('query', ['q' => $getLeadsQuery], 'GET', false, null, $queryUrl);
        } else {
            $result = $this->request('query/'.$query, [], 'GET', false, null, $queryUrl);
        }

        return $result;
    }
}<|MERGE_RESOLUTION|>--- conflicted
+++ resolved
@@ -215,7 +215,6 @@
             }
         }
 
-<<<<<<< HEAD
         if ($object == 'Account') {
             $fields = $this->integration->getFormCompanyFields();
             $fields = $fields['company'];
@@ -225,11 +224,6 @@
             $fields                                    = $this->integration->ammendToSfFields($fields);
         }
         $fields['id'] = ['id' => []];
-=======
-        $fields = $this->integration->getAvailableLeadFields($settings);
-        $fields = $this->integration->ammendToSfFields($fields);
-        $result = [];
->>>>>>> f9ab860b
 
         if (!empty($fields) and isset($query['start'])) {
             $fields = implode(', ', array_keys($fields));
