<?php

namespace MauticPlugin\MauticCrmBundle\Api;

use Mautic\PluginBundle\Exception\ApiErrorException;

class SugarcrmApi extends CrmApi
{
    protected $object = 'Leads';

    /**
     * @param        $sMethod
     * @param array  $data
     * @param string $method
     *
     * @return mixed|string
     *
     * @throws ApiErrorException
     */
    public function request($sMethod, $data = [], $method = 'GET', $object = null)
    {
        if (!$object) {
            $object = $this->object;
        }
        $tokenData = $this->integration->getKeys();

        if ('6' == $tokenData['version']) {
            $request_url = sprintf('%s/service/v4_1/rest.php', $tokenData['sugarcrm_url']);

            $sessionParams = [
                'session' => $tokenData['id'],
            ];
            if (!isset($data['module_names'])) {
                $sessionParams['module_name'] = $object;
            } //Making sure that module_name is the second value of the array
            else {
                $sessionParams['module_names'] = $data['module_names'];
            }

            $sessionParams = array_merge($sessionParams, $data);
            $parameters    = [
                'method'        => $sMethod,
                'input_type'    => 'JSON',
                'response_type' => 'JSON',
                'rest_data'     => json_encode($sessionParams),
            ];

            $response = $this->integration->makeRequest($request_url, $parameters, $method);

            if (is_array($response) && !empty($response['name']) && !empty($response['number'])) {
                throw new ApiErrorException($response['name'].' '.$object.' '.$sMethod.' '.$method);
            } else {
                return $response;
            }
        } else {
            $request_url = sprintf('%s/rest/v10/%s', $tokenData['sugarcrm_url'], $sMethod);
            $settings    = [
                'request_timeout'   => 50,
                'encode_parameters' => 'json',
            ];
            $response = $this->integration->makeRequest($request_url, $data, $method, $settings);

            if (isset($response['error'])) {
                throw new ApiErrorException(isset($response['error_message']) ? $response['error_message'] : $response['error']['message'], ('invalid_grant' == $response['error']) ? 1 : 500);
            }

            return $response;
        }
    }

    /**
     * @return mixed|string
     *
     * @throws ApiErrorException
     */
    public function getLeadFields($object = null)
    {
        if (!$object) {
            $object = $this->object;
        }
        if ('company' == $object) {
            $object = 'Accounts'; //sugarCRM object name
        } elseif ('lead' == $object || 'Lead' == $object) {
            $object = 'Leads';
        } elseif ('contact' == $object || 'Contact' == $object) {
            $object = 'Contacts';
        }

        $tokenData = $this->integration->getKeys();

        if ('6' == $tokenData['version']) {
            return $this->request('get_module_fields', [], 'GET', $object);
        } else {
            $parameters = [
                'module_filter' => $object,
                'type_filter'   => 'modules',
            ];

            $response = $this->request('metadata', $parameters, 'GET', $object);

            return $response['modules'][$object];
        }
    }

    /**
     * @return array
     *
     * @throws \Mautic\PluginBundle\Exception\ApiErrorException
     */
    public function createLead(array $fields, $lead)
    {
        $tokenData       = $this->integration->getKeys();
        $createdLeadData = [];
        //search for Sugar id in mautic records first to avoid making an API call
        if (is_object($lead)) {
            $sugarLeadRecords = $this->integration->getSugarLeadId($lead);
        }
        if ('6' == $tokenData['version']) {
            //if not found then go ahead and make an API call to find all the records with that email
            if (isset($fields['email1']) && empty($sugarLeadRecords)) {
                $sLeads           = $this->getLeads(['email' => $fields['email1'], 'offset' => 0, 'max_results' => 1000], 'Leads');
                $sugarLeadRecords = isset($sLeads['entry_list']) ? $sLeads['entry_list'] : [];
            }
            $leadFields = [];
            foreach ($fields as $name => $value) {
                if ('id' != $name) {
                    $leadFields[] = [
                        'name'  => $name,
                        'value' => $value,
                    ];
                }
            }
            $parameters = [
                'name_value_list' => $leadFields,
            ];

            if (!empty($sugarLeadRecords)) {
                foreach ($sugarLeadRecords as $sLeadRecord) {
                    $localParam  = $parameters;
                    $sugarLeadId = (isset($sLeadRecord['integration_entity_id']) ? $sLeadRecord['integration_entity_id'] : $sLeadRecord['id']);
                    $sugarObject = (isset($sLeadRecord['integration_entity']) ? $sLeadRecord['integration_entity'] : 'Leads');
                    //update the converted contact if found and not the Lead
                    if (isset($sLeadRecord['contact_id']) && null != $sLeadRecord['contact_id'] && '' != $sLeadRecord['contact_id']) {
                        unset($fields['Company']); //because this record is not in the Contact object.
                        $localParams['name_value_list'][] = ['name' => 'id', 'value' => $sLeadRecord['contact_id']];
                        $createdLeadData[]                = $this->request('set_entry', $localParams, 'POST', 'Contacts');
                    } else {
                        $localParams['name_value_list'][] = ['name' => 'id', 'value' => $sugarLeadId];
                        $createdLeadData[]                = $this->request('set_entry', $localParams, 'POST', $sugarObject);
                    }
                }
            } else {
                $createdLeadData = $this->request('set_entry', $parameters, 'POST', 'Leads');
            }

            //$createdLeadData[] = $this->request('set_entry', $parameters, 'POST');
        } else {
            //if not found then go ahead and make an API call to find all the records with that email
            if (isset($fields['email1']) && empty($sugarLeadRecords)) {
                $sLeads           = $this->getLeads(['email' => $fields['email1'], 'offset' => 0, 'max_results' => 1000], 'Leads');
                $sugarLeadRecords = $sLeads['records'];
            }
            unset($fields['id']);

            if (!empty($sugarLeadRecords)) {
                foreach ($sugarLeadRecords as $sLeadRecord) {
                    $sugarLeadId = (isset($sLeadRecord['integration_entity_id']) ? $sLeadRecord['integration_entity_id'] : $sLeadRecord['id']);
                    $sugarObject = (isset($sLeadRecord['integration_entity']) ? $sLeadRecord['integration_entity'] : 'Leads');
                    //update the converted contact if found and not the Lead
                    $config                = $this->integration->mergeConfigToFeatureSettings();
                    $fieldsToUpdateInSugar = isset($config['update_mautic']) ? array_keys($config['update_mautic'], 1) : [];

                    if (isset($sLeadRecord['contact_id']) && null != $sLeadRecord['contact_id'] && '' != $sLeadRecord['contact_id']) {
                        unset($fields['Company']); //because this record is not in the Contact object
                        $fieldsToUpdateInContactsSugar = $this->integration->cleanSugarData($config, $fieldsToUpdateInSugar, 'Contacts');
                        $contactSugarFields            = array_diff_key($fields, $fieldsToUpdateInContactsSugar);
                        $createdLeadData[]             = $this->request("Contacts/$sugarLeadId", $contactSugarFields, 'PUT', 'Contacts');
                    } else {
                        $fieldsToUpdateInLeadsSugar = $this->integration->cleanSugarData($config, $fieldsToUpdateInSugar, 'Leads');
                        $leadSugarFields            = array_diff_key($fields, $fieldsToUpdateInLeadsSugar);
                        $createdLeadData[]          = $this->request("$sugarObject/$sugarLeadId", $leadSugarFields, 'PUT', $sugarObject);
                    }
                }
            } else {
                $createdLeadData = $this->request('Leads', $fields, 'POST', 'Leads');
            }
            //$createdLeadData[] = $this->request('set_entry', $fields, 'POST', 'Leads');
        }

        return $createdLeadData;
    }

    /**
     * @return array
     *
     * @throws \Mautic\PluginBundle\Exception\ApiErrorException
     */
    public function syncLeadsToSugar(array $data)
    {
        $tokenData = $this->integration->getKeys();
        $object    = $this->object;

        if ('6' == $tokenData['version']) {
            $leadFieldsList = [];
            $response       = [];

            foreach ($data as $object => $leadFieldsList) {
                $parameters = [
                    'name_value_lists' => $leadFieldsList,
                ];
                $resp = $this->request('set_entries', $parameters, 'POST', $object);
                if (!empty($resp)) {
                    foreach ($leadFieldsList as $k => $leadFields) {
                        $fields = [];
                        foreach ($leadFields as $item) {
                            $fields[$item['name']] = $item['value'];
                        }
                        if (isset($resp['ids'])) {
                            $result = ['reference_id' => $fields['reference_id'],
                                       'id'           => $resp['ids'][$k],
                                       'new'          => !isset($fields['id']),
                                       'ko'           => false, ];
                        }
                        if (isset($resp['error'])) {
                            $result['ko']    = true;
                            $result['error'] = $resp['error']['message'];
                        }
                        if (isset($fields['id']) && $fields['id'] != $resp['ids'][$k]) {
                            $result['ko']    = true;
                            $result['error'] = 'Returned ID does not correspond to input id';
                        }

                        $response[] = $result;
                    }
                }
            }

            return $response;
        } else {
            $leadFieldsList = [];
            $response       = [];
            //body is prepared for Sugar6. Translate it to sugar 7
            $reference_ids = [];
            foreach ($data as $object => $leadFieldsList) {
                $requests = [];
                $all_ids  = [];
                foreach ($leadFieldsList as $body) {
                    $fields = [];
                    $ids    = [];
                    foreach ($body as $field) {
                        $fields[$field['name']] = $field['value'];
                    }
                    $request = [];
                    if (isset($fields['id'])) {
                        $ids['id'] = $fields['id'];
                        //Update record
                        $sugarLeadId = $fields['id'];
                        unset($fields['id']);
                        $request['method'] = 'PUT';
                        $request['url']    = "/v10/$object/$sugarLeadId";
                        $request['data']   = $fields;
                    } else {
                        //Create record
                        $request['data']   = $fields;
                        $request['url']    = '/v10/'.$object;
                        $request['method'] = 'POST';
                    }
                    $requests[]          = $request;
                    $ids['reference_id'] = $fields['reference_id'];
                    $all_ids[]           = $ids;
                }
                $parameters = [
                    'requests' => $requests,
                ];

                $resp = $this->request('bulk', $parameters, 'POST', $object);
                if (!empty($resp)) {
                    foreach ($resp as $k => $leadFields) {
                        $fields = $leadFields['contents'];
                        if (200 != $leadFields['status']) {
                            $result = ['ko' => true,
                                'error'     => $leadFields['error'].' '.$leadFields['error_message'], ];
                        } else {
                            $result = ['reference_id' => $all_ids[$k]['reference_id'],
                                    'id'              => $fields['id'],
                                    'new'             => !isset($all_ids[$k]['id']),
                                    'ko'              => false, ];
                            if (isset($all_ids[$k]['id']) && $fields['id'] != $all_ids[$k]['id']) {
                                $result['ko']    = true;
                                $result['error'] = 'Returned ID does not correspond to input id';
                            }
                        }
                        $response[] = $result;
                    }
                }
            }

            return $response;
        }
    }

    /**
     * @param $object
     *                 TODO 7.x
     *
     * @return array|mixed|string
     */
    public function createLeadActivity(array $activity, $object)
    {
        $config    = $this->integration->getIntegrationSettings()->getFeatureSettings();
        $tokenData = $this->integration->getKeys();

        //1st : set_entries to return ids module_name : "Leads" or "Contacts" and name_value_lists (array of arrays of name/value)
        $module_name          = $object;
        $set_name_value_lists = [];
        // set relationship
        $module_names     = []; //Contacts or Leads
        $module_ids       = []; //Contacts or leads ids
        $link_field_names = []; //Array of mtc_webactivities_contacts or mtc_webactivities_leads
        $related_ids      = []; //Array of arrays of web activity array
        $name_value_lists = []; //array of empty arrays
        $delete_array     = []; //Array of 0
        //set_relationships
        $s7_records = [];
        //Send activities and get back sugar activities id

        if (!empty($activity)) {
            foreach ($activity as $sugarId => $records) {
                foreach ($records['records'] as $record) {
                    $rec   = [];
                    $rec[] = ['name' => 'name', 'value' => $record['name']];
                    $rec[] = ['name' => 'description', 'value' => $record['description']];
                    $rec[] = ['name' => 'url', 'value' => $records['leadUrl']];
                    $rec[] = ['name' => 'date_entered', 'value' => $record['dateAdded']->format('c')];
                    $rec[] = ['name' => 'reference_id', 'value' => $record['id'].'-'.$sugarId];
                    if ('Contacts' == $object) {
                        $rec[] = ['name' => 'contact_id_c', 'value' => $sugarId];
                    } else {
                        $rec[] = ['name' => 'lead_id_c', 'value' => $sugarId];
                    }
                    $set_name_value_lists[] = $rec; //Sugar 6
                    $s7_record              = [];
                    foreach ($rec as $r) {
                        $s7_record[$r['name']] = $r['value'];
                    }
                    $s7_records[] = $s7_record;
                }
            }

            $parameters = [
                    'name_value_lists' => $set_name_value_lists,
                ];
            if ('6' == $tokenData['version']) {
                $resp = $this->request('set_entries', $parameters, 'POST', 'mtc_WebActivities');
            } else {
                $requests = [];
                foreach ($s7_records as $fields) {
                    //Create record
                    $request['data']   = $fields;
                    $request['url']    = '/v10/'.'mtc_WebActivities';
                    $request['method'] = 'POST';
                    $requests[]        = $request;
                }
                $parameters = [
                    'requests' => $requests,
                ];
                $resp = $this->request('bulk', $parameters, 'POST', 'bulk');
            }

            if ('6' == $tokenData['version']) {
                //Send sugar relationsips
                if (!empty($resp)) {
                    $nbLeads = 0;
                    $nbAct   = 0;
                    $idList  = [];

                    foreach ($activity as $sugarId => $records) {
                        $related_ids_row = [];

                        $module_names[] = $object;
                        $module_ids[]   = $sugarId;
                        if ('Contacts' == $object) {
                            $link_field_names[] = 'mtc_webactivities_contacts';
                        } else {
                            $link_field_names[] = 'mtc_webactivities_leads';
                        }
                        ++$nbLeads;
                        foreach ($records['records'] as $record) {
                            $name_value_lists[] = [];
                            $delete_array[]     = 0;
                            $idList[]           = $sugarId;
                            $related_ids_row[]  = $resp['ids'][$nbAct];
                            ++$nbAct;
                        }
                        $related_ids[] = $related_ids_row;
                    }
                    $parameters = [
                        'module_names'     => $module_names, //Contacts or Leads
                        'module_ids'       => $module_ids, //Contacts or leads ids
                        'link_field_names' => $link_field_names, //Array of mtc_webactivities_contacts or mtc_webactivities_leads
                        'related_ids'      => $related_ids, //Array of arrays of web activity array
                        'name_value_lists' => $name_value_lists, //array of empty arrays
                        'delete_array'     => $delete_array, //Array of 0
                    ];
                    $resp2 = $this->request('set_relationships', $parameters, 'POST', $object);
                }
            } else {
                //Sugar 7 set relationship
                if (!empty($resp)) {
                    $nbAct = 0;
                    foreach ($activity as $sugarId => $records) {
                        if ('Contacts' == $object) {
                            $link_field_name = 'mtc_webactivities_contacts';
                        } else {
                            $link_field_name = 'mtc_webactivities_leads';
                        }
                        foreach ($records['records'] as $record) {
                            if (!isset($resp[$nbAct]['contents']['id'])) {
                                continue;
                            } //current Web activity was not created
                            $wa_id = $resp[$nbAct]['contents']['id'];
                            $resp2 = $this->request("mtc_WebActivities/$wa_id/link/$link_field_name/$sugarId", [], 'POST');
                            ++$nbAct;
                        }
                    }
                }
            }

            return [];
        }
    }

    public function getEmailBySugarUserId($query = null)
    {
        $tokenData = $this->integration->getKeys();
        if ('6' == $tokenData['version']) {
            if (isset($query['emails'])) {
                $q = " users.id IN (SELECT bean_id FROM email_addr_bean_rel eabr JOIN email_addresses ea ON (eabr.email_address_id = ea.id) WHERE bean_module = 'Users' AND ea.email_address IN ('".implode("','", $query['emails'])."') AND eabr.deleted=0) ";
            }
            if (isset($query['ids'])) {
                $q = " users.id IN ('".implode("','", $query['ids'])."') ";
            }

            $data   = ['filter' => 'all'];
            $fields = ['id', 'email1'];

            $parameters = [
                     'query'                    => $q,
                     'order_by'                 => '',
                     'offset'                   => 0,
                    'select_fields'             => $fields,
                    'link_name_to_fields_array' => [/* TO BE MODIFIED */
                    ],
                    'max_results' => 1000,
                    'deleted'     => 0,
                    'favorites'   => false,
                ];
            $data = $this->request('get_entry_list', $parameters, 'GET', 'Users');

            if (isset($query['type']) && 'BYEMAIL' == $query['type']) {
                $type = 'BYEMAIL';
            } else {
                $type = 'BYID';
            }

            $res = [];
            if (isset($data['entry_list'])) {
                foreach ($data['entry_list'] as $record) {
                    $fields       = [];
                    $fields['id'] = $record['id'];
                    foreach ($record['name_value_list'] as $item) {
                        $fields[$item['name']] = $item['value'];
                    }
                    if ('BYID' == $type) {
                        $res[$fields['id']] = $fields['email1'];
                    } elseif (isset($fields['email1'])) {
                        $res[$fields['email1']] = $fields['id'];
                    } elseif ('BYEMAIL' == $type && !isset($fields['email1'])) {
                        $res[$query['emails'][0]] = $fields['id'];
                    }
                }
            }

            return $res;
        } else {
            //TODO

            if (isset($query['emails'])) {
                $filter[] = ['email_addresses.email_address' => ['$in' => $query['emails']]];
                $filter[] = ['deleted' => '0'];
            }
            if (isset($query['ids'])) {
                $filter[] = ['id' => ['$in' => $query['ids']]];
            }

            $data   = ['filter' => 'all'];
            $fields = ['id', 'email1', 'email'];

            $parameters = [
                    'filter' => [['$and' => $filter]],
                    'offset' => 0,
                'fields'     => implode(',', $fields),
                'max_num'    => 1000,
                //'deleted'     => 0,
                //'favorites'   => false,
            ];
            $data = $this->request('Users/filter', $parameters, 'POST', 'Users');

            if (isset($query['type']) && 'BYEMAIL' == $query['type']) {
                $type = 'BYEMAIL';
            } else {
                $type = 'BYID';
            }
            $res = [];
            if (isset($data['records'])) {
                foreach ($data['records'] as $record) {
                    if (isset($record['email'][0]['email_address']) && '' != $record['email'][0]['email_address']) {
                        $emails      = $record['email'];
                        $found_email = $record['email'][0]['email_address'];
<<<<<<< HEAD
                        if (isset($record['name_value_list'])) {
                            foreach ($record['name_value_list'] as $email) {
                                if ($email['email_address'] != '' && $email['primary_address'] == 1) {
                                    $found_email = $email;
                                    break;
                                }
=======
                        foreach ($record['name_value_list'] as $email) {
                            if ('' != $email['email_address'] && 1 == $email['primary_address']) {
                                $found_email = $email;
                                break;
>>>>>>> 5a058b07
                            }
                        }
                        if ('BYID' == $type) {
                            $res[$record['id']] = $found_email;
                        } else {
                            $res[$found_email] = $record['id'];
                        }
                    }
                }
            }

            return $res;
        }
    }

    public function getIdBySugarEmail($query = null)
    {
        if (null == $query) {
            $query = ['type' => 'BYEMAIL'];
        } else {
            $query['type'] = 'BYEMAIL';
        }

        return $this->getEmailBySugarUserId($query);
    }

    /**
     * Get SugarCRM leads.
     *
     * @param array  $query
     * @param string $object
     *
     * @return mixed
     */
    public function getLeads($query, $object)
    {
        $tokenData       = $this->integration->getKeys();
        $data            = ['filter' => 'all'];
        $availableFields = $this->integration->getIntegrationSettings()->getFeatureSettings();

        switch ($object) {
            case 'company':
            case 'Account':
            case 'Accounts':
                $fields = array_keys(array_filter($availableFields['companyFields']));
                break;
            default:
                $mixedFields = array_filter($availableFields['leadFields']);
                $fields      = [];
                $object      = ('Contacts' == $object) ? 'Contacts' : 'Leads';
                foreach ($mixedFields as $sugarField => $mField) {
                    if (false !== strpos($sugarField, '__'.$object)) {
                        $fields[] = str_replace('__'.$object, '', $sugarField);
                    }
                    if (false !== strpos($sugarField, '-'.$object)) {
                        $fields[] = str_replace('-'.$object, '', $sugarField);
                    }
                }
        }

        if ('6' == $tokenData['version']) {
            $result = [];

            if (!empty($fields)) {
                $q   = '';
                $qry = [];
                if (isset($query['start'])) {
                    $qry[] = ' '.strtolower($object).".date_modified >= '".$query['start']."' ";
                }
                if (isset($query['end'])) {
                    $qry[] = ' '.strtolower($object).".date_modified <= '".$query['end']."' ";
                }
                if (isset($query['email'])) {
                    $qry[]    = " leads.id IN (SELECT bean_id FROM email_addr_bean_rel eabr JOIN email_addresses ea ON (eabr.email_address_id = ea.id) WHERE bean_module = 'Leads' AND ea.email_address = '".$query['email']."' AND eabr.deleted=0) ";
                    $fields[] = 'contact_id';
                }
                if (isset($query['checkemail'])) {
                    $qry[]    = ' leads.deleted=0 ';
                    $qry[]    = " leads.id IN (SELECT bean_id FROM email_addr_bean_rel eabr JOIN email_addresses ea ON (eabr.email_address_id = ea.id) WHERE bean_module = 'Leads' AND ea.email_address IN ('".implode("','", $query['checkemail'])."') AND eabr.deleted=0) ";
                    $fields[] = 'contact_id';
                    $fields[] = 'deleted';
                }
                if (isset($query['checkemail_contacts'])) {
                    $qry[]    = ' contacts.deleted=0 ';
                    $qry[]    = " contacts.id IN (SELECT bean_id FROM email_addr_bean_rel eabr JOIN email_addresses ea ON (eabr.email_address_id = ea.id) WHERE bean_module = 'Contacts' AND ea.email_address IN ('".implode("','", $query['checkemail_contacts'])."') AND eabr.deleted=0) ";
                    $fields[] = 'deleted';
                }

                $q        = implode('AND', $qry);
                $fields[] = 'id';
                $fields[] = 'date_modified';
                $fields[] = 'date_entered';
                $fields[] = 'assigned_user_id';
                $fields[] = 'email1';
                if ('Accounts' != $object) {
                    $fields[] = 'account_id';
                }
                $parameters = [
                     'query'                    => $q,
                     'order_by'                 => '',
                     'offset'                   => $query['offset'],
                    'select_fields'             => $fields,
                    'link_name_to_fields_array' => [/* TO BE MODIFIED */
                        [
                            'name'  => 'email_addresses',
                            'value' => [
                                'email_address',
                                'opt_out',
                                'primary_address',
                            ],
                        ],
                    ],
                    'max_results' => $query['max_results'],
                    'deleted'     => 0,
                    'favorites'   => false,
                ];

                return $this->request('get_entry_list', $parameters, 'GET', $object);
            }
        } else {
            if (!empty($fields)) {
                $q      = '';
                $qry    = [];
                $filter = [];
                if (isset($query['start'])) {
                    $filter[] = ['date_modified' => ['$gte' => $query['start']]];
                    //$qry[] = ' '.strtolower($object).".date_modified >= '".$query['start']."' ";
                }
                if (isset($query['end'])) {
                    $filter[] = ['date_modified' => ['$lte' => $query['end']]];
                    //$qry[] = ' '.strtolower($object).".date_modified <= '".$query['end']."' ";
                }
                if (isset($query['email'])) {
                    $filter[] = ['email' => ['$equals' => $query['email']]];
                    //$qry[]    = " leads.id IN (SELECT bean_id FROM email_addr_bean_rel eabr JOIN email_addresses ea ON (eabr.email_address_id = ea.id) WHERE bean_module = 'Leads' AND ea.email_address = '".$query['email']."' AND eabr.deleted=0) ";
                    $fields[] = 'contact_id';
                }
                if (isset($query['checkemail'])) {
                    $filter[] = ['email' => ['$in' => $query['checkemail']]];
                    $filter[] = ['deleted' => '0'];
                    $fields   = []; //Do not need previous fields
                    $fields[] = 'contact_id';
                    $fields[] = 'deleted';
                }
                if (isset($query['checkemail_contacts'])) {
                    $filter[] = ['email' => ['$in' => $query['checkemail_contacts']]];
                    $filter[] = ['deleted' => '0'];
                    $fields   = []; //Do not need previous fields
                    $fields[] = 'deleted';
                }
                $fields[] = 'id';
                $fields[] = 'date_modified';
                $fields[] = 'date_entered';
                $fields[] = 'assigned_user_id';
                $fields[] = 'email1';
                if ('Accounts' != $object) {
                    $fields[] = 'account_id';
                }
                //$filter_args = ['filter' => [['$and' => $filter]]];
                //$fields_arg  = implode(',', $fields);
                $parameters = [
//                     'order_by'                 => '',
                     'filter' => [['$and' => $filter]],
                     'offset' => $query['offset'],
                    'fields'  => implode(',', $fields),
                    'max_num' => $query['max_results'],
                    //'deleted'     => 0,
                    //'favorites'   => false,
                ];

                return $this->request("$object/filter", $parameters, 'POST', $object);
            }
        }
    }
}<|MERGE_RESOLUTION|>--- conflicted
+++ resolved
@@ -515,21 +515,13 @@
             if (isset($data['records'])) {
                 foreach ($data['records'] as $record) {
                     if (isset($record['email'][0]['email_address']) && '' != $record['email'][0]['email_address']) {
-                        $emails      = $record['email'];
                         $found_email = $record['email'][0]['email_address'];
-<<<<<<< HEAD
                         if (isset($record['name_value_list'])) {
                             foreach ($record['name_value_list'] as $email) {
                                 if ($email['email_address'] != '' && $email['primary_address'] == 1) {
                                     $found_email = $email;
                                     break;
                                 }
-=======
-                        foreach ($record['name_value_list'] as $email) {
-                            if ('' != $email['email_address'] && 1 == $email['primary_address']) {
-                                $found_email = $email;
-                                break;
->>>>>>> 5a058b07
                             }
                         }
                         if ('BYID' == $type) {
