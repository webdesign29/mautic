--- conflicted
+++ resolved
@@ -4,11 +4,7 @@
         "Read more about it at https://getcomposer.org/doc/01-basic-usage.md#installing-dependencies",
         "This file is @generated automatically"
     ],
-<<<<<<< HEAD
-    "content-hash": "4520cd88b5ae07fe880408934ff33b1b",
-=======
     "content-hash": "76ca1f3e88950d50351be721720c3e0a",
->>>>>>> f7eff0d1
     "packages": [
         {
             "name": "aws/aws-sdk-php",
