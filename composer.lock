--- conflicted
+++ resolved
@@ -4,13 +4,8 @@
         "Read more about it at https://getcomposer.org/doc/01-basic-usage.md#composer-lock-the-lock-file",
         "This file is @generated automatically"
     ],
-<<<<<<< HEAD
     "hash": "be6ceb39f5a0c9cd3aeb3286dc19a53d",
     "content-hash": "0f3fba1f2b1cf2d9e6eff5e6f5fc51e5",
-=======
-    "hash": "03f50ac26d461d88d0c326f8d49843b6",
-    "content-hash": "0a510c8ccd73e5e1f0f71d2899b85052",
->>>>>>> d3a21948
     "packages": [
         {
             "name": "aws/aws-sdk-php",
