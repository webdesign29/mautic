--- conflicted
+++ resolved
@@ -4,13 +4,8 @@
         "Read more about it at https://getcomposer.org/doc/01-basic-usage.md#composer-lock-the-lock-file",
         "This file is @generated automatically"
     ],
-<<<<<<< HEAD
-    "hash": "d510826c244ee5ec54ddcfd1eb48b6fa",
-    "content-hash": "8cfaa25f1cac22395e85011a4cadd3a8",
-=======
     "hash": "eda6465f09d089322cd5d7ead4d9eb90",
     "content-hash": "40cde6f3fb0d881ad6e9232d7e7a7056",
->>>>>>> e5b6415b
     "packages": [
         {
             "name": "aws/aws-sdk-php",
