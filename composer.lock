--- conflicted
+++ resolved
@@ -4,22 +4,6 @@
         "Read more about it at http://getcomposer.org/doc/01-basic-usage.md#composer-lock-the-lock-file",
         "This file is @generated automatically"
     ],
-<<<<<<< HEAD
-    "hash": "8b37a844b3f26c6c4ab845db7db3587f",
-    "packages": [
-        {
-            "name": "aws/aws-sdk-php",
-            "version": "2.7.25",
-            "source": {
-                "type": "git",
-                "url": "https://github.com/aws/aws-sdk-php.git",
-                "reference": "5942bb53e6629c482e8fbc3828967f6516e95c02"
-            },
-            "dist": {
-                "type": "zip",
-                "url": "https://api.github.com/repos/aws/aws-sdk-php/zipball/5942bb53e6629c482e8fbc3828967f6516e95c02",
-                "reference": "5942bb53e6629c482e8fbc3828967f6516e95c02",
-=======
     "hash": "774a242162b811cae6e09258f3a1024f",
     "packages": [
         {
@@ -34,7 +18,6 @@
                 "type": "zip",
                 "url": "https://api.github.com/repos/aws/aws-sdk-php/zipball/7c97f11ca46c47209e597ebab6e74e164cdf6216",
                 "reference": "7c97f11ca46c47209e597ebab6e74e164cdf6216",
->>>>>>> bc569715
                 "shasum": ""
             },
             "require": {
@@ -88,11 +71,7 @@
                 "s3",
                 "sdk"
             ],
-<<<<<<< HEAD
-            "time": "2015-03-26 19:36:25"
-=======
             "time": "2015-03-12 19:51:58"
->>>>>>> bc569715
         },
         {
             "name": "doctrine/annotations",
@@ -380,24 +359,24 @@
         },
         {
             "name": "doctrine/data-fixtures",
-            "version": "v1.0.1",
+            "version": "v1.0.0",
             "source": {
                 "type": "git",
                 "url": "https://github.com/doctrine/data-fixtures.git",
-                "reference": "b6e28afc4a52bfbb6768091f890d08085aa77e70"
-            },
-            "dist": {
-                "type": "zip",
-                "url": "https://api.github.com/repos/doctrine/data-fixtures/zipball/b6e28afc4a52bfbb6768091f890d08085aa77e70",
-                "reference": "b6e28afc4a52bfbb6768091f890d08085aa77e70",
-                "shasum": ""
-            },
-            "require": {
-                "doctrine/common": "~2.2",
+                "reference": "b4a135c7db56ecc4602b54a2184368f440cac33e"
+            },
+            "dist": {
+                "type": "zip",
+                "url": "https://api.github.com/repos/doctrine/data-fixtures/zipball/b4a135c7db56ecc4602b54a2184368f440cac33e",
+                "reference": "b4a135c7db56ecc4602b54a2184368f440cac33e",
+                "shasum": ""
+            },
+            "require": {
+                "doctrine/common": ">=2.2,<2.5-dev",
                 "php": ">=5.3.2"
             },
             "require-dev": {
-                "doctrine/orm": "~2.4"
+                "doctrine/orm": ">=2.2,<2.5-dev"
             },
             "suggest": {
                 "doctrine/mongodb-odm": "For loading MongoDB ODM fixtures",
@@ -422,7 +401,9 @@
             "authors": [
                 {
                     "name": "Jonathan Wage",
-                    "email": "jonwage@gmail.com"
+                    "email": "jonwage@gmail.com",
+                    "homepage": "http://www.jwage.com/",
+                    "role": "Creator"
                 }
             ],
             "description": "Data Fixtures for all Doctrine Object Managers",
@@ -430,7 +411,7 @@
             "keywords": [
                 "database"
             ],
-            "time": "2015-03-23 01:13:09"
+            "time": "2013-07-10 17:04:07"
         },
         {
             "name": "doctrine/dbal",
@@ -900,21 +881,12 @@
             "source": {
                 "type": "git",
                 "url": "https://github.com/doctrine/migrations.git",
-<<<<<<< HEAD
-                "reference": "65978aa4e9ffca3bb632225ad8c6320077d80d85"
-            },
-            "dist": {
-                "type": "zip",
-                "url": "https://api.github.com/repos/doctrine/migrations/zipball/65978aa4e9ffca3bb632225ad8c6320077d80d85",
-                "reference": "65978aa4e9ffca3bb632225ad8c6320077d80d85",
-=======
                 "reference": "7fc9125b7b2e329c55040feb53c443fbf974dd54"
             },
             "dist": {
                 "type": "zip",
                 "url": "https://api.github.com/repos/doctrine/migrations/zipball/7fc9125b7b2e329c55040feb53c443fbf974dd54",
                 "reference": "7fc9125b7b2e329c55040feb53c443fbf974dd54",
->>>>>>> bc569715
                 "shasum": ""
             },
             "require": {
@@ -959,11 +931,7 @@
                 "database",
                 "migrations"
             ],
-<<<<<<< HEAD
-            "time": "2015-03-23 09:47:20"
-=======
             "time": "2015-03-12 22:57:04"
->>>>>>> bc569715
         },
         {
             "name": "doctrine/orm",
@@ -1241,16 +1209,16 @@
         },
         {
             "name": "guzzle/guzzle",
-            "version": "v3.9.3",
+            "version": "v3.9.2",
             "source": {
                 "type": "git",
                 "url": "https://github.com/guzzle/guzzle3.git",
-                "reference": "0645b70d953bc1c067bbc8d5bc53194706b628d9"
-            },
-            "dist": {
-                "type": "zip",
-                "url": "https://api.github.com/repos/guzzle/guzzle3/zipball/0645b70d953bc1c067bbc8d5bc53194706b628d9",
-                "reference": "0645b70d953bc1c067bbc8d5bc53194706b628d9",
+                "reference": "54991459675c1a2924122afbb0e5609ade581155"
+            },
+            "dist": {
+                "type": "zip",
+                "url": "https://api.github.com/repos/guzzle/guzzle3/zipball/54991459675c1a2924122afbb0e5609ade581155",
+                "reference": "54991459675c1a2924122afbb0e5609ade581155",
                 "shasum": ""
             },
             "require": {
@@ -1291,9 +1259,6 @@
                 "zendframework/zend-cache": "2.*,<2.3",
                 "zendframework/zend-log": "2.*,<2.3"
             },
-            "suggest": {
-                "guzzlehttp/guzzle": "Guzzle 5 has moved to a new package name. The package you have installed, Guzzle 3, is deprecated."
-            },
             "type": "library",
             "extra": {
                 "branch-alias": {
@@ -1321,7 +1286,7 @@
                     "homepage": "https://github.com/guzzle/guzzle/contributors"
                 }
             ],
-            "description": "PHP HTTP client. This library is deprecated in favor of https://packagist.org/packages/guzzlehttp/guzzle",
+            "description": "Guzzle is a PHP HTTP client library and framework for building RESTful web service clients",
             "homepage": "http://guzzlephp.org/",
             "keywords": [
                 "client",
@@ -1332,7 +1297,7 @@
                 "rest",
                 "web service"
             ],
-            "time": "2015-03-18 18:23:50"
+            "time": "2014-08-11 04:32:36"
         },
         {
             "name": "ircmaxell/password-compat",
@@ -1590,16 +1555,16 @@
             "source": {
                 "type": "git",
                 "url": "https://github.com/schmittjoh/JMSSerializerBundle.git",
-                "reference": "c49628cfc8b8ce7404665b4e6528487d780e7d68"
-            },
-            "dist": {
-                "type": "zip",
-                "url": "https://api.github.com/repos/schmittjoh/JMSSerializerBundle/zipball/c49628cfc8b8ce7404665b4e6528487d780e7d68",
-                "reference": "c49628cfc8b8ce7404665b4e6528487d780e7d68",
-                "shasum": ""
-            },
-            "require": {
-                "jms/serializer": "~0.12",
+                "reference": "8bce2e83779ebdf70116018e68d8d9f930bbe124"
+            },
+            "dist": {
+                "type": "zip",
+                "url": "https://api.github.com/repos/schmittjoh/JMSSerializerBundle/zipball/8bce2e83779ebdf70116018e68d8d9f930bbe124",
+                "reference": "8bce2e83779ebdf70116018e68d8d9f930bbe124",
+                "shasum": ""
+            },
+            "require": {
+                "jms/serializer": "~0.11",
                 "php": ">=5.3.2",
                 "symfony/framework-bundle": "~2.1"
             },
@@ -1612,7 +1577,6 @@
                 "symfony/finder": "*",
                 "symfony/form": "*",
                 "symfony/process": "*",
-                "symfony/stopwatch": "*",
                 "symfony/twig-bundle": "*",
                 "symfony/validator": "*",
                 "symfony/yaml": "*"
@@ -1650,7 +1614,7 @@
                 "serialization",
                 "xml"
             ],
-            "time": "2015-03-24 16:48:01"
+            "time": "2015-01-12 17:22:05"
         },
         {
             "name": "joomla/filter",
@@ -1882,12 +1846,12 @@
             "source": {
                 "type": "git",
                 "url": "https://github.com/KnpLabs/KnpMenu.git",
-                "reference": "c40075bea26f63dd5b81ca5b3cdd2b54d38e811f"
-            },
-            "dist": {
-                "type": "zip",
-                "url": "https://api.github.com/repos/KnpLabs/KnpMenu/zipball/c40075bea26f63dd5b81ca5b3cdd2b54d38e811f",
-                "reference": "c40075bea26f63dd5b81ca5b3cdd2b54d38e811f",
+                "reference": "d6f3cc426c949d9a41925db2be5ffa0e5833f15a"
+            },
+            "dist": {
+                "type": "zip",
+                "url": "https://api.github.com/repos/KnpLabs/KnpMenu/zipball/d6f3cc426c949d9a41925db2be5ffa0e5833f15a",
+                "reference": "d6f3cc426c949d9a41925db2be5ffa0e5833f15a",
                 "shasum": ""
             },
             "require": {
@@ -1938,7 +1902,7 @@
                 "menu",
                 "tree"
             ],
-            "time": "2015-03-20 12:35:38"
+            "time": "2014-10-28 08:40:35"
         },
         {
             "name": "knplabs/knp-menu-bundle",
@@ -1946,21 +1910,12 @@
             "source": {
                 "type": "git",
                 "url": "https://github.com/KnpLabs/KnpMenuBundle.git",
-<<<<<<< HEAD
-                "reference": "773199ac0e2a5be6bc641a6bfab69b75be2a2007"
-            },
-            "dist": {
-                "type": "zip",
-                "url": "https://api.github.com/repos/KnpLabs/KnpMenuBundle/zipball/773199ac0e2a5be6bc641a6bfab69b75be2a2007",
-                "reference": "773199ac0e2a5be6bc641a6bfab69b75be2a2007",
-=======
                 "reference": "f9b9fe1995d2aecaaab408420664d4b9235deaeb"
             },
             "dist": {
                 "type": "zip",
                 "url": "https://api.github.com/repos/KnpLabs/KnpMenuBundle/zipball/f9b9fe1995d2aecaaab408420664d4b9235deaeb",
                 "reference": "f9b9fe1995d2aecaaab408420664d4b9235deaeb",
->>>>>>> bc569715
                 "shasum": ""
             },
             "require": {
@@ -2003,11 +1958,7 @@
             "keywords": [
                 "menu"
             ],
-<<<<<<< HEAD
-            "time": "2015-03-16 10:58:49"
-=======
             "time": "2015-03-04 10:53:50"
->>>>>>> bc569715
         },
         {
             "name": "monolog/monolog",
@@ -2384,26 +2335,26 @@
         },
         {
             "name": "rackspace/php-opencloud",
-            "version": "v1.12.2",
+            "version": "v1.12.1",
             "source": {
                 "type": "git",
                 "url": "https://github.com/rackspace/php-opencloud.git",
-                "reference": "9c0ade232ddd1ae23994349406171ffea1127b5d"
-            },
-            "dist": {
-                "type": "zip",
-                "url": "https://api.github.com/repos/rackspace/php-opencloud/zipball/9c0ade232ddd1ae23994349406171ffea1127b5d",
-                "reference": "9c0ade232ddd1ae23994349406171ffea1127b5d",
-                "shasum": ""
-            },
-            "require": {
-                "guzzle/guzzle": "~3.8",
+                "reference": "23105f00eb648c10cc360cbc04231018117b0302"
+            },
+            "dist": {
+                "type": "zip",
+                "url": "https://api.github.com/repos/rackspace/php-opencloud/zipball/23105f00eb648c10cc360cbc04231018117b0302",
+                "reference": "23105f00eb648c10cc360cbc04231018117b0302",
+                "shasum": ""
+            },
+            "require": {
+                "guzzle/http": "~3.8",
                 "php": ">=5.3.3",
                 "psr/log": "~1.0"
             },
             "require-dev": {
-                "apigen/apigen": "~2.8",
                 "fabpot/php-cs-fixer": "1.0.*@dev",
+                "guzzle/guzzle": "~3.8",
                 "jakub-onderka/php-parallel-lint": "0.*",
                 "phpunit/phpunit": "4.3.*",
                 "satooshi/php-coveralls": "0.6.*@dev"
@@ -2430,11 +2381,6 @@
                     "name": "Jamie Hannaford",
                     "email": "jamie.hannaford@rackspace.com",
                     "homepage": "https://github.com/jamiehannaford"
-                },
-                {
-                    "name": "Shaunak Kashyap",
-                    "email": "shaunak.kashyap@rackspace.com",
-                    "homepage": "https://github.com/ycombinator"
                 }
             ],
             "description": "PHP SDK for Rackspace/OpenStack APIs",
@@ -2445,21 +2391,21 @@
                 "rackspace",
                 "swift"
             ],
-            "time": "2015-03-16 23:57:58"
+            "time": "2014-12-09 14:36:25"
         },
         {
             "name": "sensio/distribution-bundle",
-            "version": "v2.3.13",
+            "version": "v2.3.11",
             "target-dir": "Sensio/Bundle/DistributionBundle",
             "source": {
                 "type": "git",
                 "url": "https://github.com/sensiolabs/SensioDistributionBundle.git",
-                "reference": "c344892aa9f09f0005b395d79ad2531a7deaedc9"
-            },
-            "dist": {
-                "type": "zip",
-                "url": "https://api.github.com/repos/sensiolabs/SensioDistributionBundle/zipball/c344892aa9f09f0005b395d79ad2531a7deaedc9",
-                "reference": "c344892aa9f09f0005b395d79ad2531a7deaedc9",
+                "reference": "374bbea795fa69a85b1623048798a89aebffe62b"
+            },
+            "dist": {
+                "type": "zip",
+                "url": "https://api.github.com/repos/sensiolabs/SensioDistributionBundle/zipball/374bbea795fa69a85b1623048798a89aebffe62b",
+                "reference": "374bbea795fa69a85b1623048798a89aebffe62b",
                 "shasum": ""
             },
             "require": {
@@ -2491,20 +2437,75 @@
                 "configuration",
                 "distribution"
             ],
-            "time": "2015-03-26 11:09:17"
+            "time": "2015-02-27 12:58:18"
+        },
+        {
+            "name": "sensio/framework-extra-bundle",
+            "version": "v3.0.4",
+            "target-dir": "Sensio/Bundle/FrameworkExtraBundle",
+            "source": {
+                "type": "git",
+                "url": "https://github.com/sensiolabs/SensioFrameworkExtraBundle.git",
+                "reference": "b3bc3e67c8b6b68b18d727012183520d35ee762a"
+            },
+            "dist": {
+                "type": "zip",
+                "url": "https://api.github.com/repos/sensiolabs/SensioFrameworkExtraBundle/zipball/b3bc3e67c8b6b68b18d727012183520d35ee762a",
+                "reference": "b3bc3e67c8b6b68b18d727012183520d35ee762a",
+                "shasum": ""
+            },
+            "require": {
+                "doctrine/common": "~2.2",
+                "symfony/framework-bundle": "~2.3"
+            },
+            "require-dev": {
+                "symfony/expression-language": "~2.4",
+                "symfony/security-bundle": "~2.4"
+            },
+            "suggest": {
+                "symfony/expression-language": "",
+                "symfony/security-bundle": ""
+            },
+            "type": "symfony-bundle",
+            "extra": {
+                "branch-alias": {
+                    "dev-master": "3.0.x-dev"
+                }
+            },
+            "autoload": {
+                "psr-0": {
+                    "Sensio\\Bundle\\FrameworkExtraBundle": ""
+                }
+            },
+            "notification-url": "https://packagist.org/downloads/",
+            "license": [
+                "MIT"
+            ],
+            "authors": [
+                {
+                    "name": "Fabien Potencier",
+                    "email": "fabien@symfony.com"
+                }
+            ],
+            "description": "This bundle provides a way to configure your controllers with annotations",
+            "keywords": [
+                "annotations",
+                "controllers"
+            ],
+            "time": "2014-12-02 09:52:52"
         },
         {
             "name": "swiftmailer/swiftmailer",
-            "version": "v5.4.0",
+            "version": "v5.3.1",
             "source": {
                 "type": "git",
                 "url": "https://github.com/swiftmailer/swiftmailer.git",
-                "reference": "31454f258f10329ae7c48763eb898a75c39e0a9f"
-            },
-            "dist": {
-                "type": "zip",
-                "url": "https://api.github.com/repos/swiftmailer/swiftmailer/zipball/31454f258f10329ae7c48763eb898a75c39e0a9f",
-                "reference": "31454f258f10329ae7c48763eb898a75c39e0a9f",
+                "reference": "c5f963e7f9d6f6438fda4f22d5cc2db296ec621a"
+            },
+            "dist": {
+                "type": "zip",
+                "url": "https://api.github.com/repos/swiftmailer/swiftmailer/zipball/c5f963e7f9d6f6438fda4f22d5cc2db296ec621a",
+                "reference": "c5f963e7f9d6f6438fda4f22d5cc2db296ec621a",
                 "shasum": ""
             },
             "require": {
@@ -2516,7 +2517,7 @@
             "type": "library",
             "extra": {
                 "branch-alias": {
-                    "dev-master": "5.4-dev"
+                    "dev-master": "5.3-dev"
                 }
             },
             "autoload": {
@@ -2543,7 +2544,7 @@
                 "mail",
                 "mailer"
             ],
-            "time": "2015-03-14 06:06:39"
+            "time": "2014-12-05 14:17:14"
         },
         {
             "name": "symfony/class-loader",
@@ -2942,24 +2943,21 @@
         },
         {
             "name": "symfony/filesystem",
-            "version": "v2.6.5",
+            "version": "v2.6.4",
             "target-dir": "Symfony/Component/Filesystem",
             "source": {
                 "type": "git",
                 "url": "https://github.com/symfony/Filesystem.git",
-                "reference": "fdc5f151bc2db066b51870d5bea3773d915ced0b"
-            },
-            "dist": {
-                "type": "zip",
-                "url": "https://api.github.com/repos/symfony/Filesystem/zipball/fdc5f151bc2db066b51870d5bea3773d915ced0b",
-                "reference": "fdc5f151bc2db066b51870d5bea3773d915ced0b",
+                "reference": "a1f566d1f92e142fa1593f4555d6d89e3044a9b7"
+            },
+            "dist": {
+                "type": "zip",
+                "url": "https://api.github.com/repos/symfony/Filesystem/zipball/a1f566d1f92e142fa1593f4555d6d89e3044a9b7",
+                "reference": "a1f566d1f92e142fa1593f4555d6d89e3044a9b7",
                 "shasum": ""
             },
             "require": {
                 "php": ">=5.3.3"
-            },
-            "require-dev": {
-                "symfony/phpunit-bridge": "~2.7"
             },
             "type": "library",
             "extra": {
@@ -2988,28 +2986,25 @@
             ],
             "description": "Symfony Filesystem Component",
             "homepage": "http://symfony.com",
-            "time": "2015-03-12 10:28:44"
+            "time": "2015-01-03 21:13:09"
         },
         {
             "name": "symfony/finder",
-            "version": "v2.3.26",
+            "version": "v2.3.25",
             "target-dir": "Symfony/Component/Finder",
             "source": {
                 "type": "git",
                 "url": "https://github.com/symfony/Finder.git",
-                "reference": "97f661a53e4f5f5739f84531ff273ba2121a3831"
-            },
-            "dist": {
-                "type": "zip",
-                "url": "https://api.github.com/repos/symfony/Finder/zipball/97f661a53e4f5f5739f84531ff273ba2121a3831",
-                "reference": "97f661a53e4f5f5739f84531ff273ba2121a3831",
+                "reference": "37b7288b705ec885673d9255d565992f4e93d971"
+            },
+            "dist": {
+                "type": "zip",
+                "url": "https://api.github.com/repos/symfony/Finder/zipball/37b7288b705ec885673d9255d565992f4e93d971",
+                "reference": "37b7288b705ec885673d9255d565992f4e93d971",
                 "shasum": ""
             },
             "require": {
                 "php": ">=5.3.3"
-            },
-            "require-dev": {
-                "symfony/phpunit-bridge": "~2.7"
             },
             "type": "library",
             "extra": {
@@ -3038,7 +3033,7 @@
             ],
             "description": "Symfony Finder Component",
             "homepage": "http://symfony.com",
-            "time": "2015-03-07 19:12:23"
+            "time": "2015-01-02 08:58:20"
         },
         {
             "name": "symfony/form",
@@ -3608,24 +3603,21 @@
         },
         {
             "name": "symfony/property-access",
-            "version": "v2.6.5",
+            "version": "v2.6.4",
             "target-dir": "Symfony/Component/PropertyAccess",
             "source": {
                 "type": "git",
                 "url": "https://github.com/symfony/PropertyAccess.git",
-                "reference": "0ce73304d8acd87ab3a75155c889f9cc8ac9d28d"
-            },
-            "dist": {
-                "type": "zip",
-                "url": "https://api.github.com/repos/symfony/PropertyAccess/zipball/0ce73304d8acd87ab3a75155c889f9cc8ac9d28d",
-                "reference": "0ce73304d8acd87ab3a75155c889f9cc8ac9d28d",
+                "reference": "9c0b67ea9c1a2b59cc7afae9177cd3c5ca5ac608"
+            },
+            "dist": {
+                "type": "zip",
+                "url": "https://api.github.com/repos/symfony/PropertyAccess/zipball/9c0b67ea9c1a2b59cc7afae9177cd3c5ca5ac608",
+                "reference": "9c0b67ea9c1a2b59cc7afae9177cd3c5ca5ac608",
                 "shasum": ""
             },
             "require": {
                 "php": ">=5.3.3"
-            },
-            "require-dev": {
-                "symfony/phpunit-bridge": "~2.7"
             },
             "type": "library",
             "extra": {
@@ -3665,7 +3657,7 @@
                 "property path",
                 "reflection"
             ],
-            "time": "2015-03-07 07:40:15"
+            "time": "2015-01-25 04:39:26"
         },
         {
             "name": "symfony/routing",
@@ -3878,24 +3870,21 @@
         },
         {
             "name": "symfony/stopwatch",
-            "version": "v2.6.5",
+            "version": "v2.6.4",
             "target-dir": "Symfony/Component/Stopwatch",
             "source": {
                 "type": "git",
                 "url": "https://github.com/symfony/Stopwatch.git",
-                "reference": "ba4e774f71e2ce3e3f65cabac4031b9029972af5"
-            },
-            "dist": {
-                "type": "zip",
-                "url": "https://api.github.com/repos/symfony/Stopwatch/zipball/ba4e774f71e2ce3e3f65cabac4031b9029972af5",
-                "reference": "ba4e774f71e2ce3e3f65cabac4031b9029972af5",
+                "reference": "e8da5286132ba75ce4b4275fbf0f4cd369bfd71c"
+            },
+            "dist": {
+                "type": "zip",
+                "url": "https://api.github.com/repos/symfony/Stopwatch/zipball/e8da5286132ba75ce4b4275fbf0f4cd369bfd71c",
+                "reference": "e8da5286132ba75ce4b4275fbf0f4cd369bfd71c",
                 "shasum": ""
             },
             "require": {
                 "php": ">=5.3.3"
-            },
-            "require-dev": {
-                "symfony/phpunit-bridge": "~2.7"
             },
             "type": "library",
             "extra": {
@@ -3924,30 +3913,27 @@
             ],
             "description": "Symfony Stopwatch Component",
             "homepage": "http://symfony.com",
-            "time": "2015-02-24 11:52:21"
+            "time": "2015-01-03 08:01:59"
         },
         {
             "name": "symfony/swiftmailer-bridge",
-            "version": "v2.6.5",
+            "version": "v2.6.4",
             "target-dir": "Symfony/Bridge/Swiftmailer",
             "source": {
                 "type": "git",
                 "url": "https://github.com/symfony/SwiftmailerBridge.git",
-                "reference": "c05a143d5a3bc0b16ee4b1c6f6260b6f4a70d13a"
-            },
-            "dist": {
-                "type": "zip",
-                "url": "https://api.github.com/repos/symfony/SwiftmailerBridge/zipball/c05a143d5a3bc0b16ee4b1c6f6260b6f4a70d13a",
-                "reference": "c05a143d5a3bc0b16ee4b1c6f6260b6f4a70d13a",
+                "reference": "b6018c688a37931663fd8ca963faf5b0bea62bba"
+            },
+            "dist": {
+                "type": "zip",
+                "url": "https://api.github.com/repos/symfony/SwiftmailerBridge/zipball/b6018c688a37931663fd8ca963faf5b0bea62bba",
+                "reference": "b6018c688a37931663fd8ca963faf5b0bea62bba",
                 "shasum": ""
             },
             "require": {
                 "php": ">=5.3.3",
                 "swiftmailer/swiftmailer": ">=4.2.0,<6.0-dev"
             },
-            "require-dev": {
-                "symfony/phpunit-bridge": "~2.7"
-            },
             "suggest": {
                 "symfony/http-kernel": ""
             },
@@ -3978,7 +3964,7 @@
             ],
             "description": "Symfony Swiftmailer Bridge",
             "homepage": "http://symfony.com",
-            "time": "2015-02-24 11:52:21"
+            "time": "2015-01-03 08:01:59"
         },
         {
             "name": "symfony/swiftmailer-bundle",
@@ -4461,15 +4447,16 @@
         {
             "name": "liip/functional-test-bundle",
             "version": "dev-master",
+            "target-dir": "Liip/FunctionalTestBundle",
             "source": {
                 "type": "git",
                 "url": "https://github.com/liip/LiipFunctionalTestBundle.git",
-                "reference": "7976f4aa8396b81fe4d363a97d09de11ece98d7d"
-            },
-            "dist": {
-                "type": "zip",
-                "url": "https://api.github.com/repos/liip/LiipFunctionalTestBundle/zipball/7976f4aa8396b81fe4d363a97d09de11ece98d7d",
-                "reference": "7976f4aa8396b81fe4d363a97d09de11ece98d7d",
+                "reference": "5b41140b5eede7ef3447303a4063609663be65ec"
+            },
+            "dist": {
+                "type": "zip",
+                "url": "https://api.github.com/repos/liip/LiipFunctionalTestBundle/zipball/5b41140b5eede7ef3447303a4063609663be65ec",
+                "reference": "5b41140b5eede7ef3447303a4063609663be65ec",
                 "shasum": ""
             },
             "require": {
@@ -4481,18 +4468,17 @@
             "suggest": {
                 "doctrine/dbal": "Required when using the fixture loading functionality with an ORM and SQLite",
                 "doctrine/doctrine-fixtures-bundle": "Required when using the fixture loading functionality",
-                "doctrine/orm": "Required when using the fixture loading functionality with an ORM and SQLite",
-                "nelmio/alice": "Required when using loadFixtureFiles functionality"
+                "doctrine/orm": "Required when using the fixture loading functionality with an ORM and SQLite"
             },
             "type": "symfony-bundle",
             "extra": {
                 "branch-alias": {
-                    "dev-master": "1.2.x-dev"
-                }
-            },
-            "autoload": {
-                "psr-4": {
-                    "Liip\\FunctionalTestBundle\\": ""
+                    "dev-master": "1.0.x-dev"
+                }
+            },
+            "autoload": {
+                "psr-0": {
+                    "Liip\\FunctionalTestBundle": ""
                 }
             },
             "notification-url": "https://packagist.org/downloads/",
@@ -4513,7 +4499,7 @@
             "keywords": [
                 "Symfony2"
             ],
-            "time": "2015-03-23 07:42:08"
+            "time": "2015-02-23 13:20:49"
         },
         {
             "name": "michelf/php-markdown",
@@ -4568,26 +4554,17 @@
         },
         {
             "name": "nelmio/api-doc-bundle",
-            "version": "2.7.0",
+            "version": "dev-master",
             "target-dir": "Nelmio/ApiDocBundle",
             "source": {
                 "type": "git",
                 "url": "https://github.com/nelmio/NelmioApiDocBundle.git",
-<<<<<<< HEAD
-                "reference": "3fdb2d4a819d1f71bff0c45880af705a8b124955"
-            },
-            "dist": {
-                "type": "zip",
-                "url": "https://api.github.com/repos/nelmio/NelmioApiDocBundle/zipball/3fdb2d4a819d1f71bff0c45880af705a8b124955",
-                "reference": "3fdb2d4a819d1f71bff0c45880af705a8b124955",
-=======
                 "reference": "d8c05dbf57b11b4602ed9c5fa3b7ba43653d0257"
             },
             "dist": {
                 "type": "zip",
                 "url": "https://api.github.com/repos/nelmio/NelmioApiDocBundle/zipball/d8c05dbf57b11b4602ed9c5fa3b7ba43653d0257",
                 "reference": "d8c05dbf57b11b4602ed9c5fa3b7ba43653d0257",
->>>>>>> bc569715
                 "shasum": ""
             },
             "require": {
@@ -4603,7 +4580,7 @@
             "require-dev": {
                 "friendsofsymfony/rest-bundle": "~1.0",
                 "jms/serializer-bundle": ">=0.11",
-                "sensio/framework-extra-bundle": "~2.1",
+                "sensio/framework-extra-bundle": "~3.0",
                 "symfony/browser-kit": "~2.1",
                 "symfony/css-selector": "~2.1",
                 "symfony/form": "~2.1",
@@ -4648,25 +4625,21 @@
                 "documentation",
                 "rest"
             ],
-<<<<<<< HEAD
-            "time": "2014-07-30 09:11:08"
-=======
             "time": "2015-03-13 16:22:24"
->>>>>>> bc569715
         },
         {
             "name": "sensio/generator-bundle",
-            "version": "v2.5.3",
+            "version": "v2.5.2",
             "target-dir": "Sensio/Bundle/GeneratorBundle",
             "source": {
                 "type": "git",
                 "url": "https://github.com/sensiolabs/SensioGeneratorBundle.git",
-                "reference": "e50108c2133ee5c9c484555faed50c17a61221d3"
-            },
-            "dist": {
-                "type": "zip",
-                "url": "https://api.github.com/repos/sensiolabs/SensioGeneratorBundle/zipball/e50108c2133ee5c9c484555faed50c17a61221d3",
-                "reference": "e50108c2133ee5c9c484555faed50c17a61221d3",
+                "reference": "4b09746520a826a7bf34a466ba31c7d8740fef7e"
+            },
+            "dist": {
+                "type": "zip",
+                "url": "https://api.github.com/repos/sensiolabs/SensioGeneratorBundle/zipball/4b09746520a826a7bf34a466ba31c7d8740fef7e",
+                "reference": "4b09746520a826a7bf34a466ba31c7d8740fef7e",
                 "shasum": ""
             },
             "require": {
@@ -4700,21 +4673,21 @@
                 }
             ],
             "description": "This bundle generates code for you",
-            "time": "2015-03-17 06:36:52"
+            "time": "2015-02-11 07:21:23"
         },
         {
             "name": "symfony/browser-kit",
-            "version": "v2.6.5",
+            "version": "v2.6.4",
             "target-dir": "Symfony/Component/BrowserKit",
             "source": {
                 "type": "git",
                 "url": "https://github.com/symfony/BrowserKit.git",
-                "reference": "329bdc10bff1e365abb8a3388d60a65630daf705"
-            },
-            "dist": {
-                "type": "zip",
-                "url": "https://api.github.com/repos/symfony/BrowserKit/zipball/329bdc10bff1e365abb8a3388d60a65630daf705",
-                "reference": "329bdc10bff1e365abb8a3388d60a65630daf705",
+                "reference": "2ecec44ed5047020c65dd6e4a4b2f3cf13ae3c04"
+            },
+            "dist": {
+                "type": "zip",
+                "url": "https://api.github.com/repos/symfony/BrowserKit/zipball/2ecec44ed5047020c65dd6e4a4b2f3cf13ae3c04",
+                "reference": "2ecec44ed5047020c65dd6e4a4b2f3cf13ae3c04",
                 "shasum": ""
             },
             "require": {
@@ -4723,7 +4696,6 @@
             },
             "require-dev": {
                 "symfony/css-selector": "~2.0,>=2.0.5",
-                "symfony/phpunit-bridge": "~2.7",
                 "symfony/process": "~2.0,>=2.0.5"
             },
             "suggest": {
@@ -4756,29 +4728,28 @@
             ],
             "description": "Symfony BrowserKit Component",
             "homepage": "http://symfony.com",
-            "time": "2015-03-13 13:21:46"
+            "time": "2015-01-03 08:01:59"
         },
         {
             "name": "symfony/dom-crawler",
-            "version": "v2.6.5",
+            "version": "v2.6.4",
             "target-dir": "Symfony/Component/DomCrawler",
             "source": {
                 "type": "git",
                 "url": "https://github.com/symfony/DomCrawler.git",
-                "reference": "896d1fb78832e8c4a4e4e8565ffdf668a53e518f"
-            },
-            "dist": {
-                "type": "zip",
-                "url": "https://api.github.com/repos/symfony/DomCrawler/zipball/896d1fb78832e8c4a4e4e8565ffdf668a53e518f",
-                "reference": "896d1fb78832e8c4a4e4e8565ffdf668a53e518f",
+                "reference": "26a9eb302decd828990e1015afaa11b78b016073"
+            },
+            "dist": {
+                "type": "zip",
+                "url": "https://api.github.com/repos/symfony/DomCrawler/zipball/26a9eb302decd828990e1015afaa11b78b016073",
+                "reference": "26a9eb302decd828990e1015afaa11b78b016073",
                 "shasum": ""
             },
             "require": {
                 "php": ">=5.3.3"
             },
             "require-dev": {
-                "symfony/css-selector": "~2.3",
-                "symfony/phpunit-bridge": "~2.7"
+                "symfony/css-selector": "~2.3"
             },
             "suggest": {
                 "symfony/css-selector": ""
@@ -4810,25 +4781,26 @@
             ],
             "description": "Symfony DomCrawler Component",
             "homepage": "http://symfony.com",
-            "time": "2015-03-12 10:28:44"
+            "time": "2015-01-03 08:01:59"
         },
         {
             "name": "symfony/twig-bridge",
-            "version": "v2.6.5",
+            "version": "v2.6.4",
             "target-dir": "Symfony/Bridge/Twig",
             "source": {
                 "type": "git",
                 "url": "https://github.com/symfony/TwigBridge.git",
-                "reference": "4315490bf54152a587f785a428d3afcf0e98a7ec"
-            },
-            "dist": {
-                "type": "zip",
-                "url": "https://api.github.com/repos/symfony/TwigBridge/zipball/4315490bf54152a587f785a428d3afcf0e98a7ec",
-                "reference": "4315490bf54152a587f785a428d3afcf0e98a7ec",
+                "reference": "85572fed6e76dd1794d12ac8c1dd9ffa6882d45d"
+            },
+            "dist": {
+                "type": "zip",
+                "url": "https://api.github.com/repos/symfony/TwigBridge/zipball/85572fed6e76dd1794d12ac8c1dd9ffa6882d45d",
+                "reference": "85572fed6e76dd1794d12ac8c1dd9ffa6882d45d",
                 "shasum": ""
             },
             "require": {
                 "php": ">=5.3.3",
+                "symfony/security-csrf": "~2.4",
                 "twig/twig": "~1.13,>=1.13.1"
             },
             "require-dev": {
@@ -4838,7 +4810,6 @@
                 "symfony/form": "~2.6",
                 "symfony/http-kernel": "~2.3",
                 "symfony/intl": "~2.3",
-                "symfony/phpunit-bridge": "~2.7",
                 "symfony/routing": "~2.2",
                 "symfony/security": "~2.4",
                 "symfony/stopwatch": "~2.2",
@@ -4887,7 +4858,7 @@
             ],
             "description": "Symfony Twig Bridge",
             "homepage": "http://symfony.com",
-            "time": "2015-03-13 09:50:03"
+            "time": "2015-01-25 04:39:26"
         },
         {
             "name": "symfony/twig-bundle",
