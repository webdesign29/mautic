{
    "_readme": [
        "This file locks the dependencies of your project to a known state",
        "Read more about it at https://getcomposer.org/doc/01-basic-usage.md#composer-lock-the-lock-file",
        "This file is @generated automatically"
    ],
<<<<<<< HEAD
    "hash": "82aafd8b41d80b5227185cb9e02e23dc",
    "content-hash": "6303410bc21415f014d9ca49bfc0c8d4",
=======
    "hash": "f1e68bc3633c8ff5aeb67aa3d71bd08f",
    "content-hash": "1a973f118007a25e08f9e98ab5e92e2f",
>>>>>>> 89ee2315
    "packages": [
        {
            "name": "aws/aws-sdk-php",
            "version": "2.8.27",
            "source": {
                "type": "git",
                "url": "https://github.com/aws/aws-sdk-php.git",
                "reference": "c1605360b6624958a5397601ad5543cd45fcf8f7"
            },
            "dist": {
                "type": "zip",
                "url": "https://api.github.com/repos/aws/aws-sdk-php/zipball/c1605360b6624958a5397601ad5543cd45fcf8f7",
                "reference": "c1605360b6624958a5397601ad5543cd45fcf8f7",
                "shasum": ""
            },
            "require": {
                "guzzle/guzzle": "~3.7",
                "php": ">=5.3.3"
            },
            "require-dev": {
                "doctrine/cache": "~1.0",
                "ext-openssl": "*",
                "monolog/monolog": "~1.4",
                "phpunit/phpunit": "~4.0",
                "phpunit/phpunit-mock-objects": "2.3.1",
                "symfony/yaml": "~2.1"
            },
            "suggest": {
                "doctrine/cache": "Adds support for caching of credentials and responses",
                "ext-apc": "Allows service description opcode caching, request and response caching, and credentials caching",
                "ext-openssl": "Allows working with CloudFront private distributions and verifying received SNS messages",
                "monolog/monolog": "Adds support for logging HTTP requests and responses",
                "symfony/yaml": "Eases the ability to write manifests for creating jobs in AWS Import/Export"
            },
            "type": "library",
            "autoload": {
                "psr-0": {
                    "Aws": "src/"
                }
            },
            "notification-url": "https://packagist.org/downloads/",
            "license": [
                "Apache-2.0"
            ],
            "authors": [
                {
                    "name": "Amazon Web Services",
                    "homepage": "http://aws.amazon.com"
                }
            ],
            "description": "AWS SDK for PHP - Use Amazon Web Services in your PHP project",
            "homepage": "http://aws.amazon.com/sdkforphp",
            "keywords": [
                "amazon",
                "aws",
                "cloud",
                "dynamodb",
                "ec2",
                "glacier",
                "s3",
                "sdk"
            ],
            "time": "2016-01-30 00:53:32"
        },
        {
            "name": "camspiers/json-pretty",
            "version": "1.0.1",
            "source": {
                "type": "git",
                "url": "https://github.com/camspiers/json-pretty.git",
                "reference": "73c0bd55ca966f31f79d690a4b0aabaf98ad5d94"
            },
            "dist": {
                "type": "zip",
                "url": "https://api.github.com/repos/camspiers/json-pretty/zipball/73c0bd55ca966f31f79d690a4b0aabaf98ad5d94",
                "reference": "73c0bd55ca966f31f79d690a4b0aabaf98ad5d94",
                "shasum": ""
            },
            "require-dev": {
                "phpunit/phpunit": "~4.0"
            },
            "type": "library",
            "autoload": {
                "psr-0": {
                    "Camspiers": "src/"
                }
            },
            "notification-url": "https://packagist.org/downloads/",
            "license": [
                "MIT"
            ],
            "authors": [
                {
                    "name": "Cam Spiers",
                    "email": "cameron@heyday.co.nz"
                }
            ],
            "description": "Provides support for json pretty printing",
            "time": "2015-09-17 16:05:48"
        },
        {
            "name": "doctrine/annotations",
            "version": "v1.2.7",
            "source": {
                "type": "git",
                "url": "https://github.com/doctrine/annotations.git",
                "reference": "f25c8aab83e0c3e976fd7d19875f198ccf2f7535"
            },
            "dist": {
                "type": "zip",
                "url": "https://api.github.com/repos/doctrine/annotations/zipball/f25c8aab83e0c3e976fd7d19875f198ccf2f7535",
                "reference": "f25c8aab83e0c3e976fd7d19875f198ccf2f7535",
                "shasum": ""
            },
            "require": {
                "doctrine/lexer": "1.*",
                "php": ">=5.3.2"
            },
            "require-dev": {
                "doctrine/cache": "1.*",
                "phpunit/phpunit": "4.*"
            },
            "type": "library",
            "extra": {
                "branch-alias": {
                    "dev-master": "1.3.x-dev"
                }
            },
            "autoload": {
                "psr-0": {
                    "Doctrine\\Common\\Annotations\\": "lib/"
                }
            },
            "notification-url": "https://packagist.org/downloads/",
            "license": [
                "MIT"
            ],
            "authors": [
                {
                    "name": "Roman Borschel",
                    "email": "roman@code-factory.org"
                },
                {
                    "name": "Benjamin Eberlei",
                    "email": "kontakt@beberlei.de"
                },
                {
                    "name": "Guilherme Blanco",
                    "email": "guilhermeblanco@gmail.com"
                },
                {
                    "name": "Jonathan Wage",
                    "email": "jonwage@gmail.com"
                },
                {
                    "name": "Johannes Schmitt",
                    "email": "schmittjoh@gmail.com"
                }
            ],
            "description": "Docblock Annotations Parser",
            "homepage": "http://www.doctrine-project.org",
            "keywords": [
                "annotations",
                "docblock",
                "parser"
            ],
            "time": "2015-08-31 12:32:49"
        },
        {
            "name": "doctrine/cache",
            "version": "v1.4.4",
            "source": {
                "type": "git",
                "url": "https://github.com/doctrine/cache.git",
                "reference": "6433826dd02c9e5be8a127320dc13e7e6625d020"
            },
            "dist": {
                "type": "zip",
                "url": "https://api.github.com/repos/doctrine/cache/zipball/6433826dd02c9e5be8a127320dc13e7e6625d020",
                "reference": "6433826dd02c9e5be8a127320dc13e7e6625d020",
                "shasum": ""
            },
            "require": {
                "php": ">=5.3.2"
            },
            "conflict": {
                "doctrine/common": ">2.2,<2.4"
            },
            "require-dev": {
                "phpunit/phpunit": ">=3.7",
                "predis/predis": "~1.0",
                "satooshi/php-coveralls": "~0.6"
            },
            "type": "library",
            "extra": {
                "branch-alias": {
                    "dev-master": "1.5.x-dev"
                }
            },
            "autoload": {
                "psr-0": {
                    "Doctrine\\Common\\Cache\\": "lib/"
                }
            },
            "notification-url": "https://packagist.org/downloads/",
            "license": [
                "MIT"
            ],
            "authors": [
                {
                    "name": "Roman Borschel",
                    "email": "roman@code-factory.org"
                },
                {
                    "name": "Benjamin Eberlei",
                    "email": "kontakt@beberlei.de"
                },
                {
                    "name": "Guilherme Blanco",
                    "email": "guilhermeblanco@gmail.com"
                },
                {
                    "name": "Jonathan Wage",
                    "email": "jonwage@gmail.com"
                },
                {
                    "name": "Johannes Schmitt",
                    "email": "schmittjoh@gmail.com"
                }
            ],
            "description": "Caching library offering an object-oriented API for many cache backends",
            "homepage": "http://www.doctrine-project.org",
            "keywords": [
                "cache",
                "caching"
            ],
            "time": "2015-11-02 18:33:51"
        },
        {
            "name": "doctrine/collections",
            "version": "v1.3.0",
            "source": {
                "type": "git",
                "url": "https://github.com/doctrine/collections.git",
                "reference": "6c1e4eef75f310ea1b3e30945e9f06e652128b8a"
            },
            "dist": {
                "type": "zip",
                "url": "https://api.github.com/repos/doctrine/collections/zipball/6c1e4eef75f310ea1b3e30945e9f06e652128b8a",
                "reference": "6c1e4eef75f310ea1b3e30945e9f06e652128b8a",
                "shasum": ""
            },
            "require": {
                "php": ">=5.3.2"
            },
            "require-dev": {
                "phpunit/phpunit": "~4.0"
            },
            "type": "library",
            "extra": {
                "branch-alias": {
                    "dev-master": "1.2.x-dev"
                }
            },
            "autoload": {
                "psr-0": {
                    "Doctrine\\Common\\Collections\\": "lib/"
                }
            },
            "notification-url": "https://packagist.org/downloads/",
            "license": [
                "MIT"
            ],
            "authors": [
                {
                    "name": "Roman Borschel",
                    "email": "roman@code-factory.org"
                },
                {
                    "name": "Benjamin Eberlei",
                    "email": "kontakt@beberlei.de"
                },
                {
                    "name": "Guilherme Blanco",
                    "email": "guilhermeblanco@gmail.com"
                },
                {
                    "name": "Jonathan Wage",
                    "email": "jonwage@gmail.com"
                },
                {
                    "name": "Johannes Schmitt",
                    "email": "schmittjoh@gmail.com"
                }
            ],
            "description": "Collections Abstraction library",
            "homepage": "http://www.doctrine-project.org",
            "keywords": [
                "array",
                "collections",
                "iterator"
            ],
            "time": "2015-04-14 22:21:58"
        },
        {
            "name": "doctrine/common",
            "version": "v2.4.3",
            "source": {
                "type": "git",
                "url": "https://github.com/doctrine/common.git",
                "reference": "4824569127daa9784bf35219a1cd49306c795389"
            },
            "dist": {
                "type": "zip",
                "url": "https://api.github.com/repos/doctrine/common/zipball/4824569127daa9784bf35219a1cd49306c795389",
                "reference": "4824569127daa9784bf35219a1cd49306c795389",
                "shasum": ""
            },
            "require": {
                "doctrine/annotations": "1.*",
                "doctrine/cache": "1.*",
                "doctrine/collections": "1.*",
                "doctrine/inflector": "1.*",
                "doctrine/lexer": "1.*",
                "php": ">=5.3.2"
            },
            "require-dev": {
                "phpunit/phpunit": "~3.7"
            },
            "type": "library",
            "extra": {
                "branch-alias": {
                    "dev-master": "2.4.x-dev"
                }
            },
            "autoload": {
                "psr-0": {
                    "Doctrine\\Common\\": "lib/"
                }
            },
            "notification-url": "https://packagist.org/downloads/",
            "license": [
                "MIT"
            ],
            "authors": [
                {
                    "name": "Roman Borschel",
                    "email": "roman@code-factory.org"
                },
                {
                    "name": "Benjamin Eberlei",
                    "email": "kontakt@beberlei.de"
                },
                {
                    "name": "Guilherme Blanco",
                    "email": "guilhermeblanco@gmail.com"
                },
                {
                    "name": "Jonathan Wage",
                    "email": "jonwage@gmail.com"
                },
                {
                    "name": "Johannes Schmitt",
                    "email": "schmittjoh@gmail.com"
                }
            ],
            "description": "Common Library for Doctrine projects",
            "homepage": "http://www.doctrine-project.org",
            "keywords": [
                "annotations",
                "collections",
                "eventmanager",
                "persistence",
                "spl"
            ],
            "time": "2015-08-31 14:38:45"
        },
        {
            "name": "doctrine/data-fixtures",
            "version": "v1.1.1",
            "source": {
                "type": "git",
                "url": "https://github.com/doctrine/data-fixtures.git",
                "reference": "bd44f6b6e40247b6530bc8abe802e4e4d914976a"
            },
            "dist": {
                "type": "zip",
                "url": "https://api.github.com/repos/doctrine/data-fixtures/zipball/bd44f6b6e40247b6530bc8abe802e4e4d914976a",
                "reference": "bd44f6b6e40247b6530bc8abe802e4e4d914976a",
                "shasum": ""
            },
            "require": {
                "doctrine/common": "~2.2",
                "php": ">=5.3.2"
            },
            "conflict": {
                "doctrine/orm": "< 2.4"
            },
            "require-dev": {
                "doctrine/orm": "~2.4"
            },
            "suggest": {
                "doctrine/mongodb-odm": "For loading MongoDB ODM fixtures",
                "doctrine/orm": "For loading ORM fixtures",
                "doctrine/phpcr-odm": "For loading PHPCR ODM fixtures"
            },
            "type": "library",
            "extra": {
                "branch-alias": {
                    "dev-master": "1.1.x-dev"
                }
            },
            "autoload": {
                "psr-0": {
                    "Doctrine\\Common\\DataFixtures": "lib/"
                }
            },
            "notification-url": "https://packagist.org/downloads/",
            "license": [
                "MIT"
            ],
            "authors": [
                {
                    "name": "Jonathan Wage",
                    "email": "jonwage@gmail.com"
                }
            ],
            "description": "Data Fixtures for all Doctrine Object Managers",
            "homepage": "http://www.doctrine-project.org",
            "keywords": [
                "database"
            ],
            "time": "2015-03-30 12:14:13"
        },
        {
            "name": "doctrine/dbal",
            "version": "v2.4.5",
            "source": {
                "type": "git",
                "url": "https://github.com/doctrine/dbal.git",
                "reference": "5a1f4bf34d61d997ccd9f0539fbc14c7a772aa16"
            },
            "dist": {
                "type": "zip",
                "url": "https://api.github.com/repos/doctrine/dbal/zipball/5a1f4bf34d61d997ccd9f0539fbc14c7a772aa16",
                "reference": "5a1f4bf34d61d997ccd9f0539fbc14c7a772aa16",
                "shasum": ""
            },
            "require": {
                "doctrine/common": "~2.4",
                "php": ">=5.3.2"
            },
            "require-dev": {
                "phpunit/phpunit": "3.7.*",
                "symfony/console": "~2.0"
            },
            "suggest": {
                "symfony/console": "For helpful console commands such as SQL execution and import of files."
            },
            "type": "library",
            "autoload": {
                "psr-0": {
                    "Doctrine\\DBAL\\": "lib/"
                }
            },
            "notification-url": "https://packagist.org/downloads/",
            "license": [
                "MIT"
            ],
            "authors": [
                {
                    "name": "Roman Borschel",
                    "email": "roman@code-factory.org"
                },
                {
                    "name": "Benjamin Eberlei",
                    "email": "kontakt@beberlei.de"
                },
                {
                    "name": "Guilherme Blanco",
                    "email": "guilhermeblanco@gmail.com"
                },
                {
                    "name": "Jonathan Wage",
                    "email": "jonwage@gmail.com"
                }
            ],
            "description": "Database Abstraction Layer",
            "homepage": "http://www.doctrine-project.org",
            "keywords": [
                "database",
                "dbal",
                "persistence",
                "queryobject"
            ],
            "time": "2016-01-05 22:18:20"
        },
        {
            "name": "doctrine/doctrine-bundle",
            "version": "1.6.2",
            "source": {
                "type": "git",
                "url": "https://github.com/doctrine/DoctrineBundle.git",
                "reference": "e9c2ccf573b59b7cea566390f34254fed3c20ed9"
            },
            "dist": {
                "type": "zip",
                "url": "https://api.github.com/repos/doctrine/DoctrineBundle/zipball/e9c2ccf573b59b7cea566390f34254fed3c20ed9",
                "reference": "e9c2ccf573b59b7cea566390f34254fed3c20ed9",
                "shasum": ""
            },
            "require": {
                "doctrine/dbal": "~2.3",
                "doctrine/doctrine-cache-bundle": "~1.0",
                "jdorn/sql-formatter": "~1.1",
                "php": ">=5.3.2",
                "symfony/console": "~2.3|~3.0",
                "symfony/doctrine-bridge": "~2.2|~3.0",
                "symfony/framework-bundle": "~2.3|~3.0"
            },
            "require-dev": {
                "doctrine/orm": "~2.3",
                "phpunit/phpunit": "~4",
                "satooshi/php-coveralls": "~0.6.1",
                "symfony/phpunit-bridge": "~2.7|~3.0",
                "symfony/validator": "~2.2|~3.0",
                "symfony/yaml": "~2.2|~3.0",
                "twig/twig": "~1.10"
            },
            "suggest": {
                "doctrine/orm": "The Doctrine ORM integration is optional in the bundle.",
                "symfony/web-profiler-bundle": "to use the data collector"
            },
            "type": "symfony-bundle",
            "extra": {
                "branch-alias": {
                    "dev-master": "1.6.x-dev"
                }
            },
            "autoload": {
                "psr-4": {
                    "Doctrine\\Bundle\\DoctrineBundle\\": ""
                }
            },
            "notification-url": "https://packagist.org/downloads/",
            "license": [
                "MIT"
            ],
            "authors": [
                {
                    "name": "Symfony Community",
                    "homepage": "http://symfony.com/contributors"
                },
                {
                    "name": "Benjamin Eberlei",
                    "email": "kontakt@beberlei.de"
                },
                {
                    "name": "Doctrine Project",
                    "homepage": "http://www.doctrine-project.org/"
                },
                {
                    "name": "Fabien Potencier",
                    "email": "fabien@symfony.com"
                }
            ],
            "description": "Symfony DoctrineBundle",
            "homepage": "http://www.doctrine-project.org",
            "keywords": [
                "database",
                "dbal",
                "orm",
                "persistence"
            ],
            "time": "2016-01-10 17:21:44"
        },
        {
            "name": "doctrine/doctrine-cache-bundle",
            "version": "1.3.0",
            "source": {
                "type": "git",
                "url": "https://github.com/doctrine/DoctrineCacheBundle.git",
                "reference": "18c600a9b82f6454d2e81ca4957cdd56a1cf3504"
            },
            "dist": {
                "type": "zip",
                "url": "https://api.github.com/repos/doctrine/DoctrineCacheBundle/zipball/18c600a9b82f6454d2e81ca4957cdd56a1cf3504",
                "reference": "18c600a9b82f6454d2e81ca4957cdd56a1cf3504",
                "shasum": ""
            },
            "require": {
                "doctrine/cache": "^1.4.2",
                "doctrine/inflector": "~1.0",
                "php": ">=5.3.2",
                "symfony/doctrine-bridge": "~2.2|~3.0"
            },
            "require-dev": {
                "instaclick/coding-standard": "~1.1",
                "instaclick/object-calisthenics-sniffs": "dev-master",
                "instaclick/symfony2-coding-standard": "dev-remaster",
                "phpunit/phpunit": "~4",
                "predis/predis": "~0.8",
                "satooshi/php-coveralls": "~0.6.1",
                "squizlabs/php_codesniffer": "~1.5",
                "symfony/console": "~2.2|~3.0",
                "symfony/finder": "~2.2|~3.0",
                "symfony/framework-bundle": "~2.2|~3.0",
                "symfony/phpunit-bridge": "~2.7|~3.0",
                "symfony/security-acl": "~2.3|~3.0",
                "symfony/validator": "~2.2|~3.0",
                "symfony/yaml": "~2.2|~3.0"
            },
            "suggest": {
                "symfony/security-acl": "For using this bundle to cache ACLs"
            },
            "type": "symfony-bundle",
            "extra": {
                "branch-alias": {
                    "dev-master": "1.2.x-dev"
                }
            },
            "autoload": {
                "psr-4": {
                    "Doctrine\\Bundle\\DoctrineCacheBundle\\": ""
                }
            },
            "notification-url": "https://packagist.org/downloads/",
            "license": [
                "MIT"
            ],
            "authors": [
                {
                    "name": "Symfony Community",
                    "homepage": "http://symfony.com/contributors"
                },
                {
                    "name": "Benjamin Eberlei",
                    "email": "kontakt@beberlei.de"
                },
                {
                    "name": "Fabio B. Silva",
                    "email": "fabio.bat.silva@gmail.com"
                },
                {
                    "name": "Guilherme Blanco",
                    "email": "guilhermeblanco@hotmail.com"
                },
                {
                    "name": "Doctrine Project",
                    "homepage": "http://www.doctrine-project.org/"
                },
                {
                    "name": "Fabien Potencier",
                    "email": "fabien@symfony.com"
                }
            ],
            "description": "Symfony Bundle for Doctrine Cache",
            "homepage": "http://www.doctrine-project.org",
            "keywords": [
                "cache",
                "caching"
            ],
            "time": "2016-01-26 17:28:51"
        },
        {
            "name": "doctrine/doctrine-fixtures-bundle",
            "version": "2.3.0",
            "source": {
                "type": "git",
                "url": "https://github.com/doctrine/DoctrineFixturesBundle.git",
                "reference": "0f1a2f91b349e10f5c343f75ab71d23aace5b029"
            },
            "dist": {
                "type": "zip",
                "url": "https://api.github.com/repos/doctrine/DoctrineFixturesBundle/zipball/0f1a2f91b349e10f5c343f75ab71d23aace5b029",
                "reference": "0f1a2f91b349e10f5c343f75ab71d23aace5b029",
                "shasum": ""
            },
            "require": {
                "doctrine/data-fixtures": "~1.0",
                "doctrine/doctrine-bundle": "~1.0",
                "php": ">=5.3.2",
                "symfony/doctrine-bridge": "~2.3|~3.0"
            },
            "type": "symfony-bundle",
            "extra": {
                "branch-alias": {
                    "dev-master": "2.2.x-dev"
                }
            },
            "autoload": {
                "psr-4": {
                    "Doctrine\\Bundle\\FixturesBundle\\": ""
                }
            },
            "notification-url": "https://packagist.org/downloads/",
            "license": [
                "MIT"
            ],
            "authors": [
                {
                    "name": "Symfony Community",
                    "homepage": "http://symfony.com/contributors"
                },
                {
                    "name": "Doctrine Project",
                    "homepage": "http://www.doctrine-project.org"
                },
                {
                    "name": "Fabien Potencier",
                    "email": "fabien@symfony.com"
                }
            ],
            "description": "Symfony DoctrineFixturesBundle",
            "homepage": "http://www.doctrine-project.org",
            "keywords": [
                "Fixture",
                "persistence"
            ],
            "time": "2015-11-04 21:23:23"
        },
        {
            "name": "doctrine/doctrine-migrations-bundle",
            "version": "1.1.1",
            "source": {
                "type": "git",
                "url": "https://github.com/doctrine/DoctrineMigrationsBundle.git",
                "reference": "303a576e2124efb07ec215e34ea2480b841cf5e4"
            },
            "dist": {
                "type": "zip",
                "url": "https://api.github.com/repos/doctrine/DoctrineMigrationsBundle/zipball/303a576e2124efb07ec215e34ea2480b841cf5e4",
                "reference": "303a576e2124efb07ec215e34ea2480b841cf5e4",
                "shasum": ""
            },
            "require": {
                "doctrine/doctrine-bundle": "~1.0",
                "doctrine/migrations": "~1.0",
                "php": ">=5.3.2",
                "symfony/framework-bundle": "~2.3|~3.0"
            },
            "type": "symfony-bundle",
            "extra": {
                "branch-alias": {
                    "dev-master": "1.1-dev"
                }
            },
            "autoload": {
                "psr-4": {
                    "Doctrine\\Bundle\\MigrationsBundle\\": ""
                }
            },
            "notification-url": "https://packagist.org/downloads/",
            "license": [
                "MIT"
            ],
            "authors": [
                {
                    "name": "Symfony Community",
                    "homepage": "http://symfony.com/contributors"
                },
                {
                    "name": "Doctrine Project",
                    "homepage": "http://www.doctrine-project.org"
                },
                {
                    "name": "Fabien Potencier",
                    "email": "fabien@symfony.com"
                }
            ],
            "description": "Symfony DoctrineMigrationsBundle",
            "homepage": "http://www.doctrine-project.org",
            "keywords": [
                "dbal",
                "migrations",
                "schema"
            ],
            "time": "2015-11-04 13:45:30"
        },
        {
            "name": "doctrine/inflector",
            "version": "v1.0.1",
            "source": {
                "type": "git",
                "url": "https://github.com/doctrine/inflector.git",
                "reference": "0bcb2e79d8571787f18b7eb036ed3d004908e604"
            },
            "dist": {
                "type": "zip",
                "url": "https://api.github.com/repos/doctrine/inflector/zipball/0bcb2e79d8571787f18b7eb036ed3d004908e604",
                "reference": "0bcb2e79d8571787f18b7eb036ed3d004908e604",
                "shasum": ""
            },
            "require": {
                "php": ">=5.3.2"
            },
            "require-dev": {
                "phpunit/phpunit": "4.*"
            },
            "type": "library",
            "extra": {
                "branch-alias": {
                    "dev-master": "1.0.x-dev"
                }
            },
            "autoload": {
                "psr-0": {
                    "Doctrine\\Common\\Inflector\\": "lib/"
                }
            },
            "notification-url": "https://packagist.org/downloads/",
            "license": [
                "MIT"
            ],
            "authors": [
                {
                    "name": "Roman Borschel",
                    "email": "roman@code-factory.org"
                },
                {
                    "name": "Benjamin Eberlei",
                    "email": "kontakt@beberlei.de"
                },
                {
                    "name": "Guilherme Blanco",
                    "email": "guilhermeblanco@gmail.com"
                },
                {
                    "name": "Jonathan Wage",
                    "email": "jonwage@gmail.com"
                },
                {
                    "name": "Johannes Schmitt",
                    "email": "schmittjoh@gmail.com"
                }
            ],
            "description": "Common String Manipulations with regard to casing and singular/plural rules.",
            "homepage": "http://www.doctrine-project.org",
            "keywords": [
                "inflection",
                "pluralize",
                "singularize",
                "string"
            ],
            "time": "2014-12-20 21:24:13"
        },
        {
            "name": "doctrine/instantiator",
            "version": "1.0.5",
            "source": {
                "type": "git",
                "url": "https://github.com/doctrine/instantiator.git",
                "reference": "8e884e78f9f0eb1329e445619e04456e64d8051d"
            },
            "dist": {
                "type": "zip",
                "url": "https://api.github.com/repos/doctrine/instantiator/zipball/8e884e78f9f0eb1329e445619e04456e64d8051d",
                "reference": "8e884e78f9f0eb1329e445619e04456e64d8051d",
                "shasum": ""
            },
            "require": {
                "php": ">=5.3,<8.0-DEV"
            },
            "require-dev": {
                "athletic/athletic": "~0.1.8",
                "ext-pdo": "*",
                "ext-phar": "*",
                "phpunit/phpunit": "~4.0",
                "squizlabs/php_codesniffer": "~2.0"
            },
            "type": "library",
            "extra": {
                "branch-alias": {
                    "dev-master": "1.0.x-dev"
                }
            },
            "autoload": {
                "psr-4": {
                    "Doctrine\\Instantiator\\": "src/Doctrine/Instantiator/"
                }
            },
            "notification-url": "https://packagist.org/downloads/",
            "license": [
                "MIT"
            ],
            "authors": [
                {
                    "name": "Marco Pivetta",
                    "email": "ocramius@gmail.com",
                    "homepage": "http://ocramius.github.com/"
                }
            ],
            "description": "A small, lightweight utility to instantiate objects in PHP without invoking their constructors",
            "homepage": "https://github.com/doctrine/instantiator",
            "keywords": [
                "constructor",
                "instantiate"
            ],
            "time": "2015-06-14 21:17:01"
        },
        {
            "name": "doctrine/lexer",
            "version": "v1.0.1",
            "source": {
                "type": "git",
                "url": "https://github.com/doctrine/lexer.git",
                "reference": "83893c552fd2045dd78aef794c31e694c37c0b8c"
            },
            "dist": {
                "type": "zip",
                "url": "https://api.github.com/repos/doctrine/lexer/zipball/83893c552fd2045dd78aef794c31e694c37c0b8c",
                "reference": "83893c552fd2045dd78aef794c31e694c37c0b8c",
                "shasum": ""
            },
            "require": {
                "php": ">=5.3.2"
            },
            "type": "library",
            "extra": {
                "branch-alias": {
                    "dev-master": "1.0.x-dev"
                }
            },
            "autoload": {
                "psr-0": {
                    "Doctrine\\Common\\Lexer\\": "lib/"
                }
            },
            "notification-url": "https://packagist.org/downloads/",
            "license": [
                "MIT"
            ],
            "authors": [
                {
                    "name": "Roman Borschel",
                    "email": "roman@code-factory.org"
                },
                {
                    "name": "Guilherme Blanco",
                    "email": "guilhermeblanco@gmail.com"
                },
                {
                    "name": "Johannes Schmitt",
                    "email": "schmittjoh@gmail.com"
                }
            ],
            "description": "Base library for a lexer that can be used in Top-Down, Recursive Descent Parsers.",
            "homepage": "http://www.doctrine-project.org",
            "keywords": [
                "lexer",
                "parser"
            ],
            "time": "2014-09-09 13:34:57"
        },
        {
            "name": "doctrine/migrations",
            "version": "v1.0.0-alpha3",
            "source": {
                "type": "git",
                "url": "https://github.com/doctrine/migrations.git",
                "reference": "d2d18ef671b47a7d48fae54806adac87e82fe8e9"
            },
            "dist": {
                "type": "zip",
<<<<<<< HEAD
                "url": "https://api.github.com/repos/doctrine/migrations/zipball/d2d18ef671b47a7d48fae54806adac87e82fe8e9",
                "reference": "d2d18ef671b47a7d48fae54806adac87e82fe8e9",
=======
                "url": "https://api.github.com/repos/doctrine/migrations/zipball/7ab492c6a65ebe7c0f4665bf96320bef4fb31b70",
                "reference": "65978aa4e9ffca3bb632225ad8c6320077d80d85",
>>>>>>> 89ee2315
                "shasum": ""
            },
            "require": {
                "doctrine/dbal": "~2.0",
                "php": ">=5.3.2"
            },
            "require-dev": {
                "symfony/console": "2.*",
                "symfony/yaml": "2.*"
            },
            "suggest": {
                "symfony/console": "to run the migration from the console"
            },
            "type": "library",
            "extra": {
                "branch-alias": {
                    "dev-master": "1.0.x-dev"
                }
            },
            "autoload": {
                "psr-0": {
                    "Doctrine\\DBAL\\Migrations": "lib"
                }
            },
            "notification-url": "https://packagist.org/downloads/",
            "license": [
                "LGPL-2.1"
            ],
            "authors": [
                {
                    "name": "Benjamin Eberlei",
                    "email": "kontakt@beberlei.de"
                },
                {
                    "name": "Jonathan Wage",
                    "email": "jonwage@gmail.com"
                }
            ],
            "description": "Database Schema migrations using Doctrine DBAL",
            "homepage": "http://www.doctrine-project.org",
            "keywords": [
                "database",
                "migrations"
            ],
            "time": "2015-03-22 13:09:02"
        },
        {
            "name": "doctrine/orm",
            "version": "v2.4.8",
            "source": {
                "type": "git",
                "url": "https://github.com/doctrine/doctrine2.git",
                "reference": "5aedac1e5c5caaeac14798822c70325dc242d467"
            },
            "dist": {
                "type": "zip",
                "url": "https://api.github.com/repos/doctrine/doctrine2/zipball/5aedac1e5c5caaeac14798822c70325dc242d467",
                "reference": "5aedac1e5c5caaeac14798822c70325dc242d467",
                "shasum": ""
            },
            "require": {
                "doctrine/collections": "~1.1",
                "doctrine/dbal": "~2.4",
                "ext-pdo": "*",
                "php": ">=5.3.2",
                "symfony/console": "~2.0"
            },
            "require-dev": {
                "satooshi/php-coveralls": "dev-master",
                "symfony/yaml": "~2.1"
            },
            "suggest": {
                "symfony/yaml": "If you want to use YAML Metadata Mapping Driver"
            },
            "bin": [
                "bin/doctrine",
                "bin/doctrine.php"
            ],
            "type": "library",
            "extra": {
                "branch-alias": {
                    "dev-master": "2.4.x-dev"
                }
            },
            "autoload": {
                "psr-0": {
                    "Doctrine\\ORM\\": "lib/"
                }
            },
            "notification-url": "https://packagist.org/downloads/",
            "license": [
                "MIT"
            ],
            "authors": [
                {
                    "name": "Roman Borschel",
                    "email": "roman@code-factory.org"
                },
                {
                    "name": "Benjamin Eberlei",
                    "email": "kontakt@beberlei.de"
                },
                {
                    "name": "Guilherme Blanco",
                    "email": "guilhermeblanco@gmail.com"
                },
                {
                    "name": "Jonathan Wage",
                    "email": "jonwage@gmail.com"
                }
            ],
            "description": "Object-Relational-Mapper for PHP",
            "homepage": "http://www.doctrine-project.org",
            "keywords": [
                "database",
                "orm"
            ],
            "time": "2015-08-31 13:19:01"
        },
        {
            "name": "friendsofsymfony/oauth-server-bundle",
            "version": "1.5.2",
            "source": {
                "type": "git",
                "url": "https://github.com/FriendsOfSymfony/FOSOAuthServerBundle.git",
                "reference": "0b25cdaae8983c630bb62d14b6993219b1dadb8d"
            },
            "dist": {
                "type": "zip",
<<<<<<< HEAD
                "url": "https://api.github.com/repos/FriendsOfSymfony/FOSOAuthServerBundle/zipball/0b25cdaae8983c630bb62d14b6993219b1dadb8d",
                "reference": "0b25cdaae8983c630bb62d14b6993219b1dadb8d",
=======
                "url": "https://api.github.com/repos/FriendsOfSymfony/FOSOAuthServerBundle/zipball/b7c550fe3ad910d2de112f055f86b11e4525000b",
                "reference": "bbce53348576e8d6038902e7471a5c258a1bd19e",
>>>>>>> 89ee2315
                "shasum": ""
            },
            "require": {
                "friendsofsymfony/oauth2-php": "~1.1",
                "php": "^5.3.3|^7.0",
                "symfony/framework-bundle": "~2.2|~3.0",
                "symfony/security-bundle": "~2.1|~3.0"
            },
            "require-dev": {
                "doctrine/doctrine-bundle": "~1.0",
                "doctrine/mongodb-odm": "~1.0",
                "doctrine/orm": "~2.2",
                "phing/phing": "~2.4",
                "propel/propel1": "^1.6.5",
                "symfony/class-loader": "~2.1|~3.0",
                "symfony/form": "~2.3|~3.0",
                "symfony/yaml": "~2.1|~3.0",
                "willdurand/propel-typehintable-behavior": "^1.0.4"
            },
            "suggest": {
                "doctrine/doctrine-bundle": "*",
                "doctrine/mongodb-odm-bundle": "*",
                "propel/propel-bundle": "If you want to use Propel with Symfony2, then you will have to install the PropelBundle",
                "symfony/form": "Needed to be able to use the AuthorizeFormType",
                "willdurand/propel-typehintable-behavior": "The Typehintable behavior is useful to add type hints on generated methods, to be compliant with interfaces"
            },
            "type": "symfony-bundle",
            "extra": {
                "branch-alias": {
                    "dev-master": "1.5-dev"
                }
            },
            "autoload": {
                "psr-4": {
                    "FOS\\OAuthServerBundle\\": ""
                }
            },
            "notification-url": "https://packagist.org/downloads/",
            "license": [
                "MIT"
            ],
            "authors": [
                {
                    "name": "Arnaud Le Blanc",
                    "email": "arnaud.lb@gmail.com"
                },
                {
                    "name": "FriendsOfSymfony Community",
                    "homepage": "https://github.com/FriendsOfSymfony/FOSOAuthServerBundle/contributors"
                }
            ],
            "description": "Symfony2 OAuth Server Bundle",
            "homepage": "http://friendsofsymfony.github.com",
            "keywords": [
                "oauth",
                "oauth2",
                "server"
            ],
            "time": "2016-02-22 13:57:55"
        },
        {
            "name": "friendsofsymfony/oauth2-php",
            "version": "1.2.0",
            "source": {
                "type": "git",
                "url": "https://github.com/FriendsOfSymfony/oauth2-php.git",
                "reference": "4ae0a2aa85566146ef6f0f7169854c49e0c9243a"
            },
            "dist": {
                "type": "zip",
                "url": "https://api.github.com/repos/FriendsOfSymfony/oauth2-php/zipball/4ae0a2aa85566146ef6f0f7169854c49e0c9243a",
                "reference": "4ae0a2aa85566146ef6f0f7169854c49e0c9243a",
                "shasum": ""
            },
            "require": {
                "php": ">=5.3.2",
                "symfony/http-foundation": "~2.0|~3.0"
            },
            "require-dev": {
                "phpunit/phpunit": "~4.0"
            },
            "type": "library",
            "extra": {
                "branch-alias": {
                    "dev-master": "1.1.x-dev"
                }
            },
            "autoload": {
                "psr-4": {
                    "OAuth2\\": "lib/"
                }
            },
            "notification-url": "https://packagist.org/downloads/",
            "license": [
                "MIT"
            ],
            "authors": [
                {
                    "name": "Arnaud Le Blanc",
                    "email": "arnaud.lb@gmail.com"
                },
                {
                    "name": "FriendsOfSymfony Community",
                    "homepage": "https://github.com/FriendsOfSymfony/oauth2-php/contributors"
                }
            ],
            "description": "OAuth2 library",
            "homepage": "https://github.com/FriendsOfSymfony/oauth2-php",
            "keywords": [
                "oauth",
                "oauth2"
            ],
            "time": "2015-12-21 11:32:17"
        },
        {
            "name": "friendsofsymfony/rest-bundle",
            "version": "1.3.1",
            "target-dir": "FOS/RestBundle",
            "source": {
                "type": "git",
                "url": "https://github.com/FriendsOfSymfony/FOSRestBundle.git",
                "reference": "ed28a056225d911de4be4686326339a1a51b7fa9"
            },
            "dist": {
                "type": "zip",
                "url": "https://api.github.com/repos/FriendsOfSymfony/FOSRestBundle/zipball/ed28a056225d911de4be4686326339a1a51b7fa9",
                "reference": "ed28a056225d911de4be4686326339a1a51b7fa9",
                "shasum": ""
            },
            "require": {
                "doctrine/inflector": "1.0.*",
                "php": ">=5.3.2",
                "psr/log": "~1.0",
                "symfony/framework-bundle": "~2.2",
                "willdurand/jsonp-callback-validator": "~1.0",
                "willdurand/negotiation": "~1.2"
            },
            "conflict": {
                "jms/serializer": "<0.12",
                "jms/serializer-bundle": "<0.11"
            },
            "require-dev": {
                "jms/serializer-bundle": "0.12.*",
                "sensio/framework-extra-bundle": "~2.2",
                "symfony/form": "~2.2",
                "symfony/security": "~2.2",
                "symfony/serializer": "~2.2",
                "symfony/validator": "~2.2",
                "symfony/yaml": "~2.2"
            },
            "suggest": {
                "jms/serializer-bundle": "Add support for advanced serialization capabilities, recommended, requires 0.12.*",
                "sensio/framework-extra-bundle": "Add support for route annotations and the view response listener",
                "symfony/serializer": "Add support for basic serialization capabilities and xml decoding, requires ~2.2"
            },
            "type": "symfony-bundle",
            "extra": {
                "branch-alias": {
                    "dev-master": "1.4-dev"
                }
            },
            "autoload": {
                "psr-0": {
                    "FOS\\RestBundle": ""
                }
            },
            "notification-url": "https://packagist.org/downloads/",
            "license": [
                "MIT"
            ],
            "authors": [
                {
                    "name": "Lukas Kahwe Smith",
                    "email": "smith@pooteeweet.org"
                },
                {
                    "name": "FriendsOfSymfony Community",
                    "homepage": "https://github.com/friendsofsymfony/FOSRestBundle/contributors"
                },
                {
                    "name": "Konstantin Kudryashov",
                    "email": "ever.zet@gmail.com",
                    "homepage": "http://everzet.com"
                }
            ],
            "description": "This Bundle provides various tools to rapidly develop RESTful API's with Symfony2",
            "homepage": "http://friendsofsymfony.github.com",
            "keywords": [
                "rest"
            ],
            "time": "2014-03-11 15:28:34"
        },
        {
            "name": "geoip2/geoip2",
            "version": "v2.3.3",
            "source": {
                "type": "git",
                "url": "https://github.com/maxmind/GeoIP2-php.git",
                "reference": "ee15b2e466dd09fd2246cf64efa1aa9eca988b86"
            },
            "dist": {
                "type": "zip",
                "url": "https://api.github.com/repos/maxmind/GeoIP2-php/zipball/ee15b2e466dd09fd2246cf64efa1aa9eca988b86",
                "reference": "ee15b2e466dd09fd2246cf64efa1aa9eca988b86",
                "shasum": ""
            },
            "require": {
                "maxmind-db/reader": "~1.0",
                "maxmind/web-service-common": "~0.0.3",
                "php": ">=5.3.1"
            },
            "require-dev": {
                "phpunit/phpunit": "4.2.*"
            },
            "type": "library",
            "autoload": {
                "psr-4": {
                    "GeoIp2\\": "src"
                }
            },
            "notification-url": "https://packagist.org/downloads/",
            "license": [
                "Apache-2.0"
            ],
            "authors": [
                {
                    "name": "Gregory J. Oschwald",
                    "email": "goschwald@maxmind.com",
                    "homepage": "http://www.maxmind.com/"
                }
            ],
            "description": "MaxMind GeoIP2 PHP API",
            "homepage": "https://github.com/maxmind/GeoIP2-php",
            "keywords": [
                "IP",
                "geoip",
                "geoip2",
                "geolocation",
                "maxmind"
            ],
            "time": "2015-09-24 17:29:28"
        },
        {
            "name": "guzzle/guzzle",
            "version": "v3.9.3",
            "source": {
                "type": "git",
                "url": "https://github.com/guzzle/guzzle3.git",
                "reference": "0645b70d953bc1c067bbc8d5bc53194706b628d9"
            },
            "dist": {
                "type": "zip",
                "url": "https://api.github.com/repos/guzzle/guzzle3/zipball/0645b70d953bc1c067bbc8d5bc53194706b628d9",
                "reference": "0645b70d953bc1c067bbc8d5bc53194706b628d9",
                "shasum": ""
            },
            "require": {
                "ext-curl": "*",
                "php": ">=5.3.3",
                "symfony/event-dispatcher": "~2.1"
            },
            "replace": {
                "guzzle/batch": "self.version",
                "guzzle/cache": "self.version",
                "guzzle/common": "self.version",
                "guzzle/http": "self.version",
                "guzzle/inflection": "self.version",
                "guzzle/iterator": "self.version",
                "guzzle/log": "self.version",
                "guzzle/parser": "self.version",
                "guzzle/plugin": "self.version",
                "guzzle/plugin-async": "self.version",
                "guzzle/plugin-backoff": "self.version",
                "guzzle/plugin-cache": "self.version",
                "guzzle/plugin-cookie": "self.version",
                "guzzle/plugin-curlauth": "self.version",
                "guzzle/plugin-error-response": "self.version",
                "guzzle/plugin-history": "self.version",
                "guzzle/plugin-log": "self.version",
                "guzzle/plugin-md5": "self.version",
                "guzzle/plugin-mock": "self.version",
                "guzzle/plugin-oauth": "self.version",
                "guzzle/service": "self.version",
                "guzzle/stream": "self.version"
            },
            "require-dev": {
                "doctrine/cache": "~1.3",
                "monolog/monolog": "~1.0",
                "phpunit/phpunit": "3.7.*",
                "psr/log": "~1.0",
                "symfony/class-loader": "~2.1",
                "zendframework/zend-cache": "2.*,<2.3",
                "zendframework/zend-log": "2.*,<2.3"
            },
            "suggest": {
                "guzzlehttp/guzzle": "Guzzle 5 has moved to a new package name. The package you have installed, Guzzle 3, is deprecated."
            },
            "type": "library",
            "extra": {
                "branch-alias": {
                    "dev-master": "3.9-dev"
                }
            },
            "autoload": {
                "psr-0": {
                    "Guzzle": "src/",
                    "Guzzle\\Tests": "tests/"
                }
            },
            "notification-url": "https://packagist.org/downloads/",
            "license": [
                "MIT"
            ],
            "authors": [
                {
                    "name": "Michael Dowling",
                    "email": "mtdowling@gmail.com",
                    "homepage": "https://github.com/mtdowling"
                },
                {
                    "name": "Guzzle Community",
                    "homepage": "https://github.com/guzzle/guzzle/contributors"
                }
            ],
            "description": "PHP HTTP client. This library is deprecated in favor of https://packagist.org/packages/guzzlehttp/guzzle",
            "homepage": "http://guzzlephp.org/",
            "keywords": [
                "client",
                "curl",
                "framework",
                "http",
                "http client",
                "rest",
                "web service"
            ],
            "time": "2015-03-18 18:23:50"
        },
        {
            "name": "ircmaxell/password-compat",
            "version": "v1.0.4",
            "source": {
                "type": "git",
                "url": "https://github.com/ircmaxell/password_compat.git",
                "reference": "5c5cde8822a69545767f7c7f3058cb15ff84614c"
            },
            "dist": {
                "type": "zip",
                "url": "https://api.github.com/repos/ircmaxell/password_compat/zipball/5c5cde8822a69545767f7c7f3058cb15ff84614c",
                "reference": "5c5cde8822a69545767f7c7f3058cb15ff84614c",
                "shasum": ""
            },
            "require-dev": {
                "phpunit/phpunit": "4.*"
            },
            "type": "library",
            "autoload": {
                "files": [
                    "lib/password.php"
                ]
            },
            "notification-url": "https://packagist.org/downloads/",
            "license": [
                "MIT"
            ],
            "authors": [
                {
                    "name": "Anthony Ferrara",
                    "email": "ircmaxell@php.net",
                    "homepage": "http://blog.ircmaxell.com"
                }
            ],
            "description": "A compatibility library for the proposed simplified password hashing algorithm: https://wiki.php.net/rfc/password_hash",
            "homepage": "https://github.com/ircmaxell/password_compat",
            "keywords": [
                "hashing",
                "password"
            ],
            "time": "2014-11-20 16:49:30"
        },
        {
            "name": "jbroadway/urlify",
            "version": "1.0.7-stable",
            "source": {
                "type": "git",
                "url": "https://github.com/jbroadway/urlify.git",
                "reference": "3a89d2ef543405a5826190d234146ac3b2a12611"
            },
            "dist": {
                "type": "zip",
                "url": "https://api.github.com/repos/jbroadway/urlify/zipball/3a89d2ef543405a5826190d234146ac3b2a12611",
                "reference": "3a89d2ef543405a5826190d234146ac3b2a12611",
                "shasum": ""
            },
            "require": {
                "php": ">=5.3.0"
            },
            "type": "library",
            "extra": {
                "branch-alias": {
                    "dev-master": "1.0-dev"
                }
            },
            "autoload": {
                "psr-0": {
                    "URLify": ""
                }
            },
            "notification-url": "https://packagist.org/downloads/",
            "license": [
                "BSD"
            ],
            "authors": [
                {
                    "name": "Johnny Broadway",
                    "email": "johnny@johnnybroadway.com",
                    "homepage": "http://www.johnnybroadway.com/"
                }
            ],
            "description": "PHP port of URLify.js from the Django project. Transliterates non-ascii characters for use in URLs.",
            "homepage": "https://github.com/jbroadway/urlify",
            "keywords": [
                "encode",
                "iconv",
                "link",
                "slug",
                "translit",
                "transliterate",
                "transliteration",
                "url",
                "urlify"
            ],
            "time": "2015-12-07 18:29:02"
        },
        {
            "name": "jdorn/sql-formatter",
            "version": "v1.2.17",
            "source": {
                "type": "git",
                "url": "https://github.com/jdorn/sql-formatter.git",
                "reference": "64990d96e0959dff8e059dfcdc1af130728d92bc"
            },
            "dist": {
                "type": "zip",
                "url": "https://api.github.com/repos/jdorn/sql-formatter/zipball/64990d96e0959dff8e059dfcdc1af130728d92bc",
                "reference": "64990d96e0959dff8e059dfcdc1af130728d92bc",
                "shasum": ""
            },
            "require": {
                "php": ">=5.2.4"
            },
            "require-dev": {
                "phpunit/phpunit": "3.7.*"
            },
            "type": "library",
            "extra": {
                "branch-alias": {
                    "dev-master": "1.3.x-dev"
                }
            },
            "autoload": {
                "classmap": [
                    "lib"
                ]
            },
            "notification-url": "https://packagist.org/downloads/",
            "license": [
                "MIT"
            ],
            "authors": [
                {
                    "name": "Jeremy Dorn",
                    "email": "jeremy@jeremydorn.com",
                    "homepage": "http://jeremydorn.com/"
                }
            ],
            "description": "a PHP SQL highlighting library",
            "homepage": "https://github.com/jdorn/sql-formatter/",
            "keywords": [
                "highlight",
                "sql"
            ],
            "time": "2014-01-12 16:20:24"
        },
        {
            "name": "jms/metadata",
            "version": "1.5.1",
            "source": {
                "type": "git",
                "url": "https://github.com/schmittjoh/metadata.git",
                "reference": "22b72455559a25777cfd28c4ffda81ff7639f353"
            },
            "dist": {
                "type": "zip",
                "url": "https://api.github.com/repos/schmittjoh/metadata/zipball/22b72455559a25777cfd28c4ffda81ff7639f353",
                "reference": "22b72455559a25777cfd28c4ffda81ff7639f353",
                "shasum": ""
            },
            "require": {
                "php": ">=5.3.0"
            },
            "require-dev": {
                "doctrine/cache": "~1.0"
            },
            "type": "library",
            "extra": {
                "branch-alias": {
                    "dev-master": "1.5.x-dev"
                }
            },
            "autoload": {
                "psr-0": {
                    "Metadata\\": "src/"
                }
            },
            "notification-url": "https://packagist.org/downloads/",
            "license": [
                "Apache"
            ],
            "authors": [
                {
                    "name": "Johannes Schmitt",
                    "email": "schmittjoh@gmail.com",
                    "homepage": "https://github.com/schmittjoh",
                    "role": "Developer of wrapped JMSSerializerBundle"
                }
            ],
            "description": "Class/method/property metadata management in PHP",
            "keywords": [
                "annotations",
                "metadata",
                "xml",
                "yaml"
            ],
            "time": "2014-07-12 07:13:19"
        },
        {
            "name": "jms/parser-lib",
            "version": "1.0.0",
            "source": {
                "type": "git",
                "url": "https://github.com/schmittjoh/parser-lib.git",
                "reference": "c509473bc1b4866415627af0e1c6cc8ac97fa51d"
            },
            "dist": {
                "type": "zip",
                "url": "https://api.github.com/repos/schmittjoh/parser-lib/zipball/c509473bc1b4866415627af0e1c6cc8ac97fa51d",
                "reference": "c509473bc1b4866415627af0e1c6cc8ac97fa51d",
                "shasum": ""
            },
            "require": {
                "phpoption/phpoption": ">=0.9,<2.0-dev"
            },
            "type": "library",
            "extra": {
                "branch-alias": {
                    "dev-master": "1.0-dev"
                }
            },
            "autoload": {
                "psr-0": {
                    "JMS\\": "src/"
                }
            },
            "notification-url": "https://packagist.org/downloads/",
            "license": [
                "Apache2"
            ],
            "description": "A library for easily creating recursive-descent parsers.",
            "time": "2012-11-18 18:08:43"
        },
        {
            "name": "jms/serializer",
            "version": "1.0.0",
            "source": {
                "type": "git",
                "url": "https://github.com/schmittjoh/serializer.git",
                "reference": "a29d9a204efc3ca3f39a9d182a83fd34462fef3f"
            },
            "dist": {
                "type": "zip",
                "url": "https://api.github.com/repos/schmittjoh/serializer/zipball/a29d9a204efc3ca3f39a9d182a83fd34462fef3f",
                "reference": "a29d9a204efc3ca3f39a9d182a83fd34462fef3f",
                "shasum": ""
            },
            "require": {
                "doctrine/annotations": "1.*",
                "doctrine/instantiator": "~1.0.3",
                "jms/metadata": "~1.1",
                "jms/parser-lib": "1.*",
                "php": ">=5.4.0",
                "phpcollection/phpcollection": "~0.1"
            },
            "require-dev": {
                "doctrine/orm": "~2.1",
                "doctrine/phpcr-odm": "~1.0.1",
                "jackalope/jackalope-doctrine-dbal": "1.0.*",
                "phpunit/phpunit": "~4.0",
                "propel/propel1": "~1.7",
                "symfony/filesystem": "2.*",
                "symfony/form": "~2.1",
                "symfony/translation": "~2.0",
                "symfony/validator": "~2.0",
                "symfony/yaml": "2.*",
                "twig/twig": ">=1.8,<2.0-dev"
            },
            "suggest": {
                "symfony/yaml": "Required if you'd like to serialize data to YAML format."
            },
            "type": "library",
            "extra": {
                "branch-alias": {
                    "dev-master": "0.17-dev"
                }
            },
            "autoload": {
                "psr-0": {
                    "JMS\\Serializer": "src/"
                }
            },
            "notification-url": "https://packagist.org/downloads/",
            "license": [
                "Apache2"
            ],
            "authors": [
                {
                    "name": "Johannes M. Schmitt",
                    "email": "schmittjoh@gmail.com"
                }
            ],
            "description": "Library for (de-)serializing data of any complexity; supports XML, JSON, and YAML.",
            "homepage": "http://jmsyst.com/libs/serializer",
            "keywords": [
                "deserialization",
                "jaxb",
                "json",
                "serialization",
                "xml"
            ],
            "time": "2015-06-16 11:50:24"
        },
        {
            "name": "jms/serializer-bundle",
            "version": "1.0.0",
            "target-dir": "JMS/SerializerBundle",
            "source": {
                "type": "git",
                "url": "https://github.com/schmittjoh/JMSSerializerBundle.git",
                "reference": "0be35615b5bae1ce42567244a321aa1be3ed0280"
            },
            "dist": {
                "type": "zip",
                "url": "https://api.github.com/repos/schmittjoh/JMSSerializerBundle/zipball/0be35615b5bae1ce42567244a321aa1be3ed0280",
                "reference": "0be35615b5bae1ce42567244a321aa1be3ed0280",
                "shasum": ""
            },
            "require": {
                "jms/serializer": "^1.0.0",
                "php": ">=5.3.2",
                "symfony/framework-bundle": "~2.1"
            },
            "require-dev": {
                "doctrine/doctrine-bundle": "*",
                "doctrine/orm": "*",
                "symfony/browser-kit": "*",
                "symfony/class-loader": "*",
                "symfony/css-selector": "*",
                "symfony/finder": "*",
                "symfony/form": "*",
                "symfony/process": "*",
                "symfony/stopwatch": "*",
                "symfony/twig-bundle": "*",
                "symfony/validator": "*",
                "symfony/yaml": "*"
            },
            "suggest": {
                "jms/di-extra-bundle": "Required to get lazy loading (de)serialization visitors, ~1.3"
            },
            "type": "symfony-bundle",
            "extra": {
                "branch-alias": {
                    "dev-master": "0.13-dev"
                }
            },
            "autoload": {
                "psr-0": {
                    "JMS\\SerializerBundle": ""
                }
            },
            "notification-url": "https://packagist.org/downloads/",
            "license": [
                "Apache2"
            ],
            "authors": [
                {
                    "name": "Johannes M. Schmitt",
                    "email": "schmittjoh@gmail.com"
                }
            ],
            "description": "Allows you to easily serialize, and deserialize data of any complexity",
            "homepage": "http://jmsyst.com/bundles/JMSSerializerBundle",
            "keywords": [
                "deserialization",
                "jaxb",
                "json",
                "serialization",
                "xml"
            ],
            "time": "2015-06-23 19:27:08"
        },
        {
            "name": "joomla/filter",
            "version": "1.2.0",
            "source": {
                "type": "git",
                "url": "https://github.com/joomla-framework/filter.git",
                "reference": "45a504f0cd6fa2312a0260955e957435ca2cedc9"
            },
            "dist": {
                "type": "zip",
                "url": "https://api.github.com/repos/joomla-framework/filter/zipball/45a504f0cd6fa2312a0260955e957435ca2cedc9",
                "reference": "45a504f0cd6fa2312a0260955e957435ca2cedc9",
                "shasum": ""
            },
            "require": {
                "joomla/string": "~1.3",
                "php": ">=5.3.10"
            },
            "require-dev": {
                "joomla/language": "~1.0",
                "phpunit/phpunit": "4.*",
                "squizlabs/php_codesniffer": "1.*"
            },
            "suggest": {
                "joomla/language": "Required only if you want to use `OutputFilter::stringURLSafe`."
            },
            "type": "joomla-package",
            "extra": {
                "branch-alias": {
                    "dev-master": "1.x-dev"
                }
            },
            "autoload": {
                "psr-4": {
                    "Joomla\\Filter\\": "src/",
                    "Joomla\\Filter\\Tests\\": "Tests/"
                }
            },
            "notification-url": "https://packagist.org/downloads/",
            "license": [
                "GPL-2.0+"
            ],
            "description": "Joomla Filter Package",
            "homepage": "https://github.com/joomla-framework/filter",
            "keywords": [
                "filter",
                "framework",
                "joomla"
            ],
            "time": "2016-01-08 17:27:47"
        },
        {
            "name": "joomla/http",
            "version": "1.2.1",
            "source": {
                "type": "git",
                "url": "https://github.com/joomla-framework/http.git",
                "reference": "3b667b4dea6b022fedb296c4e88be3de38fd0327"
            },
            "dist": {
                "type": "zip",
                "url": "https://api.github.com/repos/joomla-framework/http/zipball/3b667b4dea6b022fedb296c4e88be3de38fd0327",
                "reference": "3b667b4dea6b022fedb296c4e88be3de38fd0327",
                "shasum": ""
            },
            "require": {
                "joomla/uri": "~1.0",
                "php": ">=5.3.10"
            },
            "require-dev": {
                "joomla/test": "~1.0",
                "phpunit/phpunit": "4.*",
                "squizlabs/php_codesniffer": "1.*"
            },
            "suggest": {
                "joomla/registry": "Registry can be used as an alternative to using an array for the package options."
            },
            "type": "joomla-package",
            "extra": {
                "branch-alias": {
                    "dev-master": "1.x-dev"
                }
            },
            "autoload": {
                "psr-4": {
                    "Joomla\\Http\\": "src/",
                    "Joomla\\Http\\Tests\\": "Tests/"
                }
            },
            "notification-url": "https://packagist.org/downloads/",
            "license": [
                "GPL-2.0+"
            ],
            "description": "Joomla HTTP Package",
            "homepage": "https://github.com/joomla-framework/http",
            "keywords": [
                "framework",
                "http",
                "joomla"
            ],
            "time": "2015-12-17 22:53:23"
        },
        {
            "name": "joomla/string",
            "version": "1.4.0",
            "source": {
                "type": "git",
                "url": "https://github.com/joomla-framework/string.git",
                "reference": "05197132a075ee22a3f0f7da31a19a6d5b4717db"
            },
            "dist": {
                "type": "zip",
                "url": "https://api.github.com/repos/joomla-framework/string/zipball/05197132a075ee22a3f0f7da31a19a6d5b4717db",
                "reference": "05197132a075ee22a3f0f7da31a19a6d5b4717db",
                "shasum": ""
            },
            "require": {
                "php": ">=5.3.10|>=7.0"
            },
            "require-dev": {
                "joomla/test": "~1.0",
                "phpunit/phpunit": "~4.8|~5.0",
                "squizlabs/php_codesniffer": "1.*"
            },
            "type": "joomla-package",
            "extra": {
                "branch-alias": {
                    "dev-master": "1.x-dev"
                }
            },
            "autoload": {
                "psr-4": {
                    "Joomla\\String\\": "src/",
                    "Joomla\\String\\Tests\\": "Tests/"
                },
                "files": [
                    "src/phputf8/utf8.php",
                    "src/phputf8/ord.php",
                    "src/phputf8/str_ireplace.php",
                    "src/phputf8/str_pad.php",
                    "src/phputf8/str_split.php",
                    "src/phputf8/strcasecmp.php",
                    "src/phputf8/strcspn.php",
                    "src/phputf8/stristr.php",
                    "src/phputf8/strrev.php",
                    "src/phputf8/strspn.php",
                    "src/phputf8/trim.php",
                    "src/phputf8/ucfirst.php",
                    "src/phputf8/ucwords.php",
                    "src/phputf8/utils/ascii.php",
                    "src/phputf8/utils/validation.php"
                ]
            },
            "notification-url": "https://packagist.org/downloads/",
            "license": [
                "GPL-2.0+"
            ],
            "description": "Joomla String Package",
            "homepage": "https://github.com/joomla-framework/string",
            "keywords": [
                "framework",
                "joomla",
                "string"
            ],
            "time": "2016-01-30 20:04:23"
        },
        {
            "name": "joomla/uri",
            "version": "1.1.1",
            "source": {
                "type": "git",
                "url": "https://github.com/joomla-framework/uri.git",
                "reference": "980e532e4235bb8f1ada15b28822abbeb171da3f"
            },
            "dist": {
                "type": "zip",
                "url": "https://api.github.com/repos/joomla-framework/uri/zipball/980e532e4235bb8f1ada15b28822abbeb171da3f",
                "reference": "980e532e4235bb8f1ada15b28822abbeb171da3f",
                "shasum": ""
            },
            "require": {
                "php": ">=5.3.10"
            },
            "type": "joomla-package",
            "autoload": {
                "psr-4": {
                    "Joomla\\Uri\\": "src/",
                    "Joomla\\Uri\\Tests\\": "Tests/"
                }
            },
            "notification-url": "https://packagist.org/downloads/",
            "license": [
                "GPL-2.0+"
            ],
            "description": "Joomla Uri Package",
            "homepage": "https://github.com/joomla-framework/uri",
            "keywords": [
                "framework",
                "joomla",
                "uri"
            ],
            "time": "2014-02-09 02:57:17"
        },
        {
            "name": "knplabs/gaufrette",
            "version": "0.2.0",
            "source": {
                "type": "git",
                "url": "https://github.com/KnpLabs/Gaufrette.git",
                "reference": "9d52413665284f9c96e0cef399fc14e68ac0aa5a"
            },
            "dist": {
                "type": "zip",
<<<<<<< HEAD
                "url": "https://api.github.com/repos/KnpLabs/Gaufrette/zipball/9d52413665284f9c96e0cef399fc14e68ac0aa5a",
                "reference": "9d52413665284f9c96e0cef399fc14e68ac0aa5a",
=======
                "url": "https://api.github.com/repos/KnpLabs/Gaufrette/zipball/93ba4672b012c74bfe419c033eae1c0a48b1b493",
                "reference": "4c73bb66ff41d7c9beb57372a82047cf5dcc6d1c",
>>>>>>> 89ee2315
                "shasum": ""
            },
            "require": {
                "php": ">=5.3.2"
            },
            "require-dev": {
                "amazonwebservices/aws-sdk-for-php": "1.5.*",
                "aws/aws-sdk-php": "~2",
                "doctrine/dbal": ">=2.3",
                "dropbox-php/dropbox-php": "*",
                "google/apiclient": "~1.1",
                "herzult/php-ssh": "*",
                "microsoft/windowsazure": "dev-master",
                "mikey179/vfsstream": "~1.2.0",
                "phpseclib/phpseclib": "dev-master",
                "phpspec/phpspec": "2.0.*",
                "phpunit/phpunit": "3.7.*",
                "rackspace/php-opencloud": "1.9.*"
            },
            "suggest": {
                "amazonwebservices/aws-sdk-for-php": "to use the legacy Amazon S3 adapters",
                "aws/aws-sdk-php": "to use the Amazon S3 adapter",
                "doctrine/dbal": "to use the Doctrine DBAL adapter",
                "dropbox-php/dropbox-php": "to use the Dropbox adapter",
                "ext-apc": "to use the APC adapter",
                "ext-curl": "*",
                "ext-fileinfo": "This extension is used to automatically detect the content-type of a file in the AwsS3, OpenCloud, AzureBlogStorage and GoogleCloudStorage adapters",
                "ext-mbstring": "*",
                "ext-mongo": "*",
                "ext-zip": "to use the Zip adapter",
                "google/apiclient": "to use GoogleCloudStorage adapter",
                "herzult/php-ssh": "to use SFtp adapter",
                "knplabs/knp-gaufrette-bundle": "to use with Symfony2",
                "microsoft/windowsazure": "to use Microsoft Azure Blob Storage adapter",
                "phpseclib/phpseclib": "to use PhpseclibSftp adapter",
                "rackspace/php-opencloud": "to use Opencloud adapter"
            },
            "type": "library",
            "extra": {
                "branch-alias": {
                    "dev-master": "0.2.x-dev"
                }
            },
            "autoload": {
                "psr-0": {
                    "Gaufrette": "src/"
                }
            },
            "notification-url": "https://packagist.org/downloads/",
            "license": [
                "MIT"
            ],
            "authors": [
                {
                    "name": "The contributors",
                    "homepage": "http://github.com/knplabs/Gaufrette/contributors"
                },
                {
                    "name": "KnpLabs Team",
                    "homepage": "http://knplabs.com"
                }
            ],
            "description": "PHP5 library that provides a filesystem abstraction layer",
            "homepage": "http://knplabs.com",
            "keywords": [
                "abstraction",
                "file",
                "filesystem",
                "media"
            ],
            "time": "2015-05-26 08:25:40"
        },
        {
            "name": "knplabs/knp-menu",
            "version": "v2.1.1",
            "source": {
                "type": "git",
                "url": "https://github.com/KnpLabs/KnpMenu.git",
                "reference": "9917b999a3c3d3901386d60c4888b07679291031"
            },
            "dist": {
                "type": "zip",
                "url": "https://api.github.com/repos/KnpLabs/KnpMenu/zipball/9917b999a3c3d3901386d60c4888b07679291031",
<<<<<<< HEAD
                "reference": "9917b999a3c3d3901386d60c4888b07679291031",
=======
                "reference": "c40075bea26f63dd5b81ca5b3cdd2b54d38e811f",
>>>>>>> 89ee2315
                "shasum": ""
            },
            "require": {
                "php": ">=5.3.0"
            },
            "require-dev": {
                "pimple/pimple": "~1.0",
                "silex/silex": "~1.0",
                "symfony/phpunit-bridge": "~2.7|~3.0",
                "symfony/routing": "~2.3|~3.0",
                "twig/twig": "~1.16|~2.0"
            },
            "suggest": {
                "pimple/pimple": "for the built-in implementations of the menu provider and renderer provider",
                "silex/silex": "for the integration with your silex application",
                "twig/twig": "for the TwigRenderer and the integration with your templates"
            },
            "type": "library",
            "extra": {
                "branch-alias": {
                    "dev-master": "2.1-dev"
                }
            },
            "autoload": {
                "psr-4": {
                    "Knp\\Menu\\": "src/Knp/Menu"
                }
            },
            "notification-url": "https://packagist.org/downloads/",
            "license": [
                "MIT"
            ],
            "authors": [
                {
                    "name": "Christophe Coevoet",
                    "email": "stof@notk.org"
                },
                {
                    "name": "KnpLabs",
                    "homepage": "http://knplabs.com"
                },
                {
                    "name": "Symfony Community",
                    "homepage": "https://github.com/KnpLabs/KnpMenu/contributors"
                }
            ],
            "description": "An object oriented menu library",
            "homepage": "http://knplabs.com",
            "keywords": [
                "menu",
                "tree"
            ],
            "time": "2016-01-08 15:42:54"
        },
        {
            "name": "knplabs/knp-menu-bundle",
            "version": "v2.1.1",
            "source": {
                "type": "git",
                "url": "https://github.com/KnpLabs/KnpMenuBundle.git",
                "reference": "90aff8e39274d1225dfa3bb7b1dd4e47b7312dca"
            },
            "dist": {
                "type": "zip",
<<<<<<< HEAD
                "url": "https://api.github.com/repos/KnpLabs/KnpMenuBundle/zipball/90aff8e39274d1225dfa3bb7b1dd4e47b7312dca",
                "reference": "90aff8e39274d1225dfa3bb7b1dd4e47b7312dca",
=======
                "url": "https://api.github.com/repos/KnpLabs/KnpMenuBundle/zipball/3cee352312736ba645759624a73be8e048cc83f2",
                "reference": "2a2e1295c8f39f39875343934af159957bcdcc06",
>>>>>>> 89ee2315
                "shasum": ""
            },
            "require": {
                "knplabs/knp-menu": "~2.1",
                "symfony/framework-bundle": "~2.3|~3.0"
            },
            "require-dev": {
                "symfony/expression-language": "~2.4|~3.0",
                "symfony/phpunit-bridge": "~2.7|~3.0"
            },
            "type": "symfony-bundle",
            "extra": {
                "branch-alias": {
                    "dev-master": "2.1.x-dev"
                }
            },
            "autoload": {
                "psr-4": {
                    "Knp\\Bundle\\MenuBundle\\": ""
                }
            },
            "notification-url": "https://packagist.org/downloads/",
            "license": [
                "MIT"
            ],
            "authors": [
                {
                    "name": "Christophe Coevoet",
                    "email": "stof@notk.org"
                },
                {
                    "name": "Knplabs",
                    "homepage": "http://knplabs.com"
                },
                {
                    "name": "Symfony Community",
                    "homepage": "https://github.com/KnpLabs/KnpMenuBundle/contributors"
                }
            ],
            "description": "This bundle provides an integration of the KnpMenu library",
            "keywords": [
                "menu"
            ],
            "time": "2015-12-15 12:06:23"
        },
        {
            "name": "maxmind-db/reader",
            "version": "v1.1.0",
            "source": {
                "type": "git",
                "url": "https://github.com/maxmind/MaxMind-DB-Reader-php.git",
                "reference": "1383655533aa2f13a990b27b075fdde8b7bdd5ff"
            },
            "dist": {
                "type": "zip",
                "url": "https://api.github.com/repos/maxmind/MaxMind-DB-Reader-php/zipball/1383655533aa2f13a990b27b075fdde8b7bdd5ff",
                "reference": "1383655533aa2f13a990b27b075fdde8b7bdd5ff",
                "shasum": ""
            },
            "require": {
                "php": ">=5.3.1"
            },
            "require-dev": {
                "phpunit/phpunit": "4.2.*",
                "satooshi/php-coveralls": "dev-master",
                "squizlabs/php_codesniffer": "2.*"
            },
            "type": "library",
            "autoload": {
                "psr-0": {
                    "MaxMind": "src/"
                }
            },
            "notification-url": "https://packagist.org/downloads/",
            "license": [
                "Apache-2.0"
            ],
            "authors": [
                {
                    "name": "Gregory J. Oschwald",
                    "email": "goschwald@maxmind.com",
                    "homepage": "http://www.maxmind.com/"
                }
            ],
            "description": "MaxMind DB Reader API",
            "homepage": "https://github.com/maxmind/MaxMind-DB-Reader-php",
            "keywords": [
                "database",
                "geoip",
                "geoip2",
                "geolocation",
                "maxmind"
            ],
            "time": "2016-01-04 15:38:11"
        },
        {
            "name": "maxmind/web-service-common",
            "version": "v0.0.4",
            "source": {
                "type": "git",
                "url": "https://github.com/maxmind/web-service-common-php.git",
                "reference": "f26fce5281290973beeeca3e33847887177dd138"
            },
            "dist": {
                "type": "zip",
                "url": "https://api.github.com/repos/maxmind/web-service-common-php/zipball/f26fce5281290973beeeca3e33847887177dd138",
                "reference": "f26fce5281290973beeeca3e33847887177dd138",
                "shasum": ""
            },
            "require": {
                "ext-curl": "*",
                "ext-json": "*",
                "php": ">=5.3"
            },
            "require-dev": {
                "phpunit/phpunit": "4.6.*"
            },
            "type": "library",
            "autoload": {
                "psr-4": {
                    "MaxMind\\": "src"
                }
            },
            "notification-url": "https://packagist.org/downloads/",
            "license": [
                "Apache-2.0"
            ],
            "authors": [
                {
                    "name": "Gregory Oschwald",
                    "email": "goschwald@maxmind.com"
                }
            ],
            "description": "Internal MaxMind Web Service API",
            "homepage": "https://github.com/maxmind/mm-web-service-api-php",
            "time": "2015-07-21 20:07:31"
        },
        {
            "name": "monolog/monolog",
            "version": "1.17.2",
            "source": {
                "type": "git",
                "url": "https://github.com/Seldaek/monolog.git",
                "reference": "bee7f0dc9c3e0b69a6039697533dca1e845c8c24"
            },
            "dist": {
                "type": "zip",
                "url": "https://api.github.com/repos/Seldaek/monolog/zipball/bee7f0dc9c3e0b69a6039697533dca1e845c8c24",
                "reference": "bee7f0dc9c3e0b69a6039697533dca1e845c8c24",
                "shasum": ""
            },
            "require": {
                "php": ">=5.3.0",
                "psr/log": "~1.0"
            },
            "provide": {
                "psr/log-implementation": "1.0.0"
            },
            "require-dev": {
                "aws/aws-sdk-php": "^2.4.9",
                "doctrine/couchdb": "~1.0@dev",
                "graylog2/gelf-php": "~1.0",
                "jakub-onderka/php-parallel-lint": "0.9",
                "php-console/php-console": "^3.1.3",
                "phpunit/phpunit": "~4.5",
                "phpunit/phpunit-mock-objects": "2.3.0",
                "raven/raven": "^0.13",
                "ruflin/elastica": ">=0.90 <3.0",
                "swiftmailer/swiftmailer": "~5.3",
                "videlalvaro/php-amqplib": "~2.4"
            },
            "suggest": {
                "aws/aws-sdk-php": "Allow sending log messages to AWS services like DynamoDB",
                "doctrine/couchdb": "Allow sending log messages to a CouchDB server",
                "ext-amqp": "Allow sending log messages to an AMQP server (1.0+ required)",
                "ext-mongo": "Allow sending log messages to a MongoDB server",
                "graylog2/gelf-php": "Allow sending log messages to a GrayLog2 server",
                "php-console/php-console": "Allow sending log messages to Google Chrome",
                "raven/raven": "Allow sending log messages to a Sentry server",
                "rollbar/rollbar": "Allow sending log messages to Rollbar",
                "ruflin/elastica": "Allow sending log messages to an Elastic Search server",
                "videlalvaro/php-amqplib": "Allow sending log messages to an AMQP server using php-amqplib"
            },
            "type": "library",
            "extra": {
                "branch-alias": {
                    "dev-master": "1.16.x-dev"
                }
            },
            "autoload": {
                "psr-4": {
                    "Monolog\\": "src/Monolog"
                }
            },
            "notification-url": "https://packagist.org/downloads/",
            "license": [
                "MIT"
            ],
            "authors": [
                {
                    "name": "Jordi Boggiano",
                    "email": "j.boggiano@seld.be",
                    "homepage": "http://seld.be"
                }
            ],
            "description": "Sends your logs to files, sockets, inboxes, databases and various web services",
            "homepage": "http://github.com/Seldaek/monolog",
            "keywords": [
                "log",
                "logging",
                "psr-3"
            ],
            "time": "2015-10-14 12:51:02"
        },
        {
            "name": "mrclay/minify",
            "version": "2.2.0",
            "source": {
                "type": "git",
                "url": "https://github.com/mrclay/minify.git",
                "reference": "d245bca4987dec197d1e6d7dc117614b60ff7494"
            },
            "dist": {
                "type": "zip",
                "url": "https://api.github.com/repos/mrclay/minify/zipball/d245bca4987dec197d1e6d7dc117614b60ff7494",
                "reference": "d245bca4987dec197d1e6d7dc117614b60ff7494",
                "shasum": ""
            },
            "require": {
                "ext-pcre": "*",
                "php": ">=5.2.1"
            },
            "type": "library",
            "autoload": {
                "classmap": [
                    "min/lib/"
                ]
            },
            "notification-url": "https://packagist.org/downloads/",
            "license": [
                "BSD-3-Clause"
            ],
            "authors": [
                {
                    "name": "Steve Clay",
                    "email": "steve@mrclay.org",
                    "homepage": "http://www.mrclay.org/",
                    "role": "Developer"
                }
            ],
            "description": "Minify is a PHP5 app that helps you follow several rules for client-side performance. It combines multiple CSS or Javascript files, removes unnecessary whitespace and comments, and serves them with gzip encoding and optimal client-side cache headers",
            "homepage": "http://code.google.com/p/minify/",
            "time": "2014-03-12 12:54:23"
        },
        {
            "name": "oneup/uploader-bundle",
            "version": "1.3.2",
            "target-dir": "Oneup/UploaderBundle",
            "source": {
                "type": "git",
                "url": "https://github.com/1up-lab/OneupUploaderBundle.git",
                "reference": "222df480925fd3d01eee70d3681575b5ea811316"
            },
            "dist": {
                "type": "zip",
                "url": "https://api.github.com/repos/1up-lab/OneupUploaderBundle/zipball/222df480925fd3d01eee70d3681575b5ea811316",
                "reference": "222df480925fd3d01eee70d3681575b5ea811316",
                "shasum": ""
            },
            "require": {
                "symfony/finder": "~2.3",
                "symfony/framework-bundle": "~2.3"
            },
            "require-dev": {
                "amazonwebservices/aws-sdk-for-php": "1.5.*",
                "knplabs/gaufrette": "0.2.*@dev",
                "phpunit/phpunit": "~4.1",
                "sensio/framework-extra-bundle": "2.*",
                "symfony/browser-kit": "2.*",
                "symfony/class-loader": "2.*",
                "symfony/security-bundle": "2.*"
            },
            "suggest": {
                "knplabs/knp-gaufrette-bundle": "0.1.*"
            },
            "type": "symfony-bundle",
            "autoload": {
                "psr-0": {
                    "Oneup\\UploaderBundle": ""
                }
            },
            "notification-url": "https://packagist.org/downloads/",
            "license": [
                "MIT"
            ],
            "authors": [
                {
                    "name": "Jim Schmid",
                    "email": "js@1up.io",
                    "homepage": "http://1up.io",
                    "role": "Developer"
                }
            ],
            "description": "Handles multi file uploads in Symfony2. Features included: Chunked upload, Orphans management, Gaufrette support.",
            "homepage": "http://1up.io",
            "keywords": [
                "FancyUpload",
                "FineUploader",
                "MooUpload",
                "Uploadify",
                "YUI3 Uploader",
                "blueimp",
                "dropzone",
                "fileupload",
                "jQuery File Uploader",
                "plupload",
                "upload"
            ],
            "time": "2016-01-04 10:59:51"
<<<<<<< HEAD
        },
        {
            "name": "paragonie/random_compat",
            "version": "v1.2.0",
            "source": {
                "type": "git",
                "url": "https://github.com/paragonie/random_compat.git",
                "reference": "b0e69d10852716b2ccbdff69c75c477637220790"
            },
            "dist": {
                "type": "zip",
                "url": "https://api.github.com/repos/paragonie/random_compat/zipball/b0e69d10852716b2ccbdff69c75c477637220790",
                "reference": "b0e69d10852716b2ccbdff69c75c477637220790",
                "shasum": ""
            },
            "require": {
                "php": ">=5.2.0"
            },
            "require-dev": {
                "phpunit/phpunit": "4.*|5.*"
            },
            "suggest": {
                "ext-libsodium": "Provides a modern crypto API that can be used to generate random bytes."
            },
            "type": "library",
            "autoload": {
                "files": [
                    "lib/random.php"
                ]
            },
            "notification-url": "https://packagist.org/downloads/",
            "license": [
                "MIT"
            ],
            "authors": [
                {
                    "name": "Paragon Initiative Enterprises",
                    "email": "security@paragonie.com",
                    "homepage": "https://paragonie.com"
                }
            ],
            "description": "PHP 5.x polyfill for random_bytes() and random_int() from PHP 7",
            "keywords": [
                "csprng",
                "pseudorandom",
                "random"
            ],
            "time": "2016-02-06 03:52:05"
=======
>>>>>>> 89ee2315
        },
        {
            "name": "phpcollection/phpcollection",
            "version": "0.4.0",
            "source": {
                "type": "git",
                "url": "https://github.com/schmittjoh/php-collection.git",
                "reference": "b8bf55a0a929ca43b01232b36719f176f86c7e83"
            },
            "dist": {
                "type": "zip",
                "url": "https://api.github.com/repos/schmittjoh/php-collection/zipball/b8bf55a0a929ca43b01232b36719f176f86c7e83",
                "reference": "b8bf55a0a929ca43b01232b36719f176f86c7e83",
                "shasum": ""
            },
            "require": {
                "phpoption/phpoption": "1.*"
            },
            "type": "library",
            "extra": {
                "branch-alias": {
                    "dev-master": "0.3-dev"
                }
            },
            "autoload": {
                "psr-0": {
                    "PhpCollection": "src/"
                }
            },
            "notification-url": "https://packagist.org/downloads/",
            "license": [
                "Apache2"
            ],
            "authors": [
                {
                    "name": "Johannes Schmitt",
                    "email": "schmittjoh@gmail.com",
                    "homepage": "https://github.com/schmittjoh",
                    "role": "Developer of wrapped JMSSerializerBundle"
                }
            ],
            "description": "General-Purpose Collection Library for PHP",
            "keywords": [
                "collection",
                "list",
                "map",
                "sequence",
                "set"
            ],
            "time": "2014-03-11 13:46:42"
        },
        {
            "name": "phpoffice/phpexcel",
            "version": "1.8.0",
            "source": {
                "type": "git",
                "url": "https://github.com/PHPOffice/PHPExcel.git",
                "reference": "e69a5e4d0ffa7fb6f171859e0a04346e580df30b"
            },
            "dist": {
                "type": "zip",
                "url": "https://api.github.com/repos/PHPOffice/PHPExcel/zipball/e69a5e4d0ffa7fb6f171859e0a04346e580df30b",
                "reference": "e69a5e4d0ffa7fb6f171859e0a04346e580df30b",
                "shasum": ""
            },
            "require": {
                "ext-xml": "*",
                "ext-xmlwriter": "*",
                "php": ">=5.2.0"
            },
            "type": "library",
            "autoload": {
                "psr-0": {
                    "PHPExcel": "Classes/"
                }
            },
            "notification-url": "https://packagist.org/downloads/",
            "license": [
                "LGPL"
            ],
            "authors": [
                {
                    "name": "Maarten Balliauw",
                    "homepage": "http://blog.maartenballiauw.be"
                },
                {
                    "name": "Mark Baker"
                },
                {
                    "name": "Franck Lefevre",
                    "homepage": "http://blog.rootslabs.net"
                },
                {
                    "name": "Erik Tilt"
                }
            ],
            "description": "PHPExcel - OpenXML - Read, Create and Write Spreadsheet documents in PHP - Spreadsheet engine",
            "homepage": "http://phpexcel.codeplex.com",
            "keywords": [
                "OpenXML",
                "excel",
                "php",
                "spreadsheet",
                "xls",
                "xlsx"
            ],
            "time": "2014-03-02 15:22:49"
        },
        {
            "name": "phpoption/phpoption",
            "version": "1.5.0",
            "source": {
                "type": "git",
                "url": "https://github.com/schmittjoh/php-option.git",
                "reference": "94e644f7d2051a5f0fcf77d81605f152eecff0ed"
            },
            "dist": {
                "type": "zip",
                "url": "https://api.github.com/repos/schmittjoh/php-option/zipball/94e644f7d2051a5f0fcf77d81605f152eecff0ed",
                "reference": "94e644f7d2051a5f0fcf77d81605f152eecff0ed",
                "shasum": ""
            },
            "require": {
                "php": ">=5.3.0"
            },
            "require-dev": {
                "phpunit/phpunit": "4.7.*"
            },
            "type": "library",
            "extra": {
                "branch-alias": {
                    "dev-master": "1.3-dev"
                }
            },
            "autoload": {
                "psr-0": {
                    "PhpOption\\": "src/"
                }
            },
            "notification-url": "https://packagist.org/downloads/",
            "license": [
                "Apache2"
            ],
            "authors": [
                {
                    "name": "Johannes M. Schmitt",
                    "email": "schmittjoh@gmail.com"
                }
            ],
            "description": "Option Type for PHP",
            "keywords": [
                "language",
                "option",
                "php",
                "type"
            ],
            "time": "2015-07-25 16:39:46"
        },
        {
            "name": "psr/log",
            "version": "1.0.0",
            "source": {
                "type": "git",
                "url": "https://github.com/php-fig/log.git",
                "reference": "fe0936ee26643249e916849d48e3a51d5f5e278b"
            },
            "dist": {
                "type": "zip",
                "url": "https://api.github.com/repos/php-fig/log/zipball/fe0936ee26643249e916849d48e3a51d5f5e278b",
                "reference": "fe0936ee26643249e916849d48e3a51d5f5e278b",
                "shasum": ""
            },
            "type": "library",
            "autoload": {
                "psr-0": {
                    "Psr\\Log\\": ""
                }
            },
            "notification-url": "https://packagist.org/downloads/",
            "license": [
                "MIT"
            ],
            "authors": [
                {
                    "name": "PHP-FIG",
                    "homepage": "http://www.php-fig.org/"
                }
            ],
            "description": "Common interface for logging libraries",
            "keywords": [
                "log",
                "psr",
                "psr-3"
            ],
            "time": "2012-12-21 11:40:51"
        },
        {
            "name": "rackspace/php-opencloud",
            "version": "v1.12.2",
            "source": {
                "type": "git",
                "url": "https://github.com/rackspace/php-opencloud.git",
                "reference": "9c0ade232ddd1ae23994349406171ffea1127b5d"
            },
            "dist": {
                "type": "zip",
                "url": "https://api.github.com/repos/rackspace/php-opencloud/zipball/9c0ade232ddd1ae23994349406171ffea1127b5d",
                "reference": "9c0ade232ddd1ae23994349406171ffea1127b5d",
                "shasum": ""
            },
            "require": {
                "guzzle/guzzle": "~3.8",
                "php": ">=5.3.3",
                "psr/log": "~1.0"
            },
            "require-dev": {
                "apigen/apigen": "~2.8",
                "fabpot/php-cs-fixer": "1.0.*@dev",
                "jakub-onderka/php-parallel-lint": "0.*",
                "phpunit/phpunit": "4.3.*",
                "satooshi/php-coveralls": "0.6.*@dev"
            },
            "type": "library",
            "autoload": {
                "psr-0": {
                    "OpenCloud": [
                        "lib/",
                        "tests/"
                    ]
                }
            },
            "notification-url": "https://packagist.org/downloads/",
            "license": [
                "Apache-2.0"
            ],
            "authors": [
                {
                    "name": "Glen Campbell",
                    "email": "glen.campbell@rackspace.com"
                },
                {
                    "name": "Jamie Hannaford",
                    "email": "jamie.hannaford@rackspace.com",
                    "homepage": "https://github.com/jamiehannaford"
                },
                {
                    "name": "Shaunak Kashyap",
                    "email": "shaunak.kashyap@rackspace.com",
                    "homepage": "https://github.com/ycombinator"
                }
            ],
            "description": "PHP SDK for Rackspace/OpenStack APIs",
            "keywords": [
                "Openstack",
                "nova",
                "opencloud",
                "rackspace",
                "swift"
            ],
            "time": "2015-03-16 23:57:58"
        },
        {
            "name": "sensio/distribution-bundle",
            "version": "v2.3.22",
            "target-dir": "Sensio/Bundle/DistributionBundle",
            "source": {
                "type": "git",
                "url": "https://github.com/sensiolabs/SensioDistributionBundle.git",
                "reference": "98bdda791e7c2dfb5fd55781e69a4b00e4f751a6"
            },
            "dist": {
                "type": "zip",
                "url": "https://api.github.com/repos/sensiolabs/SensioDistributionBundle/zipball/98bdda791e7c2dfb5fd55781e69a4b00e4f751a6",
                "reference": "98bdda791e7c2dfb5fd55781e69a4b00e4f751a6",
                "shasum": ""
            },
            "require": {
                "symfony/framework-bundle": "~2.2"
            },
            "type": "symfony-bundle",
            "extra": {
                "branch-alias": {
                    "dev-master": "2.3.x-dev"
                }
            },
            "autoload": {
                "psr-0": {
                    "Sensio\\Bundle\\DistributionBundle": ""
                }
            },
            "notification-url": "https://packagist.org/downloads/",
            "license": [
                "MIT"
            ],
            "authors": [
                {
                    "name": "Fabien Potencier",
                    "email": "fabien@symfony.com"
                }
            ],
            "description": "The base bundle for the Symfony Distributions",
            "keywords": [
                "configuration",
                "distribution"
            ],
            "time": "2015-06-05 22:32:08"
        },
        {
            "name": "swiftmailer/swiftmailer",
            "version": "v5.4.1",
            "source": {
                "type": "git",
                "url": "https://github.com/swiftmailer/swiftmailer.git",
                "reference": "0697e6aa65c83edf97bb0f23d8763f94e3f11421"
            },
            "dist": {
                "type": "zip",
                "url": "https://api.github.com/repos/swiftmailer/swiftmailer/zipball/0697e6aa65c83edf97bb0f23d8763f94e3f11421",
                "reference": "0697e6aa65c83edf97bb0f23d8763f94e3f11421",
                "shasum": ""
            },
            "require": {
                "php": ">=5.3.3"
            },
            "require-dev": {
                "mockery/mockery": "~0.9.1,<0.9.4"
            },
            "type": "library",
            "extra": {
                "branch-alias": {
                    "dev-master": "5.4-dev"
                }
            },
            "autoload": {
                "files": [
                    "lib/swift_required.php"
                ]
            },
            "notification-url": "https://packagist.org/downloads/",
            "license": [
                "MIT"
            ],
            "authors": [
                {
                    "name": "Chris Corbyn"
                },
                {
                    "name": "Fabien Potencier",
                    "email": "fabien@symfony.com"
                }
            ],
            "description": "Swiftmailer, free feature-rich PHP mailer",
            "homepage": "http://swiftmailer.org",
            "keywords": [
                "email",
                "mail",
                "mailer"
            ],
            "time": "2015-06-06 14:19:39"
        },
        {
            "name": "symfony/class-loader",
            "version": "v2.6.13",
            "target-dir": "Symfony/Component/ClassLoader",
            "source": {
                "type": "git",
                "url": "https://github.com/symfony/class-loader.git",
                "reference": "c5311911ee5bf1c4bfcd8b5788037e7534e4e17d"
            },
            "dist": {
                "type": "zip",
                "url": "https://api.github.com/repos/symfony/class-loader/zipball/c5311911ee5bf1c4bfcd8b5788037e7534e4e17d",
                "reference": "c5311911ee5bf1c4bfcd8b5788037e7534e4e17d",
                "shasum": ""
            },
            "require": {
                "php": ">=5.3.3"
            },
            "require-dev": {
                "symfony/finder": "~2.0,>=2.0.5",
                "symfony/phpunit-bridge": "~2.7"
            },
            "type": "library",
            "extra": {
                "branch-alias": {
                    "dev-master": "2.6-dev"
                }
            },
            "autoload": {
                "psr-0": {
                    "Symfony\\Component\\ClassLoader\\": ""
                }
            },
            "notification-url": "https://packagist.org/downloads/",
            "license": [
                "MIT"
            ],
            "authors": [
                {
                    "name": "Fabien Potencier",
                    "email": "fabien@symfony.com"
                },
                {
                    "name": "Symfony Community",
                    "homepage": "https://symfony.com/contributors"
                }
            ],
            "description": "Symfony ClassLoader Component",
            "homepage": "https://symfony.com",
            "time": "2015-06-25 11:21:15"
        },
        {
            "name": "symfony/config",
            "version": "v2.6.13",
            "target-dir": "Symfony/Component/Config",
            "source": {
                "type": "git",
                "url": "https://github.com/symfony/config.git",
                "reference": "b5063937fab6fdfb7bacc00bc8c0cd7ee0c50070"
            },
            "dist": {
                "type": "zip",
                "url": "https://api.github.com/repos/symfony/config/zipball/b5063937fab6fdfb7bacc00bc8c0cd7ee0c50070",
                "reference": "b5063937fab6fdfb7bacc00bc8c0cd7ee0c50070",
                "shasum": ""
            },
            "require": {
                "php": ">=5.3.3",
                "symfony/filesystem": "~2.3"
            },
            "require-dev": {
                "symfony/phpunit-bridge": "~2.7"
            },
            "type": "library",
            "extra": {
                "branch-alias": {
                    "dev-master": "2.6-dev"
                }
            },
            "autoload": {
                "psr-0": {
                    "Symfony\\Component\\Config\\": ""
                }
            },
            "notification-url": "https://packagist.org/downloads/",
            "license": [
                "MIT"
            ],
            "authors": [
                {
                    "name": "Fabien Potencier",
                    "email": "fabien@symfony.com"
                },
                {
                    "name": "Symfony Community",
                    "homepage": "https://symfony.com/contributors"
                }
            ],
            "description": "Symfony Config Component",
            "homepage": "https://symfony.com",
            "time": "2015-07-08 05:59:48"
        },
        {
            "name": "symfony/console",
            "version": "v2.6.13",
            "target-dir": "Symfony/Component/Console",
            "source": {
                "type": "git",
                "url": "https://github.com/symfony/console.git",
                "reference": "0e5e18ae09d3f5c06367759be940e9ed3f568359"
            },
            "dist": {
                "type": "zip",
                "url": "https://api.github.com/repos/symfony/console/zipball/0e5e18ae09d3f5c06367759be940e9ed3f568359",
                "reference": "0e5e18ae09d3f5c06367759be940e9ed3f568359",
                "shasum": ""
            },
            "require": {
                "php": ">=5.3.3"
            },
            "require-dev": {
                "psr/log": "~1.0",
                "symfony/event-dispatcher": "~2.1",
                "symfony/phpunit-bridge": "~2.7",
                "symfony/process": "~2.1"
            },
            "suggest": {
                "psr/log": "For using the console logger",
                "symfony/event-dispatcher": "",
                "symfony/process": ""
            },
            "type": "library",
            "extra": {
                "branch-alias": {
                    "dev-master": "2.6-dev"
                }
            },
            "autoload": {
                "psr-0": {
                    "Symfony\\Component\\Console\\": ""
                }
            },
            "notification-url": "https://packagist.org/downloads/",
            "license": [
                "MIT"
            ],
            "authors": [
                {
                    "name": "Fabien Potencier",
                    "email": "fabien@symfony.com"
                },
                {
                    "name": "Symfony Community",
                    "homepage": "https://symfony.com/contributors"
                }
            ],
            "description": "Symfony Console Component",
            "homepage": "https://symfony.com",
            "time": "2015-07-26 09:08:40"
        },
        {
            "name": "symfony/debug",
            "version": "v2.6.13",
            "target-dir": "Symfony/Component/Debug",
            "source": {
                "type": "git",
                "url": "https://github.com/symfony/debug.git",
                "reference": "fca5696e0c9787722baa8f2ad6940dfd7a6a6941"
            },
            "dist": {
                "type": "zip",
                "url": "https://api.github.com/repos/symfony/debug/zipball/fca5696e0c9787722baa8f2ad6940dfd7a6a6941",
                "reference": "fca5696e0c9787722baa8f2ad6940dfd7a6a6941",
                "shasum": ""
            },
            "require": {
                "php": ">=5.3.3",
                "psr/log": "~1.0"
            },
            "conflict": {
                "symfony/http-kernel": ">=2.3,<2.3.24|~2.4.0|>=2.5,<2.5.9|>=2.6,<2.6.2"
            },
            "require-dev": {
                "symfony/class-loader": "~2.2",
                "symfony/http-foundation": "~2.1",
                "symfony/http-kernel": "~2.3.24|~2.5.9|~2.6,>=2.6.2",
                "symfony/phpunit-bridge": "~2.7"
            },
            "suggest": {
                "symfony/http-foundation": "",
                "symfony/http-kernel": ""
            },
            "type": "library",
            "extra": {
                "branch-alias": {
                    "dev-master": "2.6-dev"
                }
            },
            "autoload": {
                "psr-0": {
                    "Symfony\\Component\\Debug\\": ""
                }
            },
            "notification-url": "https://packagist.org/downloads/",
            "license": [
                "MIT"
            ],
            "authors": [
                {
                    "name": "Fabien Potencier",
                    "email": "fabien@symfony.com"
                },
                {
                    "name": "Symfony Community",
                    "homepage": "https://symfony.com/contributors"
                }
            ],
            "description": "Symfony Debug Component",
            "homepage": "https://symfony.com",
            "time": "2015-07-08 05:59:48"
        },
        {
            "name": "symfony/dependency-injection",
            "version": "v2.6.13",
            "target-dir": "Symfony/Component/DependencyInjection",
            "source": {
                "type": "git",
                "url": "https://github.com/symfony/dependency-injection.git",
                "reference": "d9fe6837d74aed11e5ee741cd6b6dfe45e0af78e"
            },
            "dist": {
                "type": "zip",
                "url": "https://api.github.com/repos/symfony/dependency-injection/zipball/d9fe6837d74aed11e5ee741cd6b6dfe45e0af78e",
                "reference": "d9fe6837d74aed11e5ee741cd6b6dfe45e0af78e",
                "shasum": ""
            },
            "require": {
                "php": ">=5.3.3"
            },
            "conflict": {
                "symfony/expression-language": "<2.6"
            },
            "require-dev": {
                "symfony/config": "~2.2",
                "symfony/expression-language": "~2.6",
                "symfony/phpunit-bridge": "~2.7",
                "symfony/yaml": "~2.1"
            },
            "suggest": {
                "symfony/config": "",
                "symfony/proxy-manager-bridge": "Generate service proxies to lazy load them",
                "symfony/yaml": ""
            },
            "type": "library",
            "extra": {
                "branch-alias": {
                    "dev-master": "2.6-dev"
                }
            },
            "autoload": {
                "psr-0": {
                    "Symfony\\Component\\DependencyInjection\\": ""
                }
            },
            "notification-url": "https://packagist.org/downloads/",
            "license": [
                "MIT"
            ],
            "authors": [
                {
                    "name": "Fabien Potencier",
                    "email": "fabien@symfony.com"
                },
                {
                    "name": "Symfony Community",
                    "homepage": "https://symfony.com/contributors"
                }
            ],
            "description": "Symfony DependencyInjection Component",
            "homepage": "https://symfony.com",
            "time": "2015-07-22 10:08:40"
        },
        {
            "name": "symfony/doctrine-bridge",
            "version": "v2.6.13",
            "target-dir": "Symfony/Bridge/Doctrine",
            "source": {
                "type": "git",
                "url": "https://github.com/symfony/doctrine-bridge.git",
                "reference": "7eba724851776d766e085019ff72cbaf665ebbed"
            },
            "dist": {
                "type": "zip",
                "url": "https://api.github.com/repos/symfony/doctrine-bridge/zipball/7eba724851776d766e085019ff72cbaf665ebbed",
                "reference": "7eba724851776d766e085019ff72cbaf665ebbed",
                "shasum": ""
            },
            "require": {
                "doctrine/common": "~2.3",
                "php": ">=5.3.3"
            },
            "require-dev": {
                "doctrine/data-fixtures": "1.0.*",
                "doctrine/dbal": "~2.2",
                "doctrine/orm": "~2.2,>=2.2.3",
                "symfony/dependency-injection": "~2.2",
                "symfony/expression-language": "~2.2",
                "symfony/form": "~2.3,>=2.3.8",
                "symfony/http-kernel": "~2.2",
                "symfony/phpunit-bridge": "~2.7",
                "symfony/property-access": "~2.3",
                "symfony/security": "~2.2",
                "symfony/stopwatch": "~2.2",
                "symfony/translation": "~2.0,>=2.0.5",
                "symfony/validator": "~2.5,>=2.5.5"
            },
            "suggest": {
                "doctrine/data-fixtures": "",
                "doctrine/dbal": "",
                "doctrine/orm": "",
                "symfony/form": "",
                "symfony/validator": ""
            },
            "type": "symfony-bridge",
            "extra": {
                "branch-alias": {
                    "dev-master": "2.6-dev"
                }
            },
            "autoload": {
                "psr-0": {
                    "Symfony\\Bridge\\Doctrine\\": ""
                }
            },
            "notification-url": "https://packagist.org/downloads/",
            "license": [
                "MIT"
            ],
            "authors": [
                {
                    "name": "Fabien Potencier",
                    "email": "fabien@symfony.com"
                },
                {
                    "name": "Symfony Community",
                    "homepage": "https://symfony.com/contributors"
                }
            ],
            "description": "Symfony Doctrine Bridge",
            "homepage": "https://symfony.com",
            "time": "2015-07-09 16:02:48"
        },
        {
            "name": "symfony/event-dispatcher",
            "version": "v2.6.13",
            "target-dir": "Symfony/Component/EventDispatcher",
            "source": {
                "type": "git",
                "url": "https://github.com/symfony/event-dispatcher.git",
                "reference": "672593bc4b0043a0acf91903bb75a1c82d8f2e02"
            },
            "dist": {
                "type": "zip",
                "url": "https://api.github.com/repos/symfony/event-dispatcher/zipball/672593bc4b0043a0acf91903bb75a1c82d8f2e02",
                "reference": "672593bc4b0043a0acf91903bb75a1c82d8f2e02",
                "shasum": ""
            },
            "require": {
                "php": ">=5.3.3"
            },
            "require-dev": {
                "psr/log": "~1.0",
                "symfony/config": "~2.0,>=2.0.5",
                "symfony/dependency-injection": "~2.6",
                "symfony/expression-language": "~2.6",
                "symfony/phpunit-bridge": "~2.7",
                "symfony/stopwatch": "~2.3"
            },
            "suggest": {
                "symfony/dependency-injection": "",
                "symfony/http-kernel": ""
            },
            "type": "library",
            "extra": {
                "branch-alias": {
                    "dev-master": "2.6-dev"
                }
            },
            "autoload": {
                "psr-0": {
                    "Symfony\\Component\\EventDispatcher\\": ""
                }
            },
            "notification-url": "https://packagist.org/downloads/",
            "license": [
                "MIT"
            ],
            "authors": [
                {
                    "name": "Fabien Potencier",
                    "email": "fabien@symfony.com"
                },
                {
                    "name": "Symfony Community",
                    "homepage": "https://symfony.com/contributors"
                }
            ],
            "description": "Symfony EventDispatcher Component",
            "homepage": "https://symfony.com",
            "time": "2015-05-02 15:18:45"
        },
        {
            "name": "symfony/filesystem",
            "version": "v2.8.2",
            "source": {
                "type": "git",
                "url": "https://github.com/symfony/filesystem.git",
                "reference": "637b64d0ee10f44ae98dbad651b1ecdf35a11e8c"
            },
            "dist": {
                "type": "zip",
                "url": "https://api.github.com/repos/symfony/filesystem/zipball/637b64d0ee10f44ae98dbad651b1ecdf35a11e8c",
                "reference": "637b64d0ee10f44ae98dbad651b1ecdf35a11e8c",
                "shasum": ""
            },
            "require": {
                "php": ">=5.3.9"
            },
            "type": "library",
            "extra": {
                "branch-alias": {
                    "dev-master": "2.8-dev"
                }
            },
            "autoload": {
                "psr-4": {
                    "Symfony\\Component\\Filesystem\\": ""
                },
                "exclude-from-classmap": [
                    "/Tests/"
                ]
            },
            "notification-url": "https://packagist.org/downloads/",
            "license": [
                "MIT"
            ],
            "authors": [
                {
                    "name": "Fabien Potencier",
                    "email": "fabien@symfony.com"
                },
                {
                    "name": "Symfony Community",
                    "homepage": "https://symfony.com/contributors"
                }
            ],
            "description": "Symfony Filesystem Component",
            "homepage": "https://symfony.com",
            "time": "2016-01-13 10:28:07"
        },
        {
            "name": "symfony/finder",
            "version": "v2.3.37",
            "target-dir": "Symfony/Component/Finder",
            "source": {
                "type": "git",
                "url": "https://github.com/symfony/finder.git",
                "reference": "ebc6186d49e5d25399d76451a022738dc8a9476b"
            },
            "dist": {
                "type": "zip",
                "url": "https://api.github.com/repos/symfony/finder/zipball/ebc6186d49e5d25399d76451a022738dc8a9476b",
                "reference": "ebc6186d49e5d25399d76451a022738dc8a9476b",
                "shasum": ""
            },
            "require": {
                "php": ">=5.3.3"
            },
            "type": "library",
            "extra": {
                "branch-alias": {
                    "dev-master": "2.3-dev"
                }
            },
            "autoload": {
                "psr-0": {
                    "Symfony\\Component\\Finder\\": ""
                },
                "exclude-from-classmap": [
                    "/Tests/"
                ]
            },
            "notification-url": "https://packagist.org/downloads/",
            "license": [
                "MIT"
            ],
            "authors": [
                {
                    "name": "Fabien Potencier",
                    "email": "fabien@symfony.com"
                },
                {
                    "name": "Symfony Community",
                    "homepage": "https://symfony.com/contributors"
                }
            ],
            "description": "Symfony Finder Component",
            "homepage": "https://symfony.com",
            "time": "2016-01-13 17:07:01"
        },
        {
            "name": "symfony/form",
            "version": "v2.6.13",
            "target-dir": "Symfony/Component/Form",
            "source": {
                "type": "git",
                "url": "https://github.com/symfony/form.git",
                "reference": "22c55c1bdfb677a3d0678b9ffbfaabcf085a85f9"
            },
            "dist": {
                "type": "zip",
                "url": "https://api.github.com/repos/symfony/form/zipball/22c55c1bdfb677a3d0678b9ffbfaabcf085a85f9",
                "reference": "22c55c1bdfb677a3d0678b9ffbfaabcf085a85f9",
                "shasum": ""
            },
            "require": {
                "php": ">=5.3.3",
                "symfony/event-dispatcher": "~2.1",
                "symfony/intl": "~2.3",
                "symfony/options-resolver": "~2.6",
                "symfony/property-access": "~2.3"
            },
            "require-dev": {
                "doctrine/collections": "~1.0",
                "symfony/http-foundation": "~2.2",
                "symfony/http-kernel": "~2.4",
                "symfony/phpunit-bridge": "~2.7",
                "symfony/security-csrf": "~2.4",
                "symfony/translation": "~2.0,>=2.0.5",
                "symfony/validator": "~2.6,>=2.6.8"
            },
            "suggest": {
                "symfony/framework-bundle": "For templating with PHP.",
                "symfony/security-csrf": "For protecting forms against CSRF attacks.",
                "symfony/twig-bridge": "For templating with Twig.",
                "symfony/validator": "For form validation."
            },
            "type": "library",
            "extra": {
                "branch-alias": {
                    "dev-master": "2.6-dev"
                }
            },
            "autoload": {
                "psr-0": {
                    "Symfony\\Component\\Form\\": ""
                }
            },
            "notification-url": "https://packagist.org/downloads/",
            "license": [
                "MIT"
            ],
            "authors": [
                {
                    "name": "Fabien Potencier",
                    "email": "fabien@symfony.com"
                },
                {
                    "name": "Symfony Community",
                    "homepage": "https://symfony.com/contributors"
                }
            ],
            "description": "Symfony Form Component",
            "homepage": "https://symfony.com",
            "time": "2015-11-23 10:27:01"
        },
        {
            "name": "symfony/framework-bundle",
            "version": "v2.5.12",
            "target-dir": "Symfony/Bundle/FrameworkBundle",
            "source": {
                "type": "git",
                "url": "https://github.com/symfony/framework-bundle.git",
                "reference": "fa14c45455fe387f5b90a4d0bf4b520a7378abb1"
            },
            "dist": {
                "type": "zip",
                "url": "https://api.github.com/repos/symfony/framework-bundle/zipball/fa14c45455fe387f5b90a4d0bf4b520a7378abb1",
                "reference": "fa14c45455fe387f5b90a4d0bf4b520a7378abb1",
                "shasum": ""
            },
            "require": {
                "doctrine/annotations": "~1.0",
                "php": ">=5.3.3",
                "symfony/config": "~2.4",
                "symfony/dependency-injection": "~2.3,>=2.3.3",
                "symfony/event-dispatcher": "~2.5",
                "symfony/filesystem": "~2.3",
                "symfony/http-foundation": "~2.4.9|~2.5,>=2.5.4",
                "symfony/http-kernel": "~2.5,>=2.5.7",
                "symfony/routing": "~2.2",
                "symfony/security-core": "~2.4",
                "symfony/security-csrf": "~2.4",
                "symfony/stopwatch": "~2.3",
                "symfony/templating": "~2.1",
                "symfony/translation": "~2.3,>=2.3.19"
            },
            "require-dev": {
                "symfony/browser-kit": "~2.4",
                "symfony/class-loader": "~2.1",
                "symfony/console": "~2.5,>=2.5.2",
                "symfony/css-selector": "~2.0,>=2.0.5",
                "symfony/dom-crawler": "~2.0,>=2.0.5",
                "symfony/expression-language": "~2.4",
                "symfony/finder": "~2.0,>=2.0.5",
                "symfony/form": "2.5.*",
                "symfony/intl": "~2.3",
                "symfony/process": "~2.0,>=2.0.5",
                "symfony/security": "~2.4",
                "symfony/validator": "~2.5",
                "symfony/yaml": "~2.0,>=2.0.5"
            },
            "suggest": {
                "doctrine/cache": "For using alternative cache drivers",
                "symfony/console": "For using the console commands",
                "symfony/finder": "For using the translation loader and cache warmer",
                "symfony/form": "For using forms",
                "symfony/validator": "For using validation",
                "symfony/yaml": "For using the config:debug and yaml:lint commands"
            },
            "type": "symfony-bundle",
            "extra": {
                "branch-alias": {
                    "dev-master": "2.5-dev"
                }
            },
            "autoload": {
                "psr-0": {
                    "Symfony\\Bundle\\FrameworkBundle\\": ""
                }
            },
            "notification-url": "https://packagist.org/downloads/",
            "license": [
                "MIT"
            ],
            "authors": [
                {
                    "name": "Symfony Community",
                    "homepage": "http://symfony.com/contributors"
                },
                {
                    "name": "Fabien Potencier",
                    "email": "fabien@symfony.com"
                }
            ],
            "description": "Symfony FrameworkBundle",
            "homepage": "http://symfony.com",
            "time": "2015-02-08 07:07:45"
        },
        {
            "name": "symfony/http-foundation",
            "version": "v2.6.13",
            "target-dir": "Symfony/Component/HttpFoundation",
            "source": {
                "type": "git",
                "url": "https://github.com/symfony/http-foundation.git",
                "reference": "e8fd1b73ac1c3de1f76c73801ddf1a8ecb1c1c9c"
            },
            "dist": {
                "type": "zip",
                "url": "https://api.github.com/repos/symfony/http-foundation/zipball/e8fd1b73ac1c3de1f76c73801ddf1a8ecb1c1c9c",
                "reference": "e8fd1b73ac1c3de1f76c73801ddf1a8ecb1c1c9c",
                "shasum": ""
            },
            "require": {
                "php": ">=5.3.3"
            },
            "require-dev": {
                "symfony/expression-language": "~2.4",
                "symfony/phpunit-bridge": "~2.7"
            },
            "type": "library",
            "extra": {
                "branch-alias": {
                    "dev-master": "2.6-dev"
                }
            },
            "autoload": {
                "psr-0": {
                    "Symfony\\Component\\HttpFoundation\\": ""
                },
                "classmap": [
                    "Symfony/Component/HttpFoundation/Resources/stubs"
                ]
            },
            "notification-url": "https://packagist.org/downloads/",
            "license": [
                "MIT"
            ],
            "authors": [
                {
                    "name": "Fabien Potencier",
                    "email": "fabien@symfony.com"
                },
                {
                    "name": "Symfony Community",
                    "homepage": "https://symfony.com/contributors"
                }
            ],
            "description": "Symfony HttpFoundation Component",
            "homepage": "https://symfony.com",
            "time": "2015-07-22 10:08:40"
        },
        {
            "name": "symfony/http-kernel",
            "version": "v2.6.13",
            "target-dir": "Symfony/Component/HttpKernel",
            "source": {
                "type": "git",
                "url": "https://github.com/symfony/http-kernel.git",
                "reference": "cdd991d304fed833514dc44d6aafcf19397c26cb"
            },
            "dist": {
                "type": "zip",
                "url": "https://api.github.com/repos/symfony/http-kernel/zipball/cdd991d304fed833514dc44d6aafcf19397c26cb",
                "reference": "cdd991d304fed833514dc44d6aafcf19397c26cb",
                "shasum": ""
            },
            "require": {
                "php": ">=5.3.3",
                "psr/log": "~1.0",
                "symfony/debug": "~2.6,>=2.6.2",
                "symfony/event-dispatcher": "~2.6,>=2.6.7",
                "symfony/http-foundation": "~2.5,>=2.5.4"
            },
            "require-dev": {
                "symfony/browser-kit": "~2.3",
                "symfony/class-loader": "~2.1",
                "symfony/config": "~2.0,>=2.0.5",
                "symfony/console": "~2.3",
                "symfony/css-selector": "~2.0,>=2.0.5",
                "symfony/dependency-injection": "~2.2",
                "symfony/dom-crawler": "~2.0,>=2.0.5",
                "symfony/expression-language": "~2.4",
                "symfony/finder": "~2.0,>=2.0.5",
                "symfony/phpunit-bridge": "~2.7",
                "symfony/process": "~2.0,>=2.0.5",
                "symfony/routing": "~2.2",
                "symfony/stopwatch": "~2.3",
                "symfony/templating": "~2.2",
                "symfony/translation": "~2.0,>=2.0.5",
                "symfony/var-dumper": "~2.6"
            },
            "suggest": {
                "symfony/browser-kit": "",
                "symfony/class-loader": "",
                "symfony/config": "",
                "symfony/console": "",
                "symfony/dependency-injection": "",
                "symfony/finder": "",
                "symfony/var-dumper": ""
            },
            "type": "library",
            "extra": {
                "branch-alias": {
                    "dev-master": "2.6-dev"
                }
            },
            "autoload": {
                "psr-0": {
                    "Symfony\\Component\\HttpKernel\\": ""
                }
            },
            "notification-url": "https://packagist.org/downloads/",
            "license": [
                "MIT"
            ],
            "authors": [
                {
                    "name": "Fabien Potencier",
                    "email": "fabien@symfony.com"
                },
                {
                    "name": "Symfony Community",
                    "homepage": "https://symfony.com/contributors"
                }
            ],
            "description": "Symfony HttpKernel Component",
            "homepage": "https://symfony.com",
            "time": "2016-01-14 10:11:16"
        },
        {
            "name": "symfony/intl",
            "version": "v2.6.13",
            "target-dir": "Symfony/Component/Intl",
            "source": {
                "type": "git",
                "url": "https://github.com/symfony/intl.git",
                "reference": "4e2720da07bb0731064aaaa7ad854e5b23908ce6"
            },
            "dist": {
                "type": "zip",
                "url": "https://api.github.com/repos/symfony/intl/zipball/4e2720da07bb0731064aaaa7ad854e5b23908ce6",
                "reference": "4e2720da07bb0731064aaaa7ad854e5b23908ce6",
                "shasum": ""
            },
            "require": {
                "php": ">=5.3.3"
            },
            "require-dev": {
                "symfony/filesystem": ">=2.1",
                "symfony/phpunit-bridge": "~2.7"
            },
            "suggest": {
                "ext-intl": "to use the component with locales other than \"en\""
            },
            "type": "library",
            "extra": {
                "branch-alias": {
                    "dev-master": "2.6-dev"
                }
            },
            "autoload": {
                "psr-0": {
                    "Symfony\\Component\\Intl\\": ""
                },
                "classmap": [
                    "Symfony/Component/Intl/Resources/stubs"
                ],
                "files": [
                    "Symfony/Component/Intl/Resources/stubs/functions.php"
                ]
            },
            "notification-url": "https://packagist.org/downloads/",
            "license": [
                "MIT"
            ],
            "authors": [
                {
                    "name": "Bernhard Schussek",
                    "email": "bschussek@gmail.com"
                },
                {
                    "name": "Eriksen Costa",
                    "email": "eriksen.costa@infranology.com.br"
                },
                {
                    "name": "Igor Wiedler",
                    "email": "igor@wiedler.ch"
                },
                {
                    "name": "Symfony Community",
                    "homepage": "https://symfony.com/contributors"
                }
            ],
            "description": "A PHP replacement layer for the C intl extension that includes additional data from the ICU library.",
            "homepage": "https://symfony.com",
            "keywords": [
                "i18n",
                "icu",
                "internationalization",
                "intl",
                "l10n",
                "localization"
            ],
            "time": "2015-07-23 02:17:26"
        },
        {
            "name": "symfony/monolog-bridge",
            "version": "v2.6.13",
            "target-dir": "Symfony/Bridge/Monolog",
            "source": {
                "type": "git",
                "url": "https://github.com/symfony/monolog-bridge.git",
                "reference": "ba66eeabaa004e3ab70764cab59b056b182aa535"
            },
            "dist": {
                "type": "zip",
                "url": "https://api.github.com/repos/symfony/monolog-bridge/zipball/ba66eeabaa004e3ab70764cab59b056b182aa535",
                "reference": "ba66eeabaa004e3ab70764cab59b056b182aa535",
                "shasum": ""
            },
            "require": {
                "monolog/monolog": "~1.11",
                "php": ">=5.3.3"
            },
            "require-dev": {
                "symfony/console": "~2.4",
                "symfony/event-dispatcher": "~2.2",
                "symfony/http-kernel": "~2.4",
                "symfony/phpunit-bridge": "~2.7"
            },
            "suggest": {
                "symfony/console": "For the possibility to show log messages in console commands depending on verbosity settings. You need version ~2.3 of the console for it.",
                "symfony/event-dispatcher": "Needed when using log messages in console commands",
                "symfony/http-kernel": "For using the debugging handlers together with the response life cycle of the HTTP kernel."
            },
            "type": "symfony-bridge",
            "extra": {
                "branch-alias": {
                    "dev-master": "2.6-dev"
                }
            },
            "autoload": {
                "psr-0": {
                    "Symfony\\Bridge\\Monolog\\": ""
                }
            },
            "notification-url": "https://packagist.org/downloads/",
            "license": [
                "MIT"
            ],
            "authors": [
                {
                    "name": "Fabien Potencier",
                    "email": "fabien@symfony.com"
                },
                {
                    "name": "Symfony Community",
                    "homepage": "https://symfony.com/contributors"
                }
            ],
            "description": "Symfony Monolog Bridge",
            "homepage": "https://symfony.com",
            "time": "2015-06-25 11:21:15"
        },
        {
            "name": "symfony/monolog-bundle",
            "version": "v2.4.1",
            "target-dir": "Symfony/Bundle/MonologBundle",
            "source": {
                "type": "git",
                "url": "https://github.com/symfony/monolog-bundle.git",
                "reference": "e81c2e9c4dc0a9ff794674017069e036f575f278"
            },
            "dist": {
                "type": "zip",
                "url": "https://api.github.com/repos/symfony/monolog-bundle/zipball/e81c2e9c4dc0a9ff794674017069e036f575f278",
                "reference": "e81c2e9c4dc0a9ff794674017069e036f575f278",
                "shasum": ""
            },
            "require": {
                "monolog/monolog": "~1.6",
                "php": ">=5.3.2",
                "symfony/config": "~2.3",
                "symfony/dependency-injection": "~2.3",
                "symfony/http-kernel": "~2.3",
                "symfony/monolog-bridge": "~2.3"
            },
            "require-dev": {
                "symfony/console": "~2.3",
                "symfony/yaml": "~2.3"
            },
            "type": "symfony-bundle",
            "extra": {
                "branch-alias": {
                    "dev-master": "2.4.x-dev"
                }
            },
            "autoload": {
                "psr-0": {
                    "Symfony\\Bundle\\MonologBundle": ""
                }
            },
            "notification-url": "https://packagist.org/downloads/",
            "license": [
                "MIT"
            ],
            "authors": [
                {
                    "name": "Symfony Community",
                    "homepage": "http://symfony.com/contributors"
                },
                {
                    "name": "Fabien Potencier",
                    "email": "fabien@symfony.com"
                }
            ],
            "description": "Symfony MonologBundle",
            "homepage": "http://symfony.com",
            "keywords": [
                "log",
                "logging"
            ],
            "time": "2013-08-26 10:15:04"
        },
        {
            "name": "symfony/options-resolver",
            "version": "v2.6.13",
            "target-dir": "Symfony/Component/OptionsResolver",
            "source": {
                "type": "git",
                "url": "https://github.com/symfony/options-resolver.git",
                "reference": "31e56594cee489e9a235b852228b0598b52101c1"
            },
            "dist": {
                "type": "zip",
                "url": "https://api.github.com/repos/symfony/options-resolver/zipball/31e56594cee489e9a235b852228b0598b52101c1",
                "reference": "31e56594cee489e9a235b852228b0598b52101c1",
                "shasum": ""
            },
            "require": {
                "php": ">=5.3.3"
            },
            "require-dev": {
                "symfony/phpunit-bridge": "~2.7"
            },
            "type": "library",
            "extra": {
                "branch-alias": {
                    "dev-master": "2.6-dev"
                }
            },
            "autoload": {
                "psr-0": {
                    "Symfony\\Component\\OptionsResolver\\": ""
                }
            },
            "notification-url": "https://packagist.org/downloads/",
            "license": [
                "MIT"
            ],
            "authors": [
                {
                    "name": "Fabien Potencier",
                    "email": "fabien@symfony.com"
                },
                {
                    "name": "Symfony Community",
                    "homepage": "https://symfony.com/contributors"
                }
            ],
            "description": "Symfony OptionsResolver Component",
            "homepage": "https://symfony.com",
            "keywords": [
                "config",
                "configuration",
                "options"
            ],
            "time": "2015-05-13 11:33:56"
        },
        {
            "name": "symfony/process",
            "version": "v2.6.13",
            "target-dir": "Symfony/Component/Process",
            "source": {
                "type": "git",
                "url": "https://github.com/symfony/process.git",
                "reference": "57f1e88bb5dafa449b83f9f265b11d52d517b3e9"
            },
            "dist": {
                "type": "zip",
                "url": "https://api.github.com/repos/symfony/process/zipball/57f1e88bb5dafa449b83f9f265b11d52d517b3e9",
                "reference": "57f1e88bb5dafa449b83f9f265b11d52d517b3e9",
                "shasum": ""
            },
            "require": {
                "php": ">=5.3.3"
            },
            "require-dev": {
                "symfony/phpunit-bridge": "~2.7"
            },
            "type": "library",
            "extra": {
                "branch-alias": {
                    "dev-master": "2.6-dev"
                }
            },
            "autoload": {
                "psr-0": {
                    "Symfony\\Component\\Process\\": ""
                }
            },
            "notification-url": "https://packagist.org/downloads/",
            "license": [
                "MIT"
            ],
            "authors": [
                {
                    "name": "Fabien Potencier",
                    "email": "fabien@symfony.com"
                },
                {
                    "name": "Symfony Community",
                    "homepage": "https://symfony.com/contributors"
                }
            ],
            "description": "Symfony Process Component",
            "homepage": "https://symfony.com",
            "time": "2015-06-30 16:10:16"
        },
        {
            "name": "symfony/property-access",
            "version": "v2.8.2",
            "source": {
                "type": "git",
                "url": "https://github.com/symfony/property-access.git",
                "reference": "f58bd65f1e985f4192eedbf0b2a818a220eccadc"
            },
            "dist": {
                "type": "zip",
                "url": "https://api.github.com/repos/symfony/property-access/zipball/f58bd65f1e985f4192eedbf0b2a818a220eccadc",
                "reference": "f58bd65f1e985f4192eedbf0b2a818a220eccadc",
                "shasum": ""
            },
            "require": {
                "php": ">=5.3.9"
            },
            "type": "library",
            "extra": {
                "branch-alias": {
                    "dev-master": "2.8-dev"
                }
            },
            "autoload": {
                "psr-4": {
                    "Symfony\\Component\\PropertyAccess\\": ""
                },
                "exclude-from-classmap": [
                    "/Tests/"
                ]
            },
            "notification-url": "https://packagist.org/downloads/",
            "license": [
                "MIT"
            ],
            "authors": [
                {
                    "name": "Fabien Potencier",
                    "email": "fabien@symfony.com"
                },
                {
                    "name": "Symfony Community",
                    "homepage": "https://symfony.com/contributors"
                }
            ],
            "description": "Symfony PropertyAccess Component",
            "homepage": "https://symfony.com",
            "keywords": [
                "access",
                "array",
                "extraction",
                "index",
                "injection",
                "object",
                "property",
                "property path",
                "reflection"
            ],
            "time": "2016-01-03 15:33:41"
        },
        {
            "name": "symfony/routing",
            "version": "v2.6.13",
            "target-dir": "Symfony/Component/Routing",
            "source": {
                "type": "git",
                "url": "https://github.com/symfony/routing.git",
                "reference": "0a1764d41bbb54f3864808c50569ac382b44d128"
            },
            "dist": {
                "type": "zip",
                "url": "https://api.github.com/repos/symfony/routing/zipball/0a1764d41bbb54f3864808c50569ac382b44d128",
                "reference": "0a1764d41bbb54f3864808c50569ac382b44d128",
                "shasum": ""
            },
            "require": {
                "php": ">=5.3.3"
            },
            "require-dev": {
                "doctrine/annotations": "~1.0",
                "doctrine/common": "~2.2",
                "psr/log": "~1.0",
                "symfony/config": "~2.2",
                "symfony/expression-language": "~2.4",
                "symfony/http-foundation": "~2.3",
                "symfony/phpunit-bridge": "~2.7",
                "symfony/yaml": "~2.0,>=2.0.5"
            },
            "suggest": {
                "doctrine/annotations": "For using the annotation loader",
                "symfony/config": "For using the all-in-one router or any loader",
                "symfony/expression-language": "For using expression matching",
                "symfony/yaml": "For using the YAML loader"
            },
            "type": "library",
            "extra": {
                "branch-alias": {
                    "dev-master": "2.6-dev"
                }
            },
            "autoload": {
                "psr-0": {
                    "Symfony\\Component\\Routing\\": ""
                }
            },
            "notification-url": "https://packagist.org/downloads/",
            "license": [
                "MIT"
            ],
            "authors": [
                {
                    "name": "Fabien Potencier",
                    "email": "fabien@symfony.com"
                },
                {
                    "name": "Symfony Community",
                    "homepage": "https://symfony.com/contributors"
                }
            ],
            "description": "Symfony Routing Component",
            "homepage": "https://symfony.com",
            "keywords": [
                "router",
                "routing",
                "uri",
                "url"
            ],
            "time": "2015-07-09 16:02:48"
        },
        {
            "name": "symfony/security",
            "version": "v2.6.13",
            "target-dir": "Symfony/Component/Security",
            "source": {
                "type": "git",
                "url": "https://github.com/symfony/security.git",
                "reference": "722b5b4c34885aa589887f4620fd9ff7e3b931c3"
            },
            "dist": {
                "type": "zip",
                "url": "https://api.github.com/repos/symfony/security/zipball/722b5b4c34885aa589887f4620fd9ff7e3b931c3",
                "reference": "722b5b4c34885aa589887f4620fd9ff7e3b931c3",
                "shasum": ""
            },
            "require": {
                "paragonie/random_compat": "~1.0",
                "php": ">=5.3.3",
                "symfony/event-dispatcher": "~2.2",
                "symfony/http-foundation": "~2.1",
                "symfony/http-kernel": "~2.4"
            },
            "replace": {
                "symfony/security-acl": "self.version",
                "symfony/security-core": "self.version",
                "symfony/security-csrf": "self.version",
                "symfony/security-http": "self.version"
            },
            "require-dev": {
                "doctrine/common": "~2.2",
                "doctrine/dbal": "~2.2",
                "ircmaxell/password-compat": "~1.0",
                "psr/log": "~1.0",
                "symfony/expression-language": "~2.6",
                "symfony/intl": "~2.3",
                "symfony/phpunit-bridge": "~2.7",
                "symfony/routing": "~2.2",
                "symfony/translation": "~2.0,>=2.0.5",
                "symfony/validator": "~2.5,>=2.5.5"
            },
            "suggest": {
                "doctrine/dbal": "For using the built-in ACL implementation",
                "ircmaxell/password-compat": "For using the BCrypt password encoder in PHP <5.5",
                "symfony/class-loader": "For using the ACL generateSql script",
                "symfony/expression-language": "For using the expression voter",
                "symfony/finder": "For using the ACL generateSql script",
                "symfony/routing": "For using the HttpUtils class to create sub-requests, redirect the user, and match URLs",
                "symfony/validator": "For using the user password constraint"
            },
            "type": "library",
            "extra": {
                "branch-alias": {
                    "dev-master": "2.6-dev"
                }
            },
            "autoload": {
                "psr-0": {
                    "Symfony\\Component\\Security\\": ""
                }
            },
            "notification-url": "https://packagist.org/downloads/",
            "license": [
                "MIT"
            ],
            "authors": [
                {
                    "name": "Fabien Potencier",
                    "email": "fabien@symfony.com"
                },
                {
                    "name": "Symfony Community",
                    "homepage": "https://symfony.com/contributors"
                }
            ],
            "description": "Symfony Security Component",
            "homepage": "https://symfony.com",
            "time": "2016-01-14 09:04:34"
        },
        {
            "name": "symfony/security-bundle",
            "version": "v2.6.13",
            "target-dir": "Symfony/Bundle/SecurityBundle",
            "source": {
                "type": "git",
                "url": "https://github.com/symfony/security-bundle.git",
                "reference": "6adb8e508e9ed21abaa6b01184beef91ece8c8ba"
            },
            "dist": {
                "type": "zip",
                "url": "https://api.github.com/repos/symfony/security-bundle/zipball/6adb8e508e9ed21abaa6b01184beef91ece8c8ba",
                "reference": "6adb8e508e9ed21abaa6b01184beef91ece8c8ba",
                "shasum": ""
            },
            "require": {
                "php": ">=5.3.3",
                "symfony/http-kernel": "~2.2",
                "symfony/security": "~2.6"
            },
            "require-dev": {
                "doctrine/doctrine-bundle": "~1.2",
                "symfony/browser-kit": "~2.4",
                "symfony/console": "~2.3",
                "symfony/css-selector": "~2.0,>=2.0.5",
                "symfony/dependency-injection": "~2.3",
                "symfony/dom-crawler": "~2.0,>=2.0.5",
                "symfony/expression-language": "~2.6",
                "symfony/form": "~2.4",
                "symfony/framework-bundle": "~2.6",
                "symfony/http-foundation": "~2.3",
                "symfony/phpunit-bridge": "~2.7",
                "symfony/process": "~2.0,>=2.0.5",
                "symfony/twig-bridge": "~2.2,>=2.2.6",
                "symfony/twig-bundle": "~2.2",
                "symfony/validator": "~2.5",
                "symfony/yaml": "~2.0,>=2.0.5",
                "twig/twig": "~1.12"
            },
            "type": "symfony-bundle",
            "extra": {
                "branch-alias": {
                    "dev-master": "2.6-dev"
                }
            },
            "autoload": {
                "psr-0": {
                    "Symfony\\Bundle\\SecurityBundle\\": ""
                }
            },
            "notification-url": "https://packagist.org/downloads/",
            "license": [
                "MIT"
            ],
            "authors": [
                {
                    "name": "Fabien Potencier",
                    "email": "fabien@symfony.com"
                },
                {
                    "name": "Symfony Community",
                    "homepage": "https://symfony.com/contributors"
                }
            ],
            "description": "Symfony SecurityBundle",
            "homepage": "https://symfony.com",
            "time": "2015-07-09 16:02:48"
        },
        {
            "name": "symfony/stopwatch",
<<<<<<< HEAD
            "version": "v2.6.13",
            "target-dir": "Symfony/Component/Stopwatch",
            "source": {
                "type": "git",
                "url": "https://github.com/symfony/stopwatch.git",
                "reference": "a0d91f2f4e2c60bd78f13388aa68f9d7cab8c987"
            },
            "dist": {
                "type": "zip",
                "url": "https://api.github.com/repos/symfony/stopwatch/zipball/a0d91f2f4e2c60bd78f13388aa68f9d7cab8c987",
                "reference": "a0d91f2f4e2c60bd78f13388aa68f9d7cab8c987",
=======
            "version": "v2.8.2",
            "source": {
                "type": "git",
                "url": "https://github.com/symfony/stopwatch.git",
                "reference": "e3bc8e2a984f4382690a438c8bb650f3ffd71e73"
            },
            "dist": {
                "type": "zip",
                "url": "https://api.github.com/repos/symfony/stopwatch/zipball/e3bc8e2a984f4382690a438c8bb650f3ffd71e73",
                "reference": "e3bc8e2a984f4382690a438c8bb650f3ffd71e73",
>>>>>>> 89ee2315
                "shasum": ""
            },
            "require": {
                "php": ">=5.3.9"
            },
            "type": "library",
            "extra": {
                "branch-alias": {
                    "dev-master": "2.8-dev"
                }
            },
            "autoload": {
                "psr-4": {
                    "Symfony\\Component\\Stopwatch\\": ""
                },
                "exclude-from-classmap": [
                    "/Tests/"
                ]
            },
            "notification-url": "https://packagist.org/downloads/",
            "license": [
                "MIT"
            ],
            "authors": [
                {
                    "name": "Fabien Potencier",
                    "email": "fabien@symfony.com"
                },
                {
                    "name": "Symfony Community",
                    "homepage": "https://symfony.com/contributors"
<<<<<<< HEAD
                }
            ],
            "description": "Symfony Stopwatch Component",
            "homepage": "https://symfony.com",
            "time": "2015-07-01 18:23:01"
=======
                }
            ],
            "description": "Symfony Stopwatch Component",
            "homepage": "https://symfony.com",
            "time": "2016-01-03 15:33:41"
        },
        {
            "name": "symfony/swiftmailer-bridge",
            "version": "v2.8.2",
            "source": {
                "type": "git",
                "url": "https://github.com/symfony/swiftmailer-bridge.git",
                "reference": "8dbe4b0677e864b5dc6e999be7f82bc96485fe00"
            },
            "dist": {
                "type": "zip",
                "url": "https://api.github.com/repos/symfony/swiftmailer-bridge/zipball/8dbe4b0677e864b5dc6e999be7f82bc96485fe00",
                "reference": "8dbe4b0677e864b5dc6e999be7f82bc96485fe00",
                "shasum": ""
            },
            "require": {
                "php": ">=5.3.9",
                "swiftmailer/swiftmailer": ">=4.2.0,<6.0-dev"
            },
            "suggest": {
                "symfony/http-kernel": ""
            },
            "type": "symfony-bridge",
            "extra": {
                "branch-alias": {
                    "dev-master": "2.8-dev"
                }
            },
            "autoload": {
                "psr-4": {
                    "Symfony\\Bridge\\Swiftmailer\\": ""
                },
                "exclude-from-classmap": [
                    "/Tests/"
                ]
            },
            "notification-url": "https://packagist.org/downloads/",
            "license": [
                "MIT"
            ],
            "authors": [
                {
                    "name": "Fabien Potencier",
                    "email": "fabien@symfony.com"
                },
                {
                    "name": "Symfony Community",
                    "homepage": "https://symfony.com/contributors"
                }
            ],
            "description": "Symfony Swiftmailer Bridge",
            "homepage": "https://symfony.com",
            "time": "2016-01-03 15:33:41"
>>>>>>> 89ee2315
        },
        {
            "name": "symfony/swiftmailer-bundle",
            "version": "v2.3.11",
            "source": {
                "type": "git",
                "url": "https://github.com/symfony/swiftmailer-bundle.git",
                "reference": "5e1a90f28213231ceee19c953bbebc5b5b95c690"
            },
            "dist": {
                "type": "zip",
                "url": "https://api.github.com/repos/symfony/swiftmailer-bundle/zipball/5e1a90f28213231ceee19c953bbebc5b5b95c690",
                "reference": "5e1a90f28213231ceee19c953bbebc5b5b95c690",
                "shasum": ""
            },
            "require": {
                "php": ">=5.3.2",
                "swiftmailer/swiftmailer": ">=4.2.0,~5.0",
                "symfony/config": "~2.3|~3.0",
                "symfony/dependency-injection": "~2.3|~3.0",
                "symfony/http-kernel": "~2.3|~3.0",
                "symfony/yaml": "~2.3|~3.0"
            },
            "require-dev": {
                "symfony/phpunit-bridge": "~2.7|~3.0"
            },
            "suggest": {
                "psr/log": "Allows logging"
            },
            "type": "symfony-bundle",
            "extra": {
                "branch-alias": {
                    "dev-master": "2.3-dev"
                }
            },
            "autoload": {
                "psr-4": {
                    "Symfony\\Bundle\\SwiftmailerBundle\\": ""
                }
            },
            "notification-url": "https://packagist.org/downloads/",
            "license": [
                "MIT"
            ],
            "authors": [
                {
                    "name": "Symfony Community",
                    "homepage": "http://symfony.com/contributors"
                },
                {
                    "name": "Fabien Potencier",
                    "email": "fabien@symfony.com"
                }
            ],
            "description": "Symfony SwiftmailerBundle",
            "homepage": "http://symfony.com",
            "time": "2016-01-15 16:41:20"
        },
        {
            "name": "symfony/templating",
            "version": "v2.6.13",
            "target-dir": "Symfony/Component/Templating",
            "source": {
                "type": "git",
                "url": "https://github.com/symfony/templating.git",
                "reference": "c952f520774000056a335486bc706909ce11f226"
            },
            "dist": {
                "type": "zip",
                "url": "https://api.github.com/repos/symfony/templating/zipball/c952f520774000056a335486bc706909ce11f226",
                "reference": "c952f520774000056a335486bc706909ce11f226",
                "shasum": ""
            },
            "require": {
                "php": ">=5.3.3"
            },
            "require-dev": {
                "psr/log": "~1.0",
                "symfony/phpunit-bridge": "~2.7"
            },
            "suggest": {
                "psr/log": "For using debug logging in loaders"
            },
            "type": "library",
            "extra": {
                "branch-alias": {
                    "dev-master": "2.6-dev"
                }
            },
            "autoload": {
                "psr-0": {
                    "Symfony\\Component\\Templating\\": ""
                }
            },
            "notification-url": "https://packagist.org/downloads/",
            "license": [
                "MIT"
            ],
            "authors": [
                {
                    "name": "Fabien Potencier",
                    "email": "fabien@symfony.com"
                },
                {
                    "name": "Symfony Community",
                    "homepage": "https://symfony.com/contributors"
                }
            ],
            "description": "Symfony Templating Component",
            "homepage": "https://symfony.com",
            "time": "2015-06-25 11:21:15"
        },
        {
            "name": "symfony/translation",
            "version": "v2.6.13",
            "target-dir": "Symfony/Component/Translation",
            "source": {
                "type": "git",
                "url": "https://github.com/symfony/translation.git",
                "reference": "d84291215b5892834dd8ca8ee52f9cbdb8274904"
            },
            "dist": {
                "type": "zip",
                "url": "https://api.github.com/repos/symfony/translation/zipball/d84291215b5892834dd8ca8ee52f9cbdb8274904",
                "reference": "d84291215b5892834dd8ca8ee52f9cbdb8274904",
                "shasum": ""
            },
            "require": {
                "php": ">=5.3.3"
            },
            "require-dev": {
                "psr/log": "~1.0",
                "symfony/config": "~2.3,>=2.3.12",
                "symfony/intl": "~2.3",
                "symfony/phpunit-bridge": "~2.7",
                "symfony/yaml": "~2.2"
            },
            "suggest": {
                "psr/log": "To use logging capability in translator",
                "symfony/config": "",
                "symfony/yaml": ""
            },
            "type": "library",
            "extra": {
                "branch-alias": {
                    "dev-master": "2.6-dev"
                }
            },
            "autoload": {
                "psr-0": {
                    "Symfony\\Component\\Translation\\": ""
                }
            },
            "notification-url": "https://packagist.org/downloads/",
            "license": [
                "MIT"
            ],
            "authors": [
                {
                    "name": "Fabien Potencier",
                    "email": "fabien@symfony.com"
                },
                {
                    "name": "Symfony Community",
                    "homepage": "https://symfony.com/contributors"
                }
            ],
            "description": "Symfony Translation Component",
            "homepage": "https://symfony.com",
            "time": "2015-07-08 05:59:48"
        },
        {
<<<<<<< HEAD
            "name": "symfony/validator",
            "version": "v2.6.13",
            "target-dir": "Symfony/Component/Validator",
            "source": {
                "type": "git",
                "url": "https://github.com/symfony/validator.git",
                "reference": "fccfab79928e612eedca96dcf3a9e8efd2ee495f"
            },
            "dist": {
                "type": "zip",
                "url": "https://api.github.com/repos/symfony/validator/zipball/fccfab79928e612eedca96dcf3a9e8efd2ee495f",
                "reference": "fccfab79928e612eedca96dcf3a9e8efd2ee495f",
=======
            "name": "symfony/twig-bridge",
            "version": "v2.7.3",
            "source": {
                "type": "git",
                "url": "https://github.com/symfony/twig-bridge.git",
                "reference": "1d7c50fc20f89c5ca4d440ed54abf049dc882c6e"
            },
            "dist": {
                "type": "zip",
                "url": "https://api.github.com/repos/symfony/twig-bridge/zipball/1d7c50fc20f89c5ca4d440ed54abf049dc882c6e",
                "reference": "1d7c50fc20f89c5ca4d440ed54abf049dc882c6e",
>>>>>>> 89ee2315
                "shasum": ""
            },
            "require": {
                "php": ">=5.3.9",
                "twig/twig": "~1.18"
            },
            "require-dev": {
                "symfony/asset": "~2.7",
                "symfony/console": "~2.7",
                "symfony/expression-language": "~2.4",
                "symfony/finder": "~2.3",
                "symfony/form": "~2.7,>=2.7.2",
                "symfony/http-kernel": "~2.3",
                "symfony/intl": "~2.3",
                "symfony/phpunit-bridge": "~2.7",
                "symfony/routing": "~2.2",
                "symfony/security": "~2.6",
                "symfony/stopwatch": "~2.2",
                "symfony/templating": "~2.1",
                "symfony/translation": "~2.7",
                "symfony/var-dumper": "~2.6",
                "symfony/yaml": "~2.0,>=2.0.5"
            },
            "suggest": {
                "symfony/asset": "For using the AssetExtension",
                "symfony/expression-language": "For using the ExpressionExtension",
                "symfony/finder": "",
                "symfony/form": "For using the FormExtension",
                "symfony/http-kernel": "For using the HttpKernelExtension",
                "symfony/routing": "For using the RoutingExtension",
                "symfony/security": "For using the SecurityExtension",
                "symfony/stopwatch": "For using the StopwatchExtension",
                "symfony/templating": "For using the TwigEngine",
                "symfony/translation": "For using the TranslationExtension",
                "symfony/var-dumper": "For using the DumpExtension",
                "symfony/yaml": "For using the YamlExtension"
            },
            "type": "symfony-bridge",
            "extra": {
                "branch-alias": {
                    "dev-master": "2.7-dev"
                }
            },
            "autoload": {
                "psr-4": {
                    "Symfony\\Bridge\\Twig\\": ""
                }
            },
            "notification-url": "https://packagist.org/downloads/",
            "license": [
                "MIT"
            ],
            "authors": [
                {
                    "name": "Fabien Potencier",
                    "email": "fabien@symfony.com"
                },
                {
                    "name": "Symfony Community",
                    "homepage": "https://symfony.com/contributors"
                }
            ],
            "description": "Symfony Twig Bridge",
            "homepage": "https://symfony.com",
            "time": "2015-07-26 06:32:57"
        },
        {
<<<<<<< HEAD
            "name": "symfony/yaml",
            "version": "v2.6.13",
            "target-dir": "Symfony/Component/Yaml",
            "source": {
                "type": "git",
                "url": "https://github.com/symfony/yaml.git",
                "reference": "c044d1744b8e91aaaa0d9bac683ab87ec7cbf359"
            },
            "dist": {
                "type": "zip",
                "url": "https://api.github.com/repos/symfony/yaml/zipball/c044d1744b8e91aaaa0d9bac683ab87ec7cbf359",
                "reference": "c044d1744b8e91aaaa0d9bac683ab87ec7cbf359",
=======
            "name": "symfony/twig-bundle",
            "version": "v2.5.12",
            "target-dir": "Symfony/Bundle/TwigBundle",
            "source": {
                "type": "git",
                "url": "https://github.com/symfony/twig-bundle.git",
                "reference": "9f8fd54367a8a7729affa38be7a1d5d070def6ce"
            },
            "dist": {
                "type": "zip",
                "url": "https://api.github.com/repos/symfony/twig-bundle/zipball/9f8fd54367a8a7729affa38be7a1d5d070def6ce",
                "reference": "9f8fd54367a8a7729affa38be7a1d5d070def6ce",
>>>>>>> 89ee2315
                "shasum": ""
            },
            "require": {
                "php": ">=5.3.3",
                "symfony/http-foundation": "~2.5",
                "symfony/http-kernel": "~2.3.24|~2.5.9|~2.6,>=2.6.2",
                "symfony/twig-bridge": "~2.5"
            },
            "require-dev": {
                "symfony/config": "~2.2",
                "symfony/dependency-injection": "~2.2",
                "symfony/expression-language": "~2.4",
                "symfony/framework-bundle": "~2.1",
                "symfony/routing": "~2.1",
                "symfony/stopwatch": "~2.2",
                "symfony/templating": "~2.1"
            },
            "type": "symfony-bundle",
            "extra": {
                "branch-alias": {
                    "dev-master": "2.5-dev"
                }
            },
            "autoload": {
                "psr-0": {
                    "Symfony\\Bundle\\TwigBundle\\": ""
                }
            },
            "notification-url": "https://packagist.org/downloads/",
            "license": [
                "MIT"
            ],
            "authors": [
                {
                    "name": "Symfony Community",
                    "homepage": "http://symfony.com/contributors"
                },
                {
                    "name": "Fabien Potencier",
                    "email": "fabien@symfony.com"
                }
            ],
            "description": "Symfony TwigBundle",
            "homepage": "http://symfony.com",
            "time": "2015-01-06 17:42:03"
        },
        {
            "name": "symfony/validator",
            "version": "v2.6.11",
            "target-dir": "Symfony/Component/Validator",
            "source": {
                "type": "git",
                "url": "https://github.com/symfony/Validator.git",
                "reference": "fccfab79928e612eedca96dcf3a9e8efd2ee495f"
            },
            "dist": {
                "type": "zip",
                "url": "https://api.github.com/repos/symfony/Validator/zipball/fccfab79928e612eedca96dcf3a9e8efd2ee495f",
                "reference": "fccfab79928e612eedca96dcf3a9e8efd2ee495f",
                "shasum": ""
            },
            "require": {
                "php": ">=5.3.3",
                "symfony/translation": "~2.0,>=2.0.5"
            },
            "require-dev": {
                "doctrine/annotations": "~1.0",
                "doctrine/cache": "~1.0",
                "doctrine/common": "~2.3",
                "egulias/email-validator": "~1.2,>=1.2.1",
                "symfony/config": "~2.2",
                "symfony/expression-language": "~2.4",
                "symfony/http-foundation": "~2.1",
                "symfony/intl": "~2.3",
                "symfony/phpunit-bridge": "~2.7",
                "symfony/property-access": "~2.3",
                "symfony/yaml": "~2.0,>=2.0.5"
            },
            "suggest": {
                "doctrine/annotations": "For using the annotation mapping. You will also need doctrine/cache.",
                "doctrine/cache": "For using the default cached annotation reader and metadata cache.",
                "egulias/email-validator": "Strict (RFC compliant) email validation",
                "symfony/config": "",
                "symfony/expression-language": "For using the 2.4 Expression validator",
                "symfony/http-foundation": "",
                "symfony/intl": "",
                "symfony/property-access": "For using the 2.4 Validator API",
                "symfony/yaml": ""
            },
            "type": "library",
            "extra": {
                "branch-alias": {
                    "dev-master": "2.6-dev"
                }
            },
            "autoload": {
                "psr-0": {
                    "Symfony\\Component\\Validator\\": ""
                }
            },
            "notification-url": "https://packagist.org/downloads/",
            "license": [
                "MIT"
            ],
            "authors": [
                {
                    "name": "Fabien Potencier",
                    "email": "fabien@symfony.com"
                },
                {
                    "name": "Symfony Community",
                    "homepage": "https://symfony.com/contributors"
                }
            ],
            "description": "Symfony Validator Component",
            "homepage": "https://symfony.com",
            "time": "2015-07-01 19:58:06"
        },
        {
            "name": "symfony/yaml",
            "version": "v2.6.11",
            "target-dir": "Symfony/Component/Yaml",
            "source": {
                "type": "git",
                "url": "https://github.com/symfony/Yaml.git",
                "reference": "c044d1744b8e91aaaa0d9bac683ab87ec7cbf359"
            },
            "dist": {
                "type": "zip",
                "url": "https://api.github.com/repos/symfony/Yaml/zipball/c044d1744b8e91aaaa0d9bac683ab87ec7cbf359",
                "reference": "c044d1744b8e91aaaa0d9bac683ab87ec7cbf359",
                "shasum": ""
            },
            "require": {
                "php": ">=5.3.3"
            },
            "require-dev": {
                "symfony/phpunit-bridge": "~2.7"
            },
            "type": "library",
            "extra": {
                "branch-alias": {
                    "dev-master": "2.6-dev"
                }
            },
            "autoload": {
                "psr-0": {
                    "Symfony\\Component\\Yaml\\": ""
                }
            },
            "notification-url": "https://packagist.org/downloads/",
            "license": [
                "MIT"
            ],
            "authors": [
                {
                    "name": "Fabien Potencier",
                    "email": "fabien@symfony.com"
                },
                {
                    "name": "Symfony Community",
                    "homepage": "https://symfony.com/contributors"
                }
            ],
            "description": "Symfony Yaml Component",
            "homepage": "https://symfony.com",
            "time": "2015-07-26 08:59:42"
        },
        {
            "name": "twig/twig",
            "version": "v1.18.0",
            "source": {
                "type": "git",
                "url": "https://github.com/twigphp/Twig.git",
                "reference": "4cf7464348e7f9893a93f7096a90b73722be99cf"
            },
            "dist": {
                "type": "zip",
                "url": "https://api.github.com/repos/twigphp/Twig/zipball/4cf7464348e7f9893a93f7096a90b73722be99cf",
                "reference": "4cf7464348e7f9893a93f7096a90b73722be99cf",
                "shasum": ""
            },
            "require": {
                "php": ">=5.2.4"
            },
            "type": "library",
            "extra": {
                "branch-alias": {
                    "dev-master": "1.18-dev"
                }
            },
            "autoload": {
                "psr-0": {
                    "Twig_": "lib/"
                }
            },
            "notification-url": "https://packagist.org/downloads/",
            "license": [
                "BSD-3-Clause"
            ],
            "authors": [
                {
                    "name": "Fabien Potencier",
                    "email": "fabien@symfony.com",
                    "homepage": "http://fabien.potencier.org",
                    "role": "Lead Developer"
                },
                {
                    "name": "Armin Ronacher",
                    "email": "armin.ronacher@active-4.com",
                    "role": "Project Founder"
                },
                {
                    "name": "Twig Team",
                    "homepage": "http://twig.sensiolabs.org/contributors",
                    "role": "Contributors"
                }
            ],
            "description": "Twig, the flexible, fast, and secure template language for PHP",
            "homepage": "http://twig.sensiolabs.org",
            "keywords": [
                "templating"
            ],
            "time": "2015-01-25 17:32:08"
        },
        {
            "name": "willdurand/jsonp-callback-validator",
            "version": "v1.1.0",
            "source": {
                "type": "git",
                "url": "https://github.com/willdurand/JsonpCallbackValidator.git",
                "reference": "1a7d388bb521959e612ef50c5c7b1691b097e909"
            },
            "dist": {
                "type": "zip",
                "url": "https://api.github.com/repos/willdurand/JsonpCallbackValidator/zipball/1a7d388bb521959e612ef50c5c7b1691b097e909",
                "reference": "1a7d388bb521959e612ef50c5c7b1691b097e909",
                "shasum": ""
            },
            "require": {
                "php": ">=5.3.0"
            },
            "require-dev": {
                "phpunit/phpunit": "~3.7"
            },
            "type": "library",
            "autoload": {
                "psr-0": {
                    "JsonpCallbackValidator": "src/"
                }
            },
            "notification-url": "https://packagist.org/downloads/",
            "license": [
                "MIT"
            ],
            "authors": [
                {
                    "name": "William Durand",
                    "email": "william.durand1@gmail.com",
                    "homepage": "http://www.willdurand.fr"
                }
            ],
            "description": "JSONP callback validator.",
            "time": "2014-01-20 22:35:06"
        },
        {
            "name": "willdurand/negotiation",
            "version": "1.5.0",
            "source": {
                "type": "git",
                "url": "https://github.com/willdurand/Negotiation.git",
                "reference": "2a59f2376557303e3fa91465ab691abb82945edf"
            },
            "dist": {
                "type": "zip",
                "url": "https://api.github.com/repos/willdurand/Negotiation/zipball/2a59f2376557303e3fa91465ab691abb82945edf",
                "reference": "2a59f2376557303e3fa91465ab691abb82945edf",
                "shasum": ""
            },
            "require": {
                "php": ">=5.3.0"
            },
            "type": "library",
            "extra": {
                "branch-alias": {
                    "dev-master": "1.5-dev"
                }
            },
            "autoload": {
                "psr-4": {
                    "Negotiation\\": "src/Negotiation"
                }
            },
            "notification-url": "https://packagist.org/downloads/",
            "license": [
                "MIT"
            ],
            "authors": [
                {
                    "name": "William Durand",
                    "email": "william.durand1@gmail.com"
                }
            ],
            "description": "Content Negotiation tools for PHP provided as a standalone library.",
            "homepage": "http://williamdurand.fr/Negotiation/",
            "keywords": [
                "accept",
                "content",
                "format",
                "header",
                "negotiation"
            ],
            "time": "2015-10-01 07:42:40"
        },
        {
            "name": "willdurand/oauth-server-bundle",
            "version": "dev-master",
            "source": {
                "type": "git",
                "url": "https://github.com/willdurand/BazingaOAuthServerBundle.git",
                "reference": "38ab204706bf63d0aceada90308251a5a5a72af6"
            },
            "dist": {
                "type": "zip",
                "url": "https://api.github.com/repos/willdurand/BazingaOAuthServerBundle/zipball/38ab204706bf63d0aceada90308251a5a5a72af6",
                "reference": "38ab204706bf63d0aceada90308251a5a5a72af6",
                "shasum": ""
            },
            "require": {
                "php": ">=5.3.3",
                "symfony/console": "~2.3",
                "symfony/framework-bundle": "~2.3",
                "symfony/security-bundle": "~2.3"
            },
            "require-dev": {
                "doctrine/doctrine-bundle": "1.3.*@dev",
                "willdurand/propel-typehintable-behavior": "@dev"
            },
            "suggest": {
                "willdurand/propel-typehintable-behavior": "Needed when using the propel implementation"
            },
            "type": "symfony-bundle",
            "autoload": {
                "psr-4": {
                    "Bazinga\\OAuthServerBundle\\": ""
                }
            },
            "notification-url": "https://packagist.org/downloads/",
            "license": [
                "MIT"
            ],
            "authors": [
                {
                    "name": "William Durand",
                    "email": "william.durand1@gmail.com"
                }
            ],
            "description": "Server side implementation of the OAuth 1.0 protocol based on RFC 5849",
            "keywords": [
                "api",
                "oauth",
                "server"
            ],
            "time": "2015-06-25 22:29:38"
        }
    ],
    "packages-dev": [
        {
            "name": "babdev/transifex",
            "version": "1.2.0",
            "source": {
                "type": "git",
                "url": "https://github.com/BabDev/Transifex-API.git",
                "reference": "9d0d82a91bef2f60d4479e6d618be19fd1f7ba41"
            },
            "dist": {
                "type": "zip",
                "url": "https://api.github.com/repos/BabDev/Transifex-API/zipball/9d0d82a91bef2f60d4479e6d618be19fd1f7ba41",
                "reference": "9d0d82a91bef2f60d4479e6d618be19fd1f7ba41",
                "shasum": ""
            },
            "require": {
                "joomla/http": "~1.1",
                "php": ">=5.3.10"
            },
            "require-dev": {
                "joomla/test": "~1.0",
                "phpunit/phpunit": "~4.5",
                "squizlabs/php_codesniffer": "~1.5"
            },
            "type": "library",
            "extra": {
                "branch-alias": {
                    "dev-1.x": "1.x-dev"
                }
            },
            "autoload": {
                "psr-4": {
                    "BabDev\\Transifex\\": "src/"
                }
            },
            "notification-url": "https://packagist.org/downloads/",
            "license": [
                "GPL-2.0+"
            ],
            "authors": [
                {
                    "name": "Michael Babker",
                    "homepage": "https://www.babdev.com"
                }
            ],
            "description": "The Transifex API Package is a wrapper of the Transifex API available for PHP developers",
            "homepage": "https://github.com/BabDev/Transifex-API",
            "keywords": [
                "php",
                "transifex"
            ],
            "time": "2015-07-13 02:53:14"
<<<<<<< HEAD
=======
        },
        {
            "name": "doctrine/instantiator",
            "version": "1.0.5",
            "source": {
                "type": "git",
                "url": "https://github.com/doctrine/instantiator.git",
                "reference": "8e884e78f9f0eb1329e445619e04456e64d8051d"
            },
            "dist": {
                "type": "zip",
                "url": "https://api.github.com/repos/doctrine/instantiator/zipball/8e884e78f9f0eb1329e445619e04456e64d8051d",
                "reference": "8e884e78f9f0eb1329e445619e04456e64d8051d",
                "shasum": ""
            },
            "require": {
                "php": ">=5.3,<8.0-DEV"
            },
            "require-dev": {
                "athletic/athletic": "~0.1.8",
                "ext-pdo": "*",
                "ext-phar": "*",
                "phpunit/phpunit": "~4.0",
                "squizlabs/php_codesniffer": "~2.0"
            },
            "type": "library",
            "extra": {
                "branch-alias": {
                    "dev-master": "1.0.x-dev"
                }
            },
            "autoload": {
                "psr-4": {
                    "Doctrine\\Instantiator\\": "src/Doctrine/Instantiator/"
                }
            },
            "notification-url": "https://packagist.org/downloads/",
            "license": [
                "MIT"
            ],
            "authors": [
                {
                    "name": "Marco Pivetta",
                    "email": "ocramius@gmail.com",
                    "homepage": "http://ocramius.github.com/"
                }
            ],
            "description": "A small, lightweight utility to instantiate objects in PHP without invoking their constructors",
            "homepage": "https://github.com/doctrine/instantiator",
            "keywords": [
                "constructor",
                "instantiate"
            ],
            "time": "2015-06-14 21:17:01"
>>>>>>> 89ee2315
        },
        {
            "name": "liip/functional-test-bundle",
            "version": "1.3.4",
            "source": {
                "type": "git",
                "url": "https://github.com/liip/LiipFunctionalTestBundle.git",
                "reference": "0981fc0a18678b50a53410496239b602dc5a355b"
            },
            "dist": {
                "type": "zip",
<<<<<<< HEAD
                "url": "https://api.github.com/repos/liip/LiipFunctionalTestBundle/zipball/0981fc0a18678b50a53410496239b602dc5a355b",
                "reference": "0981fc0a18678b50a53410496239b602dc5a355b",
=======
                "url": "https://api.github.com/repos/liip/LiipFunctionalTestBundle/zipball/0b65790fc70095dacb9c54164996ea0559ef40a8",
                "reference": "933cde549faae84d4e5ad2f59480f6de86deaaf0",
>>>>>>> 89ee2315
                "shasum": ""
            },
            "require": {
                "doctrine/common": "~2.0",
                "php": "^5.3.9|^7.0",
                "symfony/browser-kit": "~2.3|~3.0",
                "symfony/framework-bundle": "~2.3|~3.0",
                "symfony/validator": "~2.5|~3.0"
            },
            "suggest": {
                "doctrine/dbal": "Required when using the fixture loading functionality with an ORM and SQLite",
                "doctrine/doctrine-fixtures-bundle": "Required when using the fixture loading functionality",
                "doctrine/orm": "Required when using the fixture loading functionality with an ORM and SQLite",
                "nelmio/alice": "Required when using loadFixtureFiles functionality"
            },
            "type": "symfony-bundle",
            "extra": {
                "branch-alias": {
                    "dev-master": "1.3.x-dev"
                }
            },
            "autoload": {
                "psr-4": {
                    "Liip\\FunctionalTestBundle\\": ""
                }
            },
            "notification-url": "https://packagist.org/downloads/",
            "license": [
                "MIT"
            ],
            "authors": [
                {
                    "name": "Liip AG",
                    "homepage": "http://www.liip.ch/"
                },
                {
                    "name": "Community contributions",
                    "homepage": "https://github.com/liip/LiipFunctionalTestBundle/contributors"
                }
            ],
            "description": "This bundles provides additional functional test-cases for Symfony2 applications",
            "keywords": [
                "Symfony2"
            ],
            "time": "2015-12-28 19:04:56"
        },
        {
            "name": "phpdocumentor/reflection-docblock",
            "version": "2.0.4",
            "source": {
                "type": "git",
                "url": "https://github.com/phpDocumentor/ReflectionDocBlock.git",
                "reference": "d68dbdc53dc358a816f00b300704702b2eaff7b8"
            },
            "dist": {
                "type": "zip",
                "url": "https://api.github.com/repos/phpDocumentor/ReflectionDocBlock/zipball/d68dbdc53dc358a816f00b300704702b2eaff7b8",
                "reference": "d68dbdc53dc358a816f00b300704702b2eaff7b8",
                "shasum": ""
            },
            "require": {
                "php": ">=5.3.3"
            },
            "require-dev": {
                "phpunit/phpunit": "~4.0"
            },
            "suggest": {
                "dflydev/markdown": "~1.0",
                "erusev/parsedown": "~1.0"
            },
            "type": "library",
            "extra": {
                "branch-alias": {
                    "dev-master": "2.0.x-dev"
                }
            },
            "autoload": {
                "psr-0": {
                    "phpDocumentor": [
                        "src/"
                    ]
                }
            },
            "notification-url": "https://packagist.org/downloads/",
            "license": [
                "MIT"
            ],
            "authors": [
                {
                    "name": "Mike van Riel",
                    "email": "mike.vanriel@naenius.com"
                }
            ],
            "time": "2015-02-03 12:10:50"
        },
        {
            "name": "phpspec/prophecy",
            "version": "v1.3.1",
            "source": {
                "type": "git",
                "url": "https://github.com/phpspec/prophecy.git",
                "reference": "9ca52329bcdd1500de24427542577ebf3fc2f1c9"
            },
            "dist": {
                "type": "zip",
                "url": "https://api.github.com/repos/phpspec/prophecy/zipball/9ca52329bcdd1500de24427542577ebf3fc2f1c9",
                "reference": "9ca52329bcdd1500de24427542577ebf3fc2f1c9",
                "shasum": ""
            },
            "require": {
                "doctrine/instantiator": "~1.0,>=1.0.2",
                "phpdocumentor/reflection-docblock": "~2.0"
            },
            "require-dev": {
                "phpspec/phpspec": "~2.0"
            },
            "type": "library",
            "extra": {
                "branch-alias": {
                    "dev-master": "1.2.x-dev"
                }
            },
            "autoload": {
                "psr-0": {
                    "Prophecy\\": "src/"
                }
            },
            "notification-url": "https://packagist.org/downloads/",
            "license": [
                "MIT"
            ],
            "authors": [
                {
                    "name": "Konstantin Kudryashov",
                    "email": "ever.zet@gmail.com",
                    "homepage": "http://everzet.com"
                },
                {
                    "name": "Marcello Duarte",
                    "email": "marcello.duarte@gmail.com"
                }
            ],
            "description": "Highly opinionated mocking framework for PHP 5.3+",
            "homepage": "http://phpspec.org",
            "keywords": [
                "Double",
                "Dummy",
                "fake",
                "mock",
                "spy",
                "stub"
            ],
            "time": "2014-11-17 16:23:49"
        },
        {
            "name": "phpunit/php-code-coverage",
            "version": "2.2.4",
            "source": {
                "type": "git",
                "url": "https://github.com/sebastianbergmann/php-code-coverage.git",
                "reference": "eabf68b476ac7d0f73793aada060f1c1a9bf8979"
            },
            "dist": {
                "type": "zip",
                "url": "https://api.github.com/repos/sebastianbergmann/php-code-coverage/zipball/eabf68b476ac7d0f73793aada060f1c1a9bf8979",
                "reference": "eabf68b476ac7d0f73793aada060f1c1a9bf8979",
                "shasum": ""
            },
            "require": {
                "php": ">=5.3.3",
                "phpunit/php-file-iterator": "~1.3",
                "phpunit/php-text-template": "~1.2",
                "phpunit/php-token-stream": "~1.3",
                "sebastian/environment": "^1.3.2",
                "sebastian/version": "~1.0"
            },
            "require-dev": {
                "ext-xdebug": ">=2.1.4",
                "phpunit/phpunit": "~4"
            },
            "suggest": {
                "ext-dom": "*",
                "ext-xdebug": ">=2.2.1",
                "ext-xmlwriter": "*"
            },
            "type": "library",
            "extra": {
                "branch-alias": {
                    "dev-master": "2.2.x-dev"
                }
            },
            "autoload": {
                "classmap": [
                    "src/"
                ]
            },
            "notification-url": "https://packagist.org/downloads/",
            "license": [
                "BSD-3-Clause"
            ],
            "authors": [
                {
                    "name": "Sebastian Bergmann",
                    "email": "sb@sebastian-bergmann.de",
                    "role": "lead"
                }
            ],
            "description": "Library that provides collection, processing, and rendering functionality for PHP code coverage information.",
            "homepage": "https://github.com/sebastianbergmann/php-code-coverage",
            "keywords": [
                "coverage",
                "testing",
                "xunit"
            ],
            "time": "2015-10-06 15:47:00"
        },
        {
            "name": "phpunit/php-file-iterator",
            "version": "1.3.4",
            "source": {
                "type": "git",
                "url": "https://github.com/sebastianbergmann/php-file-iterator.git",
                "reference": "acd690379117b042d1c8af1fafd61bde001bf6bb"
            },
            "dist": {
                "type": "zip",
                "url": "https://api.github.com/repos/sebastianbergmann/php-file-iterator/zipball/acd690379117b042d1c8af1fafd61bde001bf6bb",
                "reference": "acd690379117b042d1c8af1fafd61bde001bf6bb",
                "shasum": ""
            },
            "require": {
                "php": ">=5.3.3"
            },
            "type": "library",
            "autoload": {
                "classmap": [
                    "File/"
                ]
            },
            "notification-url": "https://packagist.org/downloads/",
            "include-path": [
                ""
            ],
            "license": [
                "BSD-3-Clause"
            ],
            "authors": [
                {
                    "name": "Sebastian Bergmann",
                    "email": "sb@sebastian-bergmann.de",
                    "role": "lead"
                }
            ],
            "description": "FilterIterator implementation that filters files based on a list of suffixes.",
            "homepage": "https://github.com/sebastianbergmann/php-file-iterator/",
            "keywords": [
                "filesystem",
                "iterator"
            ],
            "time": "2013-10-10 15:34:57"
        },
        {
            "name": "phpunit/php-text-template",
            "version": "1.2.1",
            "source": {
                "type": "git",
                "url": "https://github.com/sebastianbergmann/php-text-template.git",
                "reference": "31f8b717e51d9a2afca6c9f046f5d69fc27c8686"
            },
            "dist": {
                "type": "zip",
                "url": "https://api.github.com/repos/sebastianbergmann/php-text-template/zipball/31f8b717e51d9a2afca6c9f046f5d69fc27c8686",
                "reference": "31f8b717e51d9a2afca6c9f046f5d69fc27c8686",
                "shasum": ""
            },
            "require": {
                "php": ">=5.3.3"
            },
            "type": "library",
            "autoload": {
                "classmap": [
                    "src/"
                ]
            },
            "notification-url": "https://packagist.org/downloads/",
            "license": [
                "BSD-3-Clause"
            ],
            "authors": [
                {
                    "name": "Sebastian Bergmann",
                    "email": "sebastian@phpunit.de",
                    "role": "lead"
                }
            ],
            "description": "Simple template engine.",
            "homepage": "https://github.com/sebastianbergmann/php-text-template/",
            "keywords": [
                "template"
            ],
            "time": "2015-06-21 13:50:34"
        },
        {
            "name": "phpunit/php-timer",
            "version": "1.0.7",
            "source": {
                "type": "git",
                "url": "https://github.com/sebastianbergmann/php-timer.git",
                "reference": "3e82f4e9fc92665fafd9157568e4dcb01d014e5b"
            },
            "dist": {
                "type": "zip",
                "url": "https://api.github.com/repos/sebastianbergmann/php-timer/zipball/3e82f4e9fc92665fafd9157568e4dcb01d014e5b",
                "reference": "3e82f4e9fc92665fafd9157568e4dcb01d014e5b",
                "shasum": ""
            },
            "require": {
                "php": ">=5.3.3"
            },
            "type": "library",
            "autoload": {
                "classmap": [
                    "src/"
                ]
            },
            "notification-url": "https://packagist.org/downloads/",
            "license": [
                "BSD-3-Clause"
            ],
            "authors": [
                {
                    "name": "Sebastian Bergmann",
                    "email": "sb@sebastian-bergmann.de",
                    "role": "lead"
                }
            ],
            "description": "Utility class for timing",
            "homepage": "https://github.com/sebastianbergmann/php-timer/",
            "keywords": [
                "timer"
            ],
            "time": "2015-06-21 08:01:12"
        },
        {
            "name": "phpunit/php-token-stream",
            "version": "1.4.8",
            "source": {
                "type": "git",
                "url": "https://github.com/sebastianbergmann/php-token-stream.git",
                "reference": "3144ae21711fb6cac0b1ab4cbe63b75ce3d4e8da"
            },
            "dist": {
                "type": "zip",
                "url": "https://api.github.com/repos/sebastianbergmann/php-token-stream/zipball/3144ae21711fb6cac0b1ab4cbe63b75ce3d4e8da",
                "reference": "3144ae21711fb6cac0b1ab4cbe63b75ce3d4e8da",
                "shasum": ""
            },
            "require": {
                "ext-tokenizer": "*",
                "php": ">=5.3.3"
            },
            "require-dev": {
                "phpunit/phpunit": "~4.2"
            },
            "type": "library",
            "extra": {
                "branch-alias": {
                    "dev-master": "1.4-dev"
                }
            },
            "autoload": {
                "classmap": [
                    "src/"
                ]
            },
            "notification-url": "https://packagist.org/downloads/",
            "license": [
                "BSD-3-Clause"
            ],
            "authors": [
                {
                    "name": "Sebastian Bergmann",
                    "email": "sebastian@phpunit.de"
                }
            ],
            "description": "Wrapper around PHP's tokenizer extension.",
            "homepage": "https://github.com/sebastianbergmann/php-token-stream/",
            "keywords": [
                "tokenizer"
            ],
            "time": "2015-09-15 10:49:45"
        },
        {
            "name": "phpunit/phpunit",
            "version": "4.5.0",
            "source": {
                "type": "git",
                "url": "https://github.com/sebastianbergmann/phpunit.git",
                "reference": "5b578d3865a9128b9c209b011fda6539ec06e7a5"
            },
            "dist": {
                "type": "zip",
                "url": "https://api.github.com/repos/sebastianbergmann/phpunit/zipball/5b578d3865a9128b9c209b011fda6539ec06e7a5",
                "reference": "5b578d3865a9128b9c209b011fda6539ec06e7a5",
                "shasum": ""
            },
            "require": {
                "ext-dom": "*",
                "ext-json": "*",
                "ext-pcre": "*",
                "ext-reflection": "*",
                "ext-spl": "*",
                "php": ">=5.3.3",
                "phpspec/prophecy": "~1.3.1",
                "phpunit/php-code-coverage": "~2.0",
                "phpunit/php-file-iterator": "~1.3.2",
                "phpunit/php-text-template": "~1.2",
                "phpunit/php-timer": "~1.0.2",
                "phpunit/phpunit-mock-objects": "~2.3",
                "sebastian/comparator": "~1.1",
                "sebastian/diff": "~1.1",
                "sebastian/environment": "~1.2",
                "sebastian/exporter": "~1.2",
                "sebastian/global-state": "~1.0",
                "sebastian/version": "~1.0",
                "symfony/yaml": "~2.0"
            },
            "suggest": {
                "phpunit/php-invoker": "~1.1"
            },
            "bin": [
                "phpunit"
            ],
            "type": "library",
            "extra": {
                "branch-alias": {
                    "dev-master": "4.5.x-dev"
                }
            },
            "autoload": {
                "classmap": [
                    "src/"
                ]
            },
            "notification-url": "https://packagist.org/downloads/",
            "license": [
                "BSD-3-Clause"
            ],
            "authors": [
                {
                    "name": "Sebastian Bergmann",
                    "email": "sebastian@phpunit.de",
                    "role": "lead"
                }
            ],
            "description": "The PHP Unit Testing framework.",
            "homepage": "https://phpunit.de/",
            "keywords": [
                "phpunit",
                "testing",
                "xunit"
            ],
            "time": "2015-02-05 15:51:19"
        },
        {
            "name": "phpunit/phpunit-mock-objects",
            "version": "2.3.8",
            "source": {
                "type": "git",
                "url": "https://github.com/sebastianbergmann/phpunit-mock-objects.git",
                "reference": "ac8e7a3db35738d56ee9a76e78a4e03d97628983"
            },
            "dist": {
                "type": "zip",
                "url": "https://api.github.com/repos/sebastianbergmann/phpunit-mock-objects/zipball/ac8e7a3db35738d56ee9a76e78a4e03d97628983",
                "reference": "ac8e7a3db35738d56ee9a76e78a4e03d97628983",
                "shasum": ""
            },
            "require": {
                "doctrine/instantiator": "^1.0.2",
                "php": ">=5.3.3",
                "phpunit/php-text-template": "~1.2",
                "sebastian/exporter": "~1.2"
            },
            "require-dev": {
                "phpunit/phpunit": "~4.4"
            },
            "suggest": {
                "ext-soap": "*"
            },
            "type": "library",
            "extra": {
                "branch-alias": {
                    "dev-master": "2.3.x-dev"
                }
            },
            "autoload": {
                "classmap": [
                    "src/"
                ]
            },
            "notification-url": "https://packagist.org/downloads/",
            "license": [
                "BSD-3-Clause"
            ],
            "authors": [
                {
                    "name": "Sebastian Bergmann",
                    "email": "sb@sebastian-bergmann.de",
                    "role": "lead"
                }
            ],
            "description": "Mock Object library for PHPUnit",
            "homepage": "https://github.com/sebastianbergmann/phpunit-mock-objects/",
            "keywords": [
                "mock",
                "xunit"
            ],
            "time": "2015-10-02 06:51:40"
        },
        {
            "name": "sebastian/comparator",
            "version": "1.2.0",
            "source": {
                "type": "git",
                "url": "https://github.com/sebastianbergmann/comparator.git",
                "reference": "937efb279bd37a375bcadf584dec0726f84dbf22"
            },
            "dist": {
                "type": "zip",
                "url": "https://api.github.com/repos/sebastianbergmann/comparator/zipball/937efb279bd37a375bcadf584dec0726f84dbf22",
                "reference": "937efb279bd37a375bcadf584dec0726f84dbf22",
                "shasum": ""
            },
            "require": {
                "php": ">=5.3.3",
                "sebastian/diff": "~1.2",
                "sebastian/exporter": "~1.2"
            },
            "require-dev": {
                "phpunit/phpunit": "~4.4"
            },
            "type": "library",
            "extra": {
                "branch-alias": {
                    "dev-master": "1.2.x-dev"
                }
            },
            "autoload": {
                "classmap": [
                    "src/"
                ]
            },
            "notification-url": "https://packagist.org/downloads/",
            "license": [
                "BSD-3-Clause"
            ],
            "authors": [
                {
                    "name": "Jeff Welch",
                    "email": "whatthejeff@gmail.com"
                },
                {
                    "name": "Volker Dusch",
                    "email": "github@wallbash.com"
                },
                {
                    "name": "Bernhard Schussek",
                    "email": "bschussek@2bepublished.at"
                },
                {
                    "name": "Sebastian Bergmann",
                    "email": "sebastian@phpunit.de"
                }
            ],
            "description": "Provides the functionality to compare PHP values for equality",
            "homepage": "http://www.github.com/sebastianbergmann/comparator",
            "keywords": [
                "comparator",
                "compare",
                "equality"
            ],
            "time": "2015-07-26 15:48:44"
        },
        {
            "name": "sebastian/diff",
            "version": "1.4.1",
            "source": {
                "type": "git",
                "url": "https://github.com/sebastianbergmann/diff.git",
                "reference": "13edfd8706462032c2f52b4b862974dd46b71c9e"
            },
            "dist": {
                "type": "zip",
                "url": "https://api.github.com/repos/sebastianbergmann/diff/zipball/13edfd8706462032c2f52b4b862974dd46b71c9e",
                "reference": "13edfd8706462032c2f52b4b862974dd46b71c9e",
                "shasum": ""
            },
            "require": {
                "php": ">=5.3.3"
            },
            "require-dev": {
                "phpunit/phpunit": "~4.8"
            },
            "type": "library",
            "extra": {
                "branch-alias": {
                    "dev-master": "1.4-dev"
                }
            },
            "autoload": {
                "classmap": [
                    "src/"
                ]
            },
            "notification-url": "https://packagist.org/downloads/",
            "license": [
                "BSD-3-Clause"
            ],
            "authors": [
                {
                    "name": "Kore Nordmann",
                    "email": "mail@kore-nordmann.de"
                },
                {
                    "name": "Sebastian Bergmann",
                    "email": "sebastian@phpunit.de"
                }
            ],
            "description": "Diff implementation",
            "homepage": "https://github.com/sebastianbergmann/diff",
            "keywords": [
                "diff"
            ],
            "time": "2015-12-08 07:14:41"
        },
        {
            "name": "sebastian/environment",
            "version": "1.3.3",
            "source": {
                "type": "git",
                "url": "https://github.com/sebastianbergmann/environment.git",
                "reference": "6e7133793a8e5a5714a551a8324337374be209df"
            },
            "dist": {
                "type": "zip",
                "url": "https://api.github.com/repos/sebastianbergmann/environment/zipball/6e7133793a8e5a5714a551a8324337374be209df",
                "reference": "6e7133793a8e5a5714a551a8324337374be209df",
                "shasum": ""
            },
            "require": {
                "php": ">=5.3.3"
            },
            "require-dev": {
                "phpunit/phpunit": "~4.4"
            },
            "type": "library",
            "extra": {
                "branch-alias": {
                    "dev-master": "1.3.x-dev"
                }
            },
            "autoload": {
                "classmap": [
                    "src/"
                ]
            },
            "notification-url": "https://packagist.org/downloads/",
            "license": [
                "BSD-3-Clause"
            ],
            "authors": [
                {
                    "name": "Sebastian Bergmann",
                    "email": "sebastian@phpunit.de"
                }
            ],
            "description": "Provides functionality to handle HHVM/PHP environments",
            "homepage": "http://www.github.com/sebastianbergmann/environment",
            "keywords": [
                "Xdebug",
                "environment",
                "hhvm"
            ],
            "time": "2015-12-02 08:37:27"
        },
        {
            "name": "sebastian/exporter",
            "version": "1.2.1",
            "source": {
                "type": "git",
                "url": "https://github.com/sebastianbergmann/exporter.git",
                "reference": "7ae5513327cb536431847bcc0c10edba2701064e"
            },
            "dist": {
                "type": "zip",
                "url": "https://api.github.com/repos/sebastianbergmann/exporter/zipball/7ae5513327cb536431847bcc0c10edba2701064e",
                "reference": "7ae5513327cb536431847bcc0c10edba2701064e",
                "shasum": ""
            },
            "require": {
                "php": ">=5.3.3",
                "sebastian/recursion-context": "~1.0"
            },
            "require-dev": {
                "phpunit/phpunit": "~4.4"
            },
            "type": "library",
            "extra": {
                "branch-alias": {
                    "dev-master": "1.2.x-dev"
                }
            },
            "autoload": {
                "classmap": [
                    "src/"
                ]
            },
            "notification-url": "https://packagist.org/downloads/",
            "license": [
                "BSD-3-Clause"
            ],
            "authors": [
                {
                    "name": "Jeff Welch",
                    "email": "whatthejeff@gmail.com"
                },
                {
                    "name": "Volker Dusch",
                    "email": "github@wallbash.com"
                },
                {
                    "name": "Bernhard Schussek",
                    "email": "bschussek@2bepublished.at"
                },
                {
                    "name": "Sebastian Bergmann",
                    "email": "sebastian@phpunit.de"
                },
                {
                    "name": "Adam Harvey",
                    "email": "aharvey@php.net"
                }
            ],
            "description": "Provides the functionality to export PHP variables for visualization",
            "homepage": "http://www.github.com/sebastianbergmann/exporter",
            "keywords": [
                "export",
                "exporter"
            ],
            "time": "2015-06-21 07:55:53"
        },
        {
            "name": "sebastian/global-state",
            "version": "1.1.1",
            "source": {
                "type": "git",
                "url": "https://github.com/sebastianbergmann/global-state.git",
                "reference": "bc37d50fea7d017d3d340f230811c9f1d7280af4"
            },
            "dist": {
                "type": "zip",
                "url": "https://api.github.com/repos/sebastianbergmann/global-state/zipball/bc37d50fea7d017d3d340f230811c9f1d7280af4",
                "reference": "bc37d50fea7d017d3d340f230811c9f1d7280af4",
                "shasum": ""
            },
            "require": {
                "php": ">=5.3.3"
            },
            "require-dev": {
                "phpunit/phpunit": "~4.2"
            },
            "suggest": {
                "ext-uopz": "*"
            },
            "type": "library",
            "extra": {
                "branch-alias": {
                    "dev-master": "1.0-dev"
                }
            },
            "autoload": {
                "classmap": [
                    "src/"
                ]
            },
            "notification-url": "https://packagist.org/downloads/",
            "license": [
                "BSD-3-Clause"
            ],
            "authors": [
                {
                    "name": "Sebastian Bergmann",
                    "email": "sebastian@phpunit.de"
                }
            ],
            "description": "Snapshotting of global state",
            "homepage": "http://www.github.com/sebastianbergmann/global-state",
            "keywords": [
                "global state"
            ],
            "time": "2015-10-12 03:26:01"
        },
        {
            "name": "sebastian/recursion-context",
            "version": "1.0.2",
            "source": {
                "type": "git",
                "url": "https://github.com/sebastianbergmann/recursion-context.git",
                "reference": "913401df809e99e4f47b27cdd781f4a258d58791"
            },
            "dist": {
                "type": "zip",
                "url": "https://api.github.com/repos/sebastianbergmann/recursion-context/zipball/913401df809e99e4f47b27cdd781f4a258d58791",
                "reference": "913401df809e99e4f47b27cdd781f4a258d58791",
                "shasum": ""
            },
            "require": {
                "php": ">=5.3.3"
            },
            "require-dev": {
                "phpunit/phpunit": "~4.4"
            },
            "type": "library",
            "extra": {
                "branch-alias": {
                    "dev-master": "1.0.x-dev"
                }
            },
            "autoload": {
                "classmap": [
                    "src/"
                ]
            },
            "notification-url": "https://packagist.org/downloads/",
            "license": [
                "BSD-3-Clause"
            ],
            "authors": [
                {
                    "name": "Jeff Welch",
                    "email": "whatthejeff@gmail.com"
                },
                {
                    "name": "Sebastian Bergmann",
                    "email": "sebastian@phpunit.de"
                },
                {
                    "name": "Adam Harvey",
                    "email": "aharvey@php.net"
                }
            ],
            "description": "Provides functionality to recursively process PHP variables",
            "homepage": "http://www.github.com/sebastianbergmann/recursion-context",
            "time": "2015-11-11 19:50:13"
        },
        {
            "name": "sebastian/version",
            "version": "1.0.6",
            "source": {
                "type": "git",
                "url": "https://github.com/sebastianbergmann/version.git",
                "reference": "58b3a85e7999757d6ad81c787a1fbf5ff6c628c6"
            },
            "dist": {
                "type": "zip",
                "url": "https://api.github.com/repos/sebastianbergmann/version/zipball/58b3a85e7999757d6ad81c787a1fbf5ff6c628c6",
                "reference": "58b3a85e7999757d6ad81c787a1fbf5ff6c628c6",
                "shasum": ""
            },
            "type": "library",
            "autoload": {
                "classmap": [
                    "src/"
                ]
            },
            "notification-url": "https://packagist.org/downloads/",
            "license": [
                "BSD-3-Clause"
            ],
            "authors": [
                {
                    "name": "Sebastian Bergmann",
                    "email": "sebastian@phpunit.de",
                    "role": "lead"
                }
            ],
            "description": "Library that helps with managing the version number of Git-hosted PHP projects",
            "homepage": "https://github.com/sebastianbergmann/version",
            "time": "2015-06-21 13:59:46"
        },
        {
            "name": "sensio/generator-bundle",
            "version": "v2.5.3",
            "target-dir": "Sensio/Bundle/GeneratorBundle",
            "source": {
                "type": "git",
                "url": "https://github.com/sensiolabs/SensioGeneratorBundle.git",
                "reference": "e50108c2133ee5c9c484555faed50c17a61221d3"
            },
            "dist": {
                "type": "zip",
                "url": "https://api.github.com/repos/sensiolabs/SensioGeneratorBundle/zipball/e50108c2133ee5c9c484555faed50c17a61221d3",
                "reference": "e50108c2133ee5c9c484555faed50c17a61221d3",
                "shasum": ""
            },
            "require": {
                "symfony/console": "~2.5",
                "symfony/framework-bundle": "~2.2"
            },
            "require-dev": {
                "doctrine/orm": "~2.2,>=2.2.3",
                "symfony/doctrine-bridge": "~2.2",
                "twig/twig": "~1.11"
            },
            "type": "symfony-bundle",
            "extra": {
                "branch-alias": {
                    "dev-master": "2.5.x-dev"
                }
            },
            "autoload": {
                "psr-0": {
                    "Sensio\\Bundle\\GeneratorBundle": ""
                }
            },
            "notification-url": "https://packagist.org/downloads/",
            "license": [
                "MIT"
            ],
            "authors": [
                {
                    "name": "Fabien Potencier",
                    "email": "fabien@symfony.com"
                }
            ],
            "description": "This bundle generates code for you",
            "time": "2015-03-17 06:36:52"
        },
        {
            "name": "symfony/browser-kit",
<<<<<<< HEAD
            "version": "v3.0.2",
            "source": {
                "type": "git",
                "url": "https://github.com/symfony/browser-kit.git",
                "reference": "dde849a0485b70a24b36f826ed3fb95b904d80c3"
            },
            "dist": {
                "type": "zip",
                "url": "https://api.github.com/repos/symfony/browser-kit/zipball/dde849a0485b70a24b36f826ed3fb95b904d80c3",
                "reference": "dde849a0485b70a24b36f826ed3fb95b904d80c3",
                "shasum": ""
            },
            "require": {
                "php": ">=5.5.9",
                "symfony/dom-crawler": "~2.8|~3.0"
            },
            "require-dev": {
                "symfony/css-selector": "~2.8|~3.0",
                "symfony/process": "~2.8|~3.0"
=======
            "version": "v2.8.2",
            "source": {
                "type": "git",
                "url": "https://github.com/symfony/browser-kit.git",
                "reference": "a93dffaf763182acad12a4c42c7efc372899891e"
            },
            "dist": {
                "type": "zip",
                "url": "https://api.github.com/repos/symfony/browser-kit/zipball/a93dffaf763182acad12a4c42c7efc372899891e",
                "reference": "a93dffaf763182acad12a4c42c7efc372899891e",
                "shasum": ""
            },
            "require": {
                "php": ">=5.3.9",
                "symfony/dom-crawler": "~2.0,>=2.0.5|~3.0.0"
            },
            "require-dev": {
                "symfony/css-selector": "~2.0,>=2.0.5|~3.0.0",
                "symfony/process": "~2.3.34|~2.7,>=2.7.6|~3.0.0"
>>>>>>> 89ee2315
            },
            "suggest": {
                "symfony/process": ""
            },
            "type": "library",
            "extra": {
                "branch-alias": {
<<<<<<< HEAD
                    "dev-master": "3.0-dev"
=======
                    "dev-master": "2.8-dev"
>>>>>>> 89ee2315
                }
            },
            "autoload": {
                "psr-4": {
                    "Symfony\\Component\\BrowserKit\\": ""
                },
                "exclude-from-classmap": [
                    "/Tests/"
                ]
            },
            "notification-url": "https://packagist.org/downloads/",
            "license": [
                "MIT"
            ],
            "authors": [
                {
                    "name": "Fabien Potencier",
                    "email": "fabien@symfony.com"
                },
                {
                    "name": "Symfony Community",
                    "homepage": "https://symfony.com/contributors"
                }
            ],
            "description": "Symfony BrowserKit Component",
            "homepage": "https://symfony.com",
<<<<<<< HEAD
            "time": "2016-01-27 11:34:55"
=======
            "time": "2016-01-12 17:46:01"
>>>>>>> 89ee2315
        },
        {
            "name": "symfony/dom-crawler",
            "version": "v3.0.2",
            "source": {
                "type": "git",
                "url": "https://github.com/symfony/dom-crawler.git",
                "reference": "b693a9650aa004576b593ff2e91ae749dc90123d"
            },
            "dist": {
                "type": "zip",
                "url": "https://api.github.com/repos/symfony/dom-crawler/zipball/b693a9650aa004576b593ff2e91ae749dc90123d",
                "reference": "b693a9650aa004576b593ff2e91ae749dc90123d",
                "shasum": ""
            },
            "require": {
                "php": ">=5.5.9",
                "symfony/polyfill-mbstring": "~1.0"
            },
            "require-dev": {
                "symfony/css-selector": "~2.8|~3.0"
            },
            "suggest": {
                "symfony/css-selector": ""
            },
            "type": "library",
            "extra": {
                "branch-alias": {
                    "dev-master": "3.0-dev"
                }
            },
            "autoload": {
                "psr-4": {
                    "Symfony\\Component\\DomCrawler\\": ""
                },
                "exclude-from-classmap": [
                    "/Tests/"
                ]
            },
            "notification-url": "https://packagist.org/downloads/",
            "license": [
                "MIT"
            ],
            "authors": [
                {
                    "name": "Fabien Potencier",
                    "email": "fabien@symfony.com"
                },
                {
                    "name": "Symfony Community",
                    "homepage": "https://symfony.com/contributors"
                }
            ],
            "description": "Symfony DomCrawler Component",
            "homepage": "https://symfony.com",
            "time": "2016-01-25 09:56:57"
<<<<<<< HEAD
        },
        {
            "name": "symfony/polyfill-mbstring",
            "version": "v1.1.0",
            "source": {
                "type": "git",
                "url": "https://github.com/symfony/polyfill-mbstring.git",
                "reference": "1289d16209491b584839022f29257ad859b8532d"
            },
            "dist": {
                "type": "zip",
                "url": "https://api.github.com/repos/symfony/polyfill-mbstring/zipball/1289d16209491b584839022f29257ad859b8532d",
                "reference": "1289d16209491b584839022f29257ad859b8532d",
                "shasum": ""
            },
            "require": {
                "php": ">=5.3.3"
            },
            "suggest": {
                "ext-mbstring": "For best performance"
            },
            "type": "library",
            "extra": {
                "branch-alias": {
                    "dev-master": "1.1-dev"
                }
            },
            "autoload": {
                "psr-4": {
                    "Symfony\\Polyfill\\Mbstring\\": ""
                },
                "files": [
                    "bootstrap.php"
                ]
            },
            "notification-url": "https://packagist.org/downloads/",
            "license": [
                "MIT"
            ],
            "authors": [
                {
                    "name": "Nicolas Grekas",
                    "email": "p@tchwork.com"
                },
                {
                    "name": "Symfony Community",
                    "homepage": "https://symfony.com/contributors"
                }
            ],
            "description": "Symfony polyfill for the Mbstring extension",
            "homepage": "https://symfony.com",
            "keywords": [
                "compatibility",
                "mbstring",
                "polyfill",
                "portable",
                "shim"
            ],
            "time": "2016-01-20 09:13:37"
        },
        {
            "name": "symfony/twig-bridge",
            "version": "v2.8.2",
            "source": {
                "type": "git",
                "url": "https://github.com/symfony/twig-bridge.git",
                "reference": "e33b512de4b769a1c728cd6775e22668ae89fca9"
            },
            "dist": {
                "type": "zip",
                "url": "https://api.github.com/repos/symfony/twig-bridge/zipball/e33b512de4b769a1c728cd6775e22668ae89fca9",
                "reference": "e33b512de4b769a1c728cd6775e22668ae89fca9",
                "shasum": ""
            },
            "require": {
                "php": ">=5.3.9",
                "twig/twig": "~1.23|~2.0"
            },
            "require-dev": {
                "symfony/asset": "~2.7|~3.0.0",
                "symfony/console": "~2.8|~3.0.0",
                "symfony/expression-language": "~2.4|~3.0.0",
                "symfony/finder": "~2.3|~3.0.0",
                "symfony/form": "~2.8",
                "symfony/http-kernel": "~2.8|~3.0.0",
                "symfony/polyfill-intl-icu": "~1.0",
                "symfony/routing": "~2.2|~3.0.0",
                "symfony/security": "~2.6|~3.0.0",
                "symfony/security-acl": "~2.6|~3.0.0",
                "symfony/stopwatch": "~2.2|~3.0.0",
                "symfony/templating": "~2.1|~3.0.0",
                "symfony/translation": "~2.7|~3.0.0",
                "symfony/var-dumper": "~2.6|~3.0.0",
                "symfony/yaml": "~2.0,>=2.0.5|~3.0.0"
            },
            "suggest": {
                "symfony/asset": "For using the AssetExtension",
                "symfony/expression-language": "For using the ExpressionExtension",
                "symfony/finder": "",
                "symfony/form": "For using the FormExtension",
                "symfony/http-kernel": "For using the HttpKernelExtension",
                "symfony/routing": "For using the RoutingExtension",
                "symfony/security": "For using the SecurityExtension",
                "symfony/stopwatch": "For using the StopwatchExtension",
                "symfony/templating": "For using the TwigEngine",
                "symfony/translation": "For using the TranslationExtension",
                "symfony/var-dumper": "For using the DumpExtension",
                "symfony/yaml": "For using the YamlExtension"
=======
        },
        {
            "name": "symfony/polyfill-mbstring",
            "version": "v1.1.0",
            "source": {
                "type": "git",
                "url": "https://github.com/symfony/polyfill-mbstring.git",
                "reference": "1289d16209491b584839022f29257ad859b8532d"
            },
            "dist": {
                "type": "zip",
                "url": "https://api.github.com/repos/symfony/polyfill-mbstring/zipball/1289d16209491b584839022f29257ad859b8532d",
                "reference": "1289d16209491b584839022f29257ad859b8532d",
                "shasum": ""
            },
            "require": {
                "php": ">=5.3.3"
            },
            "suggest": {
                "ext-mbstring": "For best performance"
>>>>>>> 89ee2315
            },
            "type": "library",
            "extra": {
                "branch-alias": {
<<<<<<< HEAD
                    "dev-master": "2.8-dev"
=======
                    "dev-master": "1.1-dev"
>>>>>>> 89ee2315
                }
            },
            "autoload": {
                "psr-4": {
<<<<<<< HEAD
                    "Symfony\\Bridge\\Twig\\": ""
                },
                "exclude-from-classmap": [
                    "/Tests/"
                ]
            },
            "notification-url": "https://packagist.org/downloads/",
            "license": [
                "MIT"
            ],
            "authors": [
                {
                    "name": "Fabien Potencier",
                    "email": "fabien@symfony.com"
                },
                {
                    "name": "Symfony Community",
                    "homepage": "https://symfony.com/contributors"
                }
            ],
            "description": "Symfony Twig Bridge",
            "homepage": "https://symfony.com",
            "time": "2016-01-12 17:46:01"
        },
        {
            "name": "symfony/twig-bundle",
            "version": "v2.5.12",
            "target-dir": "Symfony/Bundle/TwigBundle",
            "source": {
                "type": "git",
                "url": "https://github.com/symfony/twig-bundle.git",
                "reference": "9f8fd54367a8a7729affa38be7a1d5d070def6ce"
            },
            "dist": {
                "type": "zip",
                "url": "https://api.github.com/repos/symfony/twig-bundle/zipball/9f8fd54367a8a7729affa38be7a1d5d070def6ce",
                "reference": "9f8fd54367a8a7729affa38be7a1d5d070def6ce",
                "shasum": ""
            },
            "require": {
                "php": ">=5.3.3",
                "symfony/http-foundation": "~2.5",
                "symfony/http-kernel": "~2.3.24|~2.5.9|~2.6,>=2.6.2",
                "symfony/twig-bridge": "~2.5"
            },
            "require-dev": {
                "symfony/config": "~2.2",
                "symfony/dependency-injection": "~2.2",
                "symfony/expression-language": "~2.4",
                "symfony/framework-bundle": "~2.1",
                "symfony/routing": "~2.1",
                "symfony/stopwatch": "~2.2",
                "symfony/templating": "~2.1"
            },
            "type": "symfony-bundle",
            "extra": {
                "branch-alias": {
                    "dev-master": "2.5-dev"
                }
            },
            "autoload": {
                "psr-0": {
                    "Symfony\\Bundle\\TwigBundle\\": ""
                }
=======
                    "Symfony\\Polyfill\\Mbstring\\": ""
                },
                "files": [
                    "bootstrap.php"
                ]
>>>>>>> 89ee2315
            },
            "notification-url": "https://packagist.org/downloads/",
            "license": [
                "MIT"
            ],
            "authors": [
                {
                    "name": "Nicolas Grekas",
                    "email": "p@tchwork.com"
                },
                {
                    "name": "Symfony Community",
                    "homepage": "https://symfony.com/contributors"
                }
            ],
            "description": "Symfony polyfill for the Mbstring extension",
            "homepage": "https://symfony.com",
            "keywords": [
                "compatibility",
                "mbstring",
                "polyfill",
                "portable",
                "shim"
            ],
            "time": "2016-01-20 09:13:37"
        },
        {
            "name": "symfony/web-profiler-bundle",
            "version": "v2.5.12",
            "target-dir": "Symfony/Bundle/WebProfilerBundle",
            "source": {
                "type": "git",
                "url": "https://github.com/symfony/web-profiler-bundle.git",
                "reference": "cc2c3c38c26f69b25c0ce8ca8ba2ebf8e231a210"
            },
            "dist": {
                "type": "zip",
                "url": "https://api.github.com/repos/symfony/web-profiler-bundle/zipball/cc2c3c38c26f69b25c0ce8ca8ba2ebf8e231a210",
                "reference": "cc2c3c38c26f69b25c0ce8ca8ba2ebf8e231a210",
                "shasum": ""
            },
            "require": {
                "php": ">=5.3.3",
                "symfony/http-kernel": "~2.4",
                "symfony/routing": "~2.2",
                "symfony/twig-bridge": "~2.2"
            },
            "require-dev": {
                "symfony/config": "~2.2",
                "symfony/console": "~2.3",
                "symfony/dependency-injection": "~2.2",
                "symfony/stopwatch": "~2.2"
            },
            "type": "symfony-bundle",
            "extra": {
                "branch-alias": {
                    "dev-master": "2.5-dev"
                }
            },
            "autoload": {
                "psr-0": {
                    "Symfony\\Bundle\\WebProfilerBundle\\": ""
                }
            },
            "notification-url": "https://packagist.org/downloads/",
            "license": [
                "MIT"
            ],
            "authors": [
                {
                    "name": "Symfony Community",
                    "homepage": "http://symfony.com/contributors"
                },
                {
                    "name": "Fabien Potencier",
                    "email": "fabien@symfony.com"
                }
            ],
            "description": "Symfony WebProfilerBundle",
            "homepage": "http://symfony.com",
            "time": "2015-01-06 17:40:45"
        },
        {
<<<<<<< HEAD
            "name": "twig/twig",
            "version": "v1.24.0",
            "source": {
                "type": "git",
                "url": "https://github.com/twigphp/Twig.git",
                "reference": "3e5aa30ebfbafd5951fb1b01e338e1800ce7e0e8"
            },
            "dist": {
                "type": "zip",
                "url": "https://api.github.com/repos/twigphp/Twig/zipball/3e5aa30ebfbafd5951fb1b01e338e1800ce7e0e8",
                "reference": "3e5aa30ebfbafd5951fb1b01e338e1800ce7e0e8",
                "shasum": ""
            },
            "require": {
                "php": ">=5.2.7"
            },
            "require-dev": {
                "symfony/debug": "~2.7",
                "symfony/phpunit-bridge": "~2.7"
            },
            "type": "library",
            "extra": {
                "branch-alias": {
                    "dev-master": "1.24-dev"
                }
            },
            "autoload": {
                "psr-0": {
                    "Twig_": "lib/"
                }
            },
            "notification-url": "https://packagist.org/downloads/",
            "license": [
                "BSD-3-Clause"
            ],
            "authors": [
                {
                    "name": "Fabien Potencier",
                    "email": "fabien@symfony.com",
                    "homepage": "http://fabien.potencier.org",
                    "role": "Lead Developer"
                },
                {
                    "name": "Armin Ronacher",
                    "email": "armin.ronacher@active-4.com",
                    "role": "Project Founder"
                },
                {
                    "name": "Twig Team",
                    "homepage": "http://twig.sensiolabs.org/contributors",
                    "role": "Contributors"
                }
            ],
            "description": "Twig, the flexible, fast, and secure template language for PHP",
            "homepage": "http://twig.sensiolabs.org",
            "keywords": [
                "templating"
            ],
            "time": "2016-01-25 21:22:18"
        },
        {
=======
>>>>>>> 89ee2315
            "name": "webfactory/exceptions-bundle",
            "version": "4.3.0",
            "source": {
                "type": "git",
                "url": "https://github.com/webfactory/exceptions-bundle.git",
                "reference": "21520dcb9eabe1359a888b7dce556b93e2e89cef"
            },
            "dist": {
                "type": "zip",
                "url": "https://api.github.com/repos/webfactory/exceptions-bundle/zipball/21520dcb9eabe1359a888b7dce556b93e2e89cef",
                "reference": "21520dcb9eabe1359a888b7dce556b93e2e89cef",
                "shasum": ""
            },
            "require": {
                "symfony/twig-bundle": "~2.2"
            },
            "require-dev": {
                "phpunit/phpunit": "~4.0",
                "symfony/framework-bundle": "~2.2"
            },
            "type": "symfony-bundle",
            "extra": {
                "branch-alias": {
                    "dev-default": "3.1.x-dev"
                }
            },
            "autoload": {
                "psr-4": {
                    "Webfactory\\Bundle\\ExceptionsBundle\\": ""
                }
            },
            "notification-url": "https://packagist.org/downloads/",
            "license": [
                "MIT"
            ],
            "authors": [
                {
                    "name": "webfactory GmbH",
                    "email": "info@webfactory.de",
                    "homepage": "http://www.webfactory.de",
                    "role": "Developer"
                }
            ],
            "description": "A simple controller to display error pages during development plus some building blocks for more user-friendly error pages.",
            "homepage": "http://inside.webfactory.de/de/blog/symfony2-exception-handling-and-custom-error-pages-explained.html",
            "time": "2016-01-19 14:46:51"
        }
    ],
    "aliases": [],
    "minimum-stability": "stable",
    "stability-flags": {
        "doctrine/migrations": 15,
        "willdurand/oauth-server-bundle": 20,
        "webfactory/exceptions-bundle": 0
    },
    "prefer-stable": false,
    "prefer-lowest": false,
    "platform": {
        "php": ">=5.3.10"
    },
    "platform-dev": []
}<|MERGE_RESOLUTION|>--- conflicted
+++ resolved
@@ -4,13 +4,8 @@
         "Read more about it at https://getcomposer.org/doc/01-basic-usage.md#composer-lock-the-lock-file",
         "This file is @generated automatically"
     ],
-<<<<<<< HEAD
-    "hash": "82aafd8b41d80b5227185cb9e02e23dc",
-    "content-hash": "6303410bc21415f014d9ca49bfc0c8d4",
-=======
-    "hash": "f1e68bc3633c8ff5aeb67aa3d71bd08f",
-    "content-hash": "1a973f118007a25e08f9e98ab5e92e2f",
->>>>>>> 89ee2315
+    "hash": "cf05e48d1a3c1ae88236d39ef485f756",
+    "content-hash": "b7c6783db6b8935277e35ab80163e0c6",
     "packages": [
         {
             "name": "aws/aws-sdk-php",
@@ -975,13 +970,8 @@
             },
             "dist": {
                 "type": "zip",
-<<<<<<< HEAD
                 "url": "https://api.github.com/repos/doctrine/migrations/zipball/d2d18ef671b47a7d48fae54806adac87e82fe8e9",
                 "reference": "d2d18ef671b47a7d48fae54806adac87e82fe8e9",
-=======
-                "url": "https://api.github.com/repos/doctrine/migrations/zipball/7ab492c6a65ebe7c0f4665bf96320bef4fb31b70",
-                "reference": "65978aa4e9ffca3bb632225ad8c6320077d80d85",
->>>>>>> 89ee2315
                 "shasum": ""
             },
             "require": {
@@ -1111,13 +1101,8 @@
             },
             "dist": {
                 "type": "zip",
-<<<<<<< HEAD
                 "url": "https://api.github.com/repos/FriendsOfSymfony/FOSOAuthServerBundle/zipball/0b25cdaae8983c630bb62d14b6993219b1dadb8d",
                 "reference": "0b25cdaae8983c630bb62d14b6993219b1dadb8d",
-=======
-                "url": "https://api.github.com/repos/FriendsOfSymfony/FOSOAuthServerBundle/zipball/b7c550fe3ad910d2de112f055f86b11e4525000b",
-                "reference": "bbce53348576e8d6038902e7471a5c258a1bd19e",
->>>>>>> 89ee2315
                 "shasum": ""
             },
             "require": {
@@ -2040,13 +2025,8 @@
             },
             "dist": {
                 "type": "zip",
-<<<<<<< HEAD
                 "url": "https://api.github.com/repos/KnpLabs/Gaufrette/zipball/9d52413665284f9c96e0cef399fc14e68ac0aa5a",
                 "reference": "9d52413665284f9c96e0cef399fc14e68ac0aa5a",
-=======
-                "url": "https://api.github.com/repos/KnpLabs/Gaufrette/zipball/93ba4672b012c74bfe419c033eae1c0a48b1b493",
-                "reference": "4c73bb66ff41d7c9beb57372a82047cf5dcc6d1c",
->>>>>>> 89ee2315
                 "shasum": ""
             },
             "require": {
@@ -2130,11 +2110,7 @@
             "dist": {
                 "type": "zip",
                 "url": "https://api.github.com/repos/KnpLabs/KnpMenu/zipball/9917b999a3c3d3901386d60c4888b07679291031",
-<<<<<<< HEAD
                 "reference": "9917b999a3c3d3901386d60c4888b07679291031",
-=======
-                "reference": "c40075bea26f63dd5b81ca5b3cdd2b54d38e811f",
->>>>>>> 89ee2315
                 "shasum": ""
             },
             "require": {
@@ -2199,13 +2175,8 @@
             },
             "dist": {
                 "type": "zip",
-<<<<<<< HEAD
                 "url": "https://api.github.com/repos/KnpLabs/KnpMenuBundle/zipball/90aff8e39274d1225dfa3bb7b1dd4e47b7312dca",
                 "reference": "90aff8e39274d1225dfa3bb7b1dd4e47b7312dca",
-=======
-                "url": "https://api.github.com/repos/KnpLabs/KnpMenuBundle/zipball/3cee352312736ba645759624a73be8e048cc83f2",
-                "reference": "2a2e1295c8f39f39875343934af159957bcdcc06",
->>>>>>> 89ee2315
                 "shasum": ""
             },
             "require": {
@@ -2525,7 +2496,6 @@
                 "upload"
             ],
             "time": "2016-01-04 10:59:51"
-<<<<<<< HEAD
         },
         {
             "name": "paragonie/random_compat",
@@ -2574,8 +2544,6 @@
                 "random"
             ],
             "time": "2016-02-06 03:52:05"
-=======
->>>>>>> 89ee2315
         },
         {
             "name": "phpcollection/phpcollection",
@@ -4304,7 +4272,6 @@
         },
         {
             "name": "symfony/stopwatch",
-<<<<<<< HEAD
             "version": "v2.6.13",
             "target-dir": "Symfony/Component/Stopwatch",
             "source": {
@@ -4316,36 +4283,24 @@
                 "type": "zip",
                 "url": "https://api.github.com/repos/symfony/stopwatch/zipball/a0d91f2f4e2c60bd78f13388aa68f9d7cab8c987",
                 "reference": "a0d91f2f4e2c60bd78f13388aa68f9d7cab8c987",
-=======
-            "version": "v2.8.2",
-            "source": {
-                "type": "git",
-                "url": "https://github.com/symfony/stopwatch.git",
-                "reference": "e3bc8e2a984f4382690a438c8bb650f3ffd71e73"
-            },
-            "dist": {
-                "type": "zip",
-                "url": "https://api.github.com/repos/symfony/stopwatch/zipball/e3bc8e2a984f4382690a438c8bb650f3ffd71e73",
-                "reference": "e3bc8e2a984f4382690a438c8bb650f3ffd71e73",
->>>>>>> 89ee2315
-                "shasum": ""
-            },
-            "require": {
-                "php": ">=5.3.9"
-            },
-            "type": "library",
-            "extra": {
-                "branch-alias": {
-                    "dev-master": "2.8-dev"
-                }
-            },
-            "autoload": {
-                "psr-4": {
+                "shasum": ""
+            },
+            "require": {
+                "php": ">=5.3.3"
+            },
+            "require-dev": {
+                "symfony/phpunit-bridge": "~2.7"
+            },
+            "type": "library",
+            "extra": {
+                "branch-alias": {
+                    "dev-master": "2.6-dev"
+                }
+            },
+            "autoload": {
+                "psr-0": {
                     "Symfony\\Component\\Stopwatch\\": ""
-                },
-                "exclude-from-classmap": [
-                    "/Tests/"
-                ]
+                }
             },
             "notification-url": "https://packagist.org/downloads/",
             "license": [
@@ -4359,72 +4314,11 @@
                 {
                     "name": "Symfony Community",
                     "homepage": "https://symfony.com/contributors"
-<<<<<<< HEAD
                 }
             ],
             "description": "Symfony Stopwatch Component",
             "homepage": "https://symfony.com",
             "time": "2015-07-01 18:23:01"
-=======
-                }
-            ],
-            "description": "Symfony Stopwatch Component",
-            "homepage": "https://symfony.com",
-            "time": "2016-01-03 15:33:41"
-        },
-        {
-            "name": "symfony/swiftmailer-bridge",
-            "version": "v2.8.2",
-            "source": {
-                "type": "git",
-                "url": "https://github.com/symfony/swiftmailer-bridge.git",
-                "reference": "8dbe4b0677e864b5dc6e999be7f82bc96485fe00"
-            },
-            "dist": {
-                "type": "zip",
-                "url": "https://api.github.com/repos/symfony/swiftmailer-bridge/zipball/8dbe4b0677e864b5dc6e999be7f82bc96485fe00",
-                "reference": "8dbe4b0677e864b5dc6e999be7f82bc96485fe00",
-                "shasum": ""
-            },
-            "require": {
-                "php": ">=5.3.9",
-                "swiftmailer/swiftmailer": ">=4.2.0,<6.0-dev"
-            },
-            "suggest": {
-                "symfony/http-kernel": ""
-            },
-            "type": "symfony-bridge",
-            "extra": {
-                "branch-alias": {
-                    "dev-master": "2.8-dev"
-                }
-            },
-            "autoload": {
-                "psr-4": {
-                    "Symfony\\Bridge\\Swiftmailer\\": ""
-                },
-                "exclude-from-classmap": [
-                    "/Tests/"
-                ]
-            },
-            "notification-url": "https://packagist.org/downloads/",
-            "license": [
-                "MIT"
-            ],
-            "authors": [
-                {
-                    "name": "Fabien Potencier",
-                    "email": "fabien@symfony.com"
-                },
-                {
-                    "name": "Symfony Community",
-                    "homepage": "https://symfony.com/contributors"
-                }
-            ],
-            "description": "Symfony Swiftmailer Bridge",
-            "homepage": "https://symfony.com",
-            "time": "2016-01-03 15:33:41"
->>>>>>> 89ee2315
         },
         {
             "name": "symfony/swiftmailer-bundle",
@@ -4597,54 +4491,39 @@
             "time": "2015-07-08 05:59:48"
         },
         {
-<<<<<<< HEAD
-            "name": "symfony/validator",
-            "version": "v2.6.13",
-            "target-dir": "Symfony/Component/Validator",
-            "source": {
-                "type": "git",
-                "url": "https://github.com/symfony/validator.git",
-                "reference": "fccfab79928e612eedca96dcf3a9e8efd2ee495f"
-            },
-            "dist": {
-                "type": "zip",
-                "url": "https://api.github.com/repos/symfony/validator/zipball/fccfab79928e612eedca96dcf3a9e8efd2ee495f",
-                "reference": "fccfab79928e612eedca96dcf3a9e8efd2ee495f",
-=======
             "name": "symfony/twig-bridge",
-            "version": "v2.7.3",
+            "version": "v2.8.2",
             "source": {
                 "type": "git",
                 "url": "https://github.com/symfony/twig-bridge.git",
-                "reference": "1d7c50fc20f89c5ca4d440ed54abf049dc882c6e"
-            },
-            "dist": {
-                "type": "zip",
-                "url": "https://api.github.com/repos/symfony/twig-bridge/zipball/1d7c50fc20f89c5ca4d440ed54abf049dc882c6e",
-                "reference": "1d7c50fc20f89c5ca4d440ed54abf049dc882c6e",
->>>>>>> 89ee2315
+                "reference": "e33b512de4b769a1c728cd6775e22668ae89fca9"
+            },
+            "dist": {
+                "type": "zip",
+                "url": "https://api.github.com/repos/symfony/twig-bridge/zipball/e33b512de4b769a1c728cd6775e22668ae89fca9",
+                "reference": "e33b512de4b769a1c728cd6775e22668ae89fca9",
                 "shasum": ""
             },
             "require": {
                 "php": ">=5.3.9",
-                "twig/twig": "~1.18"
-            },
-            "require-dev": {
-                "symfony/asset": "~2.7",
-                "symfony/console": "~2.7",
-                "symfony/expression-language": "~2.4",
-                "symfony/finder": "~2.3",
-                "symfony/form": "~2.7,>=2.7.2",
-                "symfony/http-kernel": "~2.3",
-                "symfony/intl": "~2.3",
-                "symfony/phpunit-bridge": "~2.7",
-                "symfony/routing": "~2.2",
-                "symfony/security": "~2.6",
-                "symfony/stopwatch": "~2.2",
-                "symfony/templating": "~2.1",
-                "symfony/translation": "~2.7",
-                "symfony/var-dumper": "~2.6",
-                "symfony/yaml": "~2.0,>=2.0.5"
+                "twig/twig": "~1.23|~2.0"
+            },
+            "require-dev": {
+                "symfony/asset": "~2.7|~3.0.0",
+                "symfony/console": "~2.8|~3.0.0",
+                "symfony/expression-language": "~2.4|~3.0.0",
+                "symfony/finder": "~2.3|~3.0.0",
+                "symfony/form": "~2.8",
+                "symfony/http-kernel": "~2.8|~3.0.0",
+                "symfony/polyfill-intl-icu": "~1.0",
+                "symfony/routing": "~2.2|~3.0.0",
+                "symfony/security": "~2.6|~3.0.0",
+                "symfony/security-acl": "~2.6|~3.0.0",
+                "symfony/stopwatch": "~2.2|~3.0.0",
+                "symfony/templating": "~2.1|~3.0.0",
+                "symfony/translation": "~2.7|~3.0.0",
+                "symfony/var-dumper": "~2.6|~3.0.0",
+                "symfony/yaml": "~2.0,>=2.0.5|~3.0.0"
             },
             "suggest": {
                 "symfony/asset": "For using the AssetExtension",
@@ -4663,13 +4542,16 @@
             "type": "symfony-bridge",
             "extra": {
                 "branch-alias": {
-                    "dev-master": "2.7-dev"
+                    "dev-master": "2.8-dev"
                 }
             },
             "autoload": {
                 "psr-4": {
                     "Symfony\\Bridge\\Twig\\": ""
-                }
+                },
+                "exclude-from-classmap": [
+                    "/Tests/"
+                ]
             },
             "notification-url": "https://packagist.org/downloads/",
             "license": [
@@ -4687,23 +4569,9 @@
             ],
             "description": "Symfony Twig Bridge",
             "homepage": "https://symfony.com",
-            "time": "2015-07-26 06:32:57"
-        },
-        {
-<<<<<<< HEAD
-            "name": "symfony/yaml",
-            "version": "v2.6.13",
-            "target-dir": "Symfony/Component/Yaml",
-            "source": {
-                "type": "git",
-                "url": "https://github.com/symfony/yaml.git",
-                "reference": "c044d1744b8e91aaaa0d9bac683ab87ec7cbf359"
-            },
-            "dist": {
-                "type": "zip",
-                "url": "https://api.github.com/repos/symfony/yaml/zipball/c044d1744b8e91aaaa0d9bac683ab87ec7cbf359",
-                "reference": "c044d1744b8e91aaaa0d9bac683ab87ec7cbf359",
-=======
+            "time": "2016-01-12 17:46:01"
+        },
+        {
             "name": "symfony/twig-bundle",
             "version": "v2.5.12",
             "target-dir": "Symfony/Bundle/TwigBundle",
@@ -4716,7 +4584,6 @@
                 "type": "zip",
                 "url": "https://api.github.com/repos/symfony/twig-bundle/zipball/9f8fd54367a8a7729affa38be7a1d5d070def6ce",
                 "reference": "9f8fd54367a8a7729affa38be7a1d5d070def6ce",
->>>>>>> 89ee2315
                 "shasum": ""
             },
             "require": {
@@ -4765,16 +4632,16 @@
         },
         {
             "name": "symfony/validator",
-            "version": "v2.6.11",
+            "version": "v2.6.13",
             "target-dir": "Symfony/Component/Validator",
             "source": {
                 "type": "git",
-                "url": "https://github.com/symfony/Validator.git",
+                "url": "https://github.com/symfony/validator.git",
                 "reference": "fccfab79928e612eedca96dcf3a9e8efd2ee495f"
             },
             "dist": {
                 "type": "zip",
-                "url": "https://api.github.com/repos/symfony/Validator/zipball/fccfab79928e612eedca96dcf3a9e8efd2ee495f",
+                "url": "https://api.github.com/repos/symfony/validator/zipball/fccfab79928e612eedca96dcf3a9e8efd2ee495f",
                 "reference": "fccfab79928e612eedca96dcf3a9e8efd2ee495f",
                 "shasum": ""
             },
@@ -4837,16 +4704,16 @@
         },
         {
             "name": "symfony/yaml",
-            "version": "v2.6.11",
+            "version": "v2.6.13",
             "target-dir": "Symfony/Component/Yaml",
             "source": {
                 "type": "git",
-                "url": "https://github.com/symfony/Yaml.git",
+                "url": "https://github.com/symfony/yaml.git",
                 "reference": "c044d1744b8e91aaaa0d9bac683ab87ec7cbf359"
             },
             "dist": {
                 "type": "zip",
-                "url": "https://api.github.com/repos/symfony/Yaml/zipball/c044d1744b8e91aaaa0d9bac683ab87ec7cbf359",
+                "url": "https://api.github.com/repos/symfony/yaml/zipball/c044d1744b8e91aaaa0d9bac683ab87ec7cbf359",
                 "reference": "c044d1744b8e91aaaa0d9bac683ab87ec7cbf359",
                 "shasum": ""
             },
@@ -4887,25 +4754,29 @@
         },
         {
             "name": "twig/twig",
-            "version": "v1.18.0",
+            "version": "v1.24.0",
             "source": {
                 "type": "git",
                 "url": "https://github.com/twigphp/Twig.git",
-                "reference": "4cf7464348e7f9893a93f7096a90b73722be99cf"
-            },
-            "dist": {
-                "type": "zip",
-                "url": "https://api.github.com/repos/twigphp/Twig/zipball/4cf7464348e7f9893a93f7096a90b73722be99cf",
-                "reference": "4cf7464348e7f9893a93f7096a90b73722be99cf",
-                "shasum": ""
-            },
-            "require": {
-                "php": ">=5.2.4"
-            },
-            "type": "library",
-            "extra": {
-                "branch-alias": {
-                    "dev-master": "1.18-dev"
+                "reference": "3e5aa30ebfbafd5951fb1b01e338e1800ce7e0e8"
+            },
+            "dist": {
+                "type": "zip",
+                "url": "https://api.github.com/repos/twigphp/Twig/zipball/3e5aa30ebfbafd5951fb1b01e338e1800ce7e0e8",
+                "reference": "3e5aa30ebfbafd5951fb1b01e338e1800ce7e0e8",
+                "shasum": ""
+            },
+            "require": {
+                "php": ">=5.2.7"
+            },
+            "require-dev": {
+                "symfony/debug": "~2.7",
+                "symfony/phpunit-bridge": "~2.7"
+            },
+            "type": "library",
+            "extra": {
+                "branch-alias": {
+                    "dev-master": "1.24-dev"
                 }
             },
             "autoload": {
@@ -4940,7 +4811,7 @@
             "keywords": [
                 "templating"
             ],
-            "time": "2015-01-25 17:32:08"
+            "time": "2016-01-25 21:22:18"
         },
         {
             "name": "willdurand/jsonp-callback-validator",
@@ -5135,63 +5006,6 @@
                 "transifex"
             ],
             "time": "2015-07-13 02:53:14"
-<<<<<<< HEAD
-=======
-        },
-        {
-            "name": "doctrine/instantiator",
-            "version": "1.0.5",
-            "source": {
-                "type": "git",
-                "url": "https://github.com/doctrine/instantiator.git",
-                "reference": "8e884e78f9f0eb1329e445619e04456e64d8051d"
-            },
-            "dist": {
-                "type": "zip",
-                "url": "https://api.github.com/repos/doctrine/instantiator/zipball/8e884e78f9f0eb1329e445619e04456e64d8051d",
-                "reference": "8e884e78f9f0eb1329e445619e04456e64d8051d",
-                "shasum": ""
-            },
-            "require": {
-                "php": ">=5.3,<8.0-DEV"
-            },
-            "require-dev": {
-                "athletic/athletic": "~0.1.8",
-                "ext-pdo": "*",
-                "ext-phar": "*",
-                "phpunit/phpunit": "~4.0",
-                "squizlabs/php_codesniffer": "~2.0"
-            },
-            "type": "library",
-            "extra": {
-                "branch-alias": {
-                    "dev-master": "1.0.x-dev"
-                }
-            },
-            "autoload": {
-                "psr-4": {
-                    "Doctrine\\Instantiator\\": "src/Doctrine/Instantiator/"
-                }
-            },
-            "notification-url": "https://packagist.org/downloads/",
-            "license": [
-                "MIT"
-            ],
-            "authors": [
-                {
-                    "name": "Marco Pivetta",
-                    "email": "ocramius@gmail.com",
-                    "homepage": "http://ocramius.github.com/"
-                }
-            ],
-            "description": "A small, lightweight utility to instantiate objects in PHP without invoking their constructors",
-            "homepage": "https://github.com/doctrine/instantiator",
-            "keywords": [
-                "constructor",
-                "instantiate"
-            ],
-            "time": "2015-06-14 21:17:01"
->>>>>>> 89ee2315
         },
         {
             "name": "liip/functional-test-bundle",
@@ -5203,13 +5017,8 @@
             },
             "dist": {
                 "type": "zip",
-<<<<<<< HEAD
                 "url": "https://api.github.com/repos/liip/LiipFunctionalTestBundle/zipball/0981fc0a18678b50a53410496239b602dc5a355b",
                 "reference": "0981fc0a18678b50a53410496239b602dc5a355b",
-=======
-                "url": "https://api.github.com/repos/liip/LiipFunctionalTestBundle/zipball/0b65790fc70095dacb9c54164996ea0559ef40a8",
-                "reference": "933cde549faae84d4e5ad2f59480f6de86deaaf0",
->>>>>>> 89ee2315
                 "shasum": ""
             },
             "require": {
@@ -6151,7 +5960,6 @@
         },
         {
             "name": "symfony/browser-kit",
-<<<<<<< HEAD
             "version": "v3.0.2",
             "source": {
                 "type": "git",
@@ -6171,27 +5979,6 @@
             "require-dev": {
                 "symfony/css-selector": "~2.8|~3.0",
                 "symfony/process": "~2.8|~3.0"
-=======
-            "version": "v2.8.2",
-            "source": {
-                "type": "git",
-                "url": "https://github.com/symfony/browser-kit.git",
-                "reference": "a93dffaf763182acad12a4c42c7efc372899891e"
-            },
-            "dist": {
-                "type": "zip",
-                "url": "https://api.github.com/repos/symfony/browser-kit/zipball/a93dffaf763182acad12a4c42c7efc372899891e",
-                "reference": "a93dffaf763182acad12a4c42c7efc372899891e",
-                "shasum": ""
-            },
-            "require": {
-                "php": ">=5.3.9",
-                "symfony/dom-crawler": "~2.0,>=2.0.5|~3.0.0"
-            },
-            "require-dev": {
-                "symfony/css-selector": "~2.0,>=2.0.5|~3.0.0",
-                "symfony/process": "~2.3.34|~2.7,>=2.7.6|~3.0.0"
->>>>>>> 89ee2315
             },
             "suggest": {
                 "symfony/process": ""
@@ -6199,11 +5986,7 @@
             "type": "library",
             "extra": {
                 "branch-alias": {
-<<<<<<< HEAD
                     "dev-master": "3.0-dev"
-=======
-                    "dev-master": "2.8-dev"
->>>>>>> 89ee2315
                 }
             },
             "autoload": {
@@ -6230,11 +6013,7 @@
             ],
             "description": "Symfony BrowserKit Component",
             "homepage": "https://symfony.com",
-<<<<<<< HEAD
             "time": "2016-01-27 11:34:55"
-=======
-            "time": "2016-01-12 17:46:01"
->>>>>>> 89ee2315
         },
         {
             "name": "symfony/dom-crawler",
@@ -6291,7 +6070,6 @@
             "description": "Symfony DomCrawler Component",
             "homepage": "https://symfony.com",
             "time": "2016-01-25 09:56:57"
-<<<<<<< HEAD
         },
         {
             "name": "symfony/polyfill-mbstring",
@@ -6353,187 +6131,6 @@
             "time": "2016-01-20 09:13:37"
         },
         {
-            "name": "symfony/twig-bridge",
-            "version": "v2.8.2",
-            "source": {
-                "type": "git",
-                "url": "https://github.com/symfony/twig-bridge.git",
-                "reference": "e33b512de4b769a1c728cd6775e22668ae89fca9"
-            },
-            "dist": {
-                "type": "zip",
-                "url": "https://api.github.com/repos/symfony/twig-bridge/zipball/e33b512de4b769a1c728cd6775e22668ae89fca9",
-                "reference": "e33b512de4b769a1c728cd6775e22668ae89fca9",
-                "shasum": ""
-            },
-            "require": {
-                "php": ">=5.3.9",
-                "twig/twig": "~1.23|~2.0"
-            },
-            "require-dev": {
-                "symfony/asset": "~2.7|~3.0.0",
-                "symfony/console": "~2.8|~3.0.0",
-                "symfony/expression-language": "~2.4|~3.0.0",
-                "symfony/finder": "~2.3|~3.0.0",
-                "symfony/form": "~2.8",
-                "symfony/http-kernel": "~2.8|~3.0.0",
-                "symfony/polyfill-intl-icu": "~1.0",
-                "symfony/routing": "~2.2|~3.0.0",
-                "symfony/security": "~2.6|~3.0.0",
-                "symfony/security-acl": "~2.6|~3.0.0",
-                "symfony/stopwatch": "~2.2|~3.0.0",
-                "symfony/templating": "~2.1|~3.0.0",
-                "symfony/translation": "~2.7|~3.0.0",
-                "symfony/var-dumper": "~2.6|~3.0.0",
-                "symfony/yaml": "~2.0,>=2.0.5|~3.0.0"
-            },
-            "suggest": {
-                "symfony/asset": "For using the AssetExtension",
-                "symfony/expression-language": "For using the ExpressionExtension",
-                "symfony/finder": "",
-                "symfony/form": "For using the FormExtension",
-                "symfony/http-kernel": "For using the HttpKernelExtension",
-                "symfony/routing": "For using the RoutingExtension",
-                "symfony/security": "For using the SecurityExtension",
-                "symfony/stopwatch": "For using the StopwatchExtension",
-                "symfony/templating": "For using the TwigEngine",
-                "symfony/translation": "For using the TranslationExtension",
-                "symfony/var-dumper": "For using the DumpExtension",
-                "symfony/yaml": "For using the YamlExtension"
-=======
-        },
-        {
-            "name": "symfony/polyfill-mbstring",
-            "version": "v1.1.0",
-            "source": {
-                "type": "git",
-                "url": "https://github.com/symfony/polyfill-mbstring.git",
-                "reference": "1289d16209491b584839022f29257ad859b8532d"
-            },
-            "dist": {
-                "type": "zip",
-                "url": "https://api.github.com/repos/symfony/polyfill-mbstring/zipball/1289d16209491b584839022f29257ad859b8532d",
-                "reference": "1289d16209491b584839022f29257ad859b8532d",
-                "shasum": ""
-            },
-            "require": {
-                "php": ">=5.3.3"
-            },
-            "suggest": {
-                "ext-mbstring": "For best performance"
->>>>>>> 89ee2315
-            },
-            "type": "library",
-            "extra": {
-                "branch-alias": {
-<<<<<<< HEAD
-                    "dev-master": "2.8-dev"
-=======
-                    "dev-master": "1.1-dev"
->>>>>>> 89ee2315
-                }
-            },
-            "autoload": {
-                "psr-4": {
-<<<<<<< HEAD
-                    "Symfony\\Bridge\\Twig\\": ""
-                },
-                "exclude-from-classmap": [
-                    "/Tests/"
-                ]
-            },
-            "notification-url": "https://packagist.org/downloads/",
-            "license": [
-                "MIT"
-            ],
-            "authors": [
-                {
-                    "name": "Fabien Potencier",
-                    "email": "fabien@symfony.com"
-                },
-                {
-                    "name": "Symfony Community",
-                    "homepage": "https://symfony.com/contributors"
-                }
-            ],
-            "description": "Symfony Twig Bridge",
-            "homepage": "https://symfony.com",
-            "time": "2016-01-12 17:46:01"
-        },
-        {
-            "name": "symfony/twig-bundle",
-            "version": "v2.5.12",
-            "target-dir": "Symfony/Bundle/TwigBundle",
-            "source": {
-                "type": "git",
-                "url": "https://github.com/symfony/twig-bundle.git",
-                "reference": "9f8fd54367a8a7729affa38be7a1d5d070def6ce"
-            },
-            "dist": {
-                "type": "zip",
-                "url": "https://api.github.com/repos/symfony/twig-bundle/zipball/9f8fd54367a8a7729affa38be7a1d5d070def6ce",
-                "reference": "9f8fd54367a8a7729affa38be7a1d5d070def6ce",
-                "shasum": ""
-            },
-            "require": {
-                "php": ">=5.3.3",
-                "symfony/http-foundation": "~2.5",
-                "symfony/http-kernel": "~2.3.24|~2.5.9|~2.6,>=2.6.2",
-                "symfony/twig-bridge": "~2.5"
-            },
-            "require-dev": {
-                "symfony/config": "~2.2",
-                "symfony/dependency-injection": "~2.2",
-                "symfony/expression-language": "~2.4",
-                "symfony/framework-bundle": "~2.1",
-                "symfony/routing": "~2.1",
-                "symfony/stopwatch": "~2.2",
-                "symfony/templating": "~2.1"
-            },
-            "type": "symfony-bundle",
-            "extra": {
-                "branch-alias": {
-                    "dev-master": "2.5-dev"
-                }
-            },
-            "autoload": {
-                "psr-0": {
-                    "Symfony\\Bundle\\TwigBundle\\": ""
-                }
-=======
-                    "Symfony\\Polyfill\\Mbstring\\": ""
-                },
-                "files": [
-                    "bootstrap.php"
-                ]
->>>>>>> 89ee2315
-            },
-            "notification-url": "https://packagist.org/downloads/",
-            "license": [
-                "MIT"
-            ],
-            "authors": [
-                {
-                    "name": "Nicolas Grekas",
-                    "email": "p@tchwork.com"
-                },
-                {
-                    "name": "Symfony Community",
-                    "homepage": "https://symfony.com/contributors"
-                }
-            ],
-            "description": "Symfony polyfill for the Mbstring extension",
-            "homepage": "https://symfony.com",
-            "keywords": [
-                "compatibility",
-                "mbstring",
-                "polyfill",
-                "portable",
-                "shim"
-            ],
-            "time": "2016-01-20 09:13:37"
-        },
-        {
             "name": "symfony/web-profiler-bundle",
             "version": "v2.5.12",
             "target-dir": "Symfony/Bundle/WebProfilerBundle",
@@ -6590,70 +6187,6 @@
             "time": "2015-01-06 17:40:45"
         },
         {
-<<<<<<< HEAD
-            "name": "twig/twig",
-            "version": "v1.24.0",
-            "source": {
-                "type": "git",
-                "url": "https://github.com/twigphp/Twig.git",
-                "reference": "3e5aa30ebfbafd5951fb1b01e338e1800ce7e0e8"
-            },
-            "dist": {
-                "type": "zip",
-                "url": "https://api.github.com/repos/twigphp/Twig/zipball/3e5aa30ebfbafd5951fb1b01e338e1800ce7e0e8",
-                "reference": "3e5aa30ebfbafd5951fb1b01e338e1800ce7e0e8",
-                "shasum": ""
-            },
-            "require": {
-                "php": ">=5.2.7"
-            },
-            "require-dev": {
-                "symfony/debug": "~2.7",
-                "symfony/phpunit-bridge": "~2.7"
-            },
-            "type": "library",
-            "extra": {
-                "branch-alias": {
-                    "dev-master": "1.24-dev"
-                }
-            },
-            "autoload": {
-                "psr-0": {
-                    "Twig_": "lib/"
-                }
-            },
-            "notification-url": "https://packagist.org/downloads/",
-            "license": [
-                "BSD-3-Clause"
-            ],
-            "authors": [
-                {
-                    "name": "Fabien Potencier",
-                    "email": "fabien@symfony.com",
-                    "homepage": "http://fabien.potencier.org",
-                    "role": "Lead Developer"
-                },
-                {
-                    "name": "Armin Ronacher",
-                    "email": "armin.ronacher@active-4.com",
-                    "role": "Project Founder"
-                },
-                {
-                    "name": "Twig Team",
-                    "homepage": "http://twig.sensiolabs.org/contributors",
-                    "role": "Contributors"
-                }
-            ],
-            "description": "Twig, the flexible, fast, and secure template language for PHP",
-            "homepage": "http://twig.sensiolabs.org",
-            "keywords": [
-                "templating"
-            ],
-            "time": "2016-01-25 21:22:18"
-        },
-        {
-=======
->>>>>>> 89ee2315
             "name": "webfactory/exceptions-bundle",
             "version": "4.3.0",
             "source": {
