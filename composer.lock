{
    "_readme": [
        "This file locks the dependencies of your project to a known state",
        "Read more about it at https://getcomposer.org/doc/01-basic-usage.md#installing-dependencies",
        "This file is @generated automatically"
    ],
<<<<<<< HEAD
    "content-hash": "d2460b287f616c7bff07ba0708d2339a",
=======
    "content-hash": "d865a55c8f4f76edea7f41ffb0d5223f",
>>>>>>> f1a7d0be
    "packages": [
        {
            "name": "aws/aws-sdk-php",
            "version": "3.80.1",
            "source": {
                "type": "git",
                "url": "https://github.com/aws/aws-sdk-php.git",
                "reference": "16819253927a18f96c9bbd85cb1b47419e5bc371"
            },
            "dist": {
                "type": "zip",
                "url": "https://api.github.com/repos/aws/aws-sdk-php/zipball/16819253927a18f96c9bbd85cb1b47419e5bc371",
                "reference": "16819253927a18f96c9bbd85cb1b47419e5bc371",
                "shasum": ""
            },
            "require": {
                "ext-json": "*",
                "ext-pcre": "*",
                "ext-simplexml": "*",
                "ext-spl": "*",
                "guzzlehttp/guzzle": "^5.3.3|^6.2.1",
                "guzzlehttp/promises": "~1.0",
                "guzzlehttp/psr7": "^1.4.1",
                "mtdowling/jmespath.php": "~2.2",
                "php": ">=5.5"
            },
            "require-dev": {
                "andrewsville/php-token-reflection": "^1.4",
                "aws/aws-php-sns-message-validator": "~1.0",
                "behat/behat": "~3.0",
                "doctrine/cache": "~1.4",
                "ext-dom": "*",
                "ext-openssl": "*",
                "ext-pcntl": "*",
                "ext-sockets": "*",
                "nette/neon": "^2.3",
                "phpunit/phpunit": "^4.8.35|^5.4.3",
                "psr/cache": "^1.0"
            },
            "suggest": {
                "aws/aws-php-sns-message-validator": "To validate incoming SNS notifications",
                "doctrine/cache": "To use the DoctrineCacheAdapter",
                "ext-curl": "To send requests using cURL",
                "ext-openssl": "Allows working with CloudFront private distributions and verifying received SNS messages",
                "ext-sockets": "To use client-side monitoring"
            },
            "type": "library",
            "extra": {
                "branch-alias": {
                    "dev-master": "3.0-dev"
                }
            },
            "autoload": {
                "psr-4": {
                    "Aws\\": "src/"
                },
                "files": [
                    "src/functions.php"
                ]
            },
            "notification-url": "https://packagist.org/downloads/",
            "license": [
                "Apache-2.0"
            ],
            "authors": [
                {
                    "name": "Amazon Web Services",
                    "homepage": "http://aws.amazon.com"
                }
            ],
            "description": "AWS SDK for PHP - Use Amazon Web Services in your PHP project",
            "homepage": "http://aws.amazon.com/sdkforphp",
            "keywords": [
                "amazon",
                "aws",
                "cloud",
                "dynamodb",
                "ec2",
                "glacier",
                "s3",
                "sdk"
            ],
            "time": "2018-11-30T00:01:18+00:00"
        },
        {
            "name": "clue/stream-filter",
            "version": "v1.4.0",
            "source": {
                "type": "git",
                "url": "https://github.com/clue/php-stream-filter.git",
                "reference": "d80fdee9b3a7e0d16fc330a22f41f3ad0eeb09d0"
            },
            "dist": {
                "type": "zip",
                "url": "https://api.github.com/repos/clue/php-stream-filter/zipball/d80fdee9b3a7e0d16fc330a22f41f3ad0eeb09d0",
                "reference": "d80fdee9b3a7e0d16fc330a22f41f3ad0eeb09d0",
                "shasum": ""
            },
            "require": {
                "php": ">=5.3"
            },
            "require-dev": {
                "phpunit/phpunit": "^5.0 || ^4.8"
            },
            "type": "library",
            "autoload": {
                "psr-4": {
                    "Clue\\StreamFilter\\": "src/"
                },
                "files": [
                    "src/functions.php"
                ]
            },
            "notification-url": "https://packagist.org/downloads/",
            "license": [
                "MIT"
            ],
            "authors": [
                {
                    "name": "Christian Lück",
                    "email": "christian@lueck.tv"
                }
            ],
            "description": "A simple and modern approach to stream filtering in PHP",
            "homepage": "https://github.com/clue/php-stream-filter",
            "keywords": [
                "bucket brigade",
                "callback",
                "filter",
                "php_user_filter",
                "stream",
                "stream_filter_append",
                "stream_filter_register"
            ],
            "time": "2017-08-18T09:54:01+00:00"
        },
        {
            "name": "composer/ca-bundle",
            "version": "1.1.0",
            "source": {
                "type": "git",
                "url": "https://github.com/composer/ca-bundle.git",
                "reference": "943b2c4fcad1ef178d16a713c2468bf7e579c288"
            },
            "dist": {
                "type": "zip",
                "url": "https://api.github.com/repos/composer/ca-bundle/zipball/943b2c4fcad1ef178d16a713c2468bf7e579c288",
                "reference": "943b2c4fcad1ef178d16a713c2468bf7e579c288",
                "shasum": ""
            },
            "require": {
                "ext-openssl": "*",
                "ext-pcre": "*",
                "php": "^5.3.2 || ^7.0"
            },
            "require-dev": {
                "phpunit/phpunit": "^4.8.35",
                "psr/log": "^1.0",
                "symfony/process": "^2.5 || ^3.0 || ^4.0"
            },
            "type": "library",
            "extra": {
                "branch-alias": {
                    "dev-master": "1.x-dev"
                }
            },
            "autoload": {
                "psr-4": {
                    "Composer\\CaBundle\\": "src"
                }
            },
            "notification-url": "https://packagist.org/downloads/",
            "license": [
                "MIT"
            ],
            "authors": [
                {
                    "name": "Jordi Boggiano",
                    "email": "j.boggiano@seld.be",
                    "homepage": "http://seld.be"
                }
            ],
            "description": "Lets you find a path to the system CA bundle, and includes a fallback to the Mozilla CA bundle.",
            "keywords": [
                "cabundle",
                "cacert",
                "certificate",
                "ssl",
                "tls"
            ],
            "time": "2017-11-29T09:37:33+00:00"
        },
        {
            "name": "cweagans/composer-patches",
            "version": "1.6.5",
            "source": {
                "type": "git",
                "url": "https://github.com/cweagans/composer-patches.git",
                "reference": "2ec4f00ff5fb64de584c8c4aea53bf9053ecb0b3"
            },
            "dist": {
                "type": "zip",
                "url": "https://api.github.com/repos/cweagans/composer-patches/zipball/2ec4f00ff5fb64de584c8c4aea53bf9053ecb0b3",
                "reference": "2ec4f00ff5fb64de584c8c4aea53bf9053ecb0b3",
                "shasum": ""
            },
            "require": {
                "composer-plugin-api": "^1.0",
                "php": ">=5.3.0"
            },
            "require-dev": {
                "composer/composer": "~1.0",
                "phpunit/phpunit": "~4.6"
            },
            "type": "composer-plugin",
            "extra": {
                "class": "cweagans\\Composer\\Patches"
            },
            "autoload": {
                "psr-4": {
                    "cweagans\\Composer\\": "src"
                }
            },
            "notification-url": "https://packagist.org/downloads/",
            "license": [
                "BSD-3-Clause"
            ],
            "authors": [
                {
                    "name": "Cameron Eagans",
                    "email": "me@cweagans.net"
                }
            ],
            "description": "Provides a way to patch Composer packages.",
            "time": "2018-05-11T18:00:16+00:00"
        },
        {
            "name": "debril/rss-atom-bundle",
            "version": "v2.4.3",
            "target-dir": "Debril/RssAtomBundle",
            "source": {
                "type": "git",
                "url": "https://github.com/alexdebril/rss-atom-bundle.git",
                "reference": "bd594796ba34002c182de16b84bd7a5aee6c0521"
            },
            "dist": {
                "type": "zip",
                "url": "https://api.github.com/repos/alexdebril/rss-atom-bundle/zipball/bd594796ba34002c182de16b84bd7a5aee6c0521",
                "reference": "bd594796ba34002c182de16b84bd7a5aee6c0521",
                "shasum": ""
            },
            "require": {
                "php": ">=5.3.3",
                "symfony/config": "~2.6|~3.0"
            },
            "require-dev": {
                "doctrine/common": "~2.3",
                "doctrine/doctrine-bundle": "~1.2",
                "phpunit/phpunit": "~5.5",
                "symfony/browser-kit": "~2.6|~3.0",
                "symfony/finder": "~2.6|~3.0",
                "symfony/form": "~2.6|~3.0",
                "symfony/framework-bundle": "~2.6|~3.0",
                "symfony/validator": "~2.6|~3.0"
            },
            "suggest": {
                "guzzlehttp/guzzle": "We can use Guzzle >= 6.0 to fetch feed - set 'driver' to 'guzzle' then"
            },
            "type": "symfony-bundle",
            "extra": {
                "branch-alias": {
                    "dev-master": "2.0.x-dev"
                }
            },
            "autoload": {
                "psr-0": {
                    "Debril\\RssAtomBundle": ""
                }
            },
            "notification-url": "https://packagist.org/downloads/",
            "license": [
                "LGPL-3.0"
            ],
            "description": "RSS and Atom support for Symfony",
            "homepage": "http://debril.org/category/rss-atom-bundle/",
            "keywords": [
                "atom",
                "rss"
            ],
            "time": "2016-09-13T11:46:21+00:00"
        },
        {
            "name": "doctrine/annotations",
            "version": "v1.2.7",
            "source": {
                "type": "git",
                "url": "https://github.com/doctrine/annotations.git",
                "reference": "f25c8aab83e0c3e976fd7d19875f198ccf2f7535"
            },
            "dist": {
                "type": "zip",
                "url": "https://api.github.com/repos/doctrine/annotations/zipball/f25c8aab83e0c3e976fd7d19875f198ccf2f7535",
                "reference": "f25c8aab83e0c3e976fd7d19875f198ccf2f7535",
                "shasum": ""
            },
            "require": {
                "doctrine/lexer": "1.*",
                "php": ">=5.3.2"
            },
            "require-dev": {
                "doctrine/cache": "1.*",
                "phpunit/phpunit": "4.*"
            },
            "type": "library",
            "extra": {
                "branch-alias": {
                    "dev-master": "1.3.x-dev"
                }
            },
            "autoload": {
                "psr-0": {
                    "Doctrine\\Common\\Annotations\\": "lib/"
                }
            },
            "notification-url": "https://packagist.org/downloads/",
            "license": [
                "MIT"
            ],
            "authors": [
                {
                    "name": "Roman Borschel",
                    "email": "roman@code-factory.org"
                },
                {
                    "name": "Benjamin Eberlei",
                    "email": "kontakt@beberlei.de"
                },
                {
                    "name": "Guilherme Blanco",
                    "email": "guilhermeblanco@gmail.com"
                },
                {
                    "name": "Jonathan Wage",
                    "email": "jonwage@gmail.com"
                },
                {
                    "name": "Johannes Schmitt",
                    "email": "schmittjoh@gmail.com"
                }
            ],
            "description": "Docblock Annotations Parser",
            "homepage": "http://www.doctrine-project.org",
            "keywords": [
                "annotations",
                "docblock",
                "parser"
            ],
            "time": "2015-08-31T12:32:49+00:00"
        },
        {
            "name": "doctrine/cache",
            "version": "v1.5.4",
            "source": {
                "type": "git",
                "url": "https://github.com/doctrine/cache.git",
                "reference": "47cdc76ceb95cc591d9c79a36dc3794975b5d136"
            },
            "dist": {
                "type": "zip",
                "url": "https://api.github.com/repos/doctrine/cache/zipball/47cdc76ceb95cc591d9c79a36dc3794975b5d136",
                "reference": "47cdc76ceb95cc591d9c79a36dc3794975b5d136",
                "shasum": ""
            },
            "require": {
                "php": ">=5.3.2"
            },
            "conflict": {
                "doctrine/common": ">2.2,<2.4"
            },
            "require-dev": {
                "phpunit/phpunit": ">=3.7",
                "predis/predis": "~1.0",
                "satooshi/php-coveralls": "~0.6"
            },
            "type": "library",
            "extra": {
                "branch-alias": {
                    "dev-master": "1.5.x-dev"
                }
            },
            "autoload": {
                "psr-4": {
                    "Doctrine\\Common\\Cache\\": "lib/Doctrine/Common/Cache"
                }
            },
            "notification-url": "https://packagist.org/downloads/",
            "license": [
                "MIT"
            ],
            "authors": [
                {
                    "name": "Roman Borschel",
                    "email": "roman@code-factory.org"
                },
                {
                    "name": "Benjamin Eberlei",
                    "email": "kontakt@beberlei.de"
                },
                {
                    "name": "Guilherme Blanco",
                    "email": "guilhermeblanco@gmail.com"
                },
                {
                    "name": "Jonathan Wage",
                    "email": "jonwage@gmail.com"
                },
                {
                    "name": "Johannes Schmitt",
                    "email": "schmittjoh@gmail.com"
                }
            ],
            "description": "Caching library offering an object-oriented API for many cache backends",
            "homepage": "http://www.doctrine-project.org",
            "keywords": [
                "cache",
                "caching"
            ],
            "time": "2015-12-19T05:03:47+00:00"
        },
        {
            "name": "doctrine/collections",
            "version": "v1.4.0",
            "source": {
                "type": "git",
                "url": "https://github.com/doctrine/collections.git",
                "reference": "1a4fb7e902202c33cce8c55989b945612943c2ba"
            },
            "dist": {
                "type": "zip",
                "url": "https://api.github.com/repos/doctrine/collections/zipball/1a4fb7e902202c33cce8c55989b945612943c2ba",
                "reference": "1a4fb7e902202c33cce8c55989b945612943c2ba",
                "shasum": ""
            },
            "require": {
                "php": "^5.6 || ^7.0"
            },
            "require-dev": {
                "doctrine/coding-standard": "~0.1@dev",
                "phpunit/phpunit": "^5.7"
            },
            "type": "library",
            "extra": {
                "branch-alias": {
                    "dev-master": "1.3.x-dev"
                }
            },
            "autoload": {
                "psr-0": {
                    "Doctrine\\Common\\Collections\\": "lib/"
                }
            },
            "notification-url": "https://packagist.org/downloads/",
            "license": [
                "MIT"
            ],
            "authors": [
                {
                    "name": "Roman Borschel",
                    "email": "roman@code-factory.org"
                },
                {
                    "name": "Benjamin Eberlei",
                    "email": "kontakt@beberlei.de"
                },
                {
                    "name": "Guilherme Blanco",
                    "email": "guilhermeblanco@gmail.com"
                },
                {
                    "name": "Jonathan Wage",
                    "email": "jonwage@gmail.com"
                },
                {
                    "name": "Johannes Schmitt",
                    "email": "schmittjoh@gmail.com"
                }
            ],
            "description": "Collections Abstraction library",
            "homepage": "http://www.doctrine-project.org",
            "keywords": [
                "array",
                "collections",
                "iterator"
            ],
            "time": "2017-01-03T10:49:41+00:00"
        },
        {
            "name": "doctrine/common",
            "version": "v2.5.3",
            "source": {
                "type": "git",
                "url": "https://github.com/doctrine/common.git",
                "reference": "10f1f19651343f87573129ca970aef1a47a6f29e"
            },
            "dist": {
                "type": "zip",
                "url": "https://api.github.com/repos/doctrine/common/zipball/10f1f19651343f87573129ca970aef1a47a6f29e",
                "reference": "10f1f19651343f87573129ca970aef1a47a6f29e",
                "shasum": ""
            },
            "require": {
                "doctrine/annotations": "1.*",
                "doctrine/cache": "1.*",
                "doctrine/collections": "1.*",
                "doctrine/inflector": "1.*",
                "doctrine/lexer": "1.*",
                "php": ">=5.3.2"
            },
            "require-dev": {
                "phpunit/phpunit": "~3.7"
            },
            "type": "library",
            "extra": {
                "branch-alias": {
                    "dev-master": "2.5.x-dev"
                }
            },
            "autoload": {
                "psr-0": {
                    "Doctrine\\Common\\": "lib/"
                }
            },
            "notification-url": "https://packagist.org/downloads/",
            "license": [
                "MIT"
            ],
            "authors": [
                {
                    "name": "Roman Borschel",
                    "email": "roman@code-factory.org"
                },
                {
                    "name": "Benjamin Eberlei",
                    "email": "kontakt@beberlei.de"
                },
                {
                    "name": "Guilherme Blanco",
                    "email": "guilhermeblanco@gmail.com"
                },
                {
                    "name": "Jonathan Wage",
                    "email": "jonwage@gmail.com"
                },
                {
                    "name": "Johannes Schmitt",
                    "email": "schmittjoh@gmail.com"
                }
            ],
            "description": "Common Library for Doctrine projects",
            "homepage": "http://www.doctrine-project.org",
            "keywords": [
                "annotations",
                "collections",
                "eventmanager",
                "persistence",
                "spl"
            ],
            "time": "2015-12-25T13:10:16+00:00"
        },
        {
            "name": "doctrine/data-fixtures",
            "version": "v1.2.1",
            "source": {
                "type": "git",
                "url": "https://github.com/doctrine/data-fixtures.git",
                "reference": "b3cae5efef97191a08d53d733260f7eb667c16e4"
            },
            "dist": {
                "type": "zip",
                "url": "https://api.github.com/repos/doctrine/data-fixtures/zipball/b3cae5efef97191a08d53d733260f7eb667c16e4",
                "reference": "b3cae5efef97191a08d53d733260f7eb667c16e4",
                "shasum": ""
            },
            "require": {
                "doctrine/common": "~2.2",
                "php": "^5.6 || ^7.0"
            },
            "conflict": {
                "doctrine/orm": "< 2.4"
            },
            "require-dev": {
                "doctrine/dbal": "^2.5.4",
                "doctrine/orm": "^2.5.4",
                "phpunit/phpunit": "^5.4.6"
            },
            "suggest": {
                "doctrine/mongodb-odm": "For loading MongoDB ODM fixtures",
                "doctrine/orm": "For loading ORM fixtures",
                "doctrine/phpcr-odm": "For loading PHPCR ODM fixtures"
            },
            "type": "library",
            "extra": {
                "branch-alias": {
                    "dev-master": "1.3.x-dev"
                }
            },
            "autoload": {
                "psr-0": {
                    "Doctrine\\Common\\DataFixtures": "lib/"
                }
            },
            "notification-url": "https://packagist.org/downloads/",
            "license": [
                "MIT"
            ],
            "authors": [
                {
                    "name": "Jonathan Wage",
                    "email": "jonwage@gmail.com"
                }
            ],
            "description": "Data Fixtures for all Doctrine Object Managers",
            "homepage": "http://www.doctrine-project.org",
            "keywords": [
                "database"
            ],
            "time": "2016-06-20T18:08:26+00:00"
        },
        {
            "name": "doctrine/dbal",
            "version": "v2.5.13",
            "source": {
                "type": "git",
                "url": "https://github.com/doctrine/dbal.git",
                "reference": "729340d8d1eec8f01bff708e12e449a3415af873"
            },
            "dist": {
                "type": "zip",
                "url": "https://api.github.com/repos/doctrine/dbal/zipball/729340d8d1eec8f01bff708e12e449a3415af873",
                "reference": "729340d8d1eec8f01bff708e12e449a3415af873",
                "shasum": ""
            },
            "require": {
                "doctrine/common": ">=2.4,<2.8-dev",
                "php": ">=5.3.2"
            },
            "require-dev": {
                "phpunit/phpunit": "4.*",
                "symfony/console": "2.*||^3.0"
            },
            "suggest": {
                "symfony/console": "For helpful console commands such as SQL execution and import of files."
            },
            "bin": [
                "bin/doctrine-dbal"
            ],
            "type": "library",
            "extra": {
                "branch-alias": {
                    "dev-master": "2.5.x-dev"
                }
            },
            "autoload": {
                "psr-0": {
                    "Doctrine\\DBAL\\": "lib/"
                }
            },
            "notification-url": "https://packagist.org/downloads/",
            "license": [
                "MIT"
            ],
            "authors": [
                {
                    "name": "Roman Borschel",
                    "email": "roman@code-factory.org"
                },
                {
                    "name": "Benjamin Eberlei",
                    "email": "kontakt@beberlei.de"
                },
                {
                    "name": "Guilherme Blanco",
                    "email": "guilhermeblanco@gmail.com"
                },
                {
                    "name": "Jonathan Wage",
                    "email": "jonwage@gmail.com"
                }
            ],
            "description": "Database Abstraction Layer",
            "homepage": "http://www.doctrine-project.org",
            "keywords": [
                "database",
                "dbal",
                "persistence",
                "queryobject"
            ],
            "time": "2017-07-22T20:44:48+00:00"
        },
        {
            "name": "doctrine/doctrine-bundle",
            "version": "1.6.13",
            "source": {
                "type": "git",
                "url": "https://github.com/doctrine/DoctrineBundle.git",
                "reference": "8cd4c2921b6cef14a78d98cd3f0fb81ba6a976f9"
            },
            "dist": {
                "type": "zip",
                "url": "https://api.github.com/repos/doctrine/DoctrineBundle/zipball/8cd4c2921b6cef14a78d98cd3f0fb81ba6a976f9",
                "reference": "8cd4c2921b6cef14a78d98cd3f0fb81ba6a976f9",
                "shasum": ""
            },
            "require": {
                "doctrine/dbal": "~2.3",
                "doctrine/doctrine-cache-bundle": "~1.2",
                "jdorn/sql-formatter": "~1.1",
                "php": ">=5.5.9",
                "symfony/console": "~2.7|~3.0|~4.0",
                "symfony/dependency-injection": "~2.7|~3.0|~4.0",
                "symfony/doctrine-bridge": "~2.7|~3.0|~4.0",
                "symfony/framework-bundle": "~2.7|~3.0|~4.0"
            },
            "require-dev": {
                "doctrine/orm": "~2.3",
                "phpunit/phpunit": "~4",
                "satooshi/php-coveralls": "^1.0",
                "symfony/phpunit-bridge": "~2.7|~3.0|~4.0",
                "symfony/property-info": "~2.8|~3.0|~4.0",
                "symfony/validator": "~2.7|~3.0|~4.0",
                "symfony/yaml": "~2.7|~3.0|~4.0",
                "twig/twig": "~1.12|~2.0"
            },
            "suggest": {
                "doctrine/orm": "The Doctrine ORM integration is optional in the bundle.",
                "symfony/web-profiler-bundle": "To use the data collector."
            },
            "type": "symfony-bundle",
            "extra": {
                "branch-alias": {
                    "dev-master": "1.6.x-dev"
                }
            },
            "autoload": {
                "psr-4": {
                    "Doctrine\\Bundle\\DoctrineBundle\\": ""
                }
            },
            "notification-url": "https://packagist.org/downloads/",
            "license": [
                "MIT"
            ],
            "authors": [
                {
                    "name": "Symfony Community",
                    "homepage": "http://symfony.com/contributors"
                },
                {
                    "name": "Benjamin Eberlei",
                    "email": "kontakt@beberlei.de"
                },
                {
                    "name": "Doctrine Project",
                    "homepage": "http://www.doctrine-project.org/"
                },
                {
                    "name": "Fabien Potencier",
                    "email": "fabien@symfony.com"
                }
            ],
            "description": "Symfony DoctrineBundle",
            "homepage": "http://www.doctrine-project.org",
            "keywords": [
                "database",
                "dbal",
                "orm",
                "persistence"
            ],
            "time": "2017-10-11T19:48:03+00:00"
        },
        {
            "name": "doctrine/doctrine-cache-bundle",
            "version": "1.3.2",
            "source": {
                "type": "git",
                "url": "https://github.com/doctrine/DoctrineCacheBundle.git",
                "reference": "9baecbd6bfdd1123b0cf8c1b88fee0170a84ddd1"
            },
            "dist": {
                "type": "zip",
                "url": "https://api.github.com/repos/doctrine/DoctrineCacheBundle/zipball/9baecbd6bfdd1123b0cf8c1b88fee0170a84ddd1",
                "reference": "9baecbd6bfdd1123b0cf8c1b88fee0170a84ddd1",
                "shasum": ""
            },
            "require": {
                "doctrine/cache": "^1.4.2",
                "doctrine/inflector": "~1.0",
                "php": ">=5.3.2",
                "symfony/doctrine-bridge": "~2.2|~3.0|~4.0"
            },
            "require-dev": {
                "instaclick/coding-standard": "~1.1",
                "instaclick/object-calisthenics-sniffs": "dev-master",
                "instaclick/symfony2-coding-standard": "dev-remaster",
                "phpunit/phpunit": "~4",
                "predis/predis": "~0.8",
                "satooshi/php-coveralls": "^1.0",
                "squizlabs/php_codesniffer": "~1.5",
                "symfony/console": "~2.2|~3.0|~4.0",
                "symfony/finder": "~2.2|~3.0|~4.0",
                "symfony/framework-bundle": "~2.2|~3.0|~4.0",
                "symfony/phpunit-bridge": "~2.7|~3.0|~4.0",
                "symfony/security-acl": "~2.3|~3.0",
                "symfony/validator": "~2.2|~3.0|~4.0",
                "symfony/yaml": "~2.2|~3.0|~4.0"
            },
            "suggest": {
                "symfony/security-acl": "For using this bundle to cache ACLs"
            },
            "type": "symfony-bundle",
            "extra": {
                "branch-alias": {
                    "dev-master": "1.3.x-dev"
                }
            },
            "autoload": {
                "psr-4": {
                    "Doctrine\\Bundle\\DoctrineCacheBundle\\": ""
                }
            },
            "notification-url": "https://packagist.org/downloads/",
            "license": [
                "MIT"
            ],
            "authors": [
                {
                    "name": "Symfony Community",
                    "homepage": "http://symfony.com/contributors"
                },
                {
                    "name": "Benjamin Eberlei",
                    "email": "kontakt@beberlei.de"
                },
                {
                    "name": "Fabio B. Silva",
                    "email": "fabio.bat.silva@gmail.com"
                },
                {
                    "name": "Guilherme Blanco",
                    "email": "guilhermeblanco@hotmail.com"
                },
                {
                    "name": "Doctrine Project",
                    "homepage": "http://www.doctrine-project.org/"
                },
                {
                    "name": "Fabien Potencier",
                    "email": "fabien@symfony.com"
                }
            ],
            "description": "Symfony Bundle for Doctrine Cache",
            "homepage": "http://www.doctrine-project.org",
            "keywords": [
                "cache",
                "caching"
            ],
            "time": "2017-09-29T14:39:10+00:00"
        },
        {
            "name": "doctrine/doctrine-fixtures-bundle",
            "version": "2.3.0",
            "source": {
                "type": "git",
                "url": "https://github.com/doctrine/DoctrineFixturesBundle.git",
                "reference": "0f1a2f91b349e10f5c343f75ab71d23aace5b029"
            },
            "dist": {
                "type": "zip",
                "url": "https://api.github.com/repos/doctrine/DoctrineFixturesBundle/zipball/0f1a2f91b349e10f5c343f75ab71d23aace5b029",
                "reference": "0f1a2f91b349e10f5c343f75ab71d23aace5b029",
                "shasum": ""
            },
            "require": {
                "doctrine/data-fixtures": "~1.0",
                "doctrine/doctrine-bundle": "~1.0",
                "php": ">=5.3.2",
                "symfony/doctrine-bridge": "~2.3|~3.0"
            },
            "type": "symfony-bundle",
            "extra": {
                "branch-alias": {
                    "dev-master": "2.2.x-dev"
                }
            },
            "autoload": {
                "psr-4": {
                    "Doctrine\\Bundle\\FixturesBundle\\": ""
                }
            },
            "notification-url": "https://packagist.org/downloads/",
            "license": [
                "MIT"
            ],
            "authors": [
                {
                    "name": "Symfony Community",
                    "homepage": "http://symfony.com/contributors"
                },
                {
                    "name": "Doctrine Project",
                    "homepage": "http://www.doctrine-project.org"
                },
                {
                    "name": "Fabien Potencier",
                    "email": "fabien@symfony.com"
                }
            ],
            "description": "Symfony DoctrineFixturesBundle",
            "homepage": "http://www.doctrine-project.org",
            "keywords": [
                "Fixture",
                "persistence"
            ],
            "time": "2015-11-04T21:23:23+00:00"
        },
        {
            "name": "doctrine/doctrine-migrations-bundle",
            "version": "1.1.1",
            "source": {
                "type": "git",
                "url": "https://github.com/doctrine/DoctrineMigrationsBundle.git",
                "reference": "303a576e2124efb07ec215e34ea2480b841cf5e4"
            },
            "dist": {
                "type": "zip",
                "url": "https://api.github.com/repos/doctrine/DoctrineMigrationsBundle/zipball/303a576e2124efb07ec215e34ea2480b841cf5e4",
                "reference": "303a576e2124efb07ec215e34ea2480b841cf5e4",
                "shasum": ""
            },
            "require": {
                "doctrine/doctrine-bundle": "~1.0",
                "doctrine/migrations": "~1.0",
                "php": ">=5.3.2",
                "symfony/framework-bundle": "~2.3|~3.0"
            },
            "type": "symfony-bundle",
            "extra": {
                "branch-alias": {
                    "dev-master": "1.1-dev"
                }
            },
            "autoload": {
                "psr-4": {
                    "Doctrine\\Bundle\\MigrationsBundle\\": ""
                }
            },
            "notification-url": "https://packagist.org/downloads/",
            "license": [
                "MIT"
            ],
            "authors": [
                {
                    "name": "Symfony Community",
                    "homepage": "http://symfony.com/contributors"
                },
                {
                    "name": "Doctrine Project",
                    "homepage": "http://www.doctrine-project.org"
                },
                {
                    "name": "Fabien Potencier",
                    "email": "fabien@symfony.com"
                }
            ],
            "description": "Symfony DoctrineMigrationsBundle",
            "homepage": "http://www.doctrine-project.org",
            "keywords": [
                "dbal",
                "migrations",
                "schema"
            ],
            "time": "2015-11-04T13:45:30+00:00"
        },
        {
            "name": "doctrine/inflector",
            "version": "v1.1.0",
            "source": {
                "type": "git",
                "url": "https://github.com/doctrine/inflector.git",
                "reference": "90b2128806bfde671b6952ab8bea493942c1fdae"
            },
            "dist": {
                "type": "zip",
                "url": "https://api.github.com/repos/doctrine/inflector/zipball/90b2128806bfde671b6952ab8bea493942c1fdae",
                "reference": "90b2128806bfde671b6952ab8bea493942c1fdae",
                "shasum": ""
            },
            "require": {
                "php": ">=5.3.2"
            },
            "require-dev": {
                "phpunit/phpunit": "4.*"
            },
            "type": "library",
            "extra": {
                "branch-alias": {
                    "dev-master": "1.1.x-dev"
                }
            },
            "autoload": {
                "psr-0": {
                    "Doctrine\\Common\\Inflector\\": "lib/"
                }
            },
            "notification-url": "https://packagist.org/downloads/",
            "license": [
                "MIT"
            ],
            "authors": [
                {
                    "name": "Roman Borschel",
                    "email": "roman@code-factory.org"
                },
                {
                    "name": "Benjamin Eberlei",
                    "email": "kontakt@beberlei.de"
                },
                {
                    "name": "Guilherme Blanco",
                    "email": "guilhermeblanco@gmail.com"
                },
                {
                    "name": "Jonathan Wage",
                    "email": "jonwage@gmail.com"
                },
                {
                    "name": "Johannes Schmitt",
                    "email": "schmittjoh@gmail.com"
                }
            ],
            "description": "Common String Manipulations with regard to casing and singular/plural rules.",
            "homepage": "http://www.doctrine-project.org",
            "keywords": [
                "inflection",
                "pluralize",
                "singularize",
                "string"
            ],
            "time": "2015-11-06T14:35:42+00:00"
        },
        {
            "name": "doctrine/instantiator",
            "version": "1.0.5",
            "source": {
                "type": "git",
                "url": "https://github.com/doctrine/instantiator.git",
                "reference": "8e884e78f9f0eb1329e445619e04456e64d8051d"
            },
            "dist": {
                "type": "zip",
                "url": "https://api.github.com/repos/doctrine/instantiator/zipball/8e884e78f9f0eb1329e445619e04456e64d8051d",
                "reference": "8e884e78f9f0eb1329e445619e04456e64d8051d",
                "shasum": ""
            },
            "require": {
                "php": ">=5.3,<8.0-DEV"
            },
            "require-dev": {
                "athletic/athletic": "~0.1.8",
                "ext-pdo": "*",
                "ext-phar": "*",
                "phpunit/phpunit": "~4.0",
                "squizlabs/php_codesniffer": "~2.0"
            },
            "type": "library",
            "extra": {
                "branch-alias": {
                    "dev-master": "1.0.x-dev"
                }
            },
            "autoload": {
                "psr-4": {
                    "Doctrine\\Instantiator\\": "src/Doctrine/Instantiator/"
                }
            },
            "notification-url": "https://packagist.org/downloads/",
            "license": [
                "MIT"
            ],
            "authors": [
                {
                    "name": "Marco Pivetta",
                    "email": "ocramius@gmail.com",
                    "homepage": "http://ocramius.github.com/"
                }
            ],
            "description": "A small, lightweight utility to instantiate objects in PHP without invoking their constructors",
            "homepage": "https://github.com/doctrine/instantiator",
            "keywords": [
                "constructor",
                "instantiate"
            ],
            "time": "2015-06-14T21:17:01+00:00"
        },
        {
            "name": "doctrine/lexer",
            "version": "v1.0.1",
            "source": {
                "type": "git",
                "url": "https://github.com/doctrine/lexer.git",
                "reference": "83893c552fd2045dd78aef794c31e694c37c0b8c"
            },
            "dist": {
                "type": "zip",
                "url": "https://api.github.com/repos/doctrine/lexer/zipball/83893c552fd2045dd78aef794c31e694c37c0b8c",
                "reference": "83893c552fd2045dd78aef794c31e694c37c0b8c",
                "shasum": ""
            },
            "require": {
                "php": ">=5.3.2"
            },
            "type": "library",
            "extra": {
                "branch-alias": {
                    "dev-master": "1.0.x-dev"
                }
            },
            "autoload": {
                "psr-0": {
                    "Doctrine\\Common\\Lexer\\": "lib/"
                }
            },
            "notification-url": "https://packagist.org/downloads/",
            "license": [
                "MIT"
            ],
            "authors": [
                {
                    "name": "Roman Borschel",
                    "email": "roman@code-factory.org"
                },
                {
                    "name": "Guilherme Blanco",
                    "email": "guilhermeblanco@gmail.com"
                },
                {
                    "name": "Johannes Schmitt",
                    "email": "schmittjoh@gmail.com"
                }
            ],
            "description": "Base library for a lexer that can be used in Top-Down, Recursive Descent Parsers.",
            "homepage": "http://www.doctrine-project.org",
            "keywords": [
                "lexer",
                "parser"
            ],
            "time": "2014-09-09T13:34:57+00:00"
        },
        {
            "name": "doctrine/migrations",
            "version": "v1.2.2",
            "source": {
                "type": "git",
                "url": "https://github.com/doctrine/migrations.git",
                "reference": "6b70c2c4484c02878743929bb3cd3fdbf41193a6"
            },
            "dist": {
                "type": "zip",
                "url": "https://api.github.com/repos/doctrine/migrations/zipball/6b70c2c4484c02878743929bb3cd3fdbf41193a6",
                "reference": "6b70c2c4484c02878743929bb3cd3fdbf41193a6",
                "shasum": ""
            },
            "require": {
                "doctrine/dbal": "~2.2",
                "php": ">=5.4.0",
                "symfony/console": "~2.3|~3.0",
                "symfony/yaml": "~2.3|~3.0"
            },
            "require-dev": {
                "doctrine/coding-standard": "dev-master",
                "doctrine/orm": "2.*",
                "johnkary/phpunit-speedtrap": "~1.0@dev",
                "mockery/mockery": "^0.9.4",
                "phpunit/phpunit": "~4.7",
                "satooshi/php-coveralls": "0.6.*"
            },
            "bin": [
                "bin/doctrine-migrations"
            ],
            "type": "library",
            "extra": {
                "branch-alias": {
                    "dev-master": "v1.1.x-dev"
                }
            },
            "autoload": {
                "psr-4": {
                    "Doctrine\\DBAL\\Migrations\\": "lib/Doctrine/DBAL/Migrations"
                }
            },
            "notification-url": "https://packagist.org/downloads/",
            "license": [
                "LGPL-2.1"
            ],
            "authors": [
                {
                    "name": "Benjamin Eberlei",
                    "email": "kontakt@beberlei.de"
                },
                {
                    "name": "Jonathan Wage",
                    "email": "jonwage@gmail.com"
                },
                {
                    "name": "Michael Simonson",
                    "email": "contact@mikesimonson.com"
                }
            ],
            "description": "Database Schema migrations using Doctrine DBAL",
            "homepage": "http://www.doctrine-project.org",
            "keywords": [
                "database",
                "migrations"
            ],
            "time": "2016-01-07T21:28:50+00:00"
        },
        {
            "name": "doctrine/orm",
            "version": "v2.5.14",
            "source": {
                "type": "git",
                "url": "https://github.com/doctrine/orm.git",
                "reference": "810a7baf81462a5ddf10e8baa8cb94b6eec02754"
            },
            "dist": {
                "type": "zip",
                "url": "https://api.github.com/repos/doctrine/orm/zipball/810a7baf81462a5ddf10e8baa8cb94b6eec02754",
                "reference": "810a7baf81462a5ddf10e8baa8cb94b6eec02754",
                "shasum": ""
            },
            "require": {
                "doctrine/cache": "~1.4",
                "doctrine/collections": "~1.2",
                "doctrine/common": ">=2.5-dev,<2.9-dev",
                "doctrine/dbal": ">=2.5-dev,<2.7-dev",
                "doctrine/instantiator": "^1.0.1",
                "ext-pdo": "*",
                "php": ">=5.4",
                "symfony/console": "~2.5|~3.0|~4.0"
            },
            "require-dev": {
                "phpunit/phpunit": "~4.0",
                "symfony/yaml": "~2.3|~3.0|~4.0"
            },
            "suggest": {
                "symfony/yaml": "If you want to use YAML Metadata Mapping Driver"
            },
            "bin": [
                "bin/doctrine",
                "bin/doctrine.php"
            ],
            "type": "library",
            "extra": {
                "branch-alias": {
                    "dev-master": "2.6.x-dev"
                }
            },
            "autoload": {
                "psr-0": {
                    "Doctrine\\ORM\\": "lib/"
                }
            },
            "notification-url": "https://packagist.org/downloads/",
            "license": [
                "MIT"
            ],
            "authors": [
                {
                    "name": "Roman Borschel",
                    "email": "roman@code-factory.org"
                },
                {
                    "name": "Benjamin Eberlei",
                    "email": "kontakt@beberlei.de"
                },
                {
                    "name": "Guilherme Blanco",
                    "email": "guilhermeblanco@gmail.com"
                },
                {
                    "name": "Jonathan Wage",
                    "email": "jonwage@gmail.com"
                }
            ],
            "description": "Object-Relational-Mapper for PHP",
            "homepage": "http://www.doctrine-project.org",
            "keywords": [
                "database",
                "orm"
            ],
            "time": "2017-12-17T02:57:51+00:00"
        },
        {
            "name": "egeloen/ordered-form",
            "version": "3.0.0",
            "source": {
                "type": "git",
                "url": "https://github.com/egeloen/ivory-ordered-form.git",
                "reference": "bd2cd20210aa53c036af2bcbafe8d11612e2cea9"
            },
            "dist": {
                "type": "zip",
                "url": "https://api.github.com/repos/egeloen/ivory-ordered-form/zipball/bd2cd20210aa53c036af2bcbafe8d11612e2cea9",
                "reference": "bd2cd20210aa53c036af2bcbafe8d11612e2cea9",
                "shasum": ""
            },
            "require": {
                "php": "^5.6|^7.0",
                "symfony/form": "^2.7|^3.0"
            },
            "require-dev": {
                "friendsofphp/php-cs-fixer": "^2.0",
                "phpunit/phpunit": "^5.0",
                "symfony/phpunit-bridge": "^2.7|^3.0"
            },
            "type": "library",
            "extra": {
                "branch-alias": {
                    "dev-master": "3.0-dev"
                }
            },
            "autoload": {
                "psr-4": {
                    "Ivory\\OrderedForm\\": "src/"
                }
            },
            "notification-url": "https://packagist.org/downloads/",
            "license": [
                "MIT"
            ],
            "authors": [
                {
                    "name": "Eric GELOEN",
                    "email": "geloen.eric@gmail.com"
                }
            ],
            "description": "Provides a form ordering support with the Symfony2 form component.",
            "keywords": [
                "Symfony2",
                "form",
                "order"
            ],
            "time": "2017-02-27T21:20:30+00:00"
        },
        {
            "name": "egeloen/ordered-form-bundle",
            "version": "3.0.0",
            "source": {
                "type": "git",
                "url": "https://github.com/egeloen/IvoryOrderedFormBundle.git",
                "reference": "e6c2399103be8cffeac96dd48dd0990afa0a54b2"
            },
            "dist": {
                "type": "zip",
                "url": "https://api.github.com/repos/egeloen/IvoryOrderedFormBundle/zipball/e6c2399103be8cffeac96dd48dd0990afa0a54b2",
                "reference": "e6c2399103be8cffeac96dd48dd0990afa0a54b2",
                "shasum": ""
            },
            "require": {
                "egeloen/ordered-form": "^3.0",
                "php": "^5.6|^7.0",
                "symfony/framework-bundle": "^2.7|^3.0"
            },
            "require-dev": {
                "friendsofphp/php-cs-fixer": "^2.0",
                "phpunit/phpunit": "^5.0",
                "symfony/phpunit-bridge": "^2.7|^3.0"
            },
            "type": "symfony-bundle",
            "extra": {
                "branch-alias": {
                    "dev-master": "3.0-dev"
                }
            },
            "autoload": {
                "psr-4": {
                    "Ivory\\OrderedFormBundle\\": ""
                }
            },
            "notification-url": "https://packagist.org/downloads/",
            "license": [
                "MIT"
            ],
            "authors": [
                {
                    "name": "Eric GELOEN",
                    "email": "geloen.eric@gmail.com"
                }
            ],
            "description": "Provides a form ordering support for your Symfony2 project.",
            "keywords": [
                "form",
                "order"
            ],
            "time": "2017-02-27T21:30:37+00:00"
        },
        {
            "name": "friendsofsymfony/oauth-server-bundle",
            "version": "1.5.2",
            "source": {
                "type": "git",
                "url": "https://github.com/FriendsOfSymfony/FOSOAuthServerBundle.git",
                "reference": "0b25cdaae8983c630bb62d14b6993219b1dadb8d"
            },
            "dist": {
                "type": "zip",
                "url": "https://api.github.com/repos/FriendsOfSymfony/FOSOAuthServerBundle/zipball/0b25cdaae8983c630bb62d14b6993219b1dadb8d",
                "reference": "0b25cdaae8983c630bb62d14b6993219b1dadb8d",
                "shasum": ""
            },
            "require": {
                "friendsofsymfony/oauth2-php": "~1.1",
                "php": "^5.3.3|^7.0",
                "symfony/framework-bundle": "~2.2|~3.0",
                "symfony/security-bundle": "~2.1|~3.0"
            },
            "require-dev": {
                "doctrine/doctrine-bundle": "~1.0",
                "doctrine/mongodb-odm": "~1.0",
                "doctrine/orm": "~2.2",
                "phing/phing": "~2.4",
                "propel/propel1": "^1.6.5",
                "symfony/class-loader": "~2.1|~3.0",
                "symfony/form": "~2.3|~3.0",
                "symfony/yaml": "~2.1|~3.0",
                "willdurand/propel-typehintable-behavior": "^1.0.4"
            },
            "suggest": {
                "doctrine/doctrine-bundle": "*",
                "doctrine/mongodb-odm-bundle": "*",
                "propel/propel-bundle": "If you want to use Propel with Symfony2, then you will have to install the PropelBundle",
                "symfony/form": "Needed to be able to use the AuthorizeFormType",
                "willdurand/propel-typehintable-behavior": "The Typehintable behavior is useful to add type hints on generated methods, to be compliant with interfaces"
            },
            "type": "symfony-bundle",
            "extra": {
                "branch-alias": {
                    "dev-master": "1.5-dev"
                }
            },
            "autoload": {
                "psr-4": {
                    "FOS\\OAuthServerBundle\\": ""
                }
            },
            "notification-url": "https://packagist.org/downloads/",
            "license": [
                "MIT"
            ],
            "authors": [
                {
                    "name": "Arnaud Le Blanc",
                    "email": "arnaud.lb@gmail.com"
                },
                {
                    "name": "FriendsOfSymfony Community",
                    "homepage": "https://github.com/FriendsOfSymfony/FOSOAuthServerBundle/contributors"
                }
            ],
            "description": "Symfony2 OAuth Server Bundle",
            "homepage": "http://friendsofsymfony.github.com",
            "keywords": [
                "oauth",
                "oauth2",
                "server"
            ],
            "time": "2016-02-22T13:57:55+00:00"
        },
        {
            "name": "friendsofsymfony/oauth2-php",
            "version": "1.2.2",
            "source": {
                "type": "git",
                "url": "https://github.com/FriendsOfSymfony/oauth2-php.git",
                "reference": "486a6a5f70c3bfe8284a1e7e7b4b029b772d5b93"
            },
            "dist": {
                "type": "zip",
                "url": "https://api.github.com/repos/FriendsOfSymfony/oauth2-php/zipball/486a6a5f70c3bfe8284a1e7e7b4b029b772d5b93",
                "reference": "486a6a5f70c3bfe8284a1e7e7b4b029b772d5b93",
                "shasum": ""
            },
            "require": {
                "php": ">=5.3.2",
                "symfony/http-foundation": "~2.0|~3.0|~4.0"
            },
            "require-dev": {
                "phpunit/phpunit": "~4.0"
            },
            "type": "library",
            "extra": {
                "branch-alias": {
                    "dev-master": "1.2.x-dev"
                }
            },
            "autoload": {
                "psr-4": {
                    "OAuth2\\": "lib/"
                }
            },
            "notification-url": "https://packagist.org/downloads/",
            "license": [
                "MIT"
            ],
            "authors": [
                {
                    "name": "Arnaud Le Blanc",
                    "email": "arnaud.lb@gmail.com"
                },
                {
                    "name": "FriendsOfSymfony Community",
                    "homepage": "https://github.com/FriendsOfSymfony/oauth2-php/contributors"
                }
            ],
            "description": "OAuth2 library",
            "homepage": "https://github.com/FriendsOfSymfony/oauth2-php",
            "keywords": [
                "oauth",
                "oauth2"
            ],
            "time": "2018-01-05T15:20:40+00:00"
        },
        {
            "name": "friendsofsymfony/rest-bundle",
            "version": "1.8.0",
            "target-dir": "FOS/RestBundle",
            "source": {
                "type": "git",
                "url": "https://github.com/FriendsOfSymfony/FOSRestBundle.git",
                "reference": "c0f1aaf9e61a89b02eb5f2fbd2871d686706acb1"
            },
            "dist": {
                "type": "zip",
                "url": "https://api.github.com/repos/FriendsOfSymfony/FOSRestBundle/zipball/c0f1aaf9e61a89b02eb5f2fbd2871d686706acb1",
                "reference": "c0f1aaf9e61a89b02eb5f2fbd2871d686706acb1",
                "shasum": ""
            },
            "require": {
                "doctrine/inflector": "~1.0",
                "php": "^5.3.9|~7.0",
                "psr/log": "~1.0",
                "symfony/finder": "~2.3|~3.0",
                "symfony/framework-bundle": "~2.3|~3.0",
                "symfony/http-kernel": "^2.3.24|~3.0",
                "willdurand/jsonp-callback-validator": "~1.0",
                "willdurand/negotiation": "~1.2"
            },
            "conflict": {
                "jms/serializer": "<0.13",
                "jms/serializer-bundle": "<0.11",
                "sensio/framework-extra-bundle": ">=3.0.13",
                "symfony/validator": ">=2.5.0,<2.5.5"
            },
            "require-dev": {
                "jms/serializer": "~0.13|~1.0",
                "jms/serializer-bundle": "~0.11|~1.0",
                "phpoption/phpoption": "~1.1.0",
                "sensio/framework-extra-bundle": "~2.0|~3.0,<3.0.13",
                "sllh/php-cs-fixer-styleci-bridge": "^1.3",
                "symfony/browser-kit": "~2.3|~3.0",
                "symfony/dependency-injection": "~2.3|~3.0",
                "symfony/form": "~2.3|~3.0",
                "symfony/phpunit-bridge": "~2.7|~3.0",
                "symfony/security": "~2.3|~3.0",
                "symfony/serializer": "~2.3|~3.0",
                "symfony/validator": "~2.3|~3.0",
                "symfony/yaml": "~2.3|~3.0"
            },
            "suggest": {
                "jms/serializer-bundle": "Add support for advanced serialization capabilities, recommended, requires ~0.12|~1.0",
                "sensio/framework-extra-bundle": "Add support for route annotations and the view response listener, requires ~2.0|~3.0",
                "symfony/serializer": "Add support for basic serialization capabilities and xml decoding, requires ~2.3",
                "symfony/validator": "Add support for validation capabilities in the ParamFetcher, requires ~2.3"
            },
            "type": "symfony-bundle",
            "extra": {
                "branch-alias": {
                    "dev-master": "1.8-dev"
                }
            },
            "autoload": {
                "psr-0": {
                    "FOS\\RestBundle": ""
                }
            },
            "notification-url": "https://packagist.org/downloads/",
            "license": [
                "MIT"
            ],
            "authors": [
                {
                    "name": "Lukas Kahwe Smith",
                    "email": "smith@pooteeweet.org"
                },
                {
                    "name": "FriendsOfSymfony Community",
                    "homepage": "https://github.com/friendsofsymfony/FOSRestBundle/contributors"
                },
                {
                    "name": "Konstantin Kudryashov",
                    "email": "ever.zet@gmail.com"
                }
            ],
            "description": "This Bundle provides various tools to rapidly develop RESTful API's with Symfony",
            "homepage": "http://friendsofsymfony.github.com",
            "keywords": [
                "rest"
            ],
            "time": "2016-06-21T08:42:59+00:00"
        },
        {
            "name": "geoip2/geoip2",
            "version": "v2.8.0",
            "source": {
                "type": "git",
                "url": "https://github.com/maxmind/GeoIP2-php.git",
                "reference": "63b0d87d47ee8c9431bff70244401db5ced82bd9"
            },
            "dist": {
                "type": "zip",
                "url": "https://api.github.com/repos/maxmind/GeoIP2-php/zipball/63b0d87d47ee8c9431bff70244401db5ced82bd9",
                "reference": "63b0d87d47ee8c9431bff70244401db5ced82bd9",
                "shasum": ""
            },
            "require": {
                "maxmind-db/reader": "~1.0",
                "maxmind/web-service-common": "~0.4",
                "php": ">=5.4"
            },
            "require-dev": {
                "apigen/apigen": "*",
                "friendsofphp/php-cs-fixer": "2.*",
                "phpunit/phpunit": "4.*",
                "squizlabs/php_codesniffer": "3.*"
            },
            "type": "library",
            "autoload": {
                "psr-4": {
                    "GeoIp2\\": "src"
                }
            },
            "notification-url": "https://packagist.org/downloads/",
            "license": [
                "Apache-2.0"
            ],
            "authors": [
                {
                    "name": "Gregory J. Oschwald",
                    "email": "goschwald@maxmind.com",
                    "homepage": "http://www.maxmind.com/"
                }
            ],
            "description": "MaxMind GeoIP2 PHP API",
            "homepage": "https://github.com/maxmind/GeoIP2-php",
            "keywords": [
                "IP",
                "geoip",
                "geoip2",
                "geolocation",
                "maxmind"
            ],
            "time": "2018-01-18T21:30:24+00:00"
        },
        {
            "name": "giggsey/libphonenumber-for-php",
            "version": "8.8.11",
            "source": {
                "type": "git",
                "url": "https://github.com/giggsey/libphonenumber-for-php.git",
                "reference": "919d24a13ff772b6af07d0f3ffefe8963cfb635c"
            },
            "dist": {
                "type": "zip",
                "url": "https://api.github.com/repos/giggsey/libphonenumber-for-php/zipball/919d24a13ff772b6af07d0f3ffefe8963cfb635c",
                "reference": "919d24a13ff772b6af07d0f3ffefe8963cfb635c",
                "shasum": ""
            },
            "require": {
                "ext-mbstring": "*",
                "giggsey/locale": "^1.2",
                "php": ">=5.3.2"
            },
            "require-dev": {
                "pear/pear-core-minimal": "^1.9",
                "pear/pear_exception": "^1.0",
                "pear/versioncontrol_git": "^0.5",
                "phing/phing": "^2.7",
                "phpunit/phpunit": "^4.8|^5.0",
                "satooshi/php-coveralls": "^1.0",
                "symfony/console": "^2.8|^3.0"
            },
            "type": "library",
            "extra": {
                "branch-alias": {
                    "dev-master": "8.x-dev"
                }
            },
            "autoload": {
                "psr-4": {
                    "libphonenumber\\": "src/"
                },
                "exclude-from-classmap": [
                    "/src/data/",
                    "/src/carrier/data/",
                    "/src/geocoding/data/",
                    "/src/timezone/data/"
                ]
            },
            "notification-url": "https://packagist.org/downloads/",
            "license": [
                "Apache-2.0"
            ],
            "authors": [
                {
                    "name": "Joshua Gigg",
                    "email": "giggsey@gmail.com",
                    "homepage": "https://giggsey.com/"
                }
            ],
            "description": "PHP Port of Google's libphonenumber",
            "homepage": "https://github.com/giggsey/libphonenumber-for-php",
            "keywords": [
                "geocoding",
                "geolocation",
                "libphonenumber",
                "mobile",
                "phonenumber",
                "validation"
            ],
            "time": "2018-02-07T11:27:18+00:00"
        },
        {
            "name": "giggsey/locale",
            "version": "1.4",
            "source": {
                "type": "git",
                "url": "https://github.com/giggsey/Locale.git",
                "reference": "e351a72ad6af6b41b690efdeffe1138fe5cc8b9c"
            },
            "dist": {
                "type": "zip",
                "url": "https://api.github.com/repos/giggsey/Locale/zipball/e351a72ad6af6b41b690efdeffe1138fe5cc8b9c",
                "reference": "e351a72ad6af6b41b690efdeffe1138fe5cc8b9c",
                "shasum": ""
            },
            "require": {
                "php": ">=5.3.2"
            },
            "require-dev": {
                "pear/pear-core-minimal": "^1.9",
                "pear/pear_exception": "^1.0",
                "pear/versioncontrol_git": "^0.5",
                "phing/phing": "~2.7",
                "phpunit/phpunit": "^4.8|^5.0",
                "satooshi/php-coveralls": "^1.0",
                "symfony/console": "^2.8|^3.0",
                "symfony/filesystem": "^2.8|^3.0",
                "symfony/finder": "^2.8|^3.0",
                "symfony/process": "^2.8|^3.0"
            },
            "type": "library",
            "autoload": {
                "psr-4": {
                    "Giggsey\\Locale\\": "src/"
                }
            },
            "notification-url": "https://packagist.org/downloads/",
            "license": [
                "MIT"
            ],
            "authors": [
                {
                    "name": "Joshua Gigg",
                    "email": "giggsey@gmail.com",
                    "homepage": "http://giggsey.com/"
                }
            ],
            "description": "Locale functions required by libphonenumber-for-php",
            "time": "2017-11-01T21:34:27+00:00"
        },
        {
            "name": "guzzle/guzzle",
            "version": "v3.9.3",
            "source": {
                "type": "git",
                "url": "https://github.com/guzzle/guzzle3.git",
                "reference": "0645b70d953bc1c067bbc8d5bc53194706b628d9"
            },
            "dist": {
                "type": "zip",
                "url": "https://api.github.com/repos/guzzle/guzzle3/zipball/0645b70d953bc1c067bbc8d5bc53194706b628d9",
                "reference": "0645b70d953bc1c067bbc8d5bc53194706b628d9",
                "shasum": ""
            },
            "require": {
                "ext-curl": "*",
                "php": ">=5.3.3",
                "symfony/event-dispatcher": "~2.1"
            },
            "replace": {
                "guzzle/batch": "self.version",
                "guzzle/cache": "self.version",
                "guzzle/common": "self.version",
                "guzzle/http": "self.version",
                "guzzle/inflection": "self.version",
                "guzzle/iterator": "self.version",
                "guzzle/log": "self.version",
                "guzzle/parser": "self.version",
                "guzzle/plugin": "self.version",
                "guzzle/plugin-async": "self.version",
                "guzzle/plugin-backoff": "self.version",
                "guzzle/plugin-cache": "self.version",
                "guzzle/plugin-cookie": "self.version",
                "guzzle/plugin-curlauth": "self.version",
                "guzzle/plugin-error-response": "self.version",
                "guzzle/plugin-history": "self.version",
                "guzzle/plugin-log": "self.version",
                "guzzle/plugin-md5": "self.version",
                "guzzle/plugin-mock": "self.version",
                "guzzle/plugin-oauth": "self.version",
                "guzzle/service": "self.version",
                "guzzle/stream": "self.version"
            },
            "require-dev": {
                "doctrine/cache": "~1.3",
                "monolog/monolog": "~1.0",
                "phpunit/phpunit": "3.7.*",
                "psr/log": "~1.0",
                "symfony/class-loader": "~2.1",
                "zendframework/zend-cache": "2.*,<2.3",
                "zendframework/zend-log": "2.*,<2.3"
            },
            "suggest": {
                "guzzlehttp/guzzle": "Guzzle 5 has moved to a new package name. The package you have installed, Guzzle 3, is deprecated."
            },
            "type": "library",
            "extra": {
                "branch-alias": {
                    "dev-master": "3.9-dev"
                }
            },
            "autoload": {
                "psr-0": {
                    "Guzzle": "src/",
                    "Guzzle\\Tests": "tests/"
                }
            },
            "notification-url": "https://packagist.org/downloads/",
            "license": [
                "MIT"
            ],
            "authors": [
                {
                    "name": "Michael Dowling",
                    "email": "mtdowling@gmail.com",
                    "homepage": "https://github.com/mtdowling"
                },
                {
                    "name": "Guzzle Community",
                    "homepage": "https://github.com/guzzle/guzzle/contributors"
                }
            ],
            "description": "PHP HTTP client. This library is deprecated in favor of https://packagist.org/packages/guzzlehttp/guzzle",
            "homepage": "http://guzzlephp.org/",
            "keywords": [
                "client",
                "curl",
                "framework",
                "http",
                "http client",
                "rest",
                "web service"
            ],
            "abandoned": "guzzlehttp/guzzle",
            "time": "2015-03-18T18:23:50+00:00"
        },
        {
            "name": "guzzlehttp/guzzle",
            "version": "6.3.0",
            "source": {
                "type": "git",
                "url": "https://github.com/guzzle/guzzle.git",
                "reference": "f4db5a78a5ea468d4831de7f0bf9d9415e348699"
            },
            "dist": {
                "type": "zip",
                "url": "https://api.github.com/repos/guzzle/guzzle/zipball/f4db5a78a5ea468d4831de7f0bf9d9415e348699",
                "reference": "f4db5a78a5ea468d4831de7f0bf9d9415e348699",
                "shasum": ""
            },
            "require": {
                "guzzlehttp/promises": "^1.0",
                "guzzlehttp/psr7": "^1.4",
                "php": ">=5.5"
            },
            "require-dev": {
                "ext-curl": "*",
                "phpunit/phpunit": "^4.0 || ^5.0",
                "psr/log": "^1.0"
            },
            "suggest": {
                "psr/log": "Required for using the Log middleware"
            },
            "type": "library",
            "extra": {
                "branch-alias": {
                    "dev-master": "6.2-dev"
                }
            },
            "autoload": {
                "files": [
                    "src/functions_include.php"
                ],
                "psr-4": {
                    "GuzzleHttp\\": "src/"
                }
            },
            "notification-url": "https://packagist.org/downloads/",
            "license": [
                "MIT"
            ],
            "authors": [
                {
                    "name": "Michael Dowling",
                    "email": "mtdowling@gmail.com",
                    "homepage": "https://github.com/mtdowling"
                }
            ],
            "description": "Guzzle is a PHP HTTP client library",
            "homepage": "http://guzzlephp.org/",
            "keywords": [
                "client",
                "curl",
                "framework",
                "http",
                "http client",
                "rest",
                "web service"
            ],
            "time": "2017-06-22T18:50:49+00:00"
        },
        {
            "name": "guzzlehttp/promises",
            "version": "v1.3.1",
            "source": {
                "type": "git",
                "url": "https://github.com/guzzle/promises.git",
                "reference": "a59da6cf61d80060647ff4d3eb2c03a2bc694646"
            },
            "dist": {
                "type": "zip",
                "url": "https://api.github.com/repos/guzzle/promises/zipball/a59da6cf61d80060647ff4d3eb2c03a2bc694646",
                "reference": "a59da6cf61d80060647ff4d3eb2c03a2bc694646",
                "shasum": ""
            },
            "require": {
                "php": ">=5.5.0"
            },
            "require-dev": {
                "phpunit/phpunit": "^4.0"
            },
            "type": "library",
            "extra": {
                "branch-alias": {
                    "dev-master": "1.4-dev"
                }
            },
            "autoload": {
                "psr-4": {
                    "GuzzleHttp\\Promise\\": "src/"
                },
                "files": [
                    "src/functions_include.php"
                ]
            },
            "notification-url": "https://packagist.org/downloads/",
            "license": [
                "MIT"
            ],
            "authors": [
                {
                    "name": "Michael Dowling",
                    "email": "mtdowling@gmail.com",
                    "homepage": "https://github.com/mtdowling"
                }
            ],
            "description": "Guzzle promises library",
            "keywords": [
                "promise"
            ],
            "time": "2016-12-20T10:07:11+00:00"
        },
        {
            "name": "guzzlehttp/psr7",
            "version": "1.4.2",
            "source": {
                "type": "git",
                "url": "https://github.com/guzzle/psr7.git",
                "reference": "f5b8a8512e2b58b0071a7280e39f14f72e05d87c"
            },
            "dist": {
                "type": "zip",
                "url": "https://api.github.com/repos/guzzle/psr7/zipball/f5b8a8512e2b58b0071a7280e39f14f72e05d87c",
                "reference": "f5b8a8512e2b58b0071a7280e39f14f72e05d87c",
                "shasum": ""
            },
            "require": {
                "php": ">=5.4.0",
                "psr/http-message": "~1.0"
            },
            "provide": {
                "psr/http-message-implementation": "1.0"
            },
            "require-dev": {
                "phpunit/phpunit": "~4.0"
            },
            "type": "library",
            "extra": {
                "branch-alias": {
                    "dev-master": "1.4-dev"
                }
            },
            "autoload": {
                "psr-4": {
                    "GuzzleHttp\\Psr7\\": "src/"
                },
                "files": [
                    "src/functions_include.php"
                ]
            },
            "notification-url": "https://packagist.org/downloads/",
            "license": [
                "MIT"
            ],
            "authors": [
                {
                    "name": "Michael Dowling",
                    "email": "mtdowling@gmail.com",
                    "homepage": "https://github.com/mtdowling"
                },
                {
                    "name": "Tobias Schultze",
                    "homepage": "https://github.com/Tobion"
                }
            ],
            "description": "PSR-7 message implementation that also provides common utility methods",
            "keywords": [
                "http",
                "message",
                "request",
                "response",
                "stream",
                "uri",
                "url"
            ],
            "time": "2017-03-20T17:10:46+00:00"
        },
        {
            "name": "ip2location/ip2location-php",
            "version": "7.2.5",
            "source": {
                "type": "git",
                "url": "https://github.com/chrislim2888/IP2Location-PHP-Module.git",
                "reference": "5f637f2e95e51861b9d969aa98f4e5868074f922"
            },
            "dist": {
                "type": "zip",
                "url": "https://api.github.com/repos/chrislim2888/IP2Location-PHP-Module/zipball/5f637f2e95e51861b9d969aa98f4e5868074f922",
                "reference": "5f637f2e95e51861b9d969aa98f4e5868074f922",
                "shasum": ""
            },
            "type": "library",
            "autoload": {
                "classmap": [
                    "IP2Location.php"
                ]
            },
            "notification-url": "https://packagist.org/downloads/",
            "license": [
                "LGPLv3"
            ],
            "authors": [
                {
                    "name": "IP2Location",
                    "email": "support@ip2location.com",
                    "homepage": "http://www.ip2location.com"
                }
            ],
            "description": "[Official Release] IP2Location PHP API to get location info from IPv4 and IPv6 address.",
            "homepage": "http://www.ip2location.com",
            "keywords": [
                "geolocation",
                "ip2location",
                "ip2locationlite"
            ],
            "time": "2016-06-10T07:21:52+00:00"
        },
        {
            "name": "ircmaxell/password-compat",
            "version": "v1.0.4",
            "source": {
                "type": "git",
                "url": "https://github.com/ircmaxell/password_compat.git",
                "reference": "5c5cde8822a69545767f7c7f3058cb15ff84614c"
            },
            "dist": {
                "type": "zip",
                "url": "https://api.github.com/repos/ircmaxell/password_compat/zipball/5c5cde8822a69545767f7c7f3058cb15ff84614c",
                "reference": "5c5cde8822a69545767f7c7f3058cb15ff84614c",
                "shasum": ""
            },
            "require-dev": {
                "phpunit/phpunit": "4.*"
            },
            "type": "library",
            "autoload": {
                "files": [
                    "lib/password.php"
                ]
            },
            "notification-url": "https://packagist.org/downloads/",
            "license": [
                "MIT"
            ],
            "authors": [
                {
                    "name": "Anthony Ferrara",
                    "email": "ircmaxell@php.net",
                    "homepage": "http://blog.ircmaxell.com"
                }
            ],
            "description": "A compatibility library for the proposed simplified password hashing algorithm: https://wiki.php.net/rfc/password_hash",
            "homepage": "https://github.com/ircmaxell/password_compat",
            "keywords": [
                "hashing",
                "password"
            ],
            "time": "2014-11-20T16:49:30+00:00"
        },
        {
            "name": "jbroadway/urlify",
            "version": "1.1.0-stable",
            "source": {
                "type": "git",
                "url": "https://github.com/jbroadway/urlify.git",
                "reference": "99bb78cd9002d0e9ce479bb81635eb665e37e981"
            },
            "dist": {
                "type": "zip",
                "url": "https://api.github.com/repos/jbroadway/urlify/zipball/99bb78cd9002d0e9ce479bb81635eb665e37e981",
                "reference": "99bb78cd9002d0e9ce479bb81635eb665e37e981",
                "shasum": ""
            },
            "require": {
                "php": ">=5.3.0"
            },
            "type": "library",
            "extra": {
                "branch-alias": {
                    "dev-master": "1.0-dev"
                }
            },
            "autoload": {
                "psr-0": {
                    "URLify": ""
                }
            },
            "notification-url": "https://packagist.org/downloads/",
            "license": [
                "BSD"
            ],
            "authors": [
                {
                    "name": "Johnny Broadway",
                    "email": "johnny@johnnybroadway.com",
                    "homepage": "http://www.johnnybroadway.com/"
                }
            ],
            "description": "PHP port of URLify.js from the Django project. Transliterates non-ascii characters for use in URLs.",
            "homepage": "https://github.com/jbroadway/urlify",
            "keywords": [
                "encode",
                "iconv",
                "link",
                "slug",
                "translit",
                "transliterate",
                "transliteration",
                "url",
                "urlify"
            ],
            "time": "2017-01-03T20:12:54+00:00"
        },
        {
            "name": "jdorn/sql-formatter",
            "version": "v1.2.17",
            "source": {
                "type": "git",
                "url": "https://github.com/jdorn/sql-formatter.git",
                "reference": "64990d96e0959dff8e059dfcdc1af130728d92bc"
            },
            "dist": {
                "type": "zip",
                "url": "https://api.github.com/repos/jdorn/sql-formatter/zipball/64990d96e0959dff8e059dfcdc1af130728d92bc",
                "reference": "64990d96e0959dff8e059dfcdc1af130728d92bc",
                "shasum": ""
            },
            "require": {
                "php": ">=5.2.4"
            },
            "require-dev": {
                "phpunit/phpunit": "3.7.*"
            },
            "type": "library",
            "extra": {
                "branch-alias": {
                    "dev-master": "1.3.x-dev"
                }
            },
            "autoload": {
                "classmap": [
                    "lib"
                ]
            },
            "notification-url": "https://packagist.org/downloads/",
            "license": [
                "MIT"
            ],
            "authors": [
                {
                    "name": "Jeremy Dorn",
                    "email": "jeremy@jeremydorn.com",
                    "homepage": "http://jeremydorn.com/"
                }
            ],
            "description": "a PHP SQL highlighting library",
            "homepage": "https://github.com/jdorn/sql-formatter/",
            "keywords": [
                "highlight",
                "sql"
            ],
            "time": "2014-01-12T16:20:24+00:00"
        },
        {
            "name": "jms/metadata",
            "version": "1.6.0",
            "source": {
                "type": "git",
                "url": "https://github.com/schmittjoh/metadata.git",
                "reference": "6a06970a10e0a532fb52d3959547123b84a3b3ab"
            },
            "dist": {
                "type": "zip",
                "url": "https://api.github.com/repos/schmittjoh/metadata/zipball/6a06970a10e0a532fb52d3959547123b84a3b3ab",
                "reference": "6a06970a10e0a532fb52d3959547123b84a3b3ab",
                "shasum": ""
            },
            "require": {
                "php": ">=5.3.0"
            },
            "require-dev": {
                "doctrine/cache": "~1.0",
                "symfony/cache": "~3.1"
            },
            "type": "library",
            "extra": {
                "branch-alias": {
                    "dev-master": "1.5.x-dev"
                }
            },
            "autoload": {
                "psr-0": {
                    "Metadata\\": "src/"
                }
            },
            "notification-url": "https://packagist.org/downloads/",
            "license": [
                "Apache-2.0"
            ],
            "authors": [
                {
                    "name": "Johannes M. Schmitt",
                    "email": "schmittjoh@gmail.com"
                }
            ],
            "description": "Class/method/property metadata management in PHP",
            "keywords": [
                "annotations",
                "metadata",
                "xml",
                "yaml"
            ],
            "time": "2016-12-05T10:18:33+00:00"
        },
        {
            "name": "jms/parser-lib",
            "version": "1.0.0",
            "source": {
                "type": "git",
                "url": "https://github.com/schmittjoh/parser-lib.git",
                "reference": "c509473bc1b4866415627af0e1c6cc8ac97fa51d"
            },
            "dist": {
                "type": "zip",
                "url": "https://api.github.com/repos/schmittjoh/parser-lib/zipball/c509473bc1b4866415627af0e1c6cc8ac97fa51d",
                "reference": "c509473bc1b4866415627af0e1c6cc8ac97fa51d",
                "shasum": ""
            },
            "require": {
                "phpoption/phpoption": ">=0.9,<2.0-dev"
            },
            "type": "library",
            "extra": {
                "branch-alias": {
                    "dev-master": "1.0-dev"
                }
            },
            "autoload": {
                "psr-0": {
                    "JMS\\": "src/"
                }
            },
            "notification-url": "https://packagist.org/downloads/",
            "license": [
                "Apache2"
            ],
            "description": "A library for easily creating recursive-descent parsers.",
            "time": "2012-11-18T18:08:43+00:00"
        },
        {
            "name": "jms/serializer",
            "version": "1.11.0",
            "source": {
                "type": "git",
                "url": "https://github.com/schmittjoh/serializer.git",
                "reference": "e7c53477ff55c21d1b1db7d062edc050a24f465f"
            },
            "dist": {
                "type": "zip",
                "url": "https://api.github.com/repos/schmittjoh/serializer/zipball/e7c53477ff55c21d1b1db7d062edc050a24f465f",
                "reference": "e7c53477ff55c21d1b1db7d062edc050a24f465f",
                "shasum": ""
            },
            "require": {
                "doctrine/annotations": "^1.0",
                "doctrine/instantiator": "^1.0.3",
                "jms/metadata": "~1.1",
                "jms/parser-lib": "1.*",
                "php": "^5.5|^7.0",
                "phpcollection/phpcollection": "~0.1",
                "phpoption/phpoption": "^1.1"
            },
            "conflict": {
                "twig/twig": "<1.12"
            },
            "require-dev": {
                "doctrine/orm": "~2.1",
                "doctrine/phpcr-odm": "^1.3|^2.0",
                "ext-pdo_sqlite": "*",
                "jackalope/jackalope-doctrine-dbal": "^1.1.5",
                "phpunit/phpunit": "^4.8|^5.0",
                "propel/propel1": "~1.7",
                "psr/container": "^1.0",
                "symfony/dependency-injection": "^2.7|^3.3|^4.0",
                "symfony/expression-language": "^2.6|^3.0",
                "symfony/filesystem": "^2.1",
                "symfony/form": "~2.1|^3.0",
                "symfony/translation": "^2.1|^3.0",
                "symfony/validator": "^2.2|^3.0",
                "symfony/yaml": "^2.1|^3.0",
                "twig/twig": "~1.12|~2.0"
            },
            "suggest": {
                "doctrine/cache": "Required if you like to use cache functionality.",
                "doctrine/collections": "Required if you like to use doctrine collection types as ArrayCollection.",
                "symfony/yaml": "Required if you'd like to serialize data to YAML format."
            },
            "type": "library",
            "extra": {
                "branch-alias": {
                    "dev-master": "1.11-dev"
                }
            },
            "autoload": {
                "psr-0": {
                    "JMS\\Serializer": "src/"
                }
            },
            "notification-url": "https://packagist.org/downloads/",
            "license": [
                "Apache-2.0"
            ],
            "authors": [
                {
                    "name": "Asmir Mustafic",
                    "email": "goetas@gmail.com"
                },
                {
                    "name": "Johannes M. Schmitt",
                    "email": "schmittjoh@gmail.com"
                }
            ],
            "description": "Library for (de-)serializing data of any complexity; supports XML, JSON, and YAML.",
            "homepage": "http://jmsyst.com/libs/serializer",
            "keywords": [
                "deserialization",
                "jaxb",
                "json",
                "serialization",
                "xml"
            ],
            "time": "2018-02-04T17:48:54+00:00"
        },
        {
            "name": "jms/serializer-bundle",
            "version": "1.5.0",
            "target-dir": "JMS/SerializerBundle",
            "source": {
                "type": "git",
                "url": "https://github.com/schmittjoh/JMSSerializerBundle.git",
                "reference": "85ee039a2b7f89d77c403e33cee7b43a875c31e5"
            },
            "dist": {
                "type": "zip",
                "url": "https://api.github.com/repos/schmittjoh/JMSSerializerBundle/zipball/85ee039a2b7f89d77c403e33cee7b43a875c31e5",
                "reference": "85ee039a2b7f89d77c403e33cee7b43a875c31e5",
                "shasum": ""
            },
            "require": {
                "jms/serializer": "^1.7",
                "php": ">=5.4.0",
                "phpoption/phpoption": "^1.1.0",
                "symfony/framework-bundle": "~2.3|~3.0"
            },
            "require-dev": {
                "doctrine/doctrine-bundle": "*",
                "doctrine/orm": "*",
                "phpunit/phpunit": "^4.2|^5.0",
                "symfony/browser-kit": "*",
                "symfony/class-loader": "*",
                "symfony/css-selector": "*",
                "symfony/expression-language": "~2.6|~3.0",
                "symfony/finder": "*",
                "symfony/form": "*",
                "symfony/process": "*",
                "symfony/stopwatch": "*",
                "symfony/twig-bundle": "*",
                "symfony/validator": "*",
                "symfony/yaml": "*"
            },
            "suggest": {
                "jms/di-extra-bundle": "Required to get lazy loading (de)serialization visitors, ~1.3"
            },
            "type": "symfony-bundle",
            "extra": {
                "branch-alias": {
                    "dev-master": "1.5-dev"
                }
            },
            "autoload": {
                "psr-0": {
                    "JMS\\SerializerBundle": ""
                }
            },
            "notification-url": "https://packagist.org/downloads/",
            "license": [
                "Apache-2.0"
            ],
            "authors": [
                {
                    "name": "Johannes M. Schmitt",
                    "email": "schmittjoh@gmail.com"
                }
            ],
            "description": "Allows you to easily serialize, and deserialize data of any complexity",
            "homepage": "http://jmsyst.com/bundles/JMSSerializerBundle",
            "keywords": [
                "deserialization",
                "jaxb",
                "json",
                "serialization",
                "xml"
            ],
            "time": "2017-05-10T10:17:17+00:00"
        },
        {
            "name": "joomla/filter",
            "version": "1.2.0",
            "source": {
                "type": "git",
                "url": "https://github.com/joomla-framework/filter.git",
                "reference": "45a504f0cd6fa2312a0260955e957435ca2cedc9"
            },
            "dist": {
                "type": "zip",
                "url": "https://api.github.com/repos/joomla-framework/filter/zipball/45a504f0cd6fa2312a0260955e957435ca2cedc9",
                "reference": "45a504f0cd6fa2312a0260955e957435ca2cedc9",
                "shasum": ""
            },
            "require": {
                "joomla/string": "~1.3",
                "php": ">=5.3.10"
            },
            "require-dev": {
                "joomla/language": "~1.0",
                "phpunit/phpunit": "4.*",
                "squizlabs/php_codesniffer": "1.*"
            },
            "suggest": {
                "joomla/language": "Required only if you want to use `OutputFilter::stringURLSafe`."
            },
            "type": "joomla-package",
            "extra": {
                "branch-alias": {
                    "dev-master": "1.x-dev"
                }
            },
            "autoload": {
                "psr-4": {
                    "Joomla\\Filter\\": "src/",
                    "Joomla\\Filter\\Tests\\": "Tests/"
                }
            },
            "notification-url": "https://packagist.org/downloads/",
            "license": [
                "GPL-2.0+"
            ],
            "description": "Joomla Filter Package",
            "homepage": "https://github.com/joomla-framework/filter",
            "keywords": [
                "filter",
                "framework",
                "joomla"
            ],
            "time": "2016-01-08T17:27:47+00:00"
        },
        {
            "name": "joomla/http",
            "version": "1.2.2",
            "source": {
                "type": "git",
                "url": "https://github.com/joomla-framework/http.git",
                "reference": "336243b2e6b135d19213e0847282d87d55658c8d"
            },
            "dist": {
                "type": "zip",
                "url": "https://api.github.com/repos/joomla-framework/http/zipball/336243b2e6b135d19213e0847282d87d55658c8d",
                "reference": "336243b2e6b135d19213e0847282d87d55658c8d",
                "shasum": ""
            },
            "require": {
                "joomla/uri": "~1.0",
                "php": ">=5.3.10|>=7.0"
            },
            "require-dev": {
                "joomla/test": "~1.0",
                "phpunit/phpunit": "~4.8|~5.0",
                "squizlabs/php_codesniffer": "1.*"
            },
            "suggest": {
                "joomla/registry": "Registry can be used as an alternative to using an array for the package options."
            },
            "type": "joomla-package",
            "extra": {
                "branch-alias": {
                    "dev-master": "1.x-dev"
                }
            },
            "autoload": {
                "psr-4": {
                    "Joomla\\Http\\": "src/",
                    "Joomla\\Http\\Tests\\": "Tests/"
                }
            },
            "notification-url": "https://packagist.org/downloads/",
            "license": [
                "GPL-2.0+"
            ],
            "description": "Joomla HTTP Package",
            "homepage": "https://github.com/joomla-framework/http",
            "keywords": [
                "framework",
                "http",
                "joomla"
            ],
            "time": "2016-03-01T17:48:32+00:00"
        },
        {
            "name": "joomla/string",
            "version": "1.4.1",
            "source": {
                "type": "git",
                "url": "https://github.com/joomla-framework/string.git",
                "reference": "66363d317e6c020f30a70265c129281c77c43ca0"
            },
            "dist": {
                "type": "zip",
                "url": "https://api.github.com/repos/joomla-framework/string/zipball/66363d317e6c020f30a70265c129281c77c43ca0",
                "reference": "66363d317e6c020f30a70265c129281c77c43ca0",
                "shasum": ""
            },
            "require": {
                "php": "^5.3.10|~7.0"
            },
            "require-dev": {
                "joomla/test": "~1.0",
                "phpunit/phpunit": "~4.8|~5.0",
                "squizlabs/php_codesniffer": "1.*"
            },
            "suggest": {
                "ext-mbstring": "For improved processing"
            },
            "type": "joomla-package",
            "extra": {
                "branch-alias": {
                    "dev-master": "1.x-dev"
                }
            },
            "autoload": {
                "psr-4": {
                    "Joomla\\String\\": "src/"
                },
                "files": [
                    "src/phputf8/utf8.php",
                    "src/phputf8/ord.php",
                    "src/phputf8/str_ireplace.php",
                    "src/phputf8/str_pad.php",
                    "src/phputf8/str_split.php",
                    "src/phputf8/strcasecmp.php",
                    "src/phputf8/strcspn.php",
                    "src/phputf8/stristr.php",
                    "src/phputf8/strrev.php",
                    "src/phputf8/strspn.php",
                    "src/phputf8/trim.php",
                    "src/phputf8/ucfirst.php",
                    "src/phputf8/ucwords.php",
                    "src/phputf8/utils/ascii.php",
                    "src/phputf8/utils/validation.php"
                ]
            },
            "notification-url": "https://packagist.org/downloads/",
            "license": [
                "GPL-2.0+"
            ],
            "description": "Joomla String Package",
            "homepage": "https://github.com/joomla-framework/string",
            "keywords": [
                "framework",
                "joomla",
                "string"
            ],
            "time": "2016-12-10T18:13:42+00:00"
        },
        {
            "name": "joomla/uri",
            "version": "1.1.1",
            "source": {
                "type": "git",
                "url": "https://github.com/joomla-framework/uri.git",
                "reference": "980e532e4235bb8f1ada15b28822abbeb171da3f"
            },
            "dist": {
                "type": "zip",
                "url": "https://api.github.com/repos/joomla-framework/uri/zipball/980e532e4235bb8f1ada15b28822abbeb171da3f",
                "reference": "980e532e4235bb8f1ada15b28822abbeb171da3f",
                "shasum": ""
            },
            "require": {
                "php": ">=5.3.10"
            },
            "type": "joomla-package",
            "autoload": {
                "psr-4": {
                    "Joomla\\Uri\\": "src/",
                    "Joomla\\Uri\\Tests\\": "Tests/"
                }
            },
            "notification-url": "https://packagist.org/downloads/",
            "license": [
                "GPL-2.0+"
            ],
            "description": "Joomla Uri Package",
            "homepage": "https://github.com/joomla-framework/uri",
            "keywords": [
                "framework",
                "joomla",
                "uri"
            ],
            "time": "2014-02-09T02:57:17+00:00"
        },
        {
            "name": "knplabs/gaufrette",
            "version": "0.2.0",
            "source": {
                "type": "git",
                "url": "https://github.com/KnpLabs/Gaufrette.git",
                "reference": "9d52413665284f9c96e0cef399fc14e68ac0aa5a"
            },
            "dist": {
                "type": "zip",
                "url": "https://api.github.com/repos/KnpLabs/Gaufrette/zipball/9d52413665284f9c96e0cef399fc14e68ac0aa5a",
                "reference": "9d52413665284f9c96e0cef399fc14e68ac0aa5a",
                "shasum": ""
            },
            "require": {
                "php": ">=5.3.2"
            },
            "require-dev": {
                "amazonwebservices/aws-sdk-for-php": "1.5.*",
                "aws/aws-sdk-php": "~2",
                "doctrine/dbal": ">=2.3",
                "dropbox-php/dropbox-php": "*",
                "google/apiclient": "~1.1",
                "herzult/php-ssh": "*",
                "microsoft/windowsazure": "dev-master",
                "mikey179/vfsstream": "~1.2.0",
                "phpseclib/phpseclib": "dev-master",
                "phpspec/phpspec": "2.0.*",
                "phpunit/phpunit": "3.7.*",
                "rackspace/php-opencloud": "1.9.*"
            },
            "suggest": {
                "amazonwebservices/aws-sdk-for-php": "to use the legacy Amazon S3 adapters",
                "aws/aws-sdk-php": "to use the Amazon S3 adapter",
                "doctrine/dbal": "to use the Doctrine DBAL adapter",
                "dropbox-php/dropbox-php": "to use the Dropbox adapter",
                "ext-apc": "to use the APC adapter",
                "ext-curl": "*",
                "ext-fileinfo": "This extension is used to automatically detect the content-type of a file in the AwsS3, OpenCloud, AzureBlogStorage and GoogleCloudStorage adapters",
                "ext-mbstring": "*",
                "ext-mongo": "*",
                "ext-zip": "to use the Zip adapter",
                "google/apiclient": "to use GoogleCloudStorage adapter",
                "herzult/php-ssh": "to use SFtp adapter",
                "knplabs/knp-gaufrette-bundle": "to use with Symfony2",
                "microsoft/windowsazure": "to use Microsoft Azure Blob Storage adapter",
                "phpseclib/phpseclib": "to use PhpseclibSftp adapter",
                "rackspace/php-opencloud": "to use Opencloud adapter"
            },
            "type": "library",
            "extra": {
                "branch-alias": {
                    "dev-master": "0.2.x-dev"
                }
            },
            "autoload": {
                "psr-0": {
                    "Gaufrette": "src/"
                }
            },
            "notification-url": "https://packagist.org/downloads/",
            "license": [
                "MIT"
            ],
            "authors": [
                {
                    "name": "The contributors",
                    "homepage": "http://github.com/knplabs/Gaufrette/contributors"
                },
                {
                    "name": "KNPLabs Team",
                    "homepage": "http://knplabs.com"
                }
            ],
            "description": "PHP5 library that provides a filesystem abstraction layer",
            "homepage": "http://knplabs.com",
            "keywords": [
                "abstraction",
                "file",
                "filesystem",
                "media"
            ],
            "time": "2015-05-26T08:25:40+00:00"
        },
        {
            "name": "knplabs/knp-menu",
            "version": "2.3.0",
            "source": {
                "type": "git",
                "url": "https://github.com/KnpLabs/KnpMenu.git",
                "reference": "655630a1db0b72108262d1a844de3b1ba0885be5"
            },
            "dist": {
                "type": "zip",
                "url": "https://api.github.com/repos/KnpLabs/KnpMenu/zipball/655630a1db0b72108262d1a844de3b1ba0885be5",
                "reference": "655630a1db0b72108262d1a844de3b1ba0885be5",
                "shasum": ""
            },
            "require": {
                "php": ">=5.6.0"
            },
            "require-dev": {
                "psr/container": "^1.0",
                "symfony/http-foundation": "~2.4|~3.0|^4.0",
                "symfony/phpunit-bridge": "~3.3|^4.0",
                "symfony/routing": "~2.3|~3.0|^4.0",
                "twig/twig": "~1.16|~2.0"
            },
            "suggest": {
                "twig/twig": "for the TwigRenderer and the integration with your templates"
            },
            "type": "library",
            "extra": {
                "branch-alias": {
                    "dev-master": "2.3-dev"
                }
            },
            "autoload": {
                "psr-4": {
                    "Knp\\Menu\\": "src/Knp/Menu"
                }
            },
            "notification-url": "https://packagist.org/downloads/",
            "license": [
                "MIT"
            ],
            "authors": [
                {
                    "name": "Christophe Coevoet",
                    "email": "stof@notk.org"
                },
                {
                    "name": "Symfony Community",
                    "homepage": "https://github.com/KnpLabs/KnpMenu/contributors"
                },
                {
                    "name": "KnpLabs",
                    "homepage": "https://knplabs.com"
                }
            ],
            "description": "An object oriented menu library",
            "homepage": "https://knplabs.com",
            "keywords": [
                "menu",
                "tree"
            ],
            "time": "2017-11-18T20:49:26+00:00"
        },
        {
            "name": "knplabs/knp-menu-bundle",
            "version": "v2.2.1",
            "source": {
                "type": "git",
                "url": "https://github.com/KnpLabs/KnpMenuBundle.git",
                "reference": "6bea43eb84fc67c43ab2b43709194efffa8a8ac0"
            },
            "dist": {
                "type": "zip",
                "url": "https://api.github.com/repos/KnpLabs/KnpMenuBundle/zipball/6bea43eb84fc67c43ab2b43709194efffa8a8ac0",
                "reference": "6bea43eb84fc67c43ab2b43709194efffa8a8ac0",
                "shasum": ""
            },
            "require": {
                "knplabs/knp-menu": "~2.3",
                "php": "^5.6 || ^7",
                "symfony/framework-bundle": "~2.7|~3.0 | ^4.0"
            },
            "require-dev": {
                "symfony/expression-language": "~2.7|~3.0 | ^4.0",
                "symfony/phpunit-bridge": "^3.3 | ^4.0",
                "symfony/templating": "~2.7|~3.0 | ^4.0"
            },
            "type": "symfony-bundle",
            "extra": {
                "branch-alias": {
                    "dev-master": "2.2.x-dev"
                }
            },
            "autoload": {
                "psr-4": {
                    "Knp\\Bundle\\MenuBundle\\": "src"
                }
            },
            "notification-url": "https://packagist.org/downloads/",
            "license": [
                "MIT"
            ],
            "authors": [
                {
                    "name": "Christophe Coevoet",
                    "email": "stof@notk.org"
                },
                {
                    "name": "Knplabs",
                    "homepage": "http://knplabs.com"
                },
                {
                    "name": "Symfony Community",
                    "homepage": "https://github.com/KnpLabs/KnpMenuBundle/contributors"
                }
            ],
            "description": "This bundle provides an integration of the KnpMenu library",
            "keywords": [
                "menu"
            ],
            "time": "2017-12-24T16:32:39+00:00"
        },
        {
            "name": "leezy/pheanstalk-bundle",
            "version": "3.2.3",
            "source": {
                "type": "git",
                "url": "https://github.com/armetiz/LeezyPheanstalkBundle.git",
                "reference": "3944f5d43e10dec476a5e4f6ae16ade03b5693e4"
            },
            "dist": {
                "type": "zip",
                "url": "https://api.github.com/repos/armetiz/LeezyPheanstalkBundle/zipball/3944f5d43e10dec476a5e4f6ae16ade03b5693e4",
                "reference": "3944f5d43e10dec476a5e4f6ae16ade03b5693e4",
                "shasum": ""
            },
            "require": {
                "pda/pheanstalk": "~3.0",
                "php": ">=5.5.9",
                "psr/log": "~1.0",
                "symfony/console": "~2.5|~3.0",
                "symfony/framework-bundle": "~2.5|~3.0"
            },
            "require-dev": {
                "phpunit/phpunit": "~4.0",
                "phpunit/phpunit-mock-objects": "2.3.0"
            },
            "type": "symfony-bundle",
            "extra": {
                "branch-alias": {
                    "dev-master": "3.x-dev"
                }
            },
            "autoload": {
                "psr-4": {
                    "Leezy\\PheanstalkBundle\\": "src/"
                }
            },
            "notification-url": "https://packagist.org/downloads/",
            "license": [
                "MIT"
            ],
            "authors": [
                {
                    "name": "Thomas Tourlourat",
                    "email": "thomas@tourlourat.com",
                    "homepage": "http://www.armetiz.info"
                }
            ],
            "description": "The LeezyPheanstalkBundle is a Symfony2 Bundle that provides a command line interface for manage the Beanstalkd workqueue server & a pheanstalk integration.",
            "homepage": "https://github.com/armetiz/LeezyPheanstalkBundle",
            "keywords": [
                "asynchronous",
                "beanstalkd",
                "bundle",
                "messaging",
                "pheanstalk",
                "queueing",
                "symfony"
            ],
            "time": "2017-12-12T13:53:05+00:00"
        },
        {
            "name": "lightsaml/lightsaml",
            "version": "1.3.3",
            "source": {
                "type": "git",
                "url": "https://github.com/lightSAML/lightSAML.git",
                "reference": "44447a7022b9165dfa46ec21d96f26f01813e5ea"
            },
            "dist": {
                "type": "zip",
                "url": "https://api.github.com/repos/lightSAML/lightSAML/zipball/44447a7022b9165dfa46ec21d96f26f01813e5ea",
                "reference": "44447a7022b9165dfa46ec21d96f26f01813e5ea",
                "shasum": ""
            },
            "require": {
                "php": ">=5.5.1",
                "robrichards/xmlseclibs": "~2.0|~3.0",
                "symfony/event-dispatcher": "~2.3|~3.0",
                "symfony/http-foundation": "~2.3|~3.0"
            },
            "require-dev": {
                "monolog/monolog": "~1.3",
                "phpunit/phpunit": "~4.5",
                "pimple/pimple": "~3.0",
                "satooshi/php-coveralls": "~0.6",
                "symfony/css-selector": "~2.3",
                "symfony/dom-crawler": "~2.3"
            },
            "suggest": {
                "lightsaml/sp-bundle": "Symfony 2 SP security bundle",
                "lightsaml/symfony-bridge": "Symfony 2 build container bridge"
            },
            "type": "library",
            "autoload": {
                "psr-0": {
                    "LightSaml\\Tests\\": "tests/",
                    "LightSaml\\": "src/"
                }
            },
            "notification-url": "https://packagist.org/downloads/",
            "license": [
                "MIT"
            ],
            "authors": [
                {
                    "name": "Milos Tomic",
                    "email": "tmilos@gmail.com",
                    "homepage": "https://github.com/tmilos/",
                    "role": "Developer"
                }
            ],
            "description": "Light SAML 2.0 PHP library",
            "homepage": "https://www.lightsaml.com/",
            "keywords": [
                "SAML 2.0",
                "Single Logout",
                "Single SignOn",
                "library",
                "lightSAML",
                "php"
            ],
            "time": "2017-12-18T06:32:51+00:00"
        },
        {
            "name": "lightsaml/sp-bundle",
            "version": "1.0.5",
            "source": {
                "type": "git",
                "url": "https://github.com/lightSAML/SpBundle.git",
                "reference": "2cb00e7bbfdb68c6eb7117cf1a35756e9cbddbe7"
            },
            "dist": {
                "type": "zip",
                "url": "https://api.github.com/repos/lightSAML/SpBundle/zipball/2cb00e7bbfdb68c6eb7117cf1a35756e9cbddbe7",
                "reference": "2cb00e7bbfdb68c6eb7117cf1a35756e9cbddbe7",
                "shasum": ""
            },
            "require": {
                "lightsaml/symfony-bridge": "~1.0",
                "php": ">=5.5.1",
                "symfony/framework-bundle": "~2.3|~3.0",
                "symfony/security-bundle": "~2.3|~3.0"
            },
            "require-dev": {
                "phpunit/phpunit": "~4.6",
                "satooshi/php-coveralls": "~0.6",
                "symfony/monolog-bundle": "~2.3|~3.0",
                "symfony/symfony": "~2.3|~3.0"
            },
            "type": "symfony-bundle",
            "autoload": {
                "psr-0": {
                    "LightSaml\\SpBundle\\Tests\\": "tests/",
                    "LightSaml\\SpBundle\\": "src/"
                }
            },
            "notification-url": "https://packagist.org/downloads/",
            "license": [
                "MIT"
            ],
            "authors": [
                {
                    "name": "Milos Tomic",
                    "email": "tmilos@gmail.com",
                    "homepage": "http://github.com/tmilos",
                    "role": "Developer"
                }
            ],
            "description": "Light SAML2 SP Symfony Bundle",
            "homepage": "http://www.lightsaml.com/SP-Bundle/",
            "time": "2017-01-31T07:57:43+00:00"
        },
        {
            "name": "lightsaml/symfony-bridge",
            "version": "1.0.4",
            "source": {
                "type": "git",
                "url": "https://github.com/lightSAML/SymfonyBridgeBundle.git",
                "reference": "01ad843a0bafc5268bda65e49a9be3c0c57e2381"
            },
            "dist": {
                "type": "zip",
                "url": "https://api.github.com/repos/lightSAML/SymfonyBridgeBundle/zipball/01ad843a0bafc5268bda65e49a9be3c0c57e2381",
                "reference": "01ad843a0bafc5268bda65e49a9be3c0c57e2381",
                "shasum": ""
            },
            "require": {
                "lightsaml/lightsaml": "~1.1",
                "php": ">=5.5.1",
                "symfony/dependency-injection": "~2.3|~3.0",
                "symfony/framework-bundle": "~2.3|~3.0",
                "symfony/yaml": "~2.3|~3.0"
            },
            "require-dev": {
                "phpunit/phpunit": "~4.5",
                "satooshi/php-coveralls": "~0.6"
            },
            "suggest": {
                "lightsaml/lightsamp-idp": "If you will be using IDP LightSAML services"
            },
            "type": "symfony-bundle",
            "autoload": {
                "psr-0": {
                    "LightSaml\\SymfonyBridgeBundle\\Tests\\": "tests/",
                    "LightSaml\\SymfonyBridgeBundle\\": "src/"
                }
            },
            "notification-url": "https://packagist.org/downloads/",
            "license": [
                "MIT"
            ],
            "authors": [
                {
                    "name": "Milos Tomic",
                    "email": "tmilos@gmail.com",
                    "homepage": "http://github.com/tmilos",
                    "role": "Developer"
                }
            ],
            "description": "Light SAML Symfony bridge bundle",
            "homepage": "http://www.lightsaml.com",
            "time": "2016-11-18T15:11:05+00:00"
        },
        {
            "name": "maxmind-db/reader",
            "version": "v1.2.0",
            "source": {
                "type": "git",
                "url": "https://github.com/maxmind/MaxMind-DB-Reader-php.git",
                "reference": "1647820dfbcb552222fb5feb3a8387e2636394c9"
            },
            "dist": {
                "type": "zip",
                "url": "https://api.github.com/repos/maxmind/MaxMind-DB-Reader-php/zipball/1647820dfbcb552222fb5feb3a8387e2636394c9",
                "reference": "1647820dfbcb552222fb5feb3a8387e2636394c9",
                "shasum": ""
            },
            "require": {
                "php": ">=5.4"
            },
            "require-dev": {
                "friendsofphp/php-cs-fixer": "2.*",
                "phpunit/phpunit": "4.*",
                "satooshi/php-coveralls": "1.0.*",
                "squizlabs/php_codesniffer": "3.*"
            },
            "suggest": {
                "ext-bcmath": "bcmath or gmp is required for decoding larger integers with the pure PHP decoder",
                "ext-gmp": "bcmath or gmp is required for decoding larger integers with the pure PHP decoder",
                "ext-maxminddb": "A C-based database decoder that provides significantly faster lookups"
            },
            "type": "library",
            "autoload": {
                "psr-4": {
                    "MaxMind\\Db\\": "src/MaxMind/Db"
                }
            },
            "notification-url": "https://packagist.org/downloads/",
            "license": [
                "Apache-2.0"
            ],
            "authors": [
                {
                    "name": "Gregory J. Oschwald",
                    "email": "goschwald@maxmind.com",
                    "homepage": "http://www.maxmind.com/"
                }
            ],
            "description": "MaxMind DB Reader API",
            "homepage": "https://github.com/maxmind/MaxMind-DB-Reader-php",
            "keywords": [
                "database",
                "geoip",
                "geoip2",
                "geolocation",
                "maxmind"
            ],
            "time": "2017-01-19T23:49:38+00:00"
        },
        {
            "name": "maxmind/web-service-common",
            "version": "v0.5.0",
            "source": {
                "type": "git",
                "url": "https://github.com/maxmind/web-service-common-php.git",
                "reference": "61a9836fa3bb1743ab89752bae5005d71e78c73b"
            },
            "dist": {
                "type": "zip",
                "url": "https://api.github.com/repos/maxmind/web-service-common-php/zipball/61a9836fa3bb1743ab89752bae5005d71e78c73b",
                "reference": "61a9836fa3bb1743ab89752bae5005d71e78c73b",
                "shasum": ""
            },
            "require": {
                "composer/ca-bundle": "^1.0.3",
                "ext-curl": "*",
                "ext-json": "*",
                "php": ">=5.4"
            },
            "require-dev": {
                "friendsofphp/php-cs-fixer": "2.*",
                "phpunit/phpunit": "4.*",
                "squizlabs/php_codesniffer": "3.*"
            },
            "type": "library",
            "autoload": {
                "psr-4": {
                    "MaxMind\\Exception\\": "src/Exception",
                    "MaxMind\\WebService\\": "src/WebService"
                }
            },
            "notification-url": "https://packagist.org/downloads/",
            "license": [
                "Apache-2.0"
            ],
            "authors": [
                {
                    "name": "Gregory Oschwald",
                    "email": "goschwald@maxmind.com"
                }
            ],
            "description": "Internal MaxMind Web Service API",
            "homepage": "https://github.com/maxmind/web-service-common-php",
            "time": "2018-02-12T22:31:54+00:00"
        },
        {
            "name": "misd/phone-number-bundle",
            "version": "v1.3.2",
            "source": {
                "type": "git",
                "url": "https://github.com/misd-service-development/phone-number-bundle.git",
                "reference": "32e569b8aa4378e89345668e0cc526d1e0e5837a"
            },
            "dist": {
                "type": "zip",
                "url": "https://api.github.com/repos/misd-service-development/phone-number-bundle/zipball/32e569b8aa4378e89345668e0cc526d1e0e5837a",
                "reference": "32e569b8aa4378e89345668e0cc526d1e0e5837a",
                "shasum": ""
            },
            "require": {
                "giggsey/libphonenumber-for-php": "~5.7|~6.0|~7.0|~8.0",
                "php": ">=5.3.3",
                "symfony/framework-bundle": "~2.1|~3.0|^4.0"
            },
            "conflict": {
                "twig/twig": "<1.12.0"
            },
            "require-dev": {
                "doctrine/doctrine-bundle": "~1.0",
                "jms/serializer-bundle": "~0.11|~1.0|~2.0",
                "phpunit/phpunit": "~4.0|^5.7",
                "symfony/form": "~2.3|~3.0|^4.0",
                "symfony/serializer": "~2.7|~3.1|^4.0",
                "symfony/templating": "~2.1|~3.0|^4.0",
                "symfony/twig-bundle": "~2.1|~3.0|^4.0",
                "symfony/validator": "~2.1|~3.0|^4.0"
            },
            "suggest": {
                "doctrine/doctrine-bundle": "Add a DBAL mapping type",
                "jms/serializer-bundle": "Serialize/deserialize phone numbers using JSM library",
                "symfony/form": "Add a data transformer",
                "symfony/serializer": "Serialize/deserialize phone numbers using Symfony library",
                "symfony/templating": "Format phone numbers in templates",
                "symfony/twig-bundle": "Format phone numbers in Twig templates",
                "symfony/validator": "Add a validation constraint"
            },
            "type": "symfony-bundle",
            "extra": {
                "branch-alias": {
                    "dev-master": "1.3.x-dev"
                }
            },
            "autoload": {
                "psr-4": {
                    "Misd\\PhoneNumberBundle\\": ""
                },
                "exclude-from-classmap": [
                    "/Tests/"
                ]
            },
            "notification-url": "https://packagist.org/downloads/",
            "license": [
                "MIT"
            ],
            "description": "Integrates libphonenumber into your Symfony2 application",
            "homepage": "https://github.com/misd-service-development/phone-number-bundle",
            "keywords": [
                "bundle",
                "libphonenumber",
                "phone-number",
                "phonenumber",
                "telephone number"
            ],
            "time": "2018-01-18T09:06:41+00:00"
        },
        {
            "name": "monolog/monolog",
            "version": "1.23.0",
            "source": {
                "type": "git",
                "url": "https://github.com/Seldaek/monolog.git",
                "reference": "fd8c787753b3a2ad11bc60c063cff1358a32a3b4"
            },
            "dist": {
                "type": "zip",
                "url": "https://api.github.com/repos/Seldaek/monolog/zipball/fd8c787753b3a2ad11bc60c063cff1358a32a3b4",
                "reference": "fd8c787753b3a2ad11bc60c063cff1358a32a3b4",
                "shasum": ""
            },
            "require": {
                "php": ">=5.3.0",
                "psr/log": "~1.0"
            },
            "provide": {
                "psr/log-implementation": "1.0.0"
            },
            "require-dev": {
                "aws/aws-sdk-php": "^2.4.9 || ^3.0",
                "doctrine/couchdb": "~1.0@dev",
                "graylog2/gelf-php": "~1.0",
                "jakub-onderka/php-parallel-lint": "0.9",
                "php-amqplib/php-amqplib": "~2.4",
                "php-console/php-console": "^3.1.3",
                "phpunit/phpunit": "~4.5",
                "phpunit/phpunit-mock-objects": "2.3.0",
                "ruflin/elastica": ">=0.90 <3.0",
                "sentry/sentry": "^0.13",
                "swiftmailer/swiftmailer": "^5.3|^6.0"
            },
            "suggest": {
                "aws/aws-sdk-php": "Allow sending log messages to AWS services like DynamoDB",
                "doctrine/couchdb": "Allow sending log messages to a CouchDB server",
                "ext-amqp": "Allow sending log messages to an AMQP server (1.0+ required)",
                "ext-mongo": "Allow sending log messages to a MongoDB server",
                "graylog2/gelf-php": "Allow sending log messages to a GrayLog2 server",
                "mongodb/mongodb": "Allow sending log messages to a MongoDB server via PHP Driver",
                "php-amqplib/php-amqplib": "Allow sending log messages to an AMQP server using php-amqplib",
                "php-console/php-console": "Allow sending log messages to Google Chrome",
                "rollbar/rollbar": "Allow sending log messages to Rollbar",
                "ruflin/elastica": "Allow sending log messages to an Elastic Search server",
                "sentry/sentry": "Allow sending log messages to a Sentry server"
            },
            "type": "library",
            "extra": {
                "branch-alias": {
                    "dev-master": "2.0.x-dev"
                }
            },
            "autoload": {
                "psr-4": {
                    "Monolog\\": "src/Monolog"
                }
            },
            "notification-url": "https://packagist.org/downloads/",
            "license": [
                "MIT"
            ],
            "authors": [
                {
                    "name": "Jordi Boggiano",
                    "email": "j.boggiano@seld.be",
                    "homepage": "http://seld.be"
                }
            ],
            "description": "Sends your logs to files, sockets, inboxes, databases and various web services",
            "homepage": "http://github.com/Seldaek/monolog",
            "keywords": [
                "log",
                "logging",
                "psr-3"
            ],
            "time": "2017-06-19T01:22:40+00:00"
        },
        {
            "name": "mrclay/minify",
            "version": "2.2.0",
            "source": {
                "type": "git",
                "url": "https://github.com/mrclay/minify.git",
                "reference": "d245bca4987dec197d1e6d7dc117614b60ff7494"
            },
            "dist": {
                "type": "zip",
                "url": "https://api.github.com/repos/mrclay/minify/zipball/d245bca4987dec197d1e6d7dc117614b60ff7494",
                "reference": "d245bca4987dec197d1e6d7dc117614b60ff7494",
                "shasum": ""
            },
            "require": {
                "ext-pcre": "*",
                "php": ">=5.2.1"
            },
            "type": "library",
            "autoload": {
                "classmap": [
                    "min/lib/"
                ]
            },
            "notification-url": "https://packagist.org/downloads/",
            "license": [
                "BSD-3-Clause"
            ],
            "authors": [
                {
                    "name": "Steve Clay",
                    "email": "steve@mrclay.org",
                    "homepage": "http://www.mrclay.org/",
                    "role": "Developer"
                }
            ],
            "description": "Minify is a PHP5 app that helps you follow several rules for client-side performance. It combines multiple CSS or Javascript files, removes unnecessary whitespace and comments, and serves them with gzip encoding and optimal client-side cache headers",
            "homepage": "http://code.google.com/p/minify/",
            "time": "2014-03-12T12:54:23+00:00"
        },
        {
            "name": "mtdowling/jmespath.php",
            "version": "2.4.0",
            "source": {
                "type": "git",
                "url": "https://github.com/jmespath/jmespath.php.git",
                "reference": "adcc9531682cf87dfda21e1fd5d0e7a41d292fac"
            },
            "dist": {
                "type": "zip",
                "url": "https://api.github.com/repos/jmespath/jmespath.php/zipball/adcc9531682cf87dfda21e1fd5d0e7a41d292fac",
                "reference": "adcc9531682cf87dfda21e1fd5d0e7a41d292fac",
                "shasum": ""
            },
            "require": {
                "php": ">=5.4.0"
            },
            "require-dev": {
                "phpunit/phpunit": "~4.0"
            },
            "bin": [
                "bin/jp.php"
            ],
            "type": "library",
            "extra": {
                "branch-alias": {
                    "dev-master": "2.0-dev"
                }
            },
            "autoload": {
                "psr-4": {
                    "JmesPath\\": "src/"
                },
                "files": [
                    "src/JmesPath.php"
                ]
            },
            "notification-url": "https://packagist.org/downloads/",
            "license": [
                "MIT"
            ],
            "authors": [
                {
                    "name": "Michael Dowling",
                    "email": "mtdowling@gmail.com",
                    "homepage": "https://github.com/mtdowling"
                }
            ],
            "description": "Declaratively specify how to extract elements from a JSON document",
            "keywords": [
                "json",
                "jsonpath"
            ],
            "time": "2016-12-03T22:08:25+00:00"
        },
        {
            "name": "mustangostang/spyc",
            "version": "0.6.2",
            "source": {
                "type": "git",
                "url": "https://github.com/mustangostang/spyc.git",
                "reference": "23c35ae854d835f2d7bcc3e3ad743d7e57a8c14d"
            },
            "dist": {
                "type": "zip",
                "url": "https://api.github.com/repos/mustangostang/spyc/zipball/23c35ae854d835f2d7bcc3e3ad743d7e57a8c14d",
                "reference": "23c35ae854d835f2d7bcc3e3ad743d7e57a8c14d",
                "shasum": ""
            },
            "require": {
                "php": ">=5.3.1"
            },
            "require-dev": {
                "phpunit/phpunit": "4.3.*@dev"
            },
            "type": "library",
            "extra": {
                "branch-alias": {
                    "dev-master": "0.5.x-dev"
                }
            },
            "autoload": {
                "files": [
                    "Spyc.php"
                ]
            },
            "notification-url": "https://packagist.org/downloads/",
            "license": [
                "MIT"
            ],
            "authors": [
                {
                    "name": "mustangostang",
                    "email": "vlad.andersen@gmail.com"
                }
            ],
            "description": "A simple YAML loader/dumper class for PHP",
            "homepage": "https://github.com/mustangostang/spyc/",
            "keywords": [
                "spyc",
                "yaml",
                "yml"
            ],
            "time": "2017-02-24T16:06:33+00:00"
        },
        {
            "name": "noxlogic/ratelimit-bundle",
            "version": "1.11.1",
            "target-dir": "Noxlogic/RateLimitBundle",
            "source": {
                "type": "git",
                "url": "https://github.com/jaytaph/RateLimitBundle.git",
                "reference": "df677add8b0e155cc47e90814b80e34ae2d47415"
            },
            "dist": {
                "type": "zip",
                "url": "https://api.github.com/repos/jaytaph/RateLimitBundle/zipball/df677add8b0e155cc47e90814b80e34ae2d47415",
                "reference": "df677add8b0e155cc47e90814b80e34ae2d47415",
                "shasum": ""
            },
            "require": {
                "sensio/framework-extra-bundle": "^2.3|^3.0|^4.0|^5.0",
                "symfony/framework-bundle": "^2.3|^3.0|^4.0"
            },
            "require-dev": {
                "doctrine/cache": "^1.5",
                "friendsofsymfony/oauth-server-bundle": "^1.5",
                "phpunit/phpunit": "^4.8|^5.0",
                "predis/predis": "^0.8|^1.1",
                "psr/cache": "^1.0",
                "psr/simple-cache": "^1.0"
            },
            "suggest": {
                "doctrine/doctrine-cache-bundle": "Use Doctrine Cache as a storage engine.",
                "friendsofsymfony/oauth-server-bundle": "Throttle using OAuth access tokens.",
                "leaseweb/memcache-bundle": "Use Memcache as a storage engine.",
                "snc/redis-bundle": "Use Redis as a storage engine."
            },
            "type": "symfony-bundle",
            "autoload": {
                "psr-0": {
                    "Noxlogic\\RateLimitBundle": ""
                }
            },
            "notification-url": "https://packagist.org/downloads/",
            "license": [
                "MIT"
            ],
            "authors": [
                {
                    "name": "Joshua Thijssen",
                    "email": "jthijssen@noxlogic.nl"
                }
            ],
            "description": "This bundle provides functionality to limit calls to actions based on rate limits",
            "keywords": [
                "api",
                "rest",
                "x-rate-limit"
            ],
            "time": "2018-07-02T12:33:43+00:00"
        },
        {
            "name": "oneup/uploader-bundle",
            "version": "1.9.2",
            "target-dir": "Oneup/UploaderBundle",
            "source": {
                "type": "git",
                "url": "https://github.com/1up-lab/OneupUploaderBundle.git",
                "reference": "a32bc98019abfd51531d08cc79be19f849d87b84"
            },
            "dist": {
                "type": "zip",
                "url": "https://api.github.com/repos/1up-lab/OneupUploaderBundle/zipball/a32bc98019abfd51531d08cc79be19f849d87b84",
                "reference": "a32bc98019abfd51531d08cc79be19f849d87b84",
                "shasum": ""
            },
            "require": {
                "paragonie/random_compat": "^1.1|^2.0",
                "php": ">=5.4",
                "symfony/asset": "^2.4|^3.0",
                "symfony/finder": "^2.4|^3.0",
                "symfony/framework-bundle": "^2.4|^3.0",
                "symfony/templating": "^2.4|^3.0",
                "symfony/translation": "^2.4|^3.0"
            },
            "require-dev": {
                "amazonwebservices/aws-sdk-for-php": "1.5.*",
                "knplabs/gaufrette": "0.2.*@dev",
                "oneup/flysystem-bundle": "^1.2",
                "phpunit/phpunit": "^4.4",
                "sensio/framework-extra-bundle": "2.*|^3.0",
                "symfony/browser-kit": "2.*|^3.0",
                "symfony/class-loader": "2.*|^3.0",
                "symfony/security-bundle": "2.*|^3.0",
                "twistor/flysystem-stream-wrapper": "^1.0"
            },
            "suggest": {
                "knplabs/knp-gaufrette-bundle": "0.1.*",
                "oneup/flysystem-bundle": "^1.2",
                "twistor/flysystem-stream-wrapper": "^1.0 (Required when using Flysystem)"
            },
            "type": "symfony-bundle",
            "autoload": {
                "psr-0": {
                    "Oneup\\UploaderBundle": ""
                }
            },
            "notification-url": "https://packagist.org/downloads/",
            "license": [
                "MIT"
            ],
            "authors": [
                {
                    "name": "Jim Schmid",
                    "email": "js@1up.io",
                    "homepage": "http://1up.io",
                    "role": "Developer"
                }
            ],
            "description": "Handles multi file uploads in Symfony2. Features included: Chunked upload, Orphans management, Gaufrette support.",
            "homepage": "http://1up.io",
            "keywords": [
                "FancyUpload",
                "FineUploader",
                "MooUpload",
                "Uploadify",
                "YUI3 Uploader",
                "blueimp",
                "dropzone",
                "fileupload",
                "jQuery File Uploader",
                "plupload",
                "upload"
            ],
            "time": "2017-12-18T12:41:59+00:00"
        },
        {
            "name": "paragonie/random_compat",
            "version": "v2.0.11",
            "source": {
                "type": "git",
                "url": "https://github.com/paragonie/random_compat.git",
                "reference": "5da4d3c796c275c55f057af5a643ae297d96b4d8"
            },
            "dist": {
                "type": "zip",
                "url": "https://api.github.com/repos/paragonie/random_compat/zipball/5da4d3c796c275c55f057af5a643ae297d96b4d8",
                "reference": "5da4d3c796c275c55f057af5a643ae297d96b4d8",
                "shasum": ""
            },
            "require": {
                "php": ">=5.2.0"
            },
            "require-dev": {
                "phpunit/phpunit": "4.*|5.*"
            },
            "suggest": {
                "ext-libsodium": "Provides a modern crypto API that can be used to generate random bytes."
            },
            "type": "library",
            "autoload": {
                "files": [
                    "lib/random.php"
                ]
            },
            "notification-url": "https://packagist.org/downloads/",
            "license": [
                "MIT"
            ],
            "authors": [
                {
                    "name": "Paragon Initiative Enterprises",
                    "email": "security@paragonie.com",
                    "homepage": "https://paragonie.com"
                }
            ],
            "description": "PHP 5.x polyfill for random_bytes() and random_int() from PHP 7",
            "keywords": [
                "csprng",
                "pseudorandom",
                "random"
            ],
            "time": "2017-09-27T21:40:39+00:00"
        },
        {
            "name": "pda/pheanstalk",
            "version": "v3.1.0",
            "source": {
                "type": "git",
                "url": "https://github.com/pda/pheanstalk.git",
                "reference": "430e77c551479aad0c6ada0450ee844cf656a18b"
            },
            "dist": {
                "type": "zip",
                "url": "https://api.github.com/repos/pda/pheanstalk/zipball/430e77c551479aad0c6ada0450ee844cf656a18b",
                "reference": "430e77c551479aad0c6ada0450ee844cf656a18b",
                "shasum": ""
            },
            "require": {
                "php": ">=5.3.0"
            },
            "require-dev": {
                "phpunit/phpunit": "~4.0"
            },
            "type": "library",
            "extra": {
                "branch-alias": {
                    "dev-master": "3.0-dev"
                }
            },
            "autoload": {
                "psr-4": {
                    "Pheanstalk\\": "src/"
                }
            },
            "notification-url": "https://packagist.org/downloads/",
            "license": [
                "MIT"
            ],
            "authors": [
                {
                    "name": "Paul Annesley",
                    "email": "paul@annesley.cc",
                    "homepage": "http://paul.annesley.cc/",
                    "role": "Developer"
                }
            ],
            "description": "PHP client for beanstalkd queue",
            "homepage": "https://github.com/pda/pheanstalk",
            "keywords": [
                "beanstalkd"
            ],
            "time": "2015-08-07T21:42:41+00:00"
        },
        {
            "name": "php-amqplib/php-amqplib",
            "version": "v2.7.2",
            "source": {
                "type": "git",
                "url": "https://github.com/php-amqplib/php-amqplib.git",
                "reference": "dfd3694a86f1a7394d3693485259d4074a6ec79b"
            },
            "dist": {
                "type": "zip",
                "url": "https://api.github.com/repos/php-amqplib/php-amqplib/zipball/dfd3694a86f1a7394d3693485259d4074a6ec79b",
                "reference": "dfd3694a86f1a7394d3693485259d4074a6ec79b",
                "shasum": ""
            },
            "require": {
                "ext-bcmath": "*",
                "ext-mbstring": "*",
                "php": ">=5.3.0"
            },
            "replace": {
                "videlalvaro/php-amqplib": "self.version"
            },
            "require-dev": {
                "phpdocumentor/phpdocumentor": "^2.9",
                "phpunit/phpunit": "^4.8",
                "scrutinizer/ocular": "^1.1",
                "squizlabs/php_codesniffer": "^2.5"
            },
            "suggest": {
                "ext-sockets": "Use AMQPSocketConnection"
            },
            "type": "library",
            "extra": {
                "branch-alias": {
                    "dev-master": "2.7-dev"
                }
            },
            "autoload": {
                "psr-4": {
                    "PhpAmqpLib\\": "PhpAmqpLib/"
                }
            },
            "notification-url": "https://packagist.org/downloads/",
            "license": [
                "LGPL-2.1-or-later"
            ],
            "authors": [
                {
                    "name": "Alvaro Videla",
                    "role": "Original Maintainer"
                },
                {
                    "name": "John Kelly",
                    "email": "johnmkelly86@gmail.com",
                    "role": "Maintainer"
                },
                {
                    "name": "Raúl Araya",
                    "email": "nubeiro@gmail.com",
                    "role": "Maintainer"
                }
            ],
            "description": "Formerly videlalvaro/php-amqplib.  This library is a pure PHP implementation of the AMQP protocol. It's been tested against RabbitMQ.",
            "homepage": "https://github.com/php-amqplib/php-amqplib/",
            "keywords": [
                "message",
                "queue",
                "rabbitmq"
            ],
            "time": "2018-02-11T19:28:00+00:00"
        },
        {
            "name": "php-amqplib/rabbitmq-bundle",
            "version": "v1.14.2",
            "source": {
                "type": "git",
                "url": "https://github.com/php-amqplib/RabbitMqBundle.git",
                "reference": "6c0407c69b3ddb05294c67cd5acd14b73670554b"
            },
            "dist": {
                "type": "zip",
                "url": "https://api.github.com/repos/php-amqplib/RabbitMqBundle/zipball/6c0407c69b3ddb05294c67cd5acd14b73670554b",
                "reference": "6c0407c69b3ddb05294c67cd5acd14b73670554b",
                "shasum": ""
            },
            "require": {
                "php": "^5.3.9|^7.0",
                "php-amqplib/php-amqplib": "^2.6",
                "psr/log": "^1.0",
                "symfony/config": "^2.7|^3.0|^4.0",
                "symfony/console": "^2.7|^3.0|^4.0",
                "symfony/dependency-injection": "^2.7|^3.0|^4.0",
                "symfony/event-dispatcher": "^2.7|^3.0|^4.0",
                "symfony/yaml": "^2.7|^3.0|^4.0"
            },
            "replace": {
                "oldsound/rabbitmq-bundle": "self.version"
            },
            "require-dev": {
                "phpunit/phpunit": "^4.8.35|^5.4.3",
                "symfony/debug": "^2.7|^3.0|^4.0",
                "symfony/serializer": "^2.7|^3.0|^4.0"
            },
            "suggest": {
                "symfony/framework-bundle": "To use this lib as a full Symfony Bundle and to use the profiler data collector"
            },
            "type": "symfony-bundle",
            "extra": {
                "branch-alias": {
                    "dev-master": "1.10.x-dev"
                }
            },
            "autoload": {
                "psr-4": {
                    "OldSound\\RabbitMqBundle\\": ""
                },
                "exclude-from-classmap": [
                    "/Tests/"
                ]
            },
            "notification-url": "https://packagist.org/downloads/",
            "license": [
                "MIT"
            ],
            "authors": [
                {
                    "name": "Alvaro Videla"
                }
            ],
            "description": "Integrates php-amqplib with Symfony & RabbitMq. Formerly oldsound/rabbitmq-bundle.",
            "keywords": [
                "AMQP",
                "Symfony2",
                "message",
                "queue",
                "rabbitmq"
            ],
            "time": "2017-12-08T12:54:50+00:00"
        },
        {
            "name": "php-http/discovery",
            "version": "1.4.0",
            "source": {
                "type": "git",
                "url": "https://github.com/php-http/discovery.git",
                "reference": "9a6cb24de552bfe1aa9d7d1569e2d49c5b169a33"
            },
            "dist": {
                "type": "zip",
                "url": "https://api.github.com/repos/php-http/discovery/zipball/9a6cb24de552bfe1aa9d7d1569e2d49c5b169a33",
                "reference": "9a6cb24de552bfe1aa9d7d1569e2d49c5b169a33",
                "shasum": ""
            },
            "require": {
                "php": "^5.5 || ^7.0"
            },
            "require-dev": {
                "henrikbjorn/phpspec-code-coverage": "^2.0.2",
                "php-http/httplug": "^1.0",
                "php-http/message-factory": "^1.0",
                "phpspec/phpspec": "^2.4",
                "puli/composer-plugin": "1.0.0-beta10"
            },
            "suggest": {
                "php-http/message": "Allow to use Guzzle, Diactoros or Slim Framework factories",
                "puli/composer-plugin": "Sets up Puli which is recommended for Discovery to work. Check http://docs.php-http.org/en/latest/discovery.html for more details."
            },
            "type": "library",
            "extra": {
                "branch-alias": {
                    "dev-master": "1.3-dev"
                }
            },
            "autoload": {
                "psr-4": {
                    "Http\\Discovery\\": "src/"
                }
            },
            "notification-url": "https://packagist.org/downloads/",
            "license": [
                "MIT"
            ],
            "authors": [
                {
                    "name": "Márk Sági-Kazár",
                    "email": "mark.sagikazar@gmail.com"
                }
            ],
            "description": "Finds installed HTTPlug implementations and PSR-7 message factories",
            "homepage": "http://php-http.org",
            "keywords": [
                "adapter",
                "client",
                "discovery",
                "factory",
                "http",
                "message",
                "psr7"
            ],
            "time": "2018-02-06T10:55:24+00:00"
        },
        {
            "name": "php-http/guzzle6-adapter",
            "version": "v1.1.1",
            "source": {
                "type": "git",
                "url": "https://github.com/php-http/guzzle6-adapter.git",
                "reference": "a56941f9dc6110409cfcddc91546ee97039277ab"
            },
            "dist": {
                "type": "zip",
                "url": "https://api.github.com/repos/php-http/guzzle6-adapter/zipball/a56941f9dc6110409cfcddc91546ee97039277ab",
                "reference": "a56941f9dc6110409cfcddc91546ee97039277ab",
                "shasum": ""
            },
            "require": {
                "guzzlehttp/guzzle": "^6.0",
                "php": ">=5.5.0",
                "php-http/httplug": "^1.0"
            },
            "provide": {
                "php-http/async-client-implementation": "1.0",
                "php-http/client-implementation": "1.0"
            },
            "require-dev": {
                "ext-curl": "*",
                "php-http/adapter-integration-tests": "^0.4"
            },
            "type": "library",
            "extra": {
                "branch-alias": {
                    "dev-master": "1.2-dev"
                }
            },
            "autoload": {
                "psr-4": {
                    "Http\\Adapter\\Guzzle6\\": "src/"
                }
            },
            "notification-url": "https://packagist.org/downloads/",
            "license": [
                "MIT"
            ],
            "authors": [
                {
                    "name": "Márk Sági-Kazár",
                    "email": "mark.sagikazar@gmail.com"
                },
                {
                    "name": "David de Boer",
                    "email": "david@ddeboer.nl"
                }
            ],
            "description": "Guzzle 6 HTTP Adapter",
            "homepage": "http://httplug.io",
            "keywords": [
                "Guzzle",
                "http"
            ],
            "time": "2016-05-10T06:13:32+00:00"
        },
        {
            "name": "php-http/httplug",
            "version": "v1.1.0",
            "source": {
                "type": "git",
                "url": "https://github.com/php-http/httplug.git",
                "reference": "1c6381726c18579c4ca2ef1ec1498fdae8bdf018"
            },
            "dist": {
                "type": "zip",
                "url": "https://api.github.com/repos/php-http/httplug/zipball/1c6381726c18579c4ca2ef1ec1498fdae8bdf018",
                "reference": "1c6381726c18579c4ca2ef1ec1498fdae8bdf018",
                "shasum": ""
            },
            "require": {
                "php": ">=5.4",
                "php-http/promise": "^1.0",
                "psr/http-message": "^1.0"
            },
            "require-dev": {
                "henrikbjorn/phpspec-code-coverage": "^1.0",
                "phpspec/phpspec": "^2.4"
            },
            "type": "library",
            "extra": {
                "branch-alias": {
                    "dev-master": "1.1-dev"
                }
            },
            "autoload": {
                "psr-4": {
                    "Http\\Client\\": "src/"
                }
            },
            "notification-url": "https://packagist.org/downloads/",
            "license": [
                "MIT"
            ],
            "authors": [
                {
                    "name": "Eric GELOEN",
                    "email": "geloen.eric@gmail.com"
                },
                {
                    "name": "Márk Sági-Kazár",
                    "email": "mark.sagikazar@gmail.com"
                }
            ],
            "description": "HTTPlug, the HTTP client abstraction for PHP",
            "homepage": "http://httplug.io",
            "keywords": [
                "client",
                "http"
            ],
            "time": "2016-08-31T08:30:17+00:00"
        },
        {
            "name": "php-http/message",
            "version": "1.6.0",
            "source": {
                "type": "git",
                "url": "https://github.com/php-http/message.git",
                "reference": "2edd63bae5f52f79363c5f18904b05ce3a4b7253"
            },
            "dist": {
                "type": "zip",
                "url": "https://api.github.com/repos/php-http/message/zipball/2edd63bae5f52f79363c5f18904b05ce3a4b7253",
                "reference": "2edd63bae5f52f79363c5f18904b05ce3a4b7253",
                "shasum": ""
            },
            "require": {
                "clue/stream-filter": "^1.3",
                "php": ">=5.4",
                "php-http/message-factory": "^1.0.2",
                "psr/http-message": "^1.0"
            },
            "provide": {
                "php-http/message-factory-implementation": "1.0"
            },
            "require-dev": {
                "akeneo/phpspec-skip-example-extension": "^1.0",
                "coduo/phpspec-data-provider-extension": "^1.0",
                "ext-zlib": "*",
                "guzzlehttp/psr7": "^1.0",
                "henrikbjorn/phpspec-code-coverage": "^1.0",
                "phpspec/phpspec": "^2.4",
                "slim/slim": "^3.0",
                "zendframework/zend-diactoros": "^1.0"
            },
            "suggest": {
                "ext-zlib": "Used with compressor/decompressor streams",
                "guzzlehttp/psr7": "Used with Guzzle PSR-7 Factories",
                "slim/slim": "Used with Slim Framework PSR-7 implementation",
                "zendframework/zend-diactoros": "Used with Diactoros Factories"
            },
            "type": "library",
            "extra": {
                "branch-alias": {
                    "dev-master": "1.6-dev"
                }
            },
            "autoload": {
                "psr-4": {
                    "Http\\Message\\": "src/"
                },
                "files": [
                    "src/filters.php"
                ]
            },
            "notification-url": "https://packagist.org/downloads/",
            "license": [
                "MIT"
            ],
            "authors": [
                {
                    "name": "Márk Sági-Kazár",
                    "email": "mark.sagikazar@gmail.com"
                }
            ],
            "description": "HTTP Message related tools",
            "homepage": "http://php-http.org",
            "keywords": [
                "http",
                "message",
                "psr-7"
            ],
            "time": "2017-07-05T06:40:53+00:00"
        },
        {
            "name": "php-http/message-factory",
            "version": "v1.0.2",
            "source": {
                "type": "git",
                "url": "https://github.com/php-http/message-factory.git",
                "reference": "a478cb11f66a6ac48d8954216cfed9aa06a501a1"
            },
            "dist": {
                "type": "zip",
                "url": "https://api.github.com/repos/php-http/message-factory/zipball/a478cb11f66a6ac48d8954216cfed9aa06a501a1",
                "reference": "a478cb11f66a6ac48d8954216cfed9aa06a501a1",
                "shasum": ""
            },
            "require": {
                "php": ">=5.4",
                "psr/http-message": "^1.0"
            },
            "type": "library",
            "extra": {
                "branch-alias": {
                    "dev-master": "1.0-dev"
                }
            },
            "autoload": {
                "psr-4": {
                    "Http\\Message\\": "src/"
                }
            },
            "notification-url": "https://packagist.org/downloads/",
            "license": [
                "MIT"
            ],
            "authors": [
                {
                    "name": "Márk Sági-Kazár",
                    "email": "mark.sagikazar@gmail.com"
                }
            ],
            "description": "Factory interfaces for PSR-7 HTTP Message",
            "homepage": "http://php-http.org",
            "keywords": [
                "factory",
                "http",
                "message",
                "stream",
                "uri"
            ],
            "time": "2015-12-19T14:08:53+00:00"
        },
        {
            "name": "php-http/promise",
            "version": "v1.0.0",
            "source": {
                "type": "git",
                "url": "https://github.com/php-http/promise.git",
                "reference": "dc494cdc9d7160b9a09bd5573272195242ce7980"
            },
            "dist": {
                "type": "zip",
                "url": "https://api.github.com/repos/php-http/promise/zipball/dc494cdc9d7160b9a09bd5573272195242ce7980",
                "reference": "dc494cdc9d7160b9a09bd5573272195242ce7980",
                "shasum": ""
            },
            "require-dev": {
                "henrikbjorn/phpspec-code-coverage": "^1.0",
                "phpspec/phpspec": "^2.4"
            },
            "type": "library",
            "extra": {
                "branch-alias": {
                    "dev-master": "1.1-dev"
                }
            },
            "autoload": {
                "psr-4": {
                    "Http\\Promise\\": "src/"
                }
            },
            "notification-url": "https://packagist.org/downloads/",
            "license": [
                "MIT"
            ],
            "authors": [
                {
                    "name": "Márk Sági-Kazár",
                    "email": "mark.sagikazar@gmail.com"
                },
                {
                    "name": "Joel Wurtz",
                    "email": "joel.wurtz@gmail.com"
                }
            ],
            "description": "Promise used for asynchronous HTTP requests",
            "homepage": "http://httplug.io",
            "keywords": [
                "promise"
            ],
            "time": "2016-01-26T13:27:02+00:00"
        },
        {
            "name": "phpcollection/phpcollection",
            "version": "0.5.0",
            "source": {
                "type": "git",
                "url": "https://github.com/schmittjoh/php-collection.git",
                "reference": "f2bcff45c0da7c27991bbc1f90f47c4b7fb434a6"
            },
            "dist": {
                "type": "zip",
                "url": "https://api.github.com/repos/schmittjoh/php-collection/zipball/f2bcff45c0da7c27991bbc1f90f47c4b7fb434a6",
                "reference": "f2bcff45c0da7c27991bbc1f90f47c4b7fb434a6",
                "shasum": ""
            },
            "require": {
                "phpoption/phpoption": "1.*"
            },
            "type": "library",
            "extra": {
                "branch-alias": {
                    "dev-master": "0.4-dev"
                }
            },
            "autoload": {
                "psr-0": {
                    "PhpCollection": "src/"
                }
            },
            "notification-url": "https://packagist.org/downloads/",
            "license": [
                "Apache2"
            ],
            "authors": [
                {
                    "name": "Johannes M. Schmitt",
                    "email": "schmittjoh@gmail.com"
                }
            ],
            "description": "General-Purpose Collection Library for PHP",
            "keywords": [
                "collection",
                "list",
                "map",
                "sequence",
                "set"
            ],
            "time": "2015-05-17T12:39:23+00:00"
        },
        {
            "name": "phpoffice/phpexcel",
            "version": "1.8.1",
            "source": {
                "type": "git",
                "url": "https://github.com/PHPOffice/PHPExcel.git",
                "reference": "372c7cbb695a6f6f1e62649381aeaa37e7e70b32"
            },
            "dist": {
                "type": "zip",
                "url": "https://api.github.com/repos/PHPOffice/PHPExcel/zipball/372c7cbb695a6f6f1e62649381aeaa37e7e70b32",
                "reference": "372c7cbb695a6f6f1e62649381aeaa37e7e70b32",
                "shasum": ""
            },
            "require": {
                "ext-xml": "*",
                "ext-xmlwriter": "*",
                "php": ">=5.2.0"
            },
            "type": "library",
            "autoload": {
                "psr-0": {
                    "PHPExcel": "Classes/"
                }
            },
            "notification-url": "https://packagist.org/downloads/",
            "license": [
                "LGPL"
            ],
            "authors": [
                {
                    "name": "Maarten Balliauw",
                    "homepage": "http://blog.maartenballiauw.be"
                },
                {
                    "name": "Mark Baker"
                },
                {
                    "name": "Franck Lefevre",
                    "homepage": "http://blog.rootslabs.net"
                },
                {
                    "name": "Erik Tilt"
                }
            ],
            "description": "PHPExcel - OpenXML - Read, Create and Write Spreadsheet documents in PHP - Spreadsheet engine",
            "homepage": "http://phpexcel.codeplex.com",
            "keywords": [
                "OpenXML",
                "excel",
                "php",
                "spreadsheet",
                "xls",
                "xlsx"
            ],
            "abandoned": "phpoffice/phpspreadsheet",
            "time": "2015-05-01T07:00:55+00:00"
        },
        {
            "name": "phpoption/phpoption",
            "version": "1.5.0",
            "source": {
                "type": "git",
                "url": "https://github.com/schmittjoh/php-option.git",
                "reference": "94e644f7d2051a5f0fcf77d81605f152eecff0ed"
            },
            "dist": {
                "type": "zip",
                "url": "https://api.github.com/repos/schmittjoh/php-option/zipball/94e644f7d2051a5f0fcf77d81605f152eecff0ed",
                "reference": "94e644f7d2051a5f0fcf77d81605f152eecff0ed",
                "shasum": ""
            },
            "require": {
                "php": ">=5.3.0"
            },
            "require-dev": {
                "phpunit/phpunit": "4.7.*"
            },
            "type": "library",
            "extra": {
                "branch-alias": {
                    "dev-master": "1.3-dev"
                }
            },
            "autoload": {
                "psr-0": {
                    "PhpOption\\": "src/"
                }
            },
            "notification-url": "https://packagist.org/downloads/",
            "license": [
                "Apache2"
            ],
            "authors": [
                {
                    "name": "Johannes M. Schmitt",
                    "email": "schmittjoh@gmail.com"
                }
            ],
            "description": "Option Type for PHP",
            "keywords": [
                "language",
                "option",
                "php",
                "type"
            ],
            "time": "2015-07-25T16:39:46+00:00"
        },
        {
            "name": "piwik/device-detector",
            "version": "3.7.8",
            "source": {
                "type": "git",
                "url": "https://github.com/matomo-org/device-detector.git",
                "reference": "2ea3108d8cdffd58d855eff3cc493c0acc4cf102"
            },
            "dist": {
                "type": "zip",
                "url": "https://api.github.com/repos/matomo-org/device-detector/zipball/2ea3108d8cdffd58d855eff3cc493c0acc4cf102",
                "reference": "2ea3108d8cdffd58d855eff3cc493c0acc4cf102",
                "shasum": ""
            },
            "require": {
                "mustangostang/spyc": "*",
                "php": ">=5.3.2"
            },
            "require-dev": {
                "fabpot/php-cs-fixer": "~1.7",
                "phpunit/phpunit": "4.1.*"
            },
            "suggest": {
                "doctrine/cache": "Can directly be used for caching purpose"
            },
            "type": "library",
            "autoload": {
                "psr-4": {
                    "DeviceDetector\\": ""
                }
            },
            "notification-url": "https://packagist.org/downloads/",
            "license": [
                "LGPL-3.0+"
            ],
            "authors": [
                {
                    "name": "The Piwik Team",
                    "email": "hello@piwik.org",
                    "homepage": "http://piwik.org/the-piwik-team/"
                }
            ],
            "description": "The Universal Device Detection library, that parses User Agents and detects devices (desktop, tablet, mobile, tv, cars, console, etc.), clients (browsers, media players, mobile apps, feed readers, libraries, etc), operating systems, devices, brands and models.",
            "homepage": "http://piwik.org",
            "keywords": [
                "devicedetection",
                "parser",
                "useragent"
            ],
            "time": "2017-06-05T20:44:38+00:00"
        },
        {
            "name": "psr/cache",
            "version": "1.0.1",
            "source": {
                "type": "git",
                "url": "https://github.com/php-fig/cache.git",
                "reference": "d11b50ad223250cf17b86e38383413f5a6764bf8"
            },
            "dist": {
                "type": "zip",
                "url": "https://api.github.com/repos/php-fig/cache/zipball/d11b50ad223250cf17b86e38383413f5a6764bf8",
                "reference": "d11b50ad223250cf17b86e38383413f5a6764bf8",
                "shasum": ""
            },
            "require": {
                "php": ">=5.3.0"
            },
            "type": "library",
            "extra": {
                "branch-alias": {
                    "dev-master": "1.0.x-dev"
                }
            },
            "autoload": {
                "psr-4": {
                    "Psr\\Cache\\": "src/"
                }
            },
            "notification-url": "https://packagist.org/downloads/",
            "license": [
                "MIT"
            ],
            "authors": [
                {
                    "name": "PHP-FIG",
                    "homepage": "http://www.php-fig.org/"
                }
            ],
            "description": "Common interface for caching libraries",
            "keywords": [
                "cache",
                "psr",
                "psr-6"
            ],
            "time": "2016-08-06T20:24:11+00:00"
        },
        {
            "name": "psr/http-message",
            "version": "1.0.1",
            "source": {
                "type": "git",
                "url": "https://github.com/php-fig/http-message.git",
                "reference": "f6561bf28d520154e4b0ec72be95418abe6d9363"
            },
            "dist": {
                "type": "zip",
                "url": "https://api.github.com/repos/php-fig/http-message/zipball/f6561bf28d520154e4b0ec72be95418abe6d9363",
                "reference": "f6561bf28d520154e4b0ec72be95418abe6d9363",
                "shasum": ""
            },
            "require": {
                "php": ">=5.3.0"
            },
            "type": "library",
            "extra": {
                "branch-alias": {
                    "dev-master": "1.0.x-dev"
                }
            },
            "autoload": {
                "psr-4": {
                    "Psr\\Http\\Message\\": "src/"
                }
            },
            "notification-url": "https://packagist.org/downloads/",
            "license": [
                "MIT"
            ],
            "authors": [
                {
                    "name": "PHP-FIG",
                    "homepage": "http://www.php-fig.org/"
                }
            ],
            "description": "Common interface for HTTP messages",
            "homepage": "https://github.com/php-fig/http-message",
            "keywords": [
                "http",
                "http-message",
                "psr",
                "psr-7",
                "request",
                "response"
            ],
            "time": "2016-08-06T14:39:51+00:00"
        },
        {
            "name": "psr/log",
            "version": "1.0.2",
            "source": {
                "type": "git",
                "url": "https://github.com/php-fig/log.git",
                "reference": "4ebe3a8bf773a19edfe0a84b6585ba3d401b724d"
            },
            "dist": {
                "type": "zip",
                "url": "https://api.github.com/repos/php-fig/log/zipball/4ebe3a8bf773a19edfe0a84b6585ba3d401b724d",
                "reference": "4ebe3a8bf773a19edfe0a84b6585ba3d401b724d",
                "shasum": ""
            },
            "require": {
                "php": ">=5.3.0"
            },
            "type": "library",
            "extra": {
                "branch-alias": {
                    "dev-master": "1.0.x-dev"
                }
            },
            "autoload": {
                "psr-4": {
                    "Psr\\Log\\": "Psr/Log/"
                }
            },
            "notification-url": "https://packagist.org/downloads/",
            "license": [
                "MIT"
            ],
            "authors": [
                {
                    "name": "PHP-FIG",
                    "homepage": "http://www.php-fig.org/"
                }
            ],
            "description": "Common interface for logging libraries",
            "homepage": "https://github.com/php-fig/log",
            "keywords": [
                "log",
                "psr",
                "psr-3"
            ],
            "time": "2016-10-10T12:19:37+00:00"
        },
        {
            "name": "psr/simple-cache",
            "version": "1.0.0",
            "source": {
                "type": "git",
                "url": "https://github.com/php-fig/simple-cache.git",
                "reference": "753fa598e8f3b9966c886fe13f370baa45ef0e24"
            },
            "dist": {
                "type": "zip",
                "url": "https://api.github.com/repos/php-fig/simple-cache/zipball/753fa598e8f3b9966c886fe13f370baa45ef0e24",
                "reference": "753fa598e8f3b9966c886fe13f370baa45ef0e24",
                "shasum": ""
            },
            "require": {
                "php": ">=5.3.0"
            },
            "type": "library",
            "extra": {
                "branch-alias": {
                    "dev-master": "1.0.x-dev"
                }
            },
            "autoload": {
                "psr-4": {
                    "Psr\\SimpleCache\\": "src/"
                }
            },
            "notification-url": "https://packagist.org/downloads/",
            "license": [
                "MIT"
            ],
            "authors": [
                {
                    "name": "PHP-FIG",
                    "homepage": "http://www.php-fig.org/"
                }
            ],
            "description": "Common interfaces for simple caching",
            "keywords": [
                "cache",
                "caching",
                "psr",
                "psr-16",
                "simple-cache"
            ],
            "time": "2017-01-02T13:31:39+00:00"
        },
        {
            "name": "rackspace/php-opencloud",
            "version": "v1.12.2",
            "source": {
                "type": "git",
                "url": "https://github.com/rackspace/php-opencloud.git",
                "reference": "9c0ade232ddd1ae23994349406171ffea1127b5d"
            },
            "dist": {
                "type": "zip",
                "url": "https://api.github.com/repos/rackspace/php-opencloud/zipball/9c0ade232ddd1ae23994349406171ffea1127b5d",
                "reference": "9c0ade232ddd1ae23994349406171ffea1127b5d",
                "shasum": ""
            },
            "require": {
                "guzzle/guzzle": "~3.8",
                "php": ">=5.3.3",
                "psr/log": "~1.0"
            },
            "require-dev": {
                "apigen/apigen": "~2.8",
                "fabpot/php-cs-fixer": "1.0.*@dev",
                "jakub-onderka/php-parallel-lint": "0.*",
                "phpunit/phpunit": "4.3.*",
                "satooshi/php-coveralls": "0.6.*@dev"
            },
            "type": "library",
            "autoload": {
                "psr-0": {
                    "OpenCloud": [
                        "lib/",
                        "tests/"
                    ]
                }
            },
            "notification-url": "https://packagist.org/downloads/",
            "license": [
                "Apache-2.0"
            ],
            "authors": [
                {
                    "name": "Glen Campbell",
                    "email": "glen.campbell@rackspace.com"
                },
                {
                    "name": "Jamie Hannaford",
                    "email": "jamie.hannaford@rackspace.com",
                    "homepage": "https://github.com/jamiehannaford"
                },
                {
                    "name": "Shaunak Kashyap",
                    "email": "shaunak.kashyap@rackspace.com",
                    "homepage": "https://github.com/ycombinator"
                }
            ],
            "description": "PHP SDK for Rackspace/OpenStack APIs",
            "keywords": [
                "Openstack",
                "nova",
                "opencloud",
                "rackspace",
                "swift"
            ],
            "time": "2015-03-16T23:57:58+00:00"
        },
        {
            "name": "ramsey/uuid",
            "version": "3.7.3",
            "source": {
                "type": "git",
                "url": "https://github.com/ramsey/uuid.git",
                "reference": "44abcdad877d9a46685a3a4d221e3b2c4b87cb76"
            },
            "dist": {
                "type": "zip",
                "url": "https://api.github.com/repos/ramsey/uuid/zipball/44abcdad877d9a46685a3a4d221e3b2c4b87cb76",
                "reference": "44abcdad877d9a46685a3a4d221e3b2c4b87cb76",
                "shasum": ""
            },
            "require": {
                "paragonie/random_compat": "^1.0|^2.0",
                "php": "^5.4 || ^7.0"
            },
            "replace": {
                "rhumsaa/uuid": "self.version"
            },
            "require-dev": {
                "codeception/aspect-mock": "^1.0 | ~2.0.0",
                "doctrine/annotations": "~1.2.0",
                "goaop/framework": "1.0.0-alpha.2 | ^1.0 | ^2.1",
                "ircmaxell/random-lib": "^1.1",
                "jakub-onderka/php-parallel-lint": "^0.9.0",
                "mockery/mockery": "^0.9.9",
                "moontoast/math": "^1.1",
                "php-mock/php-mock-phpunit": "^0.3|^1.1",
                "phpunit/phpunit": "^4.7|^5.0",
                "squizlabs/php_codesniffer": "^2.3"
            },
            "suggest": {
                "ext-libsodium": "Provides the PECL libsodium extension for use with the SodiumRandomGenerator",
                "ext-uuid": "Provides the PECL UUID extension for use with the PeclUuidTimeGenerator and PeclUuidRandomGenerator",
                "ircmaxell/random-lib": "Provides RandomLib for use with the RandomLibAdapter",
                "moontoast/math": "Provides support for converting UUID to 128-bit integer (in string form).",
                "ramsey/uuid-console": "A console application for generating UUIDs with ramsey/uuid",
                "ramsey/uuid-doctrine": "Allows the use of Ramsey\\Uuid\\Uuid as Doctrine field type."
            },
            "type": "library",
            "extra": {
                "branch-alias": {
                    "dev-master": "3.x-dev"
                }
            },
            "autoload": {
                "psr-4": {
                    "Ramsey\\Uuid\\": "src/"
                }
            },
            "notification-url": "https://packagist.org/downloads/",
            "license": [
                "MIT"
            ],
            "authors": [
                {
                    "name": "Marijn Huizendveld",
                    "email": "marijn.huizendveld@gmail.com"
                },
                {
                    "name": "Thibaud Fabre",
                    "email": "thibaud@aztech.io"
                },
                {
                    "name": "Ben Ramsey",
                    "email": "ben@benramsey.com",
                    "homepage": "https://benramsey.com"
                }
            ],
            "description": "Formerly rhumsaa/uuid. A PHP 5.4+ library for generating RFC 4122 version 1, 3, 4, and 5 universally unique identifiers (UUID).",
            "homepage": "https://github.com/ramsey/uuid",
            "keywords": [
                "guid",
                "identifier",
                "uuid"
            ],
            "time": "2018-01-20T00:28:24+00:00"
        },
        {
            "name": "robrichards/xmlseclibs",
            "version": "3.0.1",
            "source": {
                "type": "git",
                "url": "https://github.com/robrichards/xmlseclibs.git",
                "reference": "d937712f70f93a584eb0299ccd87dc6374003781"
            },
            "dist": {
                "type": "zip",
                "url": "https://api.github.com/repos/robrichards/xmlseclibs/zipball/d937712f70f93a584eb0299ccd87dc6374003781",
                "reference": "d937712f70f93a584eb0299ccd87dc6374003781",
                "shasum": ""
            },
            "require": {
                "php": ">= 5.4"
            },
            "suggest": {
                "ext-openssl": "OpenSSL extension"
            },
            "type": "library",
            "autoload": {
                "psr-4": {
                    "RobRichards\\XMLSecLibs\\": "src"
                }
            },
            "notification-url": "https://packagist.org/downloads/",
            "license": [
                "BSD-3-Clause"
            ],
            "description": "A PHP library for XML Security",
            "homepage": "https://github.com/robrichards/xmlseclibs",
            "keywords": [
                "security",
                "signature",
                "xml",
                "xmldsig"
            ],
            "time": "2017-08-31T09:27:07+00:00"
        },
        {
            "name": "sendgrid/php-http-client",
            "version": "3.8.0",
            "source": {
                "type": "git",
                "url": "https://github.com/sendgrid/php-http-client.git",
                "reference": "929018c62b7fcd99b3b356216ae75fff4d47b5a1"
            },
            "dist": {
                "type": "zip",
                "url": "https://api.github.com/repos/sendgrid/php-http-client/zipball/929018c62b7fcd99b3b356216ae75fff4d47b5a1",
                "reference": "929018c62b7fcd99b3b356216ae75fff4d47b5a1",
                "shasum": ""
            },
            "require": {
                "php": ">=5.6"
            },
            "require-dev": {
                "phpunit/phpunit": "~4.4",
                "squizlabs/php_codesniffer": "~2.0"
            },
            "type": "library",
            "autoload": {
                "psr-4": {
                    "SendGrid\\": "lib/"
                }
            },
            "notification-url": "https://packagist.org/downloads/",
            "license": [
                "MIT"
            ],
            "authors": [
                {
                    "name": "Matt Bernier",
                    "email": "dx@sendgrid.com"
                },
                {
                    "name": "Elmer Thomas",
                    "email": "elmer@thinkingserious.com"
                }
            ],
            "description": "HTTP REST client, simplified for PHP",
            "homepage": "http://github.com/sendgrid/php-http-client",
            "keywords": [
                "api",
                "fluent",
                "http",
                "rest",
                "sendgrid"
            ],
            "time": "2017-09-13T16:52:38+00:00"
        },
        {
            "name": "sendgrid/sendgrid",
            "version": "6.0.0",
            "source": {
                "type": "git",
                "url": "https://github.com/sendgrid/sendgrid-php.git",
                "reference": "8db454e4b5674b545c207a162b64202b0d63259b"
            },
            "dist": {
                "type": "zip",
                "url": "https://api.github.com/repos/sendgrid/sendgrid-php/zipball/8db454e4b5674b545c207a162b64202b0d63259b",
                "reference": "8db454e4b5674b545c207a162b64202b0d63259b",
                "shasum": ""
            },
            "require": {
                "php": ">=5.6",
                "sendgrid/php-http-client": "~3.7"
            },
            "replace": {
                "sendgrid/sendgrid-php": "*"
            },
            "require-dev": {
                "phpunit/phpunit": "4.*",
                "squizlabs/php_codesniffer": "2.*"
            },
            "type": "library",
            "autoload": {
                "files": [
                    "lib/SendGrid.php",
                    "lib/helpers/mail/Mail.php"
                ]
            },
            "notification-url": "https://packagist.org/downloads/",
            "license": [
                "MIT"
            ],
            "description": "This library allows you to quickly and easily send emails through SendGrid using PHP.",
            "homepage": "http://github.com/sendgrid/sendgrid-php",
            "keywords": [
                "email",
                "grid",
                "send",
                "sendgrid"
            ],
            "time": "2017-07-01T04:30:16+00:00"
        },
        {
            "name": "sensio/distribution-bundle",
            "version": "v5.0.21",
            "source": {
                "type": "git",
                "url": "https://github.com/sensiolabs/SensioDistributionBundle.git",
                "reference": "eb6266b3b472e4002538610b28a0a04bcf94891a"
            },
            "dist": {
                "type": "zip",
                "url": "https://api.github.com/repos/sensiolabs/SensioDistributionBundle/zipball/eb6266b3b472e4002538610b28a0a04bcf94891a",
                "reference": "eb6266b3b472e4002538610b28a0a04bcf94891a",
                "shasum": ""
            },
            "require": {
                "php": ">=5.3.9",
                "sensiolabs/security-checker": "~3.0|~4.0",
                "symfony/class-loader": "~2.3|~3.0",
                "symfony/config": "~2.3|~3.0",
                "symfony/dependency-injection": "~2.3|~3.0",
                "symfony/filesystem": "~2.3|~3.0",
                "symfony/http-kernel": "~2.3|~3.0",
                "symfony/process": "~2.3|~3.0"
            },
            "type": "symfony-bundle",
            "extra": {
                "branch-alias": {
                    "dev-master": "5.0.x-dev"
                }
            },
            "autoload": {
                "psr-4": {
                    "Sensio\\Bundle\\DistributionBundle\\": ""
                }
            },
            "notification-url": "https://packagist.org/downloads/",
            "license": [
                "MIT"
            ],
            "authors": [
                {
                    "name": "Fabien Potencier",
                    "email": "fabien@symfony.com"
                }
            ],
            "description": "Base bundle for Symfony Distributions",
            "keywords": [
                "configuration",
                "distribution"
            ],
            "time": "2017-08-25T16:55:44+00:00"
        },
        {
            "name": "sensio/framework-extra-bundle",
            "version": "v3.0.12",
            "source": {
                "type": "git",
                "url": "https://github.com/sensiolabs/SensioFrameworkExtraBundle.git",
                "reference": "3e8936fe13aa4086644977d334d8fcd275f50357"
            },
            "dist": {
                "type": "zip",
                "url": "https://api.github.com/repos/sensiolabs/SensioFrameworkExtraBundle/zipball/3e8936fe13aa4086644977d334d8fcd275f50357",
                "reference": "3e8936fe13aa4086644977d334d8fcd275f50357",
                "shasum": ""
            },
            "require": {
                "doctrine/common": "~2.2",
                "symfony/framework-bundle": "~2.3|~3.0"
            },
            "require-dev": {
                "symfony/expression-language": "~2.4|~3.0",
                "symfony/security-bundle": "~2.4|~3.0"
            },
            "suggest": {
                "symfony/expression-language": "",
                "symfony/psr-http-message-bridge": "To use the PSR-7 converters",
                "symfony/security-bundle": ""
            },
            "type": "symfony-bundle",
            "extra": {
                "branch-alias": {
                    "dev-master": "3.0.x-dev"
                }
            },
            "autoload": {
                "psr-4": {
                    "Sensio\\Bundle\\FrameworkExtraBundle\\": ""
                }
            },
            "notification-url": "https://packagist.org/downloads/",
            "license": [
                "MIT"
            ],
            "authors": [
                {
                    "name": "Fabien Potencier",
                    "email": "fabien@symfony.com"
                }
            ],
            "description": "This bundle provides a way to configure your controllers with annotations",
            "keywords": [
                "annotations",
                "controllers"
            ],
            "time": "2015-12-18T17:39:27+00:00"
        },
        {
            "name": "sensiolabs/security-checker",
            "version": "v4.1.7",
            "source": {
                "type": "git",
                "url": "https://github.com/sensiolabs/security-checker.git",
                "reference": "d539ccba2b4dce515de04f16b7ed7ae5b9eeb434"
            },
            "dist": {
                "type": "zip",
                "url": "https://api.github.com/repos/sensiolabs/security-checker/zipball/d539ccba2b4dce515de04f16b7ed7ae5b9eeb434",
                "reference": "d539ccba2b4dce515de04f16b7ed7ae5b9eeb434",
                "shasum": ""
            },
            "require": {
                "composer/ca-bundle": "^1.0",
                "symfony/console": "~2.7|~3.0|~4.0"
            },
            "bin": [
                "security-checker"
            ],
            "type": "library",
            "extra": {
                "branch-alias": {
                    "dev-master": "4.1-dev"
                }
            },
            "autoload": {
                "psr-0": {
                    "SensioLabs\\Security": ""
                }
            },
            "notification-url": "https://packagist.org/downloads/",
            "license": [
                "MIT"
            ],
            "authors": [
                {
                    "name": "Fabien Potencier",
                    "email": "fabien.potencier@gmail.com"
                }
            ],
            "description": "A security checker for your composer.lock",
            "time": "2018-01-11T05:54:03+00:00"
        },
        {
            "name": "simshaun/recurr",
            "version": "v3.0.5",
            "source": {
                "type": "git",
                "url": "https://github.com/simshaun/recurr.git",
                "reference": "bff55c3baa5ab905c8f49c325daa6e9fcfccbfc1"
            },
            "dist": {
                "type": "zip",
                "url": "https://api.github.com/repos/simshaun/recurr/zipball/bff55c3baa5ab905c8f49c325daa6e9fcfccbfc1",
                "reference": "bff55c3baa5ab905c8f49c325daa6e9fcfccbfc1",
                "shasum": ""
            },
            "require": {
                "doctrine/collections": "~1.3",
                "php": ">=5.5.0"
            },
            "require-dev": {
                "phpunit/phpunit": "~4.5"
            },
            "type": "library",
            "extra": {
                "branch-alias": {
                    "dev-master": "0.x-dev"
                }
            },
            "autoload": {
                "psr-4": {
                    "Recurr\\": "src/Recurr/",
                    "Recurr\\Test\\": "tests/"
                }
            },
            "notification-url": "https://packagist.org/downloads/",
            "license": [
                "MIT"
            ],
            "authors": [
                {
                    "name": "Shaun Simmons",
                    "email": "shaun@envysphere.com",
                    "homepage": "http://envysphere.com"
                }
            ],
            "description": "PHP library for working with recurrence rules",
            "homepage": "https://github.com/simshaun/recurr",
            "keywords": [
                "dates",
                "events",
                "recurrence",
                "recurring",
                "rrule"
            ],
            "time": "2018-01-17T18:53:01+00:00"
        },
        {
            "name": "sonata-project/exporter",
            "version": "1.8.0",
            "source": {
                "type": "git",
                "url": "https://github.com/sonata-project/exporter.git",
                "reference": "f8bc03c2da72deeafd5d27f7cb558faeef8620d9"
            },
            "dist": {
                "type": "zip",
                "url": "https://api.github.com/repos/sonata-project/exporter/zipball/f8bc03c2da72deeafd5d27f7cb558faeef8620d9",
                "reference": "f8bc03c2da72deeafd5d27f7cb558faeef8620d9",
                "shasum": ""
            },
            "require": {
                "php": "^5.6 || ^7.0"
            },
            "require-dev": {
                "doctrine/dbal": "^2.2",
                "matthiasnoback/symfony-config-test": "^2.0",
                "matthiasnoback/symfony-dependency-injection-test": "^1.0",
                "propel/propel1": "^1.6",
                "sllh/php-cs-fixer-styleci-bridge": "^2.0",
                "symfony/dependency-injection": "^2.8 || ^3.2 || ^4.0",
                "symfony/http-foundation": "^2.8 || ^3.2 || ^4.0",
                "symfony/http-kernel": "^2.8 || ^3.2 || ^4.0",
                "symfony/phpunit-bridge": "^3.3 || ^4.0",
                "symfony/property-access": "^2.8 || ^3.2 || ^4.0",
                "symfony/routing": "^2.8 || ^3.2 || ^4.0"
            },
            "suggest": {
                "ext-curl": "*",
                "propel/propel1": "^1.6",
                "symfony/property-access": "^2.3 || ^3.0 || ^4.0",
                "symfony/routing": "^2.3 || ^3.0 || ^4.0"
            },
            "type": "library",
            "extra": {
                "branch-alias": {
                    "dev-master": "1.x-dev"
                }
            },
            "autoload": {
                "psr-4": {
                    "Exporter\\": "src/"
                }
            },
            "notification-url": "https://packagist.org/downloads/",
            "license": [
                "MIT"
            ],
            "authors": [
                {
                    "name": "Thomas Rabaix",
                    "email": "thomas.rabaix@gmail.com",
                    "homepage": "https://sonata-project.org/"
                }
            ],
            "description": "Lightweight Exporter library",
            "homepage": "https://github.com/sonata-project/Exporter",
            "keywords": [
                "client",
                "csv",
                "data",
                "export",
                "xls"
            ],
            "time": "2017-11-30T13:30:20+00:00"
        },
        {
            "name": "sparkpost/sparkpost",
            "version": "2.0.3",
            "source": {
                "type": "git",
                "url": "https://github.com/SparkPost/php-sparkpost.git",
                "reference": "34dcd9b35098ffb7565c4e6a51c84c2c38a07a0f"
            },
            "dist": {
                "type": "zip",
                "url": "https://api.github.com/repos/SparkPost/php-sparkpost/zipball/34dcd9b35098ffb7565c4e6a51c84c2c38a07a0f",
                "reference": "34dcd9b35098ffb7565c4e6a51c84c2c38a07a0f",
                "shasum": ""
            },
            "require": {
                "php": "^5.5 || ^7.0",
                "php-http/client-implementation": "^1.0",
                "php-http/discovery": "^1.0",
                "php-http/httplug": "^1.0",
                "php-http/message": "^1.0"
            },
            "require-dev": {
                "fabpot/php-cs-fixer": "^1.11",
                "mockery/mockery": "^0.9.4",
                "php-http/guzzle6-adapter": "^1.0"
            },
            "type": "library",
            "autoload": {
                "psr-4": {
                    "SparkPost\\": "lib/SparkPost/",
                    "SparkPost\\Test\\TestUtils\\": "test/unit/TestUtils/"
                }
            },
            "notification-url": "https://packagist.org/downloads/",
            "license": [
                "Apache 2.0"
            ],
            "authors": [
                {
                    "name": "SparkPost"
                }
            ],
            "description": "Client library for interfacing with the SparkPost API.",
            "time": "2016-07-29T05:08:27+00:00"
        },
        {
            "name": "stack/builder",
            "version": "v1.0.5",
            "source": {
                "type": "git",
                "url": "https://github.com/stackphp/builder.git",
                "reference": "fb3d136d04c6be41120ebf8c0cc71fe9507d750a"
            },
            "dist": {
                "type": "zip",
                "url": "https://api.github.com/repos/stackphp/builder/zipball/fb3d136d04c6be41120ebf8c0cc71fe9507d750a",
                "reference": "fb3d136d04c6be41120ebf8c0cc71fe9507d750a",
                "shasum": ""
            },
            "require": {
                "php": ">=5.3.0",
                "symfony/http-foundation": "~2.1|~3.0|~4.0",
                "symfony/http-kernel": "~2.1|~3.0|~4.0"
            },
            "require-dev": {
                "silex/silex": "~1.0"
            },
            "type": "library",
            "extra": {
                "branch-alias": {
                    "dev-master": "1.0-dev"
                }
            },
            "autoload": {
                "psr-0": {
                    "Stack": "src"
                }
            },
            "notification-url": "https://packagist.org/downloads/",
            "license": [
                "MIT"
            ],
            "authors": [
                {
                    "name": "Igor Wiedler",
                    "email": "igor@wiedler.ch"
                }
            ],
            "description": "Builder for stack middlewares based on HttpKernelInterface.",
            "keywords": [
                "stack"
            ],
            "time": "2017-11-18T14:57:29+00:00"
        },
        {
            "name": "stack/run",
            "version": "v1.0.1",
            "source": {
                "type": "git",
                "url": "https://github.com/stackphp/run.git",
                "reference": "a1bc94ee4493aa0988dffd89b6b8a6cdcdb3c905"
            },
            "dist": {
                "type": "zip",
                "url": "https://api.github.com/repos/stackphp/run/zipball/a1bc94ee4493aa0988dffd89b6b8a6cdcdb3c905",
                "reference": "a1bc94ee4493aa0988dffd89b6b8a6cdcdb3c905",
                "shasum": ""
            },
            "require": {
                "php": ">=5.3.0",
                "symfony/http-foundation": "~2.1",
                "symfony/http-kernel": "~2.1"
            },
            "require-dev": {
                "stack/callable-http-kernel": "~1.0@dev"
            },
            "type": "library",
            "extra": {
                "branch-alias": {
                    "dev-master": "1.0-dev"
                }
            },
            "autoload": {
                "files": [
                    "src/Stack/run.php"
                ]
            },
            "notification-url": "https://packagist.org/downloads/",
            "license": [
                "MIT"
            ],
            "authors": [
                {
                    "name": "Igor Wiedler",
                    "email": "igor@wiedler.ch",
                    "homepage": "http://wiedler.ch/igor/"
                }
            ],
            "description": "Shortcut function for handling HttpKernel front-controller boilerplate.",
            "keywords": [
                "stack"
            ],
            "time": "2013-10-25T14:31:28+00:00"
        },
        {
            "name": "swiftmailer/swiftmailer",
            "version": "v5.4.9",
            "source": {
                "type": "git",
                "url": "https://github.com/swiftmailer/swiftmailer.git",
                "reference": "7ffc1ea296ed14bf8260b6ef11b80208dbadba91"
            },
            "dist": {
                "type": "zip",
                "url": "https://api.github.com/repos/swiftmailer/swiftmailer/zipball/7ffc1ea296ed14bf8260b6ef11b80208dbadba91",
                "reference": "7ffc1ea296ed14bf8260b6ef11b80208dbadba91",
                "shasum": ""
            },
            "require": {
                "php": ">=5.3.3"
            },
            "require-dev": {
                "mockery/mockery": "~0.9.1",
                "symfony/phpunit-bridge": "~3.2"
            },
            "type": "library",
            "extra": {
                "branch-alias": {
                    "dev-master": "5.4-dev"
                }
            },
            "autoload": {
                "files": [
                    "lib/swift_required.php"
                ]
            },
            "notification-url": "https://packagist.org/downloads/",
            "license": [
                "MIT"
            ],
            "authors": [
                {
                    "name": "Chris Corbyn"
                },
                {
                    "name": "Fabien Potencier",
                    "email": "fabien@symfony.com"
                }
            ],
            "description": "Swiftmailer, free feature-rich PHP mailer",
            "homepage": "https://swiftmailer.symfony.com",
            "keywords": [
                "email",
                "mail",
                "mailer"
            ],
            "time": "2018-01-23T07:37:21+00:00"
        },
        {
            "name": "symfony/asset",
            "version": "v2.8.34",
            "source": {
                "type": "git",
                "url": "https://github.com/symfony/asset.git",
                "reference": "e2e5ce3ce4f7db7d9a25bd59c68676dd76c8cd53"
            },
            "dist": {
                "type": "zip",
                "url": "https://api.github.com/repos/symfony/asset/zipball/e2e5ce3ce4f7db7d9a25bd59c68676dd76c8cd53",
                "reference": "e2e5ce3ce4f7db7d9a25bd59c68676dd76c8cd53",
                "shasum": ""
            },
            "require": {
                "php": ">=5.3.9"
            },
            "require-dev": {
                "symfony/http-foundation": "~2.4"
            },
            "suggest": {
                "symfony/http-foundation": ""
            },
            "type": "library",
            "extra": {
                "branch-alias": {
                    "dev-master": "2.8-dev"
                }
            },
            "autoload": {
                "psr-4": {
                    "Symfony\\Component\\Asset\\": ""
                },
                "exclude-from-classmap": [
                    "/Tests/"
                ]
            },
            "notification-url": "https://packagist.org/downloads/",
            "license": [
                "MIT"
            ],
            "authors": [
                {
                    "name": "Fabien Potencier",
                    "email": "fabien@symfony.com"
                },
                {
                    "name": "Symfony Community",
                    "homepage": "https://symfony.com/contributors"
                }
            ],
            "description": "Symfony Asset Component",
            "homepage": "https://symfony.com",
            "time": "2018-01-03T07:36:31+00:00"
        },
        {
            "name": "symfony/browser-kit",
            "version": "v2.8.34",
            "source": {
                "type": "git",
                "url": "https://github.com/symfony/browser-kit.git",
                "reference": "e49a78bcf09ba2e6d03e63e80211f889c037add5"
            },
            "dist": {
                "type": "zip",
                "url": "https://api.github.com/repos/symfony/browser-kit/zipball/e49a78bcf09ba2e6d03e63e80211f889c037add5",
                "reference": "e49a78bcf09ba2e6d03e63e80211f889c037add5",
                "shasum": ""
            },
            "require": {
                "php": ">=5.3.9",
                "symfony/dom-crawler": "~2.1|~3.0.0"
            },
            "require-dev": {
                "symfony/css-selector": "^2.0.5|~3.0.0",
                "symfony/process": "~2.3.34|^2.7.6|~3.0.0"
            },
            "suggest": {
                "symfony/process": ""
            },
            "type": "library",
            "extra": {
                "branch-alias": {
                    "dev-master": "2.8-dev"
                }
            },
            "autoload": {
                "psr-4": {
                    "Symfony\\Component\\BrowserKit\\": ""
                },
                "exclude-from-classmap": [
                    "/Tests/"
                ]
            },
            "notification-url": "https://packagist.org/downloads/",
            "license": [
                "MIT"
            ],
            "authors": [
                {
                    "name": "Fabien Potencier",
                    "email": "fabien@symfony.com"
                },
                {
                    "name": "Symfony Community",
                    "homepage": "https://symfony.com/contributors"
                }
            ],
            "description": "Symfony BrowserKit Component",
            "homepage": "https://symfony.com",
            "time": "2018-01-03T07:36:31+00:00"
        },
        {
            "name": "symfony/cache",
            "version": "v3.4.4",
            "source": {
                "type": "git",
                "url": "https://github.com/symfony/cache.git",
                "reference": "8dee9ec2c9824c3f4039960d679a6689ee1cbdc1"
            },
            "dist": {
                "type": "zip",
                "url": "https://api.github.com/repos/symfony/cache/zipball/8dee9ec2c9824c3f4039960d679a6689ee1cbdc1",
                "reference": "8dee9ec2c9824c3f4039960d679a6689ee1cbdc1",
                "shasum": ""
            },
            "require": {
                "php": "^5.5.9|>=7.0.8",
                "psr/cache": "~1.0",
                "psr/log": "~1.0",
                "psr/simple-cache": "^1.0",
                "symfony/polyfill-apcu": "~1.1"
            },
            "conflict": {
                "symfony/var-dumper": "<3.3"
            },
            "provide": {
                "psr/cache-implementation": "1.0",
                "psr/simple-cache-implementation": "1.0"
            },
            "require-dev": {
                "cache/integration-tests": "dev-master",
                "doctrine/cache": "~1.6",
                "doctrine/dbal": "~2.4",
                "predis/predis": "~1.0"
            },
            "type": "library",
            "extra": {
                "branch-alias": {
                    "dev-master": "3.4-dev"
                }
            },
            "autoload": {
                "psr-4": {
                    "Symfony\\Component\\Cache\\": ""
                },
                "exclude-from-classmap": [
                    "/Tests/"
                ]
            },
            "notification-url": "https://packagist.org/downloads/",
            "license": [
                "MIT"
            ],
            "authors": [
                {
                    "name": "Nicolas Grekas",
                    "email": "p@tchwork.com"
                },
                {
                    "name": "Symfony Community",
                    "homepage": "https://symfony.com/contributors"
                }
            ],
            "description": "Symfony Cache component with PSR-6, PSR-16, and tags",
            "homepage": "https://symfony.com",
            "keywords": [
                "caching",
                "psr6"
            ],
            "time": "2018-01-18T22:16:57+00:00"
        },
        {
            "name": "symfony/class-loader",
            "version": "v2.8.34",
            "source": {
                "type": "git",
                "url": "https://github.com/symfony/class-loader.git",
                "reference": "f87f46e5e1bf31382a65966795fa2d4dd7e2b300"
            },
            "dist": {
                "type": "zip",
                "url": "https://api.github.com/repos/symfony/class-loader/zipball/f87f46e5e1bf31382a65966795fa2d4dd7e2b300",
                "reference": "f87f46e5e1bf31382a65966795fa2d4dd7e2b300",
                "shasum": ""
            },
            "require": {
                "php": ">=5.3.9",
                "symfony/polyfill-apcu": "~1.1"
            },
            "require-dev": {
                "symfony/finder": "^2.0.5|~3.0.0"
            },
            "type": "library",
            "extra": {
                "branch-alias": {
                    "dev-master": "2.8-dev"
                }
            },
            "autoload": {
                "psr-4": {
                    "Symfony\\Component\\ClassLoader\\": ""
                },
                "exclude-from-classmap": [
                    "/Tests/"
                ]
            },
            "notification-url": "https://packagist.org/downloads/",
            "license": [
                "MIT"
            ],
            "authors": [
                {
                    "name": "Fabien Potencier",
                    "email": "fabien@symfony.com"
                },
                {
                    "name": "Symfony Community",
                    "homepage": "https://symfony.com/contributors"
                }
            ],
            "description": "Symfony ClassLoader Component",
            "homepage": "https://symfony.com",
            "time": "2018-01-03T07:36:31+00:00"
        },
        {
            "name": "symfony/config",
            "version": "v2.8.34",
            "source": {
                "type": "git",
                "url": "https://github.com/symfony/config.git",
                "reference": "17605ff58313d9fe94e507620a399721fc347b6d"
            },
            "dist": {
                "type": "zip",
                "url": "https://api.github.com/repos/symfony/config/zipball/17605ff58313d9fe94e507620a399721fc347b6d",
                "reference": "17605ff58313d9fe94e507620a399721fc347b6d",
                "shasum": ""
            },
            "require": {
                "php": ">=5.3.9",
                "symfony/filesystem": "~2.3|~3.0.0"
            },
            "require-dev": {
                "symfony/yaml": "~2.7|~3.0.0"
            },
            "suggest": {
                "symfony/yaml": "To use the yaml reference dumper"
            },
            "type": "library",
            "extra": {
                "branch-alias": {
                    "dev-master": "2.8-dev"
                }
            },
            "autoload": {
                "psr-4": {
                    "Symfony\\Component\\Config\\": ""
                },
                "exclude-from-classmap": [
                    "/Tests/"
                ]
            },
            "notification-url": "https://packagist.org/downloads/",
            "license": [
                "MIT"
            ],
            "authors": [
                {
                    "name": "Fabien Potencier",
                    "email": "fabien@symfony.com"
                },
                {
                    "name": "Symfony Community",
                    "homepage": "https://symfony.com/contributors"
                }
            ],
            "description": "Symfony Config Component",
            "homepage": "https://symfony.com",
            "time": "2018-01-21T19:03:25+00:00"
        },
        {
            "name": "symfony/console",
            "version": "v2.8.34",
            "source": {
                "type": "git",
                "url": "https://github.com/symfony/console.git",
                "reference": "162ca7d0ea597599967aa63b23418e747da0896b"
            },
            "dist": {
                "type": "zip",
                "url": "https://api.github.com/repos/symfony/console/zipball/162ca7d0ea597599967aa63b23418e747da0896b",
                "reference": "162ca7d0ea597599967aa63b23418e747da0896b",
                "shasum": ""
            },
            "require": {
                "php": ">=5.3.9",
                "symfony/debug": "^2.7.2|~3.0.0",
                "symfony/polyfill-mbstring": "~1.0"
            },
            "require-dev": {
                "psr/log": "~1.0",
                "symfony/event-dispatcher": "~2.1|~3.0.0",
                "symfony/process": "~2.1|~3.0.0"
            },
            "suggest": {
                "psr/log": "For using the console logger",
                "symfony/event-dispatcher": "",
                "symfony/process": ""
            },
            "type": "library",
            "extra": {
                "branch-alias": {
                    "dev-master": "2.8-dev"
                }
            },
            "autoload": {
                "psr-4": {
                    "Symfony\\Component\\Console\\": ""
                },
                "exclude-from-classmap": [
                    "/Tests/"
                ]
            },
            "notification-url": "https://packagist.org/downloads/",
            "license": [
                "MIT"
            ],
            "authors": [
                {
                    "name": "Fabien Potencier",
                    "email": "fabien@symfony.com"
                },
                {
                    "name": "Symfony Community",
                    "homepage": "https://symfony.com/contributors"
                }
            ],
            "description": "Symfony Console Component",
            "homepage": "https://symfony.com",
            "time": "2018-01-29T08:54:45+00:00"
        },
        {
            "name": "symfony/debug",
            "version": "v2.8.34",
            "source": {
                "type": "git",
                "url": "https://github.com/symfony/debug.git",
                "reference": "35e36287fc0fdc8a08f70efcd4865ae6d8a6ee55"
            },
            "dist": {
                "type": "zip",
                "url": "https://api.github.com/repos/symfony/debug/zipball/35e36287fc0fdc8a08f70efcd4865ae6d8a6ee55",
                "reference": "35e36287fc0fdc8a08f70efcd4865ae6d8a6ee55",
                "shasum": ""
            },
            "require": {
                "php": ">=5.3.9",
                "psr/log": "~1.0"
            },
            "conflict": {
                "symfony/http-kernel": ">=2.3,<2.3.24|~2.4.0|>=2.5,<2.5.9|>=2.6,<2.6.2"
            },
            "require-dev": {
                "symfony/class-loader": "~2.2|~3.0.0",
                "symfony/http-kernel": "~2.3.24|~2.5.9|^2.6.2|~3.0.0"
            },
            "type": "library",
            "extra": {
                "branch-alias": {
                    "dev-master": "2.8-dev"
                }
            },
            "autoload": {
                "psr-4": {
                    "Symfony\\Component\\Debug\\": ""
                },
                "exclude-from-classmap": [
                    "/Tests/"
                ]
            },
            "notification-url": "https://packagist.org/downloads/",
            "license": [
                "MIT"
            ],
            "authors": [
                {
                    "name": "Fabien Potencier",
                    "email": "fabien@symfony.com"
                },
                {
                    "name": "Symfony Community",
                    "homepage": "https://symfony.com/contributors"
                }
            ],
            "description": "Symfony Debug Component",
            "homepage": "https://symfony.com",
            "time": "2018-01-18T22:12:33+00:00"
        },
        {
            "name": "symfony/dependency-injection",
            "version": "v2.8.34",
            "source": {
                "type": "git",
                "url": "https://github.com/symfony/dependency-injection.git",
                "reference": "91ad61e6f140b050eba4aa39bc52eece713f2a71"
            },
            "dist": {
                "type": "zip",
                "url": "https://api.github.com/repos/symfony/dependency-injection/zipball/91ad61e6f140b050eba4aa39bc52eece713f2a71",
                "reference": "91ad61e6f140b050eba4aa39bc52eece713f2a71",
                "shasum": ""
            },
            "require": {
                "php": ">=5.3.9"
            },
            "conflict": {
                "symfony/expression-language": "<2.6"
            },
            "require-dev": {
                "symfony/config": "~2.2|~3.0.0",
                "symfony/expression-language": "~2.6|~3.0.0",
                "symfony/yaml": "~2.3.42|~2.7.14|~2.8.7|~3.0.7"
            },
            "suggest": {
                "symfony/config": "",
                "symfony/expression-language": "For using expressions in service container configuration",
                "symfony/proxy-manager-bridge": "Generate service proxies to lazy load them",
                "symfony/yaml": ""
            },
            "type": "library",
            "extra": {
                "branch-alias": {
                    "dev-master": "2.8-dev"
                }
            },
            "autoload": {
                "psr-4": {
                    "Symfony\\Component\\DependencyInjection\\": ""
                },
                "exclude-from-classmap": [
                    "/Tests/"
                ]
            },
            "notification-url": "https://packagist.org/downloads/",
            "license": [
                "MIT"
            ],
            "authors": [
                {
                    "name": "Fabien Potencier",
                    "email": "fabien@symfony.com"
                },
                {
                    "name": "Symfony Community",
                    "homepage": "https://symfony.com/contributors"
                }
            ],
            "description": "Symfony DependencyInjection Component",
            "homepage": "https://symfony.com",
            "time": "2018-01-29T08:55:23+00:00"
        },
        {
            "name": "symfony/doctrine-bridge",
            "version": "v2.8.34",
            "source": {
                "type": "git",
                "url": "https://github.com/symfony/doctrine-bridge.git",
                "reference": "b0d1f0a7046fb4422e7879515001e4ee92666106"
            },
            "dist": {
                "type": "zip",
                "url": "https://api.github.com/repos/symfony/doctrine-bridge/zipball/b0d1f0a7046fb4422e7879515001e4ee92666106",
                "reference": "b0d1f0a7046fb4422e7879515001e4ee92666106",
                "shasum": ""
            },
            "require": {
                "doctrine/common": "~2.4",
                "php": ">=5.3.9",
                "symfony/polyfill-mbstring": "~1.0"
            },
            "conflict": {
                "phpunit/phpunit": "<4.8.35|<5.4.3,>=5.0"
            },
            "require-dev": {
                "doctrine/data-fixtures": "1.0.*",
                "doctrine/dbal": "~2.4",
                "doctrine/orm": "^2.4.5",
                "symfony/dependency-injection": "~2.2|~3.0.0",
                "symfony/expression-language": "~2.2|~3.0.0",
                "symfony/form": "^2.8.28|~3.3.10",
                "symfony/http-kernel": "~2.2|~3.0.0",
                "symfony/property-access": "~2.3|~3.0.0",
                "symfony/property-info": "~2.8|3.0",
                "symfony/security": "~2.2|~3.0.0",
                "symfony/stopwatch": "~2.2|~3.0.0",
                "symfony/translation": "^2.0.5|~3.0.0",
                "symfony/validator": "~2.7.25|^2.8.18|~3.2.5"
            },
            "suggest": {
                "doctrine/data-fixtures": "",
                "doctrine/dbal": "",
                "doctrine/orm": "",
                "symfony/form": "",
                "symfony/property-info": "",
                "symfony/validator": ""
            },
            "type": "symfony-bridge",
            "extra": {
                "branch-alias": {
                    "dev-master": "2.8-dev"
                }
            },
            "autoload": {
                "psr-4": {
                    "Symfony\\Bridge\\Doctrine\\": ""
                },
                "exclude-from-classmap": [
                    "/Tests/"
                ]
            },
            "notification-url": "https://packagist.org/downloads/",
            "license": [
                "MIT"
            ],
            "authors": [
                {
                    "name": "Fabien Potencier",
                    "email": "fabien@symfony.com"
                },
                {
                    "name": "Symfony Community",
                    "homepage": "https://symfony.com/contributors"
                }
            ],
            "description": "Symfony Doctrine Bridge",
            "homepage": "https://symfony.com",
            "time": "2018-01-03T07:36:31+00:00"
        },
        {
            "name": "symfony/dom-crawler",
            "version": "v2.8.34",
            "source": {
                "type": "git",
                "url": "https://github.com/symfony/dom-crawler.git",
                "reference": "31ff8f1d7a3de4b43b35ff821e6e223d81a8988b"
            },
            "dist": {
                "type": "zip",
                "url": "https://api.github.com/repos/symfony/dom-crawler/zipball/31ff8f1d7a3de4b43b35ff821e6e223d81a8988b",
                "reference": "31ff8f1d7a3de4b43b35ff821e6e223d81a8988b",
                "shasum": ""
            },
            "require": {
                "php": ">=5.3.9",
                "symfony/polyfill-mbstring": "~1.0"
            },
            "require-dev": {
                "symfony/css-selector": "~2.8|~3.0.0"
            },
            "suggest": {
                "symfony/css-selector": ""
            },
            "type": "library",
            "extra": {
                "branch-alias": {
                    "dev-master": "2.8-dev"
                }
            },
            "autoload": {
                "psr-4": {
                    "Symfony\\Component\\DomCrawler\\": ""
                },
                "exclude-from-classmap": [
                    "/Tests/"
                ]
            },
            "notification-url": "https://packagist.org/downloads/",
            "license": [
                "MIT"
            ],
            "authors": [
                {
                    "name": "Fabien Potencier",
                    "email": "fabien@symfony.com"
                },
                {
                    "name": "Symfony Community",
                    "homepage": "https://symfony.com/contributors"
                }
            ],
            "description": "Symfony DomCrawler Component",
            "homepage": "https://symfony.com",
            "time": "2018-01-03T07:36:31+00:00"
        },
        {
            "name": "symfony/dotenv",
            "version": "v3.4.4",
            "source": {
                "type": "git",
                "url": "https://github.com/symfony/dotenv.git",
                "reference": "66265f80c0f585cd6aec3fbdfc4ffdf7a0d75992"
            },
            "dist": {
                "type": "zip",
                "url": "https://api.github.com/repos/symfony/dotenv/zipball/66265f80c0f585cd6aec3fbdfc4ffdf7a0d75992",
                "reference": "66265f80c0f585cd6aec3fbdfc4ffdf7a0d75992",
                "shasum": ""
            },
            "require": {
                "php": "^5.5.9|>=7.0.8"
            },
            "require-dev": {
                "symfony/process": "~3.2|~4.0"
            },
            "type": "library",
            "extra": {
                "branch-alias": {
                    "dev-master": "3.4-dev"
                }
            },
            "autoload": {
                "psr-4": {
                    "Symfony\\Component\\Dotenv\\": ""
                },
                "exclude-from-classmap": [
                    "/Tests/"
                ]
            },
            "notification-url": "https://packagist.org/downloads/",
            "license": [
                "MIT"
            ],
            "authors": [
                {
                    "name": "Fabien Potencier",
                    "email": "fabien@symfony.com"
                },
                {
                    "name": "Symfony Community",
                    "homepage": "https://symfony.com/contributors"
                }
            ],
            "description": "Registers environment variables from a .env file",
            "homepage": "https://symfony.com",
            "keywords": [
                "dotenv",
                "env",
                "environment"
            ],
            "time": "2018-01-03T17:14:19+00:00"
        },
        {
            "name": "symfony/event-dispatcher",
            "version": "v2.8.34",
            "source": {
                "type": "git",
                "url": "https://github.com/symfony/event-dispatcher.git",
                "reference": "d64be24fc1eba62f9daace8a8918f797fc8e87cc"
            },
            "dist": {
                "type": "zip",
                "url": "https://api.github.com/repos/symfony/event-dispatcher/zipball/d64be24fc1eba62f9daace8a8918f797fc8e87cc",
                "reference": "d64be24fc1eba62f9daace8a8918f797fc8e87cc",
                "shasum": ""
            },
            "require": {
                "php": ">=5.3.9"
            },
            "require-dev": {
                "psr/log": "~1.0",
                "symfony/config": "^2.0.5|~3.0.0",
                "symfony/dependency-injection": "~2.6|~3.0.0",
                "symfony/expression-language": "~2.6|~3.0.0",
                "symfony/stopwatch": "~2.3|~3.0.0"
            },
            "suggest": {
                "symfony/dependency-injection": "",
                "symfony/http-kernel": ""
            },
            "type": "library",
            "extra": {
                "branch-alias": {
                    "dev-master": "2.8-dev"
                }
            },
            "autoload": {
                "psr-4": {
                    "Symfony\\Component\\EventDispatcher\\": ""
                },
                "exclude-from-classmap": [
                    "/Tests/"
                ]
            },
            "notification-url": "https://packagist.org/downloads/",
            "license": [
                "MIT"
            ],
            "authors": [
                {
                    "name": "Fabien Potencier",
                    "email": "fabien@symfony.com"
                },
                {
                    "name": "Symfony Community",
                    "homepage": "https://symfony.com/contributors"
                }
            ],
            "description": "Symfony EventDispatcher Component",
            "homepage": "https://symfony.com",
            "time": "2018-01-03T07:36:31+00:00"
        },
        {
            "name": "symfony/expression-language",
            "version": "v2.8.34",
            "source": {
                "type": "git",
                "url": "https://github.com/symfony/expression-language.git",
                "reference": "422bf02386ab46f615d1d784b771599357461d73"
            },
            "dist": {
                "type": "zip",
                "url": "https://api.github.com/repos/symfony/expression-language/zipball/422bf02386ab46f615d1d784b771599357461d73",
                "reference": "422bf02386ab46f615d1d784b771599357461d73",
                "shasum": ""
            },
            "require": {
                "php": ">=5.3.9"
            },
            "type": "library",
            "extra": {
                "branch-alias": {
                    "dev-master": "2.8-dev"
                }
            },
            "autoload": {
                "psr-4": {
                    "Symfony\\Component\\ExpressionLanguage\\": ""
                },
                "exclude-from-classmap": [
                    "/Tests/"
                ]
            },
            "notification-url": "https://packagist.org/downloads/",
            "license": [
                "MIT"
            ],
            "authors": [
                {
                    "name": "Fabien Potencier",
                    "email": "fabien@symfony.com"
                },
                {
                    "name": "Symfony Community",
                    "homepage": "https://symfony.com/contributors"
                }
            ],
            "description": "Symfony ExpressionLanguage Component",
            "homepage": "https://symfony.com",
            "time": "2018-01-03T07:36:31+00:00"
        },
        {
            "name": "symfony/filesystem",
            "version": "v2.8.34",
            "source": {
                "type": "git",
                "url": "https://github.com/symfony/filesystem.git",
                "reference": "1f4e8351e0196562f5e8ec584baeceeb8e2e92f6"
            },
            "dist": {
                "type": "zip",
                "url": "https://api.github.com/repos/symfony/filesystem/zipball/1f4e8351e0196562f5e8ec584baeceeb8e2e92f6",
                "reference": "1f4e8351e0196562f5e8ec584baeceeb8e2e92f6",
                "shasum": ""
            },
            "require": {
                "php": ">=5.3.9"
            },
            "type": "library",
            "extra": {
                "branch-alias": {
                    "dev-master": "2.8-dev"
                }
            },
            "autoload": {
                "psr-4": {
                    "Symfony\\Component\\Filesystem\\": ""
                },
                "exclude-from-classmap": [
                    "/Tests/"
                ]
            },
            "notification-url": "https://packagist.org/downloads/",
            "license": [
                "MIT"
            ],
            "authors": [
                {
                    "name": "Fabien Potencier",
                    "email": "fabien@symfony.com"
                },
                {
                    "name": "Symfony Community",
                    "homepage": "https://symfony.com/contributors"
                }
            ],
            "description": "Symfony Filesystem Component",
            "homepage": "https://symfony.com",
            "time": "2018-01-03T07:36:31+00:00"
        },
        {
            "name": "symfony/finder",
            "version": "v2.8.34",
            "source": {
                "type": "git",
                "url": "https://github.com/symfony/finder.git",
                "reference": "9786ccb6a1f94a89ae18fc6a1b68de1f070823ed"
            },
            "dist": {
                "type": "zip",
                "url": "https://api.github.com/repos/symfony/finder/zipball/9786ccb6a1f94a89ae18fc6a1b68de1f070823ed",
                "reference": "9786ccb6a1f94a89ae18fc6a1b68de1f070823ed",
                "shasum": ""
            },
            "require": {
                "php": ">=5.3.9"
            },
            "type": "library",
            "extra": {
                "branch-alias": {
                    "dev-master": "2.8-dev"
                }
            },
            "autoload": {
                "psr-4": {
                    "Symfony\\Component\\Finder\\": ""
                },
                "exclude-from-classmap": [
                    "/Tests/"
                ]
            },
            "notification-url": "https://packagist.org/downloads/",
            "license": [
                "MIT"
            ],
            "authors": [
                {
                    "name": "Fabien Potencier",
                    "email": "fabien@symfony.com"
                },
                {
                    "name": "Symfony Community",
                    "homepage": "https://symfony.com/contributors"
                }
            ],
            "description": "Symfony Finder Component",
            "homepage": "https://symfony.com",
            "time": "2018-01-29T08:54:45+00:00"
        },
        {
            "name": "symfony/form",
            "version": "v2.8.34",
            "source": {
                "type": "git",
                "url": "https://github.com/symfony/form.git",
                "reference": "b88b4b6c206201673cda2b919300e825bfda4cdc"
            },
            "dist": {
                "type": "zip",
                "url": "https://api.github.com/repos/symfony/form/zipball/b88b4b6c206201673cda2b919300e825bfda4cdc",
                "reference": "b88b4b6c206201673cda2b919300e825bfda4cdc",
                "shasum": ""
            },
            "require": {
                "php": ">=5.3.9",
                "symfony/event-dispatcher": "~2.1|~3.0.0",
                "symfony/intl": "~2.7.25|^2.8.18|~3.2.5",
                "symfony/options-resolver": "~2.6",
                "symfony/polyfill-mbstring": "~1.0",
                "symfony/property-access": "~2.3|~3.0.0"
            },
            "conflict": {
                "phpunit/phpunit": "<4.8.35|<5.4.3,>=5.0",
                "symfony/doctrine-bridge": "<2.7",
                "symfony/framework-bundle": "<2.7",
                "symfony/twig-bridge": "<2.7"
            },
            "require-dev": {
                "doctrine/collections": "~1.0",
                "symfony/dependency-injection": "~2.7|~3.0.0",
                "symfony/http-foundation": "~2.2|~3.0.0",
                "symfony/http-kernel": "~2.4|~3.0.0",
                "symfony/security-csrf": "~2.4|~3.0.0",
                "symfony/translation": "^2.0.5|~3.0.0",
                "symfony/validator": "^2.8.18|~3.2.5"
            },
            "suggest": {
                "symfony/framework-bundle": "For templating with PHP.",
                "symfony/security-csrf": "For protecting forms against CSRF attacks.",
                "symfony/twig-bridge": "For templating with Twig.",
                "symfony/validator": "For form validation."
            },
            "type": "library",
            "extra": {
                "branch-alias": {
                    "dev-master": "2.8-dev"
                }
            },
            "autoload": {
                "psr-4": {
                    "Symfony\\Component\\Form\\": ""
                },
                "exclude-from-classmap": [
                    "/Tests/"
                ]
            },
            "notification-url": "https://packagist.org/downloads/",
            "license": [
                "MIT"
            ],
            "authors": [
                {
                    "name": "Fabien Potencier",
                    "email": "fabien@symfony.com"
                },
                {
                    "name": "Symfony Community",
                    "homepage": "https://symfony.com/contributors"
                }
            ],
            "description": "Symfony Form Component",
            "homepage": "https://symfony.com",
            "time": "2018-01-29T08:58:04+00:00"
        },
        {
            "name": "symfony/framework-bundle",
            "version": "v2.8.34",
            "source": {
                "type": "git",
                "url": "https://github.com/symfony/framework-bundle.git",
                "reference": "b831299d17f8c5b23945a0c09da7804af9295186"
            },
            "dist": {
                "type": "zip",
                "url": "https://api.github.com/repos/symfony/framework-bundle/zipball/b831299d17f8c5b23945a0c09da7804af9295186",
                "reference": "b831299d17f8c5b23945a0c09da7804af9295186",
                "shasum": ""
            },
            "require": {
                "doctrine/annotations": "~1.0",
                "doctrine/cache": "~1.0",
                "ext-xml": "*",
                "php": ">=5.3.9",
                "symfony/asset": "~2.7|~3.0.0",
                "symfony/class-loader": "~2.1|~3.0.0",
                "symfony/config": "~2.8",
                "symfony/dependency-injection": "~2.8",
                "symfony/event-dispatcher": "~2.8|~3.0.0",
                "symfony/filesystem": "~2.3|~3.0.0",
                "symfony/finder": "^2.0.5|~3.0.0",
                "symfony/http-foundation": "~2.7.36|^2.8.29",
                "symfony/http-kernel": "^2.8.22",
                "symfony/polyfill-mbstring": "~1.0",
                "symfony/routing": "^2.8.17",
                "symfony/security-core": "~2.6.13|~2.7.9|~2.8|~3.0.0",
                "symfony/security-csrf": "~2.6|~3.0.0",
                "symfony/stopwatch": "~2.3|~3.0.0",
                "symfony/templating": "~2.1|~3.0.0",
                "symfony/translation": "~2.8"
            },
            "conflict": {
                "phpunit/phpunit": "<4.8.35|<5.4.3,>=5.0"
            },
            "require-dev": {
                "phpdocumentor/reflection": "^1.0.7",
                "sensio/framework-extra-bundle": "^3.0.2",
                "symfony/browser-kit": "~2.4|~3.0.0",
                "symfony/console": "~2.8.19|~3.2.7",
                "symfony/css-selector": "^2.0.5|~3.0.0",
                "symfony/dom-crawler": "^2.0.5|~3.0.0",
                "symfony/expression-language": "~2.6|~3.0.0",
                "symfony/form": "^2.8.19",
                "symfony/polyfill-intl-icu": "~1.0",
                "symfony/process": "^2.0.5|~3.0.0",
                "symfony/property-info": "~2.8|~3.0.0",
                "symfony/security": "~2.6|~3.0.0",
                "symfony/validator": "~2.5|~3.0.0",
                "symfony/yaml": "^2.0.5|~3.0.0",
                "twig/twig": "~1.34|~2.4"
            },
            "suggest": {
                "symfony/console": "For using the console commands",
                "symfony/form": "For using forms",
                "symfony/process": "For using the server:run, server:start, server:stop, and server:status commands",
                "symfony/property-info": "For using the property_info service",
                "symfony/serializer": "For using the serializer service",
                "symfony/validator": "For using validation",
                "symfony/yaml": "For using the debug:config and lint:yaml commands"
            },
            "type": "symfony-bundle",
            "extra": {
                "branch-alias": {
                    "dev-master": "2.8-dev"
                }
            },
            "autoload": {
                "psr-4": {
                    "Symfony\\Bundle\\FrameworkBundle\\": ""
                },
                "exclude-from-classmap": [
                    "/Tests/"
                ]
            },
            "notification-url": "https://packagist.org/downloads/",
            "license": [
                "MIT"
            ],
            "authors": [
                {
                    "name": "Fabien Potencier",
                    "email": "fabien@symfony.com"
                },
                {
                    "name": "Symfony Community",
                    "homepage": "https://symfony.com/contributors"
                }
            ],
            "description": "Symfony FrameworkBundle",
            "homepage": "https://symfony.com",
            "time": "2018-01-29T08:54:45+00:00"
        },
        {
            "name": "symfony/http-foundation",
            "version": "v2.8.44",
            "source": {
                "type": "git",
                "url": "https://github.com/symfony/http-foundation.git",
                "reference": "10f660d43087b2198c3789bebbd587d20ec6e956"
            },
            "dist": {
                "type": "zip",
                "url": "https://api.github.com/repos/symfony/http-foundation/zipball/10f660d43087b2198c3789bebbd587d20ec6e956",
                "reference": "10f660d43087b2198c3789bebbd587d20ec6e956",
                "shasum": ""
            },
            "require": {
                "php": ">=5.3.9",
                "symfony/polyfill-mbstring": "~1.1",
                "symfony/polyfill-php54": "~1.0",
                "symfony/polyfill-php55": "~1.0"
            },
            "require-dev": {
                "symfony/expression-language": "~2.4|~3.0.0"
            },
            "type": "library",
            "extra": {
                "branch-alias": {
                    "dev-master": "2.8-dev"
                }
            },
            "autoload": {
                "psr-4": {
                    "Symfony\\Component\\HttpFoundation\\": ""
                },
                "exclude-from-classmap": [
                    "/Tests/"
                ]
            },
            "notification-url": "https://packagist.org/downloads/",
            "license": [
                "MIT"
            ],
            "authors": [
                {
                    "name": "Fabien Potencier",
                    "email": "fabien@symfony.com"
                },
                {
                    "name": "Symfony Community",
                    "homepage": "https://symfony.com/contributors"
                }
            ],
            "description": "Symfony HttpFoundation Component",
            "homepage": "https://symfony.com",
            "time": "2018-08-01T13:47:49+00:00"
        },
        {
            "name": "symfony/http-kernel",
            "version": "v2.8.34",
            "source": {
                "type": "git",
                "url": "https://github.com/symfony/http-kernel.git",
                "reference": "af74cd947d63ae1294aed71b9456f2a04f7f6d45"
            },
            "dist": {
                "type": "zip",
                "url": "https://api.github.com/repos/symfony/http-kernel/zipball/af74cd947d63ae1294aed71b9456f2a04f7f6d45",
                "reference": "af74cd947d63ae1294aed71b9456f2a04f7f6d45",
                "shasum": ""
            },
            "require": {
                "php": ">=5.3.9",
                "psr/log": "~1.0",
                "symfony/debug": "^2.6.2",
                "symfony/event-dispatcher": "^2.6.7|~3.0.0",
                "symfony/http-foundation": "~2.7.36|~2.8.29|~3.1.6"
            },
            "conflict": {
                "symfony/config": "<2.7",
                "twig/twig": "<1.34|<2.4,>=2"
            },
            "require-dev": {
                "symfony/browser-kit": "~2.3|~3.0.0",
                "symfony/class-loader": "~2.1|~3.0.0",
                "symfony/config": "~2.8",
                "symfony/console": "~2.3|~3.0.0",
                "symfony/css-selector": "^2.0.5|~3.0.0",
                "symfony/dependency-injection": "~2.8|~3.0.0",
                "symfony/dom-crawler": "^2.0.5|~3.0.0",
                "symfony/expression-language": "~2.4|~3.0.0",
                "symfony/finder": "^2.0.5|~3.0.0",
                "symfony/process": "^2.0.5|~3.0.0",
                "symfony/routing": "~2.8|~3.0.0",
                "symfony/stopwatch": "~2.3|~3.0.0",
                "symfony/templating": "~2.2|~3.0.0",
                "symfony/translation": "^2.0.5|~3.0.0",
                "symfony/var-dumper": "~2.6|~3.0.0"
            },
            "suggest": {
                "symfony/browser-kit": "",
                "symfony/class-loader": "",
                "symfony/config": "",
                "symfony/console": "",
                "symfony/dependency-injection": "",
                "symfony/finder": "",
                "symfony/var-dumper": ""
            },
            "type": "library",
            "extra": {
                "branch-alias": {
                    "dev-master": "2.8-dev"
                }
            },
            "autoload": {
                "psr-4": {
                    "Symfony\\Component\\HttpKernel\\": ""
                },
                "exclude-from-classmap": [
                    "/Tests/"
                ]
            },
            "notification-url": "https://packagist.org/downloads/",
            "license": [
                "MIT"
            ],
            "authors": [
                {
                    "name": "Fabien Potencier",
                    "email": "fabien@symfony.com"
                },
                {
                    "name": "Symfony Community",
                    "homepage": "https://symfony.com/contributors"
                }
            ],
            "description": "Symfony HttpKernel Component",
            "homepage": "https://symfony.com",
            "time": "2018-01-29T10:48:12+00:00"
        },
        {
            "name": "symfony/intl",
            "version": "v2.8.34",
            "source": {
                "type": "git",
                "url": "https://github.com/symfony/intl.git",
                "reference": "847da8b0460d6119e571982037093df43aed9b21"
            },
            "dist": {
                "type": "zip",
                "url": "https://api.github.com/repos/symfony/intl/zipball/847da8b0460d6119e571982037093df43aed9b21",
                "reference": "847da8b0460d6119e571982037093df43aed9b21",
                "shasum": ""
            },
            "require": {
                "php": ">=5.3.9",
                "symfony/polyfill-intl-icu": "~1.0",
                "symfony/polyfill-php54": "~1.0"
            },
            "require-dev": {
                "symfony/filesystem": "~2.1|~3.0.0"
            },
            "suggest": {
                "ext-intl": "to use the component with locales other than \"en\""
            },
            "type": "library",
            "extra": {
                "branch-alias": {
                    "dev-master": "2.8-dev"
                }
            },
            "autoload": {
                "psr-4": {
                    "Symfony\\Component\\Intl\\": ""
                },
                "classmap": [
                    "Resources/stubs"
                ],
                "exclude-from-classmap": [
                    "/Tests/"
                ]
            },
            "notification-url": "https://packagist.org/downloads/",
            "license": [
                "MIT"
            ],
            "authors": [
                {
                    "name": "Bernhard Schussek",
                    "email": "bschussek@gmail.com"
                },
                {
                    "name": "Eriksen Costa",
                    "email": "eriksen.costa@infranology.com.br"
                },
                {
                    "name": "Igor Wiedler",
                    "email": "igor@wiedler.ch"
                },
                {
                    "name": "Symfony Community",
                    "homepage": "https://symfony.com/contributors"
                }
            ],
            "description": "A PHP replacement layer for the C intl extension that includes additional data from the ICU library.",
            "homepage": "https://symfony.com",
            "keywords": [
                "i18n",
                "icu",
                "internationalization",
                "intl",
                "l10n",
                "localization"
            ],
            "time": "2018-01-03T07:36:31+00:00"
        },
        {
            "name": "symfony/monolog-bridge",
            "version": "v2.8.34",
            "source": {
                "type": "git",
                "url": "https://github.com/symfony/monolog-bridge.git",
                "reference": "6d35ada626c9a465c823fa8ab5be18b884f907e7"
            },
            "dist": {
                "type": "zip",
                "url": "https://api.github.com/repos/symfony/monolog-bridge/zipball/6d35ada626c9a465c823fa8ab5be18b884f907e7",
                "reference": "6d35ada626c9a465c823fa8ab5be18b884f907e7",
                "shasum": ""
            },
            "require": {
                "monolog/monolog": "~1.11",
                "php": ">=5.3.9",
                "symfony/http-kernel": "~2.4"
            },
            "conflict": {
                "symfony/http-kernel": ">=3.0"
            },
            "require-dev": {
                "symfony/console": "~2.4|~3.0.0",
                "symfony/event-dispatcher": "~2.2|~3.0.0"
            },
            "suggest": {
                "symfony/console": "For the possibility to show log messages in console commands depending on verbosity settings. You need version ~2.3 of the console for it.",
                "symfony/event-dispatcher": "Needed when using log messages in console commands.",
                "symfony/http-kernel": "For using the debugging handlers together with the response life cycle of the HTTP kernel."
            },
            "type": "symfony-bridge",
            "extra": {
                "branch-alias": {
                    "dev-master": "2.8-dev"
                }
            },
            "autoload": {
                "psr-4": {
                    "Symfony\\Bridge\\Monolog\\": ""
                },
                "exclude-from-classmap": [
                    "/Tests/"
                ]
            },
            "notification-url": "https://packagist.org/downloads/",
            "license": [
                "MIT"
            ],
            "authors": [
                {
                    "name": "Fabien Potencier",
                    "email": "fabien@symfony.com"
                },
                {
                    "name": "Symfony Community",
                    "homepage": "https://symfony.com/contributors"
                }
            ],
            "description": "Symfony Monolog Bridge",
            "homepage": "https://symfony.com",
            "time": "2018-01-03T07:36:31+00:00"
        },
        {
            "name": "symfony/monolog-bundle",
            "version": "v3.3.0",
            "source": {
                "type": "git",
                "url": "https://github.com/symfony/monolog-bundle.git",
                "reference": "8204f3cd7c1bd6a6e2955c0a34475243a7bd9802"
            },
            "dist": {
                "type": "zip",
                "url": "https://api.github.com/repos/symfony/monolog-bundle/zipball/8204f3cd7c1bd6a6e2955c0a34475243a7bd9802",
                "reference": "8204f3cd7c1bd6a6e2955c0a34475243a7bd9802",
                "shasum": ""
            },
            "require": {
                "monolog/monolog": "~1.22",
                "php": ">=5.6",
                "symfony/config": "~2.7|~3.3|~4.0",
                "symfony/dependency-injection": "~2.7|~3.4.10|^4.0.10",
                "symfony/http-kernel": "~2.7|~3.3|~4.0",
                "symfony/monolog-bridge": "~2.7|~3.3|~4.0"
            },
            "require-dev": {
                "symfony/console": "~2.7|~3.3|~4.0",
                "symfony/phpunit-bridge": "^3.3|^4.0",
                "symfony/yaml": "~2.7|~3.3|~4.0"
            },
            "type": "symfony-bundle",
            "extra": {
                "branch-alias": {
                    "dev-master": "3.x-dev"
                }
            },
            "autoload": {
                "psr-4": {
                    "Symfony\\Bundle\\MonologBundle\\": ""
                },
                "exclude-from-classmap": [
                    "/Tests/"
                ]
            },
            "notification-url": "https://packagist.org/downloads/",
            "license": [
                "MIT"
            ],
            "authors": [
                {
                    "name": "Symfony Community",
                    "homepage": "http://symfony.com/contributors"
                },
                {
                    "name": "Fabien Potencier",
                    "email": "fabien@symfony.com"
                }
            ],
            "description": "Symfony MonologBundle",
            "homepage": "http://symfony.com",
            "keywords": [
                "log",
                "logging"
            ],
            "time": "2018-06-04T05:55:43+00:00"
        },
        {
            "name": "symfony/options-resolver",
            "version": "v2.8.34",
            "source": {
                "type": "git",
                "url": "https://github.com/symfony/options-resolver.git",
                "reference": "7b627d71e038f65c58702ad2540d0452cf53cf67"
            },
            "dist": {
                "type": "zip",
                "url": "https://api.github.com/repos/symfony/options-resolver/zipball/7b627d71e038f65c58702ad2540d0452cf53cf67",
                "reference": "7b627d71e038f65c58702ad2540d0452cf53cf67",
                "shasum": ""
            },
            "require": {
                "php": ">=5.3.9"
            },
            "type": "library",
            "extra": {
                "branch-alias": {
                    "dev-master": "2.8-dev"
                }
            },
            "autoload": {
                "psr-4": {
                    "Symfony\\Component\\OptionsResolver\\": ""
                },
                "exclude-from-classmap": [
                    "/Tests/"
                ]
            },
            "notification-url": "https://packagist.org/downloads/",
            "license": [
                "MIT"
            ],
            "authors": [
                {
                    "name": "Fabien Potencier",
                    "email": "fabien@symfony.com"
                },
                {
                    "name": "Symfony Community",
                    "homepage": "https://symfony.com/contributors"
                }
            ],
            "description": "Symfony OptionsResolver Component",
            "homepage": "https://symfony.com",
            "keywords": [
                "config",
                "configuration",
                "options"
            ],
            "time": "2018-01-03T07:36:31+00:00"
        },
        {
            "name": "symfony/polyfill-apcu",
            "version": "v1.7.0",
            "source": {
                "type": "git",
                "url": "https://github.com/symfony/polyfill-apcu.git",
                "reference": "e8ae2136ddb53dea314df56fcd88e318ab936c00"
            },
            "dist": {
                "type": "zip",
                "url": "https://api.github.com/repos/symfony/polyfill-apcu/zipball/e8ae2136ddb53dea314df56fcd88e318ab936c00",
                "reference": "e8ae2136ddb53dea314df56fcd88e318ab936c00",
                "shasum": ""
            },
            "require": {
                "php": ">=5.3.3"
            },
            "type": "library",
            "extra": {
                "branch-alias": {
                    "dev-master": "1.7-dev"
                }
            },
            "autoload": {
                "psr-4": {
                    "Symfony\\Polyfill\\Apcu\\": ""
                },
                "files": [
                    "bootstrap.php"
                ]
            },
            "notification-url": "https://packagist.org/downloads/",
            "license": [
                "MIT"
            ],
            "authors": [
                {
                    "name": "Nicolas Grekas",
                    "email": "p@tchwork.com"
                },
                {
                    "name": "Symfony Community",
                    "homepage": "https://symfony.com/contributors"
                }
            ],
            "description": "Symfony polyfill backporting apcu_* functions to lower PHP versions",
            "homepage": "https://symfony.com",
            "keywords": [
                "apcu",
                "compatibility",
                "polyfill",
                "portable",
                "shim"
            ],
            "time": "2018-01-30T19:27:44+00:00"
        },
        {
            "name": "symfony/polyfill-intl-icu",
            "version": "v1.7.0",
            "source": {
                "type": "git",
                "url": "https://github.com/symfony/polyfill-intl-icu.git",
                "reference": "254919c03761d46c29291616576ed003f10e91c1"
            },
            "dist": {
                "type": "zip",
                "url": "https://api.github.com/repos/symfony/polyfill-intl-icu/zipball/254919c03761d46c29291616576ed003f10e91c1",
                "reference": "254919c03761d46c29291616576ed003f10e91c1",
                "shasum": ""
            },
            "require": {
                "php": ">=5.3.3",
                "symfony/intl": "~2.3|~3.0|~4.0"
            },
            "suggest": {
                "ext-intl": "For best performance"
            },
            "type": "library",
            "extra": {
                "branch-alias": {
                    "dev-master": "1.7-dev"
                }
            },
            "autoload": {
                "files": [
                    "bootstrap.php"
                ]
            },
            "notification-url": "https://packagist.org/downloads/",
            "license": [
                "MIT"
            ],
            "authors": [
                {
                    "name": "Nicolas Grekas",
                    "email": "p@tchwork.com"
                },
                {
                    "name": "Symfony Community",
                    "homepage": "https://symfony.com/contributors"
                }
            ],
            "description": "Symfony polyfill for intl's ICU-related data and classes",
            "homepage": "https://symfony.com",
            "keywords": [
                "compatibility",
                "icu",
                "intl",
                "polyfill",
                "portable",
                "shim"
            ],
            "time": "2018-01-30T19:27:44+00:00"
        },
        {
            "name": "symfony/polyfill-mbstring",
            "version": "v1.7.0",
            "source": {
                "type": "git",
                "url": "https://github.com/symfony/polyfill-mbstring.git",
                "reference": "78be803ce01e55d3491c1397cf1c64beb9c1b63b"
            },
            "dist": {
                "type": "zip",
                "url": "https://api.github.com/repos/symfony/polyfill-mbstring/zipball/78be803ce01e55d3491c1397cf1c64beb9c1b63b",
                "reference": "78be803ce01e55d3491c1397cf1c64beb9c1b63b",
                "shasum": ""
            },
            "require": {
                "php": ">=5.3.3"
            },
            "suggest": {
                "ext-mbstring": "For best performance"
            },
            "type": "library",
            "extra": {
                "branch-alias": {
                    "dev-master": "1.7-dev"
                }
            },
            "autoload": {
                "psr-4": {
                    "Symfony\\Polyfill\\Mbstring\\": ""
                },
                "files": [
                    "bootstrap.php"
                ]
            },
            "notification-url": "https://packagist.org/downloads/",
            "license": [
                "MIT"
            ],
            "authors": [
                {
                    "name": "Nicolas Grekas",
                    "email": "p@tchwork.com"
                },
                {
                    "name": "Symfony Community",
                    "homepage": "https://symfony.com/contributors"
                }
            ],
            "description": "Symfony polyfill for the Mbstring extension",
            "homepage": "https://symfony.com",
            "keywords": [
                "compatibility",
                "mbstring",
                "polyfill",
                "portable",
                "shim"
            ],
            "time": "2018-01-30T19:27:44+00:00"
        },
        {
            "name": "symfony/polyfill-php54",
            "version": "v1.7.0",
            "source": {
                "type": "git",
                "url": "https://github.com/symfony/polyfill-php54.git",
                "reference": "84e2b616c197ef400c6d0556a0606cee7c9e21d5"
            },
            "dist": {
                "type": "zip",
                "url": "https://api.github.com/repos/symfony/polyfill-php54/zipball/84e2b616c197ef400c6d0556a0606cee7c9e21d5",
                "reference": "84e2b616c197ef400c6d0556a0606cee7c9e21d5",
                "shasum": ""
            },
            "require": {
                "php": ">=5.3.3"
            },
            "type": "library",
            "extra": {
                "branch-alias": {
                    "dev-master": "1.7-dev"
                }
            },
            "autoload": {
                "psr-4": {
                    "Symfony\\Polyfill\\Php54\\": ""
                },
                "files": [
                    "bootstrap.php"
                ],
                "classmap": [
                    "Resources/stubs"
                ]
            },
            "notification-url": "https://packagist.org/downloads/",
            "license": [
                "MIT"
            ],
            "authors": [
                {
                    "name": "Nicolas Grekas",
                    "email": "p@tchwork.com"
                },
                {
                    "name": "Symfony Community",
                    "homepage": "https://symfony.com/contributors"
                }
            ],
            "description": "Symfony polyfill backporting some PHP 5.4+ features to lower PHP versions",
            "homepage": "https://symfony.com",
            "keywords": [
                "compatibility",
                "polyfill",
                "portable",
                "shim"
            ],
            "time": "2018-01-30T19:27:44+00:00"
        },
        {
            "name": "symfony/polyfill-php55",
            "version": "v1.7.0",
            "source": {
                "type": "git",
                "url": "https://github.com/symfony/polyfill-php55.git",
                "reference": "168371cb3dfb10e0afde96e7c2688be02470d143"
            },
            "dist": {
                "type": "zip",
                "url": "https://api.github.com/repos/symfony/polyfill-php55/zipball/168371cb3dfb10e0afde96e7c2688be02470d143",
                "reference": "168371cb3dfb10e0afde96e7c2688be02470d143",
                "shasum": ""
            },
            "require": {
                "ircmaxell/password-compat": "~1.0",
                "php": ">=5.3.3"
            },
            "type": "library",
            "extra": {
                "branch-alias": {
                    "dev-master": "1.7-dev"
                }
            },
            "autoload": {
                "psr-4": {
                    "Symfony\\Polyfill\\Php55\\": ""
                },
                "files": [
                    "bootstrap.php"
                ]
            },
            "notification-url": "https://packagist.org/downloads/",
            "license": [
                "MIT"
            ],
            "authors": [
                {
                    "name": "Nicolas Grekas",
                    "email": "p@tchwork.com"
                },
                {
                    "name": "Symfony Community",
                    "homepage": "https://symfony.com/contributors"
                }
            ],
            "description": "Symfony polyfill backporting some PHP 5.5+ features to lower PHP versions",
            "homepage": "https://symfony.com",
            "keywords": [
                "compatibility",
                "polyfill",
                "portable",
                "shim"
            ],
            "time": "2018-01-30T19:27:44+00:00"
        },
        {
            "name": "symfony/polyfill-php56",
            "version": "v1.7.0",
            "source": {
                "type": "git",
                "url": "https://github.com/symfony/polyfill-php56.git",
                "reference": "ebc999ce5f14204c5150b9bd15f8f04e621409d8"
            },
            "dist": {
                "type": "zip",
                "url": "https://api.github.com/repos/symfony/polyfill-php56/zipball/ebc999ce5f14204c5150b9bd15f8f04e621409d8",
                "reference": "ebc999ce5f14204c5150b9bd15f8f04e621409d8",
                "shasum": ""
            },
            "require": {
                "php": ">=5.3.3",
                "symfony/polyfill-util": "~1.0"
            },
            "type": "library",
            "extra": {
                "branch-alias": {
                    "dev-master": "1.7-dev"
                }
            },
            "autoload": {
                "psr-4": {
                    "Symfony\\Polyfill\\Php56\\": ""
                },
                "files": [
                    "bootstrap.php"
                ]
            },
            "notification-url": "https://packagist.org/downloads/",
            "license": [
                "MIT"
            ],
            "authors": [
                {
                    "name": "Nicolas Grekas",
                    "email": "p@tchwork.com"
                },
                {
                    "name": "Symfony Community",
                    "homepage": "https://symfony.com/contributors"
                }
            ],
            "description": "Symfony polyfill backporting some PHP 5.6+ features to lower PHP versions",
            "homepage": "https://symfony.com",
            "keywords": [
                "compatibility",
                "polyfill",
                "portable",
                "shim"
            ],
            "time": "2018-01-30T19:27:44+00:00"
        },
        {
            "name": "symfony/polyfill-php70",
            "version": "v1.7.0",
            "source": {
                "type": "git",
                "url": "https://github.com/symfony/polyfill-php70.git",
                "reference": "3532bfcd8f933a7816f3a0a59682fc404776600f"
            },
            "dist": {
                "type": "zip",
                "url": "https://api.github.com/repos/symfony/polyfill-php70/zipball/3532bfcd8f933a7816f3a0a59682fc404776600f",
                "reference": "3532bfcd8f933a7816f3a0a59682fc404776600f",
                "shasum": ""
            },
            "require": {
                "paragonie/random_compat": "~1.0|~2.0",
                "php": ">=5.3.3"
            },
            "type": "library",
            "extra": {
                "branch-alias": {
                    "dev-master": "1.7-dev"
                }
            },
            "autoload": {
                "psr-4": {
                    "Symfony\\Polyfill\\Php70\\": ""
                },
                "files": [
                    "bootstrap.php"
                ],
                "classmap": [
                    "Resources/stubs"
                ]
            },
            "notification-url": "https://packagist.org/downloads/",
            "license": [
                "MIT"
            ],
            "authors": [
                {
                    "name": "Nicolas Grekas",
                    "email": "p@tchwork.com"
                },
                {
                    "name": "Symfony Community",
                    "homepage": "https://symfony.com/contributors"
                }
            ],
            "description": "Symfony polyfill backporting some PHP 7.0+ features to lower PHP versions",
            "homepage": "https://symfony.com",
            "keywords": [
                "compatibility",
                "polyfill",
                "portable",
                "shim"
            ],
            "time": "2018-01-30T19:27:44+00:00"
        },
        {
            "name": "symfony/polyfill-util",
            "version": "v1.7.0",
            "source": {
                "type": "git",
                "url": "https://github.com/symfony/polyfill-util.git",
                "reference": "e17c808ec4228026d4f5a8832afa19be85979563"
            },
            "dist": {
                "type": "zip",
                "url": "https://api.github.com/repos/symfony/polyfill-util/zipball/e17c808ec4228026d4f5a8832afa19be85979563",
                "reference": "e17c808ec4228026d4f5a8832afa19be85979563",
                "shasum": ""
            },
            "require": {
                "php": ">=5.3.3"
            },
            "type": "library",
            "extra": {
                "branch-alias": {
                    "dev-master": "1.7-dev"
                }
            },
            "autoload": {
                "psr-4": {
                    "Symfony\\Polyfill\\Util\\": ""
                }
            },
            "notification-url": "https://packagist.org/downloads/",
            "license": [
                "MIT"
            ],
            "authors": [
                {
                    "name": "Nicolas Grekas",
                    "email": "p@tchwork.com"
                },
                {
                    "name": "Symfony Community",
                    "homepage": "https://symfony.com/contributors"
                }
            ],
            "description": "Symfony utilities for portability of PHP codes",
            "homepage": "https://symfony.com",
            "keywords": [
                "compat",
                "compatibility",
                "polyfill",
                "shim"
            ],
            "time": "2018-01-31T18:08:44+00:00"
        },
        {
            "name": "symfony/process",
            "version": "v2.8.34",
            "source": {
                "type": "git",
                "url": "https://github.com/symfony/process.git",
                "reference": "905efe90024caa75a2fc93f54e14b26f2a099d96"
            },
            "dist": {
                "type": "zip",
                "url": "https://api.github.com/repos/symfony/process/zipball/905efe90024caa75a2fc93f54e14b26f2a099d96",
                "reference": "905efe90024caa75a2fc93f54e14b26f2a099d96",
                "shasum": ""
            },
            "require": {
                "php": ">=5.3.9"
            },
            "type": "library",
            "extra": {
                "branch-alias": {
                    "dev-master": "2.8-dev"
                }
            },
            "autoload": {
                "psr-4": {
                    "Symfony\\Component\\Process\\": ""
                },
                "exclude-from-classmap": [
                    "/Tests/"
                ]
            },
            "notification-url": "https://packagist.org/downloads/",
            "license": [
                "MIT"
            ],
            "authors": [
                {
                    "name": "Fabien Potencier",
                    "email": "fabien@symfony.com"
                },
                {
                    "name": "Symfony Community",
                    "homepage": "https://symfony.com/contributors"
                }
            ],
            "description": "Symfony Process Component",
            "homepage": "https://symfony.com",
            "time": "2018-01-29T08:54:45+00:00"
        },
        {
            "name": "symfony/property-access",
            "version": "v2.8.34",
            "source": {
                "type": "git",
                "url": "https://github.com/symfony/property-access.git",
                "reference": "05996f4a198ddb898de707adc2df9501d55d047d"
            },
            "dist": {
                "type": "zip",
                "url": "https://api.github.com/repos/symfony/property-access/zipball/05996f4a198ddb898de707adc2df9501d55d047d",
                "reference": "05996f4a198ddb898de707adc2df9501d55d047d",
                "shasum": ""
            },
            "require": {
                "php": ">=5.3.9"
            },
            "type": "library",
            "extra": {
                "branch-alias": {
                    "dev-master": "2.8-dev"
                }
            },
            "autoload": {
                "psr-4": {
                    "Symfony\\Component\\PropertyAccess\\": ""
                },
                "exclude-from-classmap": [
                    "/Tests/"
                ]
            },
            "notification-url": "https://packagist.org/downloads/",
            "license": [
                "MIT"
            ],
            "authors": [
                {
                    "name": "Fabien Potencier",
                    "email": "fabien@symfony.com"
                },
                {
                    "name": "Symfony Community",
                    "homepage": "https://symfony.com/contributors"
                }
            ],
            "description": "Symfony PropertyAccess Component",
            "homepage": "https://symfony.com",
            "keywords": [
                "access",
                "array",
                "extraction",
                "index",
                "injection",
                "object",
                "property",
                "property path",
                "reflection"
            ],
            "time": "2018-01-03T07:36:31+00:00"
        },
        {
            "name": "symfony/routing",
            "version": "v2.8.34",
            "source": {
                "type": "git",
                "url": "https://github.com/symfony/routing.git",
                "reference": "627ea100720dac15d8165648caac57456dda84aa"
            },
            "dist": {
                "type": "zip",
                "url": "https://api.github.com/repos/symfony/routing/zipball/627ea100720dac15d8165648caac57456dda84aa",
                "reference": "627ea100720dac15d8165648caac57456dda84aa",
                "shasum": ""
            },
            "require": {
                "php": ">=5.3.9"
            },
            "conflict": {
                "symfony/config": "<2.7"
            },
            "require-dev": {
                "doctrine/annotations": "~1.0",
                "doctrine/common": "~2.2",
                "psr/log": "~1.0",
                "symfony/config": "~2.7|~3.0.0",
                "symfony/expression-language": "~2.4|~3.0.0",
                "symfony/http-foundation": "~2.3|~3.0.0",
                "symfony/yaml": "^2.0.5|~3.0.0"
            },
            "suggest": {
                "doctrine/annotations": "For using the annotation loader",
                "symfony/config": "For using the all-in-one router or any loader",
                "symfony/dependency-injection": "For loading routes from a service",
                "symfony/expression-language": "For using expression matching",
                "symfony/http-foundation": "For using a Symfony Request object",
                "symfony/yaml": "For using the YAML loader"
            },
            "type": "library",
            "extra": {
                "branch-alias": {
                    "dev-master": "2.8-dev"
                }
            },
            "autoload": {
                "psr-4": {
                    "Symfony\\Component\\Routing\\": ""
                },
                "exclude-from-classmap": [
                    "/Tests/"
                ]
            },
            "notification-url": "https://packagist.org/downloads/",
            "license": [
                "MIT"
            ],
            "authors": [
                {
                    "name": "Fabien Potencier",
                    "email": "fabien@symfony.com"
                },
                {
                    "name": "Symfony Community",
                    "homepage": "https://symfony.com/contributors"
                }
            ],
            "description": "Symfony Routing Component",
            "homepage": "https://symfony.com",
            "keywords": [
                "router",
                "routing",
                "uri",
                "url"
            ],
            "time": "2018-01-16T18:00:04+00:00"
        },
        {
            "name": "symfony/security",
            "version": "v2.8.46",
            "source": {
                "type": "git",
                "url": "https://github.com/symfony/security.git",
                "reference": "d2d55b8e26c8cdf3172d702996733eb3c83f621c"
            },
            "dist": {
                "type": "zip",
                "url": "https://api.github.com/repos/symfony/security/zipball/d2d55b8e26c8cdf3172d702996733eb3c83f621c",
                "reference": "d2d55b8e26c8cdf3172d702996733eb3c83f621c",
                "shasum": ""
            },
            "require": {
                "php": ">=5.3.9",
                "symfony/event-dispatcher": "~2.2|~3.0.0",
                "symfony/http-foundation": "^2.7.38|~3.3.13",
                "symfony/http-kernel": "~2.4|~3.0.0",
                "symfony/polyfill-php55": "~1.0",
                "symfony/polyfill-php56": "~1.0",
                "symfony/polyfill-php70": "~1.0",
                "symfony/polyfill-util": "~1.0",
                "symfony/property-access": "~2.3|~3.0.0",
                "symfony/security-acl": "~2.7|~3.0.0"
            },
            "conflict": {
                "symfony/http-foundation": "~2.8,<2.8.31"
            },
            "replace": {
                "symfony/security-core": "self.version",
                "symfony/security-csrf": "self.version",
                "symfony/security-guard": "self.version",
                "symfony/security-http": "self.version"
            },
            "require-dev": {
                "psr/log": "~1.0",
                "symfony/expression-language": "~2.6|~3.0.0",
                "symfony/finder": "~2.3|~3.0.0",
                "symfony/ldap": "~2.8|~3.0.0",
                "symfony/polyfill-intl-icu": "~1.0",
                "symfony/routing": "~2.2|~3.0.0",
                "symfony/validator": "~2.7.25|^2.8.18|~3.2.5"
            },
            "suggest": {
                "symfony/expression-language": "For using the expression voter",
                "symfony/form": "",
                "symfony/ldap": "For using the LDAP user and authentication providers",
                "symfony/routing": "For using the HttpUtils class to create sub-requests, redirect the user, and match URLs",
                "symfony/validator": "For using the user password constraint"
            },
            "type": "library",
            "extra": {
                "branch-alias": {
                    "dev-master": "2.8-dev"
                }
            },
            "autoload": {
                "psr-4": {
                    "Symfony\\Component\\Security\\": ""
                },
                "exclude-from-classmap": [
                    "/Tests/"
                ]
            },
            "notification-url": "https://packagist.org/downloads/",
            "license": [
                "MIT"
            ],
            "authors": [
                {
                    "name": "Fabien Potencier",
                    "email": "fabien@symfony.com"
                },
                {
                    "name": "Symfony Community",
                    "homepage": "https://symfony.com/contributors"
                }
            ],
            "description": "Symfony Security Component",
            "homepage": "https://symfony.com",
            "time": "2018-09-23T15:27:53+00:00"
        },
        {
            "name": "symfony/security-acl",
            "version": "v2.8.0",
            "source": {
                "type": "git",
                "url": "https://github.com/symfony/security-acl.git",
                "reference": "4a3f7327ad215242c78f6564ad4ea6d2db1b8347"
            },
            "dist": {
                "type": "zip",
                "url": "https://api.github.com/repos/symfony/security-acl/zipball/4a3f7327ad215242c78f6564ad4ea6d2db1b8347",
                "reference": "4a3f7327ad215242c78f6564ad4ea6d2db1b8347",
                "shasum": ""
            },
            "require": {
                "php": ">=5.3.9",
                "symfony/security-core": "~2.4|~3.0.0"
            },
            "require-dev": {
                "doctrine/common": "~2.2",
                "doctrine/dbal": "~2.2",
                "psr/log": "~1.0",
                "symfony/phpunit-bridge": "~2.7|~3.0.0"
            },
            "suggest": {
                "doctrine/dbal": "For using the built-in ACL implementation",
                "symfony/class-loader": "For using the ACL generateSql script",
                "symfony/finder": "For using the ACL generateSql script"
            },
            "type": "library",
            "extra": {
                "branch-alias": {
                    "dev-master": "2.8-dev"
                }
            },
            "autoload": {
                "psr-4": {
                    "Symfony\\Component\\Security\\Acl\\": ""
                },
                "exclude-from-classmap": [
                    "/Tests/"
                ]
            },
            "notification-url": "https://packagist.org/downloads/",
            "license": [
                "MIT"
            ],
            "authors": [
                {
                    "name": "Fabien Potencier",
                    "email": "fabien@symfony.com"
                },
                {
                    "name": "Symfony Community",
                    "homepage": "https://symfony.com/contributors"
                }
            ],
            "description": "Symfony Security Component - ACL (Access Control List)",
            "homepage": "https://symfony.com",
            "time": "2015-12-28T09:39:09+00:00"
        },
        {
            "name": "symfony/security-bundle",
            "version": "v2.8.46",
            "source": {
                "type": "git",
                "url": "https://github.com/symfony/security-bundle.git",
                "reference": "7c32fcadbad0ab9fb2ec6dae65ad41bbdb303d1f"
            },
            "dist": {
                "type": "zip",
                "url": "https://api.github.com/repos/symfony/security-bundle/zipball/7c32fcadbad0ab9fb2ec6dae65ad41bbdb303d1f",
                "reference": "7c32fcadbad0ab9fb2ec6dae65ad41bbdb303d1f",
                "shasum": ""
            },
            "require": {
                "ext-xml": "*",
                "php": ">=5.3.9",
                "symfony/http-kernel": "~2.7|~3.0.0",
                "symfony/polyfill-php70": "~1.0",
                "symfony/security": "^2.8.45|^3.4.15",
                "symfony/security-acl": "~2.7|~3.0.0"
            },
            "require-dev": {
                "doctrine/doctrine-bundle": "~1.2",
                "symfony/browser-kit": "~2.7|~3.0.0",
                "symfony/console": "~2.7|~3.0.0",
                "symfony/css-selector": "^2.7|~3.0.0",
                "symfony/dependency-injection": "~2.8.41",
                "symfony/dom-crawler": "^2.7|~3.0.0",
                "symfony/expression-language": "~2.7|~3.0.0",
                "symfony/form": "^2.8.18",
                "symfony/framework-bundle": "^2.8.18",
                "symfony/http-foundation": "~2.7|~3.0.0",
                "symfony/process": "^2.7|~3.0.0",
                "symfony/twig-bridge": "^2.7.4|~3.1.0",
                "symfony/twig-bundle": "~2.7|~3.1.0",
                "symfony/validator": "~2.7.25|^2.8.18|~3.2.5",
                "symfony/yaml": "^2.7|~3.0.0",
                "twig/twig": "~1.34|~2.4"
            },
            "type": "symfony-bundle",
            "extra": {
                "branch-alias": {
                    "dev-master": "2.8-dev"
                }
            },
            "autoload": {
                "psr-4": {
                    "Symfony\\Bundle\\SecurityBundle\\": ""
                },
                "exclude-from-classmap": [
                    "/Tests/"
                ]
            },
            "notification-url": "https://packagist.org/downloads/",
            "license": [
                "MIT"
            ],
            "authors": [
                {
                    "name": "Fabien Potencier",
                    "email": "fabien@symfony.com"
                },
                {
                    "name": "Symfony Community",
                    "homepage": "https://symfony.com/contributors"
                }
            ],
            "description": "Symfony SecurityBundle",
            "homepage": "https://symfony.com",
            "time": "2018-09-08T12:44:02+00:00"
        },
        {
            "name": "symfony/stopwatch",
            "version": "v2.8.34",
            "source": {
                "type": "git",
                "url": "https://github.com/symfony/stopwatch.git",
                "reference": "57021208ad9830f8f8390c1a9d7bb390f32be89e"
            },
            "dist": {
                "type": "zip",
                "url": "https://api.github.com/repos/symfony/stopwatch/zipball/57021208ad9830f8f8390c1a9d7bb390f32be89e",
                "reference": "57021208ad9830f8f8390c1a9d7bb390f32be89e",
                "shasum": ""
            },
            "require": {
                "php": ">=5.3.9"
            },
            "type": "library",
            "extra": {
                "branch-alias": {
                    "dev-master": "2.8-dev"
                }
            },
            "autoload": {
                "psr-4": {
                    "Symfony\\Component\\Stopwatch\\": ""
                },
                "exclude-from-classmap": [
                    "/Tests/"
                ]
            },
            "notification-url": "https://packagist.org/downloads/",
            "license": [
                "MIT"
            ],
            "authors": [
                {
                    "name": "Fabien Potencier",
                    "email": "fabien@symfony.com"
                },
                {
                    "name": "Symfony Community",
                    "homepage": "https://symfony.com/contributors"
                }
            ],
            "description": "Symfony Stopwatch Component",
            "homepage": "https://symfony.com",
            "time": "2018-01-03T07:36:31+00:00"
        },
        {
            "name": "symfony/swiftmailer-bundle",
            "version": "v2.6.7",
            "source": {
                "type": "git",
                "url": "https://github.com/symfony/swiftmailer-bundle.git",
                "reference": "c4808f5169efc05567be983909d00f00521c53ec"
            },
            "dist": {
                "type": "zip",
                "url": "https://api.github.com/repos/symfony/swiftmailer-bundle/zipball/c4808f5169efc05567be983909d00f00521c53ec",
                "reference": "c4808f5169efc05567be983909d00f00521c53ec",
                "shasum": ""
            },
            "require": {
                "php": ">=5.3.2",
                "swiftmailer/swiftmailer": "~4.2|~5.0",
                "symfony/config": "~2.7|~3.0",
                "symfony/dependency-injection": "~2.7|~3.0",
                "symfony/http-kernel": "~2.7|~3.0"
            },
            "require-dev": {
                "symfony/console": "~2.7|~3.0",
                "symfony/framework-bundle": "~2.7|~3.0",
                "symfony/phpunit-bridge": "~3.3@dev",
                "symfony/yaml": "~2.7|~3.0"
            },
            "suggest": {
                "psr/log": "Allows logging"
            },
            "type": "symfony-bundle",
            "extra": {
                "branch-alias": {
                    "dev-master": "2.6-dev"
                }
            },
            "autoload": {
                "psr-4": {
                    "Symfony\\Bundle\\SwiftmailerBundle\\": ""
                }
            },
            "notification-url": "https://packagist.org/downloads/",
            "license": [
                "MIT"
            ],
            "authors": [
                {
                    "name": "Symfony Community",
                    "homepage": "http://symfony.com/contributors"
                },
                {
                    "name": "Fabien Potencier",
                    "email": "fabien@symfony.com"
                }
            ],
            "description": "Symfony SwiftmailerBundle",
            "homepage": "http://symfony.com",
            "time": "2017-07-22T07:18:13+00:00"
        },
        {
            "name": "symfony/templating",
            "version": "v2.8.34",
            "source": {
                "type": "git",
                "url": "https://github.com/symfony/templating.git",
                "reference": "6e0975833f731a0b112d3c598572d5fc9c6cc0bb"
            },
            "dist": {
                "type": "zip",
                "url": "https://api.github.com/repos/symfony/templating/zipball/6e0975833f731a0b112d3c598572d5fc9c6cc0bb",
                "reference": "6e0975833f731a0b112d3c598572d5fc9c6cc0bb",
                "shasum": ""
            },
            "require": {
                "php": ">=5.3.9"
            },
            "require-dev": {
                "psr/log": "~1.0"
            },
            "suggest": {
                "psr/log": "For using debug logging in loaders"
            },
            "type": "library",
            "extra": {
                "branch-alias": {
                    "dev-master": "2.8-dev"
                }
            },
            "autoload": {
                "psr-4": {
                    "Symfony\\Component\\Templating\\": ""
                },
                "exclude-from-classmap": [
                    "/Tests/"
                ]
            },
            "notification-url": "https://packagist.org/downloads/",
            "license": [
                "MIT"
            ],
            "authors": [
                {
                    "name": "Fabien Potencier",
                    "email": "fabien@symfony.com"
                },
                {
                    "name": "Symfony Community",
                    "homepage": "https://symfony.com/contributors"
                }
            ],
            "description": "Symfony Templating Component",
            "homepage": "https://symfony.com",
            "time": "2018-01-03T07:36:31+00:00"
        },
        {
            "name": "symfony/translation",
            "version": "v2.8.11",
            "source": {
                "type": "git",
                "url": "https://github.com/symfony/translation.git",
                "reference": "bf0ff95faa9b6c0708efc1986255e3608d0ed3c7"
            },
            "dist": {
                "type": "zip",
                "url": "https://api.github.com/repos/symfony/translation/zipball/bf0ff95faa9b6c0708efc1986255e3608d0ed3c7",
                "reference": "bf0ff95faa9b6c0708efc1986255e3608d0ed3c7",
                "shasum": ""
            },
            "require": {
                "php": ">=5.3.9",
                "symfony/polyfill-mbstring": "~1.0"
            },
            "conflict": {
                "symfony/config": "<2.7"
            },
            "require-dev": {
                "psr/log": "~1.0",
                "symfony/config": "~2.8",
                "symfony/intl": "~2.4|~3.0.0",
                "symfony/yaml": "~2.2|~3.0.0"
            },
            "suggest": {
                "psr/log": "To use logging capability in translator",
                "symfony/config": "",
                "symfony/yaml": ""
            },
            "type": "library",
            "extra": {
                "branch-alias": {
                    "dev-master": "2.8-dev"
                }
            },
            "autoload": {
                "psr-4": {
                    "Symfony\\Component\\Translation\\": ""
                },
                "exclude-from-classmap": [
                    "/Tests/"
                ]
            },
            "notification-url": "https://packagist.org/downloads/",
            "license": [
                "MIT"
            ],
            "authors": [
                {
                    "name": "Fabien Potencier",
                    "email": "fabien@symfony.com"
                },
                {
                    "name": "Symfony Community",
                    "homepage": "https://symfony.com/contributors"
                }
            ],
            "description": "Symfony Translation Component",
            "homepage": "https://symfony.com",
            "time": "2016-09-06T10:55:00+00:00"
        },
        {
            "name": "symfony/twig-bridge",
            "version": "v3.0.9",
            "source": {
                "type": "git",
                "url": "https://github.com/symfony/twig-bridge.git",
                "reference": "34ddcc46f09f6564f03cb61134ee51f3b309aa58"
            },
            "dist": {
                "type": "zip",
                "url": "https://api.github.com/repos/symfony/twig-bridge/zipball/34ddcc46f09f6564f03cb61134ee51f3b309aa58",
                "reference": "34ddcc46f09f6564f03cb61134ee51f3b309aa58",
                "shasum": ""
            },
            "require": {
                "php": ">=5.5.9",
                "twig/twig": "~1.23|~2.0"
            },
            "require-dev": {
                "symfony/asset": "~2.8|~3.0",
                "symfony/console": "~2.8|~3.0",
                "symfony/expression-language": "~2.8|~3.0",
                "symfony/finder": "~2.8|~3.0",
                "symfony/form": "~3.0.4",
                "symfony/http-kernel": "~2.8|~3.0",
                "symfony/polyfill-intl-icu": "~1.0",
                "symfony/routing": "~2.8|~3.0",
                "symfony/security": "~2.8|~3.0",
                "symfony/security-acl": "~2.8|~3.0",
                "symfony/stopwatch": "~2.8|~3.0",
                "symfony/templating": "~2.8|~3.0",
                "symfony/translation": "~2.8|~3.0",
                "symfony/var-dumper": "~2.8.9|~3.0.9|~3.1.3|~3.2",
                "symfony/yaml": "~2.8|~3.0"
            },
            "suggest": {
                "symfony/asset": "For using the AssetExtension",
                "symfony/expression-language": "For using the ExpressionExtension",
                "symfony/finder": "",
                "symfony/form": "For using the FormExtension",
                "symfony/http-kernel": "For using the HttpKernelExtension",
                "symfony/routing": "For using the RoutingExtension",
                "symfony/security": "For using the SecurityExtension",
                "symfony/stopwatch": "For using the StopwatchExtension",
                "symfony/templating": "For using the TwigEngine",
                "symfony/translation": "For using the TranslationExtension",
                "symfony/var-dumper": "For using the DumpExtension",
                "symfony/yaml": "For using the YamlExtension"
            },
            "type": "symfony-bridge",
            "extra": {
                "branch-alias": {
                    "dev-master": "3.0-dev"
                }
            },
            "autoload": {
                "psr-4": {
                    "Symfony\\Bridge\\Twig\\": ""
                },
                "exclude-from-classmap": [
                    "/Tests/"
                ]
            },
            "notification-url": "https://packagist.org/downloads/",
            "license": [
                "MIT"
            ],
            "authors": [
                {
                    "name": "Fabien Potencier",
                    "email": "fabien@symfony.com"
                },
                {
                    "name": "Symfony Community",
                    "homepage": "https://symfony.com/contributors"
                }
            ],
            "description": "Symfony Twig Bridge",
            "homepage": "https://symfony.com",
            "time": "2016-07-28T11:13:34+00:00"
        },
        {
            "name": "symfony/twig-bundle",
            "version": "v2.8.34",
            "source": {
                "type": "git",
                "url": "https://github.com/symfony/twig-bundle.git",
                "reference": "20505fbf6cabe797cdb01f3e720bb16c76871439"
            },
            "dist": {
                "type": "zip",
                "url": "https://api.github.com/repos/symfony/twig-bundle/zipball/20505fbf6cabe797cdb01f3e720bb16c76871439",
                "reference": "20505fbf6cabe797cdb01f3e720bb16c76871439",
                "shasum": ""
            },
            "require": {
                "php": ">=5.3.9",
                "symfony/asset": "~2.7|~3.0.0",
                "symfony/http-foundation": "~2.5|~3.0.0",
                "symfony/http-kernel": "~2.7.23|^2.8.16",
                "symfony/twig-bridge": "~2.7|~3.0.0",
                "twig/twig": "~1.34|~2.4"
            },
            "require-dev": {
                "doctrine/annotations": "~1.0",
                "symfony/config": "~2.8|~3.0.0",
                "symfony/dependency-injection": "^2.6.6|~3.0.0",
                "symfony/expression-language": "~2.4|~3.0.0",
                "symfony/finder": "^2.0.5",
                "symfony/framework-bundle": "~2.7|~3.0.0",
                "symfony/routing": "~2.1|~3.0.0",
                "symfony/stopwatch": "~2.2|~3.0.0",
                "symfony/templating": "~2.1|~3.0.0",
                "symfony/yaml": "~2.3|~3.0.0"
            },
            "type": "symfony-bundle",
            "extra": {
                "branch-alias": {
                    "dev-master": "2.8-dev"
                }
            },
            "autoload": {
                "psr-4": {
                    "Symfony\\Bundle\\TwigBundle\\": ""
                },
                "exclude-from-classmap": [
                    "/Tests/"
                ]
            },
            "notification-url": "https://packagist.org/downloads/",
            "license": [
                "MIT"
            ],
            "authors": [
                {
                    "name": "Fabien Potencier",
                    "email": "fabien@symfony.com"
                },
                {
                    "name": "Symfony Community",
                    "homepage": "https://symfony.com/contributors"
                }
            ],
            "description": "Symfony TwigBundle",
            "homepage": "https://symfony.com",
            "time": "2018-01-29T08:54:45+00:00"
        },
        {
            "name": "symfony/validator",
            "version": "v2.8.34",
            "source": {
                "type": "git",
                "url": "https://github.com/symfony/validator.git",
                "reference": "71f4e46ff4ca3c8fee09cc1a3a1b90a06cde5e2a"
            },
            "dist": {
                "type": "zip",
                "url": "https://api.github.com/repos/symfony/validator/zipball/71f4e46ff4ca3c8fee09cc1a3a1b90a06cde5e2a",
                "reference": "71f4e46ff4ca3c8fee09cc1a3a1b90a06cde5e2a",
                "shasum": ""
            },
            "require": {
                "php": ">=5.3.9",
                "symfony/polyfill-mbstring": "~1.0",
                "symfony/translation": "~2.4|~3.0.0"
            },
            "require-dev": {
                "doctrine/annotations": "~1.0",
                "doctrine/cache": "~1.0",
                "egulias/email-validator": "^1.2.1",
                "symfony/config": "~2.2|~3.0.0",
                "symfony/expression-language": "~2.4|~3.0.0",
                "symfony/http-foundation": "~2.3|~3.0.0",
                "symfony/intl": "~2.7.25|^2.8.18|~3.2.5",
                "symfony/property-access": "~2.3|~3.0.0",
                "symfony/yaml": "^2.0.5|~3.0.0"
            },
            "suggest": {
                "doctrine/annotations": "For using the annotation mapping. You will also need doctrine/cache.",
                "doctrine/cache": "For using the default cached annotation reader and metadata cache.",
                "egulias/email-validator": "Strict (RFC compliant) email validation",
                "symfony/config": "",
                "symfony/expression-language": "For using the 2.4 Expression validator",
                "symfony/http-foundation": "",
                "symfony/intl": "",
                "symfony/property-access": "For using the 2.4 Validator API",
                "symfony/yaml": ""
            },
            "type": "library",
            "extra": {
                "branch-alias": {
                    "dev-master": "2.8-dev"
                }
            },
            "autoload": {
                "psr-4": {
                    "Symfony\\Component\\Validator\\": ""
                },
                "exclude-from-classmap": [
                    "/Tests/"
                ]
            },
            "notification-url": "https://packagist.org/downloads/",
            "license": [
                "MIT"
            ],
            "authors": [
                {
                    "name": "Fabien Potencier",
                    "email": "fabien@symfony.com"
                },
                {
                    "name": "Symfony Community",
                    "homepage": "https://symfony.com/contributors"
                }
            ],
            "description": "Symfony Validator Component",
            "homepage": "https://symfony.com",
            "time": "2018-01-29T08:54:45+00:00"
        },
        {
            "name": "symfony/yaml",
            "version": "v2.8.34",
            "source": {
                "type": "git",
                "url": "https://github.com/symfony/yaml.git",
                "reference": "be720fcfae4614df204190d57795351059946a77"
            },
            "dist": {
                "type": "zip",
                "url": "https://api.github.com/repos/symfony/yaml/zipball/be720fcfae4614df204190d57795351059946a77",
                "reference": "be720fcfae4614df204190d57795351059946a77",
                "shasum": ""
            },
            "require": {
                "php": ">=5.3.9"
            },
            "type": "library",
            "extra": {
                "branch-alias": {
                    "dev-master": "2.8-dev"
                }
            },
            "autoload": {
                "psr-4": {
                    "Symfony\\Component\\Yaml\\": ""
                },
                "exclude-from-classmap": [
                    "/Tests/"
                ]
            },
            "notification-url": "https://packagist.org/downloads/",
            "license": [
                "MIT"
            ],
            "authors": [
                {
                    "name": "Fabien Potencier",
                    "email": "fabien@symfony.com"
                },
                {
                    "name": "Symfony Community",
                    "homepage": "https://symfony.com/contributors"
                }
            ],
            "description": "Symfony Yaml Component",
            "homepage": "https://symfony.com",
            "time": "2018-01-03T07:36:31+00:00"
        },
        {
            "name": "twig/twig",
            "version": "v1.35.0",
            "source": {
                "type": "git",
                "url": "https://github.com/twigphp/Twig.git",
                "reference": "daa657073e55b0a78cce8fdd22682fddecc6385f"
            },
            "dist": {
                "type": "zip",
                "url": "https://api.github.com/repos/twigphp/Twig/zipball/daa657073e55b0a78cce8fdd22682fddecc6385f",
                "reference": "daa657073e55b0a78cce8fdd22682fddecc6385f",
                "shasum": ""
            },
            "require": {
                "php": ">=5.3.3"
            },
            "require-dev": {
                "psr/container": "^1.0",
                "symfony/debug": "~2.7",
                "symfony/phpunit-bridge": "~3.3@dev"
            },
            "type": "library",
            "extra": {
                "branch-alias": {
                    "dev-master": "1.35-dev"
                }
            },
            "autoload": {
                "psr-0": {
                    "Twig_": "lib/"
                },
                "psr-4": {
                    "Twig\\": "src/"
                }
            },
            "notification-url": "https://packagist.org/downloads/",
            "license": [
                "BSD-3-Clause"
            ],
            "authors": [
                {
                    "name": "Fabien Potencier",
                    "email": "fabien@symfony.com",
                    "homepage": "http://fabien.potencier.org",
                    "role": "Lead Developer"
                },
                {
                    "name": "Armin Ronacher",
                    "email": "armin.ronacher@active-4.com",
                    "role": "Project Founder"
                },
                {
                    "name": "Twig Team",
                    "homepage": "http://twig.sensiolabs.org/contributors",
                    "role": "Contributors"
                }
            ],
            "description": "Twig, the flexible, fast, and secure template language for PHP",
            "homepage": "http://twig.sensiolabs.org",
            "keywords": [
                "templating"
            ],
            "time": "2017-09-27T18:06:46+00:00"
        },
        {
            "name": "twilio/sdk",
            "version": "4.12.1",
            "source": {
                "type": "git",
                "url": "https://github.com/twilio/twilio-php.git",
                "reference": "0a88c48262fbee1c3841f721f46439d3de450b95"
            },
            "dist": {
                "type": "zip",
                "url": "https://api.github.com/repos/twilio/twilio-php/zipball/0a88c48262fbee1c3841f721f46439d3de450b95",
                "reference": "0a88c48262fbee1c3841f721f46439d3de450b95",
                "shasum": ""
            },
            "require": {
                "php": ">=5.2.1"
            },
            "require-dev": {
                "mockery/mockery": ">=0.7.2",
                "phpunit/phpunit": "4.5.*"
            },
            "type": "library",
            "autoload": {
                "files": [
                    "Services/Twilio.php"
                ]
            },
            "notification-url": "https://packagist.org/downloads/",
            "license": [
                "MIT"
            ],
            "authors": [
                {
                    "name": "Kevin Burke",
                    "email": "kevin@twilio.com"
                },
                {
                    "name": "Kyle Conroy",
                    "email": "kyle+pear@twilio.com"
                }
            ],
            "description": "A PHP wrapper for Twilio's API",
            "homepage": "http://github.com/twilio/twilio-php",
            "keywords": [
                "api",
                "sms",
                "twilio"
            ],
            "time": "2017-11-17T22:59:03+00:00"
        },
        {
            "name": "willdurand/jsonp-callback-validator",
            "version": "v1.1.0",
            "source": {
                "type": "git",
                "url": "https://github.com/willdurand/JsonpCallbackValidator.git",
                "reference": "1a7d388bb521959e612ef50c5c7b1691b097e909"
            },
            "dist": {
                "type": "zip",
                "url": "https://api.github.com/repos/willdurand/JsonpCallbackValidator/zipball/1a7d388bb521959e612ef50c5c7b1691b097e909",
                "reference": "1a7d388bb521959e612ef50c5c7b1691b097e909",
                "shasum": ""
            },
            "require": {
                "php": ">=5.3.0"
            },
            "require-dev": {
                "phpunit/phpunit": "~3.7"
            },
            "type": "library",
            "autoload": {
                "psr-0": {
                    "JsonpCallbackValidator": "src/"
                }
            },
            "notification-url": "https://packagist.org/downloads/",
            "license": [
                "MIT"
            ],
            "authors": [
                {
                    "name": "William Durand",
                    "email": "william.durand1@gmail.com",
                    "homepage": "http://www.willdurand.fr"
                }
            ],
            "description": "JSONP callback validator.",
            "time": "2014-01-20T22:35:06+00:00"
        },
        {
            "name": "willdurand/negotiation",
            "version": "1.5.0",
            "source": {
                "type": "git",
                "url": "https://github.com/willdurand/Negotiation.git",
                "reference": "2a59f2376557303e3fa91465ab691abb82945edf"
            },
            "dist": {
                "type": "zip",
                "url": "https://api.github.com/repos/willdurand/Negotiation/zipball/2a59f2376557303e3fa91465ab691abb82945edf",
                "reference": "2a59f2376557303e3fa91465ab691abb82945edf",
                "shasum": ""
            },
            "require": {
                "php": ">=5.3.0"
            },
            "type": "library",
            "extra": {
                "branch-alias": {
                    "dev-master": "1.5-dev"
                }
            },
            "autoload": {
                "psr-4": {
                    "Negotiation\\": "src/Negotiation"
                }
            },
            "notification-url": "https://packagist.org/downloads/",
            "license": [
                "MIT"
            ],
            "authors": [
                {
                    "name": "William Durand",
                    "email": "william.durand1@gmail.com"
                }
            ],
            "description": "Content Negotiation tools for PHP provided as a standalone library.",
            "homepage": "http://williamdurand.fr/Negotiation/",
            "keywords": [
                "accept",
                "content",
                "format",
                "header",
                "negotiation"
            ],
            "time": "2015-10-01T07:42:40+00:00"
        },
        {
            "name": "willdurand/oauth-server-bundle",
            "version": "0.0.2",
            "source": {
                "type": "git",
                "url": "https://github.com/mautic/BazingaOAuthServerBundle.git",
                "reference": "f7685479cdc35114cc4e6219313f57f5c72a5ee6"
            },
            "require": {
                "php": ">=5.3.3",
                "symfony/console": "~2.3",
                "symfony/framework-bundle": "~2.3",
                "symfony/security-bundle": "~2.3"
            },
            "require-dev": {
                "doctrine/doctrine-bundle": "1.3.*@dev",
                "willdurand/propel-typehintable-behavior": "@dev"
            },
            "suggest": {
                "willdurand/propel-typehintable-behavior": "Needed when using the propel implementation"
            },
            "type": "symfony-bundle",
            "autoload": {
                "psr-4": {
                    "Bazinga\\OAuthServerBundle\\": ""
                }
            },
            "license": [
                "MIT"
            ],
            "authors": [
                {
                    "name": "William Durand",
                    "email": "william.durand1@gmail.com"
                }
            ],
            "description": "Server side implementation of the OAuth 1.0 protocol based on RFC 5849",
            "keywords": [
                "api",
                "oauth",
                "server"
            ],
            "time": "2018-10-12T15:31:56+00:00"
        }
    ],
    "packages-dev": [
        {
            "name": "babdev/transifex",
            "version": "1.3.0",
            "source": {
                "type": "git",
                "url": "https://github.com/BabDev/Transifex-API.git",
                "reference": "01177cbc67d56d56f3eda5c93c8863f39c080a42"
            },
            "dist": {
                "type": "zip",
                "url": "https://api.github.com/repos/BabDev/Transifex-API/zipball/01177cbc67d56d56f3eda5c93c8863f39c080a42",
                "reference": "01177cbc67d56d56f3eda5c93c8863f39c080a42",
                "shasum": ""
            },
            "require": {
                "joomla/http": "~1.1",
                "php": "^5.3.10|~7.0"
            },
            "require-dev": {
                "joomla/test": "~1.0",
                "phpunit/phpunit": "~4.8|>=5.0 <5.4",
                "squizlabs/php_codesniffer": "~1.5"
            },
            "type": "library",
            "extra": {
                "branch-alias": {
                    "dev-1.x": "1.x-dev"
                }
            },
            "autoload": {
                "psr-4": {
                    "BabDev\\Transifex\\": "src/"
                }
            },
            "notification-url": "https://packagist.org/downloads/",
            "license": [
                "GPL-2.0+"
            ],
            "authors": [
                {
                    "name": "Michael Babker",
                    "homepage": "https://www.babdev.com"
                }
            ],
            "description": "The Transifex API Package is a wrapper of the Transifex API available for PHP developers",
            "homepage": "https://github.com/BabDev/Transifex-API",
            "keywords": [
                "php",
                "transifex"
            ],
            "time": "2016-06-10T02:57:54+00:00"
        },
        {
            "name": "behat/gherkin",
            "version": "v4.4.5",
            "source": {
                "type": "git",
                "url": "https://github.com/Behat/Gherkin.git",
                "reference": "5c14cff4f955b17d20d088dec1bde61c0539ec74"
            },
            "dist": {
                "type": "zip",
                "url": "https://api.github.com/repos/Behat/Gherkin/zipball/5c14cff4f955b17d20d088dec1bde61c0539ec74",
                "reference": "5c14cff4f955b17d20d088dec1bde61c0539ec74",
                "shasum": ""
            },
            "require": {
                "php": ">=5.3.1"
            },
            "require-dev": {
                "phpunit/phpunit": "~4.5|~5",
                "symfony/phpunit-bridge": "~2.7|~3",
                "symfony/yaml": "~2.3|~3"
            },
            "suggest": {
                "symfony/yaml": "If you want to parse features, represented in YAML files"
            },
            "type": "library",
            "extra": {
                "branch-alias": {
                    "dev-master": "4.4-dev"
                }
            },
            "autoload": {
                "psr-0": {
                    "Behat\\Gherkin": "src/"
                }
            },
            "notification-url": "https://packagist.org/downloads/",
            "license": [
                "MIT"
            ],
            "authors": [
                {
                    "name": "Konstantin Kudryashov",
                    "email": "ever.zet@gmail.com",
                    "homepage": "http://everzet.com"
                }
            ],
            "description": "Gherkin DSL parser for PHP 5.3",
            "homepage": "http://behat.org/",
            "keywords": [
                "BDD",
                "Behat",
                "Cucumber",
                "DSL",
                "gherkin",
                "parser"
            ],
            "time": "2016-10-30T11:50:56+00:00"
        },
        {
            "name": "codeception/codeception",
            "version": "2.3.8",
            "source": {
                "type": "git",
                "url": "https://github.com/Codeception/Codeception.git",
                "reference": "43eade17a8cd68e9cde401e8585b09d11d41b12d"
            },
            "dist": {
                "type": "zip",
                "url": "https://api.github.com/repos/Codeception/Codeception/zipball/43eade17a8cd68e9cde401e8585b09d11d41b12d",
                "reference": "43eade17a8cd68e9cde401e8585b09d11d41b12d",
                "shasum": ""
            },
            "require": {
                "behat/gherkin": "~4.4.0",
                "codeception/stub": "^1.0",
                "ext-json": "*",
                "ext-mbstring": "*",
                "facebook/webdriver": ">=1.1.3 <2.0",
                "guzzlehttp/guzzle": ">=4.1.4 <7.0",
                "guzzlehttp/psr7": "~1.0",
                "php": ">=5.4.0 <8.0",
                "phpunit/php-code-coverage": ">=2.2.4 <6.0",
                "phpunit/phpunit": ">=4.8.28 <5.0.0 || >=5.6.3 <7.0",
                "sebastian/comparator": ">1.1 <3.0",
                "sebastian/diff": ">=1.4 <3.0",
                "symfony/browser-kit": ">=2.7 <5.0",
                "symfony/console": ">=2.7 <5.0",
                "symfony/css-selector": ">=2.7 <5.0",
                "symfony/dom-crawler": ">=2.7 <5.0",
                "symfony/event-dispatcher": ">=2.7 <5.0",
                "symfony/finder": ">=2.7 <5.0",
                "symfony/yaml": ">=2.7 <5.0"
            },
            "require-dev": {
                "codeception/specify": "~0.3",
                "facebook/graph-sdk": "~5.3",
                "flow/jsonpath": "~0.2",
                "monolog/monolog": "~1.8",
                "pda/pheanstalk": "~3.0",
                "php-amqplib/php-amqplib": "~2.4",
                "predis/predis": "^1.0",
                "squizlabs/php_codesniffer": "~2.0",
                "symfony/process": ">=2.7 <5.0",
                "vlucas/phpdotenv": "^2.4.0"
            },
            "suggest": {
                "aws/aws-sdk-php": "For using AWS Auth in REST module and Queue module",
                "codeception/phpbuiltinserver": "Start and stop PHP built-in web server for your tests",
                "codeception/specify": "BDD-style code blocks",
                "codeception/verify": "BDD-style assertions",
                "flow/jsonpath": "For using JSONPath in REST module",
                "league/factory-muffin": "For DataFactory module",
                "league/factory-muffin-faker": "For Faker support in DataFactory module",
                "phpseclib/phpseclib": "for SFTP option in FTP Module",
                "stecman/symfony-console-completion": "For BASH autocompletion",
                "symfony/phpunit-bridge": "For phpunit-bridge support"
            },
            "bin": [
                "codecept"
            ],
            "type": "library",
            "extra": {
                "branch-alias": []
            },
            "autoload": {
                "psr-4": {
                    "Codeception\\": "src\\Codeception",
                    "Codeception\\Extension\\": "ext"
                }
            },
            "notification-url": "https://packagist.org/downloads/",
            "license": [
                "MIT"
            ],
            "authors": [
                {
                    "name": "Michael Bodnarchuk",
                    "email": "davert@mail.ua",
                    "homepage": "http://codegyre.com"
                }
            ],
            "description": "BDD-style testing framework",
            "homepage": "http://codeception.com/",
            "keywords": [
                "BDD",
                "TDD",
                "acceptance testing",
                "functional testing",
                "unit testing"
            ],
            "time": "2018-01-27T22:47:33+00:00"
        },
        {
            "name": "codeception/stub",
            "version": "1.0.1",
            "source": {
                "type": "git",
                "url": "https://github.com/Codeception/Stub.git",
                "reference": "673ea54cdd7141e0a5138ad78aaa60751912f573"
            },
            "dist": {
                "type": "zip",
                "url": "https://api.github.com/repos/Codeception/Stub/zipball/673ea54cdd7141e0a5138ad78aaa60751912f573",
                "reference": "673ea54cdd7141e0a5138ad78aaa60751912f573",
                "shasum": ""
            },
            "require": {
                "phpunit/phpunit-mock-objects": "^2.3|^3.0|^4.0|^5.0"
            },
            "require-dev": {
                "phpunit/phpunit": "^4.8|^5.0|^6.0|^7.0"
            },
            "type": "library",
            "autoload": {
                "psr-4": {
                    "Codeception\\": "src/"
                }
            },
            "notification-url": "https://packagist.org/downloads/",
            "license": [
                "MIT"
            ],
            "description": "Flexible Stub wrapper for PHPUnit's Mock Builder",
            "time": "2018-01-27T00:37:17+00:00"
        },
        {
            "name": "composer/semver",
            "version": "1.4.2",
            "source": {
                "type": "git",
                "url": "https://github.com/composer/semver.git",
                "reference": "c7cb9a2095a074d131b65a8a0cd294479d785573"
            },
            "dist": {
                "type": "zip",
                "url": "https://api.github.com/repos/composer/semver/zipball/c7cb9a2095a074d131b65a8a0cd294479d785573",
                "reference": "c7cb9a2095a074d131b65a8a0cd294479d785573",
                "shasum": ""
            },
            "require": {
                "php": "^5.3.2 || ^7.0"
            },
            "require-dev": {
                "phpunit/phpunit": "^4.5 || ^5.0.5",
                "phpunit/phpunit-mock-objects": "2.3.0 || ^3.0"
            },
            "type": "library",
            "extra": {
                "branch-alias": {
                    "dev-master": "1.x-dev"
                }
            },
            "autoload": {
                "psr-4": {
                    "Composer\\Semver\\": "src"
                }
            },
            "notification-url": "https://packagist.org/downloads/",
            "license": [
                "MIT"
            ],
            "authors": [
                {
                    "name": "Nils Adermann",
                    "email": "naderman@naderman.de",
                    "homepage": "http://www.naderman.de"
                },
                {
                    "name": "Jordi Boggiano",
                    "email": "j.boggiano@seld.be",
                    "homepage": "http://seld.be"
                },
                {
                    "name": "Rob Bast",
                    "email": "rob.bast@gmail.com",
                    "homepage": "http://robbast.nl"
                }
            ],
            "description": "Semver library that offers utilities, version constraint parsing and validation.",
            "keywords": [
                "semantic",
                "semver",
                "validation",
                "versioning"
            ],
            "time": "2016-08-30T16:08:34+00:00"
        },
        {
            "name": "facebook/webdriver",
            "version": "1.5.0",
            "source": {
                "type": "git",
                "url": "https://github.com/facebook/php-webdriver.git",
                "reference": "86b5ca2f67173c9d34340845dd690149c886a605"
            },
            "dist": {
                "type": "zip",
                "url": "https://api.github.com/repos/facebook/php-webdriver/zipball/86b5ca2f67173c9d34340845dd690149c886a605",
                "reference": "86b5ca2f67173c9d34340845dd690149c886a605",
                "shasum": ""
            },
            "require": {
                "ext-curl": "*",
                "ext-zip": "*",
                "php": "^5.6 || ~7.0",
                "symfony/process": "^2.8 || ^3.1 || ^4.0"
            },
            "require-dev": {
                "friendsofphp/php-cs-fixer": "^2.0",
                "guzzle/guzzle": "^3.4.1",
                "php-coveralls/php-coveralls": "^1.0.2",
                "php-mock/php-mock-phpunit": "^1.1",
                "phpunit/phpunit": "^5.7",
                "sebastian/environment": "^1.3.4 || ^2.0 || ^3.0",
                "squizlabs/php_codesniffer": "^2.6",
                "symfony/var-dumper": "^3.3 || ^4.0"
            },
            "type": "library",
            "extra": {
                "branch-alias": {
                    "dev-community": "1.5-dev"
                }
            },
            "autoload": {
                "psr-4": {
                    "Facebook\\WebDriver\\": "lib/"
                }
            },
            "notification-url": "https://packagist.org/downloads/",
            "license": [
                "Apache-2.0"
            ],
            "description": "A PHP client for Selenium WebDriver",
            "homepage": "https://github.com/facebook/php-webdriver",
            "keywords": [
                "facebook",
                "php",
                "selenium",
                "webdriver"
            ],
            "time": "2017-11-15T11:08:09+00:00"
        },
        {
            "name": "friendsofphp/php-cs-fixer",
            "version": "v2.2.16",
            "source": {
                "type": "git",
                "url": "https://github.com/FriendsOfPHP/PHP-CS-Fixer.git",
                "reference": "f67918efb38a186c6c731e46e52eab4fee329a49"
            },
            "dist": {
                "type": "zip",
                "url": "https://api.github.com/repos/FriendsOfPHP/PHP-CS-Fixer/zipball/f67918efb38a186c6c731e46e52eab4fee329a49",
                "reference": "f67918efb38a186c6c731e46e52eab4fee329a49",
                "shasum": ""
            },
            "require": {
                "composer/semver": "^1.4",
                "doctrine/annotations": "^1.2",
                "ext-json": "*",
                "ext-tokenizer": "*",
                "gecko-packages/gecko-php-unit": "^2.0",
                "php": "^5.3.6 || >=7.0 <7.3",
                "sebastian/diff": "^1.4",
                "symfony/console": "^2.4 || ^3.0 || ^4.0",
                "symfony/event-dispatcher": "^2.1 || ^3.0 || ^4.0",
                "symfony/filesystem": "^2.4 || ^3.0 || ^4.0",
                "symfony/finder": "^2.2 || ^3.0 || ^4.0",
                "symfony/options-resolver": "^2.6 || ^3.0 || ^4.0",
                "symfony/polyfill-php54": "^1.0",
                "symfony/polyfill-php55": "^1.3",
                "symfony/polyfill-php70": "^1.0",
                "symfony/polyfill-php72": "^1.4",
                "symfony/process": "^2.3 || ^3.0 || ^4.0",
                "symfony/stopwatch": "^2.5 || ^3.0 || ^4.0"
            },
            "conflict": {
                "hhvm": "<3.18"
            },
            "require-dev": {
                "johnkary/phpunit-speedtrap": "^1.0.1",
                "justinrainbow/json-schema": "^5.0",
                "keradus/cli-executor": "^1.0",
                "mikey179/vfsstream": "^1.6",
                "php-coveralls/php-coveralls": "^1.0.2",
                "phpunit/phpunit": "^4.8.35 || ^5.4.3",
                "symfony/phpunit-bridge": "^3.2.2 || ^4.0"
            },
            "suggest": {
                "ext-mbstring": "For handling non-UTF8 characters in cache signature.",
                "symfony/polyfill-mbstring": "When enabling `ext-mbstring` is not possible."
            },
            "bin": [
                "php-cs-fixer"
            ],
            "type": "application",
            "extra": {
                "branch-alias": {
                    "dev-master": "2.2-dev"
                }
            },
            "autoload": {
                "psr-4": {
                    "PhpCsFixer\\": "src/"
                },
                "classmap": [
                    "tests/Test/AbstractFixerTestCase.php",
                    "tests/Test/AbstractIntegrationCaseFactory.php",
                    "tests/Test/AbstractIntegrationTestCase.php",
                    "tests/Test/IntegrationCase.php",
                    "tests/Test/IntegrationCaseFactory.php",
                    "tests/Test/IntegrationCaseFactoryInterface.php",
                    "tests/Test/InternalIntegrationCaseFactory.php",
                    "tests/TestCase.php"
                ]
            },
            "notification-url": "https://packagist.org/downloads/",
            "license": [
                "MIT"
            ],
            "authors": [
                {
                    "name": "Dariusz Rumiński",
                    "email": "dariusz.ruminski@gmail.com"
                },
                {
                    "name": "Fabien Potencier",
                    "email": "fabien@symfony.com"
                }
            ],
            "description": "A tool to automatically fix PHP code style",
            "time": "2018-02-03T08:20:15+00:00"
        },
        {
            "name": "gecko-packages/gecko-php-unit",
            "version": "v2.2.1",
            "source": {
                "type": "git",
                "url": "https://github.com/GeckoPackages/GeckoPHPUnit.git",
                "reference": "a06beb80f63645140c251cfd757ba94a4a540be5"
            },
            "dist": {
                "type": "zip",
                "url": "https://api.github.com/repos/GeckoPackages/GeckoPHPUnit/zipball/a06beb80f63645140c251cfd757ba94a4a540be5",
                "reference": "a06beb80f63645140c251cfd757ba94a4a540be5",
                "shasum": ""
            },
            "require": {
                "php": "^5.3.6 || ^7.0"
            },
            "conflict": {
                "phpunit/phpunit": ">=6.0"
            },
            "require-dev": {
                "phpunit/phpunit": "^4.8.35 || ^5.4.3"
            },
            "suggest": {
                "ext-dom": "When testing with xml.",
                "ext-libxml": "When testing with xml.",
                "phpunit/phpunit": "This is an extension for PHPUnit so make sure you have that in some way."
            },
            "type": "library",
            "autoload": {
                "psr-4": {
                    "GeckoPackages\\PHPUnit\\": "src/PHPUnit"
                }
            },
            "notification-url": "https://packagist.org/downloads/",
            "license": [
                "MIT"
            ],
            "description": "Additional PHPUnit asserts and constraints.",
            "homepage": "https://github.com/GeckoPackages",
            "keywords": [
                "extension",
                "filesystem",
                "phpunit"
            ],
            "time": "2018-02-05T09:26:06+00:00"
        },
        {
            "name": "liip/functional-test-bundle",
            "version": "1.9.3",
            "source": {
                "type": "git",
                "url": "https://github.com/liip/LiipFunctionalTestBundle.git",
                "reference": "80329104370eabebc10df69c15e98f585773884d"
            },
            "dist": {
                "type": "zip",
                "url": "https://api.github.com/repos/liip/LiipFunctionalTestBundle/zipball/80329104370eabebc10df69c15e98f585773884d",
                "reference": "80329104370eabebc10df69c15e98f585773884d",
                "shasum": ""
            },
            "require": {
                "doctrine/common": "~2.0",
                "php": "^5.6|^7.0",
                "symfony/browser-kit": "^2.7|^3.0|^4.0",
                "symfony/framework-bundle": "^2.7|^3.0|^4.0"
            },
            "require-dev": {
                "brianium/paratest": "~0.12.0|~0.13.2",
                "doctrine/data-fixtures": "1.2.2",
                "doctrine/doctrine-fixtures-bundle": "~2.3",
                "doctrine/orm": "~2.5",
                "doctrine/phpcr-bundle": "~1.3",
                "doctrine/phpcr-odm": "~1.3",
                "hautelook/alice-bundle": "~0.2|~1.2",
                "jackalope/jackalope-doctrine-dbal": "1.1.*|1.2.*",
                "nelmio/alice": "~1.7|~2.0",
                "phpunit/phpunit": "^4.8.35|^5.7|^6.1",
                "symfony/assetic-bundle": "^2.7|^3.0|^4.0",
                "symfony/console": "^2.7|^3.0|^4.0",
                "symfony/monolog-bundle": "^2.7|^3.0|^4.0",
                "symfony/phpunit-bridge": "^2.7|^3.0|^4.0",
                "symfony/symfony": "^2.7.1|^3.3|^4.0",
                "twig/twig": "~1.12|~2.0"
            },
            "suggest": {
                "brianium/paratest": "Required when using paratest to parallelize tests",
                "doctrine/dbal": "Required when using the fixture loading functionality with an ORM and SQLite",
                "doctrine/doctrine-fixtures-bundle": "Required when using the fixture loading functionality",
                "doctrine/orm": "Required when using the fixture loading functionality with an ORM and SQLite",
                "hautelook/alice-bundle": "Required when using loadFixtureFiles functionality with custom providers",
                "nelmio/alice": "Required when using loadFixtureFiles functionality",
                "symfony/framework-bundle": "To use assertStatusCode and assertValidationErrors ~2.5"
            },
            "type": "symfony-bundle",
            "extra": {
                "branch-alias": {
                    "dev-master": "1.x-dev"
                }
            },
            "autoload": {
                "psr-4": {
                    "Liip\\FunctionalTestBundle\\": ""
                }
            },
            "notification-url": "https://packagist.org/downloads/",
            "license": [
                "MIT"
            ],
            "authors": [
                {
                    "name": "Liip AG",
                    "homepage": "http://www.liip.ch/"
                },
                {
                    "name": "Community contributions",
                    "homepage": "https://github.com/liip/LiipFunctionalTestBundle/contributors"
                }
            ],
            "description": "This bundles provides additional functional test-cases for Symfony2 applications",
            "keywords": [
                "Symfony2"
            ],
            "time": "2018-02-02T23:34:47+00:00"
        },
        {
            "name": "myclabs/deep-copy",
            "version": "1.7.0",
            "source": {
                "type": "git",
                "url": "https://github.com/myclabs/DeepCopy.git",
                "reference": "3b8a3a99ba1f6a3952ac2747d989303cbd6b7a3e"
            },
            "dist": {
                "type": "zip",
                "url": "https://api.github.com/repos/myclabs/DeepCopy/zipball/3b8a3a99ba1f6a3952ac2747d989303cbd6b7a3e",
                "reference": "3b8a3a99ba1f6a3952ac2747d989303cbd6b7a3e",
                "shasum": ""
            },
            "require": {
                "php": "^5.6 || ^7.0"
            },
            "require-dev": {
                "doctrine/collections": "^1.0",
                "doctrine/common": "^2.6",
                "phpunit/phpunit": "^4.1"
            },
            "type": "library",
            "autoload": {
                "psr-4": {
                    "DeepCopy\\": "src/DeepCopy/"
                },
                "files": [
                    "src/DeepCopy/deep_copy.php"
                ]
            },
            "notification-url": "https://packagist.org/downloads/",
            "license": [
                "MIT"
            ],
            "description": "Create deep copies (clones) of your objects",
            "keywords": [
                "clone",
                "copy",
                "duplicate",
                "object",
                "object graph"
            ],
            "time": "2017-04-12T18:52:22+00:00"
        },
        {
            "name": "phpdocumentor/reflection-common",
            "version": "1.0.1",
            "source": {
                "type": "git",
                "url": "https://github.com/phpDocumentor/ReflectionCommon.git",
                "reference": "21bdeb5f65d7ebf9f43b1b25d404f87deab5bfb6"
            },
            "dist": {
                "type": "zip",
                "url": "https://api.github.com/repos/phpDocumentor/ReflectionCommon/zipball/21bdeb5f65d7ebf9f43b1b25d404f87deab5bfb6",
                "reference": "21bdeb5f65d7ebf9f43b1b25d404f87deab5bfb6",
                "shasum": ""
            },
            "require": {
                "php": ">=5.5"
            },
            "require-dev": {
                "phpunit/phpunit": "^4.6"
            },
            "type": "library",
            "extra": {
                "branch-alias": {
                    "dev-master": "1.0.x-dev"
                }
            },
            "autoload": {
                "psr-4": {
                    "phpDocumentor\\Reflection\\": [
                        "src"
                    ]
                }
            },
            "notification-url": "https://packagist.org/downloads/",
            "license": [
                "MIT"
            ],
            "authors": [
                {
                    "name": "Jaap van Otterdijk",
                    "email": "opensource@ijaap.nl"
                }
            ],
            "description": "Common reflection classes used by phpdocumentor to reflect the code structure",
            "homepage": "http://www.phpdoc.org",
            "keywords": [
                "FQSEN",
                "phpDocumentor",
                "phpdoc",
                "reflection",
                "static analysis"
            ],
            "time": "2017-09-11T18:02:19+00:00"
        },
        {
            "name": "phpdocumentor/reflection-docblock",
            "version": "3.3.2",
            "source": {
                "type": "git",
                "url": "https://github.com/phpDocumentor/ReflectionDocBlock.git",
                "reference": "bf329f6c1aadea3299f08ee804682b7c45b326a2"
            },
            "dist": {
                "type": "zip",
                "url": "https://api.github.com/repos/phpDocumentor/ReflectionDocBlock/zipball/bf329f6c1aadea3299f08ee804682b7c45b326a2",
                "reference": "bf329f6c1aadea3299f08ee804682b7c45b326a2",
                "shasum": ""
            },
            "require": {
                "php": "^5.6 || ^7.0",
                "phpdocumentor/reflection-common": "^1.0.0",
                "phpdocumentor/type-resolver": "^0.4.0",
                "webmozart/assert": "^1.0"
            },
            "require-dev": {
                "mockery/mockery": "^0.9.4",
                "phpunit/phpunit": "^4.4"
            },
            "type": "library",
            "autoload": {
                "psr-4": {
                    "phpDocumentor\\Reflection\\": [
                        "src/"
                    ]
                }
            },
            "notification-url": "https://packagist.org/downloads/",
            "license": [
                "MIT"
            ],
            "authors": [
                {
                    "name": "Mike van Riel",
                    "email": "me@mikevanriel.com"
                }
            ],
            "description": "With this component, a library can provide support for annotations via DocBlocks or otherwise retrieve information that is embedded in a DocBlock.",
            "time": "2017-11-10T14:09:06+00:00"
        },
        {
            "name": "phpdocumentor/type-resolver",
            "version": "0.4.0",
            "source": {
                "type": "git",
                "url": "https://github.com/phpDocumentor/TypeResolver.git",
                "reference": "9c977708995954784726e25d0cd1dddf4e65b0f7"
            },
            "dist": {
                "type": "zip",
                "url": "https://api.github.com/repos/phpDocumentor/TypeResolver/zipball/9c977708995954784726e25d0cd1dddf4e65b0f7",
                "reference": "9c977708995954784726e25d0cd1dddf4e65b0f7",
                "shasum": ""
            },
            "require": {
                "php": "^5.5 || ^7.0",
                "phpdocumentor/reflection-common": "^1.0"
            },
            "require-dev": {
                "mockery/mockery": "^0.9.4",
                "phpunit/phpunit": "^5.2||^4.8.24"
            },
            "type": "library",
            "extra": {
                "branch-alias": {
                    "dev-master": "1.0.x-dev"
                }
            },
            "autoload": {
                "psr-4": {
                    "phpDocumentor\\Reflection\\": [
                        "src/"
                    ]
                }
            },
            "notification-url": "https://packagist.org/downloads/",
            "license": [
                "MIT"
            ],
            "authors": [
                {
                    "name": "Mike van Riel",
                    "email": "me@mikevanriel.com"
                }
            ],
            "time": "2017-07-14T14:27:02+00:00"
        },
        {
            "name": "phpspec/prophecy",
            "version": "1.7.4",
            "source": {
                "type": "git",
                "url": "https://github.com/phpspec/prophecy.git",
                "reference": "9f901e29c93dae4aa77c0bb161df4276f9c9a1be"
            },
            "dist": {
                "type": "zip",
                "url": "https://api.github.com/repos/phpspec/prophecy/zipball/9f901e29c93dae4aa77c0bb161df4276f9c9a1be",
                "reference": "9f901e29c93dae4aa77c0bb161df4276f9c9a1be",
                "shasum": ""
            },
            "require": {
                "doctrine/instantiator": "^1.0.2",
                "php": "^5.3|^7.0",
                "phpdocumentor/reflection-docblock": "^2.0|^3.0.2|^4.0",
                "sebastian/comparator": "^1.1|^2.0",
                "sebastian/recursion-context": "^1.0|^2.0|^3.0"
            },
            "require-dev": {
                "phpspec/phpspec": "^2.5|^3.2",
                "phpunit/phpunit": "^4.8.35 || ^5.7 || ^6.5"
            },
            "type": "library",
            "extra": {
                "branch-alias": {
                    "dev-master": "1.7.x-dev"
                }
            },
            "autoload": {
                "psr-0": {
                    "Prophecy\\": "src/"
                }
            },
            "notification-url": "https://packagist.org/downloads/",
            "license": [
                "MIT"
            ],
            "authors": [
                {
                    "name": "Konstantin Kudryashov",
                    "email": "ever.zet@gmail.com",
                    "homepage": "http://everzet.com"
                },
                {
                    "name": "Marcello Duarte",
                    "email": "marcello.duarte@gmail.com"
                }
            ],
            "description": "Highly opinionated mocking framework for PHP 5.3+",
            "homepage": "https://github.com/phpspec/prophecy",
            "keywords": [
                "Double",
                "Dummy",
                "fake",
                "mock",
                "spy",
                "stub"
            ],
            "time": "2018-02-11T18:49:29+00:00"
        },
        {
            "name": "phpunit/dbunit",
            "version": "2.0.3",
            "source": {
                "type": "git",
                "url": "https://github.com/sebastianbergmann/dbunit.git",
                "reference": "5c35d74549c21ba55d0ea74ba89d191a51f8cf25"
            },
            "dist": {
                "type": "zip",
                "url": "https://api.github.com/repos/sebastianbergmann/dbunit/zipball/5c35d74549c21ba55d0ea74ba89d191a51f8cf25",
                "reference": "5c35d74549c21ba55d0ea74ba89d191a51f8cf25",
                "shasum": ""
            },
            "require": {
                "ext-pdo": "*",
                "ext-simplexml": "*",
                "php": "^5.4 || ^7.0",
                "phpunit/phpunit": "^4.0 || ^5.0 || ^6.0",
                "symfony/yaml": "^2.1 || ^3.0"
            },
            "bin": [
                "dbunit"
            ],
            "type": "library",
            "extra": {
                "branch-alias": {
                    "dev-master": "2.0.x-dev"
                }
            },
            "autoload": {
                "classmap": [
                    "src/"
                ]
            },
            "notification-url": "https://packagist.org/downloads/",
            "license": [
                "BSD-3-Clause"
            ],
            "authors": [
                {
                    "name": "Sebastian Bergmann",
                    "email": "sb@sebastian-bergmann.de",
                    "role": "lead"
                }
            ],
            "description": "DbUnit port for PHP/PHPUnit to support database interaction testing.",
            "homepage": "https://github.com/sebastianbergmann/dbunit/",
            "keywords": [
                "database",
                "testing",
                "xunit"
            ],
            "abandoned": true,
            "time": "2016-12-02T14:39:14+00:00"
        },
        {
            "name": "phpunit/php-code-coverage",
            "version": "4.0.8",
            "source": {
                "type": "git",
                "url": "https://github.com/sebastianbergmann/php-code-coverage.git",
                "reference": "ef7b2f56815df854e66ceaee8ebe9393ae36a40d"
            },
            "dist": {
                "type": "zip",
                "url": "https://api.github.com/repos/sebastianbergmann/php-code-coverage/zipball/ef7b2f56815df854e66ceaee8ebe9393ae36a40d",
                "reference": "ef7b2f56815df854e66ceaee8ebe9393ae36a40d",
                "shasum": ""
            },
            "require": {
                "ext-dom": "*",
                "ext-xmlwriter": "*",
                "php": "^5.6 || ^7.0",
                "phpunit/php-file-iterator": "^1.3",
                "phpunit/php-text-template": "^1.2",
                "phpunit/php-token-stream": "^1.4.2 || ^2.0",
                "sebastian/code-unit-reverse-lookup": "^1.0",
                "sebastian/environment": "^1.3.2 || ^2.0",
                "sebastian/version": "^1.0 || ^2.0"
            },
            "require-dev": {
                "ext-xdebug": "^2.1.4",
                "phpunit/phpunit": "^5.7"
            },
            "suggest": {
                "ext-xdebug": "^2.5.1"
            },
            "type": "library",
            "extra": {
                "branch-alias": {
                    "dev-master": "4.0.x-dev"
                }
            },
            "autoload": {
                "classmap": [
                    "src/"
                ]
            },
            "notification-url": "https://packagist.org/downloads/",
            "license": [
                "BSD-3-Clause"
            ],
            "authors": [
                {
                    "name": "Sebastian Bergmann",
                    "email": "sb@sebastian-bergmann.de",
                    "role": "lead"
                }
            ],
            "description": "Library that provides collection, processing, and rendering functionality for PHP code coverage information.",
            "homepage": "https://github.com/sebastianbergmann/php-code-coverage",
            "keywords": [
                "coverage",
                "testing",
                "xunit"
            ],
            "time": "2017-04-02T07:44:40+00:00"
        },
        {
            "name": "phpunit/php-file-iterator",
            "version": "1.4.5",
            "source": {
                "type": "git",
                "url": "https://github.com/sebastianbergmann/php-file-iterator.git",
                "reference": "730b01bc3e867237eaac355e06a36b85dd93a8b4"
            },
            "dist": {
                "type": "zip",
                "url": "https://api.github.com/repos/sebastianbergmann/php-file-iterator/zipball/730b01bc3e867237eaac355e06a36b85dd93a8b4",
                "reference": "730b01bc3e867237eaac355e06a36b85dd93a8b4",
                "shasum": ""
            },
            "require": {
                "php": ">=5.3.3"
            },
            "type": "library",
            "extra": {
                "branch-alias": {
                    "dev-master": "1.4.x-dev"
                }
            },
            "autoload": {
                "classmap": [
                    "src/"
                ]
            },
            "notification-url": "https://packagist.org/downloads/",
            "license": [
                "BSD-3-Clause"
            ],
            "authors": [
                {
                    "name": "Sebastian Bergmann",
                    "email": "sb@sebastian-bergmann.de",
                    "role": "lead"
                }
            ],
            "description": "FilterIterator implementation that filters files based on a list of suffixes.",
            "homepage": "https://github.com/sebastianbergmann/php-file-iterator/",
            "keywords": [
                "filesystem",
                "iterator"
            ],
            "time": "2017-11-27T13:52:08+00:00"
        },
        {
            "name": "phpunit/php-text-template",
            "version": "1.2.1",
            "source": {
                "type": "git",
                "url": "https://github.com/sebastianbergmann/php-text-template.git",
                "reference": "31f8b717e51d9a2afca6c9f046f5d69fc27c8686"
            },
            "dist": {
                "type": "zip",
                "url": "https://api.github.com/repos/sebastianbergmann/php-text-template/zipball/31f8b717e51d9a2afca6c9f046f5d69fc27c8686",
                "reference": "31f8b717e51d9a2afca6c9f046f5d69fc27c8686",
                "shasum": ""
            },
            "require": {
                "php": ">=5.3.3"
            },
            "type": "library",
            "autoload": {
                "classmap": [
                    "src/"
                ]
            },
            "notification-url": "https://packagist.org/downloads/",
            "license": [
                "BSD-3-Clause"
            ],
            "authors": [
                {
                    "name": "Sebastian Bergmann",
                    "email": "sebastian@phpunit.de",
                    "role": "lead"
                }
            ],
            "description": "Simple template engine.",
            "homepage": "https://github.com/sebastianbergmann/php-text-template/",
            "keywords": [
                "template"
            ],
            "time": "2015-06-21T13:50:34+00:00"
        },
        {
            "name": "phpunit/php-timer",
            "version": "1.0.9",
            "source": {
                "type": "git",
                "url": "https://github.com/sebastianbergmann/php-timer.git",
                "reference": "3dcf38ca72b158baf0bc245e9184d3fdffa9c46f"
            },
            "dist": {
                "type": "zip",
                "url": "https://api.github.com/repos/sebastianbergmann/php-timer/zipball/3dcf38ca72b158baf0bc245e9184d3fdffa9c46f",
                "reference": "3dcf38ca72b158baf0bc245e9184d3fdffa9c46f",
                "shasum": ""
            },
            "require": {
                "php": "^5.3.3 || ^7.0"
            },
            "require-dev": {
                "phpunit/phpunit": "^4.8.35 || ^5.7 || ^6.0"
            },
            "type": "library",
            "extra": {
                "branch-alias": {
                    "dev-master": "1.0-dev"
                }
            },
            "autoload": {
                "classmap": [
                    "src/"
                ]
            },
            "notification-url": "https://packagist.org/downloads/",
            "license": [
                "BSD-3-Clause"
            ],
            "authors": [
                {
                    "name": "Sebastian Bergmann",
                    "email": "sb@sebastian-bergmann.de",
                    "role": "lead"
                }
            ],
            "description": "Utility class for timing",
            "homepage": "https://github.com/sebastianbergmann/php-timer/",
            "keywords": [
                "timer"
            ],
            "time": "2017-02-26T11:10:40+00:00"
        },
        {
            "name": "phpunit/php-token-stream",
            "version": "1.4.12",
            "source": {
                "type": "git",
                "url": "https://github.com/sebastianbergmann/php-token-stream.git",
                "reference": "1ce90ba27c42e4e44e6d8458241466380b51fa16"
            },
            "dist": {
                "type": "zip",
                "url": "https://api.github.com/repos/sebastianbergmann/php-token-stream/zipball/1ce90ba27c42e4e44e6d8458241466380b51fa16",
                "reference": "1ce90ba27c42e4e44e6d8458241466380b51fa16",
                "shasum": ""
            },
            "require": {
                "ext-tokenizer": "*",
                "php": ">=5.3.3"
            },
            "require-dev": {
                "phpunit/phpunit": "~4.2"
            },
            "type": "library",
            "extra": {
                "branch-alias": {
                    "dev-master": "1.4-dev"
                }
            },
            "autoload": {
                "classmap": [
                    "src/"
                ]
            },
            "notification-url": "https://packagist.org/downloads/",
            "license": [
                "BSD-3-Clause"
            ],
            "authors": [
                {
                    "name": "Sebastian Bergmann",
                    "email": "sebastian@phpunit.de"
                }
            ],
            "description": "Wrapper around PHP's tokenizer extension.",
            "homepage": "https://github.com/sebastianbergmann/php-token-stream/",
            "keywords": [
                "tokenizer"
            ],
            "time": "2017-12-04T08:55:13+00:00"
        },
        {
            "name": "phpunit/phpunit",
            "version": "5.7.27",
            "source": {
                "type": "git",
                "url": "https://github.com/sebastianbergmann/phpunit.git",
                "reference": "b7803aeca3ccb99ad0a506fa80b64cd6a56bbc0c"
            },
            "dist": {
                "type": "zip",
                "url": "https://api.github.com/repos/sebastianbergmann/phpunit/zipball/b7803aeca3ccb99ad0a506fa80b64cd6a56bbc0c",
                "reference": "b7803aeca3ccb99ad0a506fa80b64cd6a56bbc0c",
                "shasum": ""
            },
            "require": {
                "ext-dom": "*",
                "ext-json": "*",
                "ext-libxml": "*",
                "ext-mbstring": "*",
                "ext-xml": "*",
                "myclabs/deep-copy": "~1.3",
                "php": "^5.6 || ^7.0",
                "phpspec/prophecy": "^1.6.2",
                "phpunit/php-code-coverage": "^4.0.4",
                "phpunit/php-file-iterator": "~1.4",
                "phpunit/php-text-template": "~1.2",
                "phpunit/php-timer": "^1.0.6",
                "phpunit/phpunit-mock-objects": "^3.2",
                "sebastian/comparator": "^1.2.4",
                "sebastian/diff": "^1.4.3",
                "sebastian/environment": "^1.3.4 || ^2.0",
                "sebastian/exporter": "~2.0",
                "sebastian/global-state": "^1.1",
                "sebastian/object-enumerator": "~2.0",
                "sebastian/resource-operations": "~1.0",
                "sebastian/version": "^1.0.6|^2.0.1",
                "symfony/yaml": "~2.1|~3.0|~4.0"
            },
            "conflict": {
                "phpdocumentor/reflection-docblock": "3.0.2"
            },
            "require-dev": {
                "ext-pdo": "*"
            },
            "suggest": {
                "ext-xdebug": "*",
                "phpunit/php-invoker": "~1.1"
            },
            "bin": [
                "phpunit"
            ],
            "type": "library",
            "extra": {
                "branch-alias": {
                    "dev-master": "5.7.x-dev"
                }
            },
            "autoload": {
                "classmap": [
                    "src/"
                ]
            },
            "notification-url": "https://packagist.org/downloads/",
            "license": [
                "BSD-3-Clause"
            ],
            "authors": [
                {
                    "name": "Sebastian Bergmann",
                    "email": "sebastian@phpunit.de",
                    "role": "lead"
                }
            ],
            "description": "The PHP Unit Testing framework.",
            "homepage": "https://phpunit.de/",
            "keywords": [
                "phpunit",
                "testing",
                "xunit"
            ],
            "time": "2018-02-01T05:50:59+00:00"
        },
        {
            "name": "phpunit/phpunit-mock-objects",
            "version": "3.4.4",
            "source": {
                "type": "git",
                "url": "https://github.com/sebastianbergmann/phpunit-mock-objects.git",
                "reference": "a23b761686d50a560cc56233b9ecf49597cc9118"
            },
            "dist": {
                "type": "zip",
                "url": "https://api.github.com/repos/sebastianbergmann/phpunit-mock-objects/zipball/a23b761686d50a560cc56233b9ecf49597cc9118",
                "reference": "a23b761686d50a560cc56233b9ecf49597cc9118",
                "shasum": ""
            },
            "require": {
                "doctrine/instantiator": "^1.0.2",
                "php": "^5.6 || ^7.0",
                "phpunit/php-text-template": "^1.2",
                "sebastian/exporter": "^1.2 || ^2.0"
            },
            "conflict": {
                "phpunit/phpunit": "<5.4.0"
            },
            "require-dev": {
                "phpunit/phpunit": "^5.4"
            },
            "suggest": {
                "ext-soap": "*"
            },
            "type": "library",
            "extra": {
                "branch-alias": {
                    "dev-master": "3.2.x-dev"
                }
            },
            "autoload": {
                "classmap": [
                    "src/"
                ]
            },
            "notification-url": "https://packagist.org/downloads/",
            "license": [
                "BSD-3-Clause"
            ],
            "authors": [
                {
                    "name": "Sebastian Bergmann",
                    "email": "sb@sebastian-bergmann.de",
                    "role": "lead"
                }
            ],
            "description": "Mock Object library for PHPUnit",
            "homepage": "https://github.com/sebastianbergmann/phpunit-mock-objects/",
            "keywords": [
                "mock",
                "xunit"
            ],
            "time": "2017-06-30T09:13:00+00:00"
        },
        {
            "name": "phpunit/phpunit-selenium",
            "version": "3.0.3",
            "source": {
                "type": "git",
                "url": "https://github.com/giorgiosironi/phpunit-selenium.git",
                "reference": "343ba4e389ad97046c78fb2c7111e199795e7a80"
            },
            "dist": {
                "type": "zip",
                "url": "https://api.github.com/repos/giorgiosironi/phpunit-selenium/zipball/343ba4e389ad97046c78fb2c7111e199795e7a80",
                "reference": "343ba4e389ad97046c78fb2c7111e199795e7a80",
                "shasum": ""
            },
            "require": {
                "ext-curl": "*",
                "ext-dom": "*",
                "php": ">=5.6",
                "phpunit/phpunit": "~5.0",
                "sebastian/comparator": "~1.0"
            },
            "require-dev": {
                "phing/phing": "2.*"
            },
            "type": "library",
            "autoload": {
                "classmap": [
                    "PHPUnit/"
                ]
            },
            "notification-url": "https://packagist.org/downloads/",
            "include-path": [
                ""
            ],
            "license": [
                "BSD-3-Clause"
            ],
            "authors": [
                {
                    "name": "Giorgio Sironi",
                    "email": "info@giorgiosironi.com",
                    "role": "developer"
                },
                {
                    "name": "Ivan Kurnosov",
                    "email": "zerkms@zerkms.com",
                    "role": "developer"
                },
                {
                    "name": "Sebastian Bergmann",
                    "email": "sb@sebastian-bergmann.de",
                    "role": "original developer"
                },
                {
                    "name": "Paul Briton",
                    "role": "developer"
                }
            ],
            "description": "Selenium Server integration for PHPUnit",
            "homepage": "http://www.phpunit.de/",
            "keywords": [
                "phpunit",
                "selenium",
                "testing",
                "xunit"
            ],
            "time": "2017-01-23T22:12:35+00:00"
        },
        {
            "name": "sebastian/code-unit-reverse-lookup",
            "version": "1.0.1",
            "source": {
                "type": "git",
                "url": "https://github.com/sebastianbergmann/code-unit-reverse-lookup.git",
                "reference": "4419fcdb5eabb9caa61a27c7a1db532a6b55dd18"
            },
            "dist": {
                "type": "zip",
                "url": "https://api.github.com/repos/sebastianbergmann/code-unit-reverse-lookup/zipball/4419fcdb5eabb9caa61a27c7a1db532a6b55dd18",
                "reference": "4419fcdb5eabb9caa61a27c7a1db532a6b55dd18",
                "shasum": ""
            },
            "require": {
                "php": "^5.6 || ^7.0"
            },
            "require-dev": {
                "phpunit/phpunit": "^5.7 || ^6.0"
            },
            "type": "library",
            "extra": {
                "branch-alias": {
                    "dev-master": "1.0.x-dev"
                }
            },
            "autoload": {
                "classmap": [
                    "src/"
                ]
            },
            "notification-url": "https://packagist.org/downloads/",
            "license": [
                "BSD-3-Clause"
            ],
            "authors": [
                {
                    "name": "Sebastian Bergmann",
                    "email": "sebastian@phpunit.de"
                }
            ],
            "description": "Looks up which function or method a line of code belongs to",
            "homepage": "https://github.com/sebastianbergmann/code-unit-reverse-lookup/",
            "time": "2017-03-04T06:30:41+00:00"
        },
        {
            "name": "sebastian/comparator",
            "version": "1.2.4",
            "source": {
                "type": "git",
                "url": "https://github.com/sebastianbergmann/comparator.git",
                "reference": "2b7424b55f5047b47ac6e5ccb20b2aea4011d9be"
            },
            "dist": {
                "type": "zip",
                "url": "https://api.github.com/repos/sebastianbergmann/comparator/zipball/2b7424b55f5047b47ac6e5ccb20b2aea4011d9be",
                "reference": "2b7424b55f5047b47ac6e5ccb20b2aea4011d9be",
                "shasum": ""
            },
            "require": {
                "php": ">=5.3.3",
                "sebastian/diff": "~1.2",
                "sebastian/exporter": "~1.2 || ~2.0"
            },
            "require-dev": {
                "phpunit/phpunit": "~4.4"
            },
            "type": "library",
            "extra": {
                "branch-alias": {
                    "dev-master": "1.2.x-dev"
                }
            },
            "autoload": {
                "classmap": [
                    "src/"
                ]
            },
            "notification-url": "https://packagist.org/downloads/",
            "license": [
                "BSD-3-Clause"
            ],
            "authors": [
                {
                    "name": "Jeff Welch",
                    "email": "whatthejeff@gmail.com"
                },
                {
                    "name": "Volker Dusch",
                    "email": "github@wallbash.com"
                },
                {
                    "name": "Bernhard Schussek",
                    "email": "bschussek@2bepublished.at"
                },
                {
                    "name": "Sebastian Bergmann",
                    "email": "sebastian@phpunit.de"
                }
            ],
            "description": "Provides the functionality to compare PHP values for equality",
            "homepage": "http://www.github.com/sebastianbergmann/comparator",
            "keywords": [
                "comparator",
                "compare",
                "equality"
            ],
            "time": "2017-01-29T09:50:25+00:00"
        },
        {
            "name": "sebastian/diff",
            "version": "1.4.3",
            "source": {
                "type": "git",
                "url": "https://github.com/sebastianbergmann/diff.git",
                "reference": "7f066a26a962dbe58ddea9f72a4e82874a3975a4"
            },
            "dist": {
                "type": "zip",
                "url": "https://api.github.com/repos/sebastianbergmann/diff/zipball/7f066a26a962dbe58ddea9f72a4e82874a3975a4",
                "reference": "7f066a26a962dbe58ddea9f72a4e82874a3975a4",
                "shasum": ""
            },
            "require": {
                "php": "^5.3.3 || ^7.0"
            },
            "require-dev": {
                "phpunit/phpunit": "^4.8.35 || ^5.7 || ^6.0"
            },
            "type": "library",
            "extra": {
                "branch-alias": {
                    "dev-master": "1.4-dev"
                }
            },
            "autoload": {
                "classmap": [
                    "src/"
                ]
            },
            "notification-url": "https://packagist.org/downloads/",
            "license": [
                "BSD-3-Clause"
            ],
            "authors": [
                {
                    "name": "Kore Nordmann",
                    "email": "mail@kore-nordmann.de"
                },
                {
                    "name": "Sebastian Bergmann",
                    "email": "sebastian@phpunit.de"
                }
            ],
            "description": "Diff implementation",
            "homepage": "https://github.com/sebastianbergmann/diff",
            "keywords": [
                "diff"
            ],
            "time": "2017-05-22T07:24:03+00:00"
        },
        {
            "name": "sebastian/environment",
            "version": "2.0.0",
            "source": {
                "type": "git",
                "url": "https://github.com/sebastianbergmann/environment.git",
                "reference": "5795ffe5dc5b02460c3e34222fee8cbe245d8fac"
            },
            "dist": {
                "type": "zip",
                "url": "https://api.github.com/repos/sebastianbergmann/environment/zipball/5795ffe5dc5b02460c3e34222fee8cbe245d8fac",
                "reference": "5795ffe5dc5b02460c3e34222fee8cbe245d8fac",
                "shasum": ""
            },
            "require": {
                "php": "^5.6 || ^7.0"
            },
            "require-dev": {
                "phpunit/phpunit": "^5.0"
            },
            "type": "library",
            "extra": {
                "branch-alias": {
                    "dev-master": "2.0.x-dev"
                }
            },
            "autoload": {
                "classmap": [
                    "src/"
                ]
            },
            "notification-url": "https://packagist.org/downloads/",
            "license": [
                "BSD-3-Clause"
            ],
            "authors": [
                {
                    "name": "Sebastian Bergmann",
                    "email": "sebastian@phpunit.de"
                }
            ],
            "description": "Provides functionality to handle HHVM/PHP environments",
            "homepage": "http://www.github.com/sebastianbergmann/environment",
            "keywords": [
                "Xdebug",
                "environment",
                "hhvm"
            ],
            "time": "2016-11-26T07:53:53+00:00"
        },
        {
            "name": "sebastian/exporter",
            "version": "2.0.0",
            "source": {
                "type": "git",
                "url": "https://github.com/sebastianbergmann/exporter.git",
                "reference": "ce474bdd1a34744d7ac5d6aad3a46d48d9bac4c4"
            },
            "dist": {
                "type": "zip",
                "url": "https://api.github.com/repos/sebastianbergmann/exporter/zipball/ce474bdd1a34744d7ac5d6aad3a46d48d9bac4c4",
                "reference": "ce474bdd1a34744d7ac5d6aad3a46d48d9bac4c4",
                "shasum": ""
            },
            "require": {
                "php": ">=5.3.3",
                "sebastian/recursion-context": "~2.0"
            },
            "require-dev": {
                "ext-mbstring": "*",
                "phpunit/phpunit": "~4.4"
            },
            "type": "library",
            "extra": {
                "branch-alias": {
                    "dev-master": "2.0.x-dev"
                }
            },
            "autoload": {
                "classmap": [
                    "src/"
                ]
            },
            "notification-url": "https://packagist.org/downloads/",
            "license": [
                "BSD-3-Clause"
            ],
            "authors": [
                {
                    "name": "Jeff Welch",
                    "email": "whatthejeff@gmail.com"
                },
                {
                    "name": "Volker Dusch",
                    "email": "github@wallbash.com"
                },
                {
                    "name": "Bernhard Schussek",
                    "email": "bschussek@2bepublished.at"
                },
                {
                    "name": "Sebastian Bergmann",
                    "email": "sebastian@phpunit.de"
                },
                {
                    "name": "Adam Harvey",
                    "email": "aharvey@php.net"
                }
            ],
            "description": "Provides the functionality to export PHP variables for visualization",
            "homepage": "http://www.github.com/sebastianbergmann/exporter",
            "keywords": [
                "export",
                "exporter"
            ],
            "time": "2016-11-19T08:54:04+00:00"
        },
        {
            "name": "sebastian/global-state",
            "version": "1.1.1",
            "source": {
                "type": "git",
                "url": "https://github.com/sebastianbergmann/global-state.git",
                "reference": "bc37d50fea7d017d3d340f230811c9f1d7280af4"
            },
            "dist": {
                "type": "zip",
                "url": "https://api.github.com/repos/sebastianbergmann/global-state/zipball/bc37d50fea7d017d3d340f230811c9f1d7280af4",
                "reference": "bc37d50fea7d017d3d340f230811c9f1d7280af4",
                "shasum": ""
            },
            "require": {
                "php": ">=5.3.3"
            },
            "require-dev": {
                "phpunit/phpunit": "~4.2"
            },
            "suggest": {
                "ext-uopz": "*"
            },
            "type": "library",
            "extra": {
                "branch-alias": {
                    "dev-master": "1.0-dev"
                }
            },
            "autoload": {
                "classmap": [
                    "src/"
                ]
            },
            "notification-url": "https://packagist.org/downloads/",
            "license": [
                "BSD-3-Clause"
            ],
            "authors": [
                {
                    "name": "Sebastian Bergmann",
                    "email": "sebastian@phpunit.de"
                }
            ],
            "description": "Snapshotting of global state",
            "homepage": "http://www.github.com/sebastianbergmann/global-state",
            "keywords": [
                "global state"
            ],
            "time": "2015-10-12T03:26:01+00:00"
        },
        {
            "name": "sebastian/object-enumerator",
            "version": "2.0.1",
            "source": {
                "type": "git",
                "url": "https://github.com/sebastianbergmann/object-enumerator.git",
                "reference": "1311872ac850040a79c3c058bea3e22d0f09cbb7"
            },
            "dist": {
                "type": "zip",
                "url": "https://api.github.com/repos/sebastianbergmann/object-enumerator/zipball/1311872ac850040a79c3c058bea3e22d0f09cbb7",
                "reference": "1311872ac850040a79c3c058bea3e22d0f09cbb7",
                "shasum": ""
            },
            "require": {
                "php": ">=5.6",
                "sebastian/recursion-context": "~2.0"
            },
            "require-dev": {
                "phpunit/phpunit": "~5"
            },
            "type": "library",
            "extra": {
                "branch-alias": {
                    "dev-master": "2.0.x-dev"
                }
            },
            "autoload": {
                "classmap": [
                    "src/"
                ]
            },
            "notification-url": "https://packagist.org/downloads/",
            "license": [
                "BSD-3-Clause"
            ],
            "authors": [
                {
                    "name": "Sebastian Bergmann",
                    "email": "sebastian@phpunit.de"
                }
            ],
            "description": "Traverses array structures and object graphs to enumerate all referenced objects",
            "homepage": "https://github.com/sebastianbergmann/object-enumerator/",
            "time": "2017-02-18T15:18:39+00:00"
        },
        {
            "name": "sebastian/recursion-context",
            "version": "2.0.0",
            "source": {
                "type": "git",
                "url": "https://github.com/sebastianbergmann/recursion-context.git",
                "reference": "2c3ba150cbec723aa057506e73a8d33bdb286c9a"
            },
            "dist": {
                "type": "zip",
                "url": "https://api.github.com/repos/sebastianbergmann/recursion-context/zipball/2c3ba150cbec723aa057506e73a8d33bdb286c9a",
                "reference": "2c3ba150cbec723aa057506e73a8d33bdb286c9a",
                "shasum": ""
            },
            "require": {
                "php": ">=5.3.3"
            },
            "require-dev": {
                "phpunit/phpunit": "~4.4"
            },
            "type": "library",
            "extra": {
                "branch-alias": {
                    "dev-master": "2.0.x-dev"
                }
            },
            "autoload": {
                "classmap": [
                    "src/"
                ]
            },
            "notification-url": "https://packagist.org/downloads/",
            "license": [
                "BSD-3-Clause"
            ],
            "authors": [
                {
                    "name": "Jeff Welch",
                    "email": "whatthejeff@gmail.com"
                },
                {
                    "name": "Sebastian Bergmann",
                    "email": "sebastian@phpunit.de"
                },
                {
                    "name": "Adam Harvey",
                    "email": "aharvey@php.net"
                }
            ],
            "description": "Provides functionality to recursively process PHP variables",
            "homepage": "http://www.github.com/sebastianbergmann/recursion-context",
            "time": "2016-11-19T07:33:16+00:00"
        },
        {
            "name": "sebastian/resource-operations",
            "version": "1.0.0",
            "source": {
                "type": "git",
                "url": "https://github.com/sebastianbergmann/resource-operations.git",
                "reference": "ce990bb21759f94aeafd30209e8cfcdfa8bc3f52"
            },
            "dist": {
                "type": "zip",
                "url": "https://api.github.com/repos/sebastianbergmann/resource-operations/zipball/ce990bb21759f94aeafd30209e8cfcdfa8bc3f52",
                "reference": "ce990bb21759f94aeafd30209e8cfcdfa8bc3f52",
                "shasum": ""
            },
            "require": {
                "php": ">=5.6.0"
            },
            "type": "library",
            "extra": {
                "branch-alias": {
                    "dev-master": "1.0.x-dev"
                }
            },
            "autoload": {
                "classmap": [
                    "src/"
                ]
            },
            "notification-url": "https://packagist.org/downloads/",
            "license": [
                "BSD-3-Clause"
            ],
            "authors": [
                {
                    "name": "Sebastian Bergmann",
                    "email": "sebastian@phpunit.de"
                }
            ],
            "description": "Provides a list of PHP built-in functions that operate on resources",
            "homepage": "https://www.github.com/sebastianbergmann/resource-operations",
            "time": "2015-07-28T20:34:47+00:00"
        },
        {
            "name": "sebastian/version",
            "version": "2.0.1",
            "source": {
                "type": "git",
                "url": "https://github.com/sebastianbergmann/version.git",
                "reference": "99732be0ddb3361e16ad77b68ba41efc8e979019"
            },
            "dist": {
                "type": "zip",
                "url": "https://api.github.com/repos/sebastianbergmann/version/zipball/99732be0ddb3361e16ad77b68ba41efc8e979019",
                "reference": "99732be0ddb3361e16ad77b68ba41efc8e979019",
                "shasum": ""
            },
            "require": {
                "php": ">=5.6"
            },
            "type": "library",
            "extra": {
                "branch-alias": {
                    "dev-master": "2.0.x-dev"
                }
            },
            "autoload": {
                "classmap": [
                    "src/"
                ]
            },
            "notification-url": "https://packagist.org/downloads/",
            "license": [
                "BSD-3-Clause"
            ],
            "authors": [
                {
                    "name": "Sebastian Bergmann",
                    "email": "sebastian@phpunit.de",
                    "role": "lead"
                }
            ],
            "description": "Library that helps with managing the version number of Git-hosted PHP projects",
            "homepage": "https://github.com/sebastianbergmann/version",
            "time": "2016-10-03T07:35:21+00:00"
        },
        {
            "name": "sensio/generator-bundle",
            "version": "v3.1.7",
            "source": {
                "type": "git",
                "url": "https://github.com/sensiolabs/SensioGeneratorBundle.git",
                "reference": "28cbaa244bd0816fd8908b93f90380bcd7b67a65"
            },
            "dist": {
                "type": "zip",
                "url": "https://api.github.com/repos/sensiolabs/SensioGeneratorBundle/zipball/28cbaa244bd0816fd8908b93f90380bcd7b67a65",
                "reference": "28cbaa244bd0816fd8908b93f90380bcd7b67a65",
                "shasum": ""
            },
            "require": {
                "symfony/console": "~2.7|~3.0",
                "symfony/framework-bundle": "~2.7|~3.0",
                "symfony/process": "~2.7|~3.0",
                "symfony/yaml": "~2.7|~3.0",
                "twig/twig": "^1.28.2|^2.0"
            },
            "require-dev": {
                "doctrine/orm": "~2.4",
                "symfony/doctrine-bridge": "~2.7|~3.0",
                "symfony/filesystem": "~2.7|~3.0",
                "symfony/phpunit-bridge": "^3.3"
            },
            "type": "symfony-bundle",
            "extra": {
                "branch-alias": {
                    "dev-master": "3.1.x-dev"
                }
            },
            "autoload": {
                "psr-4": {
                    "Sensio\\Bundle\\GeneratorBundle\\": ""
                },
                "exclude-from-classmap": [
                    "/Tests/"
                ]
            },
            "notification-url": "https://packagist.org/downloads/",
            "license": [
                "MIT"
            ],
            "authors": [
                {
                    "name": "Fabien Potencier",
                    "email": "fabien@symfony.com"
                }
            ],
            "description": "This bundle generates code for you",
            "time": "2017-12-07T15:36:41+00:00"
        },
        {
            "name": "symfony/css-selector",
            "version": "v3.4.4",
            "source": {
                "type": "git",
                "url": "https://github.com/symfony/css-selector.git",
                "reference": "e66394bc7610e69279bfdb3ab11b4fe65403f556"
            },
            "dist": {
                "type": "zip",
                "url": "https://api.github.com/repos/symfony/css-selector/zipball/e66394bc7610e69279bfdb3ab11b4fe65403f556",
                "reference": "e66394bc7610e69279bfdb3ab11b4fe65403f556",
                "shasum": ""
            },
            "require": {
                "php": "^5.5.9|>=7.0.8"
            },
            "type": "library",
            "extra": {
                "branch-alias": {
                    "dev-master": "3.4-dev"
                }
            },
            "autoload": {
                "psr-4": {
                    "Symfony\\Component\\CssSelector\\": ""
                },
                "exclude-from-classmap": [
                    "/Tests/"
                ]
            },
            "notification-url": "https://packagist.org/downloads/",
            "license": [
                "MIT"
            ],
            "authors": [
                {
                    "name": "Jean-François Simon",
                    "email": "jeanfrancois.simon@sensiolabs.com"
                },
                {
                    "name": "Fabien Potencier",
                    "email": "fabien@symfony.com"
                },
                {
                    "name": "Symfony Community",
                    "homepage": "https://symfony.com/contributors"
                }
            ],
            "description": "Symfony CssSelector Component",
            "homepage": "https://symfony.com",
            "time": "2018-01-03T07:37:34+00:00"
        },
        {
            "name": "symfony/polyfill-php72",
            "version": "v1.7.0",
            "source": {
                "type": "git",
                "url": "https://github.com/symfony/polyfill-php72.git",
                "reference": "8eca20c8a369e069d4f4c2ac9895144112867422"
            },
            "dist": {
                "type": "zip",
                "url": "https://api.github.com/repos/symfony/polyfill-php72/zipball/8eca20c8a369e069d4f4c2ac9895144112867422",
                "reference": "8eca20c8a369e069d4f4c2ac9895144112867422",
                "shasum": ""
            },
            "require": {
                "php": ">=5.3.3"
            },
            "type": "library",
            "extra": {
                "branch-alias": {
                    "dev-master": "1.7-dev"
                }
            },
            "autoload": {
                "psr-4": {
                    "Symfony\\Polyfill\\Php72\\": ""
                },
                "files": [
                    "bootstrap.php"
                ]
            },
            "notification-url": "https://packagist.org/downloads/",
            "license": [
                "MIT"
            ],
            "authors": [
                {
                    "name": "Nicolas Grekas",
                    "email": "p@tchwork.com"
                },
                {
                    "name": "Symfony Community",
                    "homepage": "https://symfony.com/contributors"
                }
            ],
            "description": "Symfony polyfill backporting some PHP 7.2+ features to lower PHP versions",
            "homepage": "https://symfony.com",
            "keywords": [
                "compatibility",
                "polyfill",
                "portable",
                "shim"
            ],
            "time": "2018-01-31T17:43:24+00:00"
        },
        {
            "name": "symfony/var-dumper",
            "version": "v3.4.4",
            "source": {
                "type": "git",
                "url": "https://github.com/symfony/var-dumper.git",
                "reference": "472a9849930cf21f73abdb02240f17cf5b5bd1a7"
            },
            "dist": {
                "type": "zip",
                "url": "https://api.github.com/repos/symfony/var-dumper/zipball/472a9849930cf21f73abdb02240f17cf5b5bd1a7",
                "reference": "472a9849930cf21f73abdb02240f17cf5b5bd1a7",
                "shasum": ""
            },
            "require": {
                "php": "^5.5.9|>=7.0.8",
                "symfony/polyfill-mbstring": "~1.0"
            },
            "conflict": {
                "phpunit/phpunit": "<4.8.35|<5.4.3,>=5.0"
            },
            "require-dev": {
                "ext-iconv": "*",
                "twig/twig": "~1.34|~2.4"
            },
            "suggest": {
                "ext-iconv": "To convert non-UTF-8 strings to UTF-8 (or symfony/polyfill-iconv in case ext-iconv cannot be used).",
                "ext-intl": "To show region name in time zone dump",
                "ext-symfony_debug": ""
            },
            "type": "library",
            "extra": {
                "branch-alias": {
                    "dev-master": "3.4-dev"
                }
            },
            "autoload": {
                "files": [
                    "Resources/functions/dump.php"
                ],
                "psr-4": {
                    "Symfony\\Component\\VarDumper\\": ""
                },
                "exclude-from-classmap": [
                    "/Tests/"
                ]
            },
            "notification-url": "https://packagist.org/downloads/",
            "license": [
                "MIT"
            ],
            "authors": [
                {
                    "name": "Nicolas Grekas",
                    "email": "p@tchwork.com"
                },
                {
                    "name": "Symfony Community",
                    "homepage": "https://symfony.com/contributors"
                }
            ],
            "description": "Symfony mechanism for exploring and dumping PHP variables",
            "homepage": "https://symfony.com",
            "keywords": [
                "debug",
                "dump"
            ],
            "time": "2018-01-29T09:03:43+00:00"
        },
        {
            "name": "symfony/web-profiler-bundle",
            "version": "v2.8.34",
            "source": {
                "type": "git",
                "url": "https://github.com/symfony/web-profiler-bundle.git",
                "reference": "344fd9da9942523054d145d85a939c5196fce5ac"
            },
            "dist": {
                "type": "zip",
                "url": "https://api.github.com/repos/symfony/web-profiler-bundle/zipball/344fd9da9942523054d145d85a939c5196fce5ac",
                "reference": "344fd9da9942523054d145d85a939c5196fce5ac",
                "shasum": ""
            },
            "require": {
                "php": ">=5.3.9",
                "symfony/http-kernel": "~2.4|~3.0.0",
                "symfony/routing": "~2.2|~3.0.0",
                "symfony/twig-bridge": "~2.7|~3.0.0",
                "twig/twig": "~1.34|~2.4"
            },
            "require-dev": {
                "symfony/config": "~2.2|~3.0.0",
                "symfony/console": "~2.3|~3.0.0",
                "symfony/dependency-injection": "~2.2|~3.0.0",
                "symfony/stopwatch": "~2.2|~3.0.0"
            },
            "type": "symfony-bundle",
            "extra": {
                "branch-alias": {
                    "dev-master": "2.8-dev"
                }
            },
            "autoload": {
                "psr-4": {
                    "Symfony\\Bundle\\WebProfilerBundle\\": ""
                },
                "exclude-from-classmap": [
                    "/Tests/"
                ]
            },
            "notification-url": "https://packagist.org/downloads/",
            "license": [
                "MIT"
            ],
            "authors": [
                {
                    "name": "Fabien Potencier",
                    "email": "fabien@symfony.com"
                },
                {
                    "name": "Symfony Community",
                    "homepage": "https://symfony.com/contributors"
                }
            ],
            "description": "Symfony WebProfilerBundle",
            "homepage": "https://symfony.com",
            "time": "2018-01-07T17:01:19+00:00"
        },
        {
            "name": "webfactory/exceptions-bundle",
            "version": "4.3.0",
            "source": {
                "type": "git",
                "url": "https://github.com/webfactory/exceptions-bundle.git",
                "reference": "21520dcb9eabe1359a888b7dce556b93e2e89cef"
            },
            "dist": {
                "type": "zip",
                "url": "https://api.github.com/repos/webfactory/exceptions-bundle/zipball/21520dcb9eabe1359a888b7dce556b93e2e89cef",
                "reference": "21520dcb9eabe1359a888b7dce556b93e2e89cef",
                "shasum": ""
            },
            "require": {
                "symfony/twig-bundle": "~2.2"
            },
            "require-dev": {
                "phpunit/phpunit": "~4.0",
                "symfony/framework-bundle": "~2.2"
            },
            "type": "symfony-bundle",
            "extra": {
                "branch-alias": {
                    "dev-default": "3.1.x-dev"
                }
            },
            "autoload": {
                "psr-4": {
                    "Webfactory\\Bundle\\ExceptionsBundle\\": ""
                }
            },
            "notification-url": "https://packagist.org/downloads/",
            "license": [
                "MIT"
            ],
            "authors": [
                {
                    "name": "webfactory GmbH",
                    "email": "info@webfactory.de",
                    "homepage": "http://www.webfactory.de",
                    "role": "Developer"
                }
            ],
            "description": "A simple controller to display error pages during development plus some building blocks for more user-friendly error pages.",
            "homepage": "http://inside.webfactory.de/de/blog/symfony2-exception-handling-and-custom-error-pages-explained.html",
            "time": "2016-01-19T14:46:51+00:00"
        },
        {
            "name": "webmozart/assert",
            "version": "1.3.0",
            "source": {
                "type": "git",
                "url": "https://github.com/webmozart/assert.git",
                "reference": "0df1908962e7a3071564e857d86874dad1ef204a"
            },
            "dist": {
                "type": "zip",
                "url": "https://api.github.com/repos/webmozart/assert/zipball/0df1908962e7a3071564e857d86874dad1ef204a",
                "reference": "0df1908962e7a3071564e857d86874dad1ef204a",
                "shasum": ""
            },
            "require": {
                "php": "^5.3.3 || ^7.0"
            },
            "require-dev": {
                "phpunit/phpunit": "^4.6",
                "sebastian/version": "^1.0.1"
            },
            "type": "library",
            "extra": {
                "branch-alias": {
                    "dev-master": "1.3-dev"
                }
            },
            "autoload": {
                "psr-4": {
                    "Webmozart\\Assert\\": "src/"
                }
            },
            "notification-url": "https://packagist.org/downloads/",
            "license": [
                "MIT"
            ],
            "authors": [
                {
                    "name": "Bernhard Schussek",
                    "email": "bschussek@gmail.com"
                }
            ],
            "description": "Assertions to validate method input/output with nice error messages.",
            "keywords": [
                "assert",
                "check",
                "validate"
            ],
            "time": "2018-01-29T19:49:41+00:00"
        }
    ],
    "aliases": [],
    "minimum-stability": "stable",
    "stability-flags": [],
    "prefer-stable": false,
    "prefer-lowest": false,
    "platform": {
        "php": ">=5.6.19 <7.4"
    },
    "platform-dev": [],
    "platform-overrides": {
        "php": "5.6.19"
    }
}<|MERGE_RESOLUTION|>--- conflicted
+++ resolved
@@ -4,11 +4,7 @@
         "Read more about it at https://getcomposer.org/doc/01-basic-usage.md#installing-dependencies",
         "This file is @generated automatically"
     ],
-<<<<<<< HEAD
-    "content-hash": "d2460b287f616c7bff07ba0708d2339a",
-=======
-    "content-hash": "d865a55c8f4f76edea7f41ffb0d5223f",
->>>>>>> f1a7d0be
+    "content-hash": "4520cd88b5ae07fe880408934ff33b1b",
     "packages": [
         {
             "name": "aws/aws-sdk-php",
@@ -1274,6 +1270,9 @@
             "extra": {
                 "branch-alias": {
                     "dev-master": "2.6.x-dev"
+                },
+                "patches_applied": {
+                    "#6991 Support PHP 7.3 without dropping support for 5.6/7.0": "https://github.com/doctrine/doctrine2/commit/07fc401d255a4cdb4a557147d1c8a3fc7a0c718d.diff"
                 }
             },
             "autoload": {
@@ -8744,6 +8743,50 @@
             "time": "2016-08-30T16:08:34+00:00"
         },
         {
+            "name": "composer/xdebug-handler",
+            "version": "1.3.2",
+            "source": {
+                "type": "git",
+                "url": "https://github.com/composer/xdebug-handler.git",
+                "reference": "d17708133b6c276d6e42ef887a877866b909d892"
+            },
+            "dist": {
+                "type": "zip",
+                "url": "https://api.github.com/repos/composer/xdebug-handler/zipball/d17708133b6c276d6e42ef887a877866b909d892",
+                "reference": "d17708133b6c276d6e42ef887a877866b909d892",
+                "shasum": ""
+            },
+            "require": {
+                "php": "^5.3.2 || ^7.0",
+                "psr/log": "^1.0"
+            },
+            "require-dev": {
+                "phpunit/phpunit": "^4.8.35 || ^5.7 || ^6.5"
+            },
+            "type": "library",
+            "autoload": {
+                "psr-4": {
+                    "Composer\\XdebugHandler\\": "src"
+                }
+            },
+            "notification-url": "https://packagist.org/downloads/",
+            "license": [
+                "MIT"
+            ],
+            "authors": [
+                {
+                    "name": "John Stevenson",
+                    "email": "john-stevenson@blueyonder.co.uk"
+                }
+            ],
+            "description": "Restarts a process without xdebug.",
+            "keywords": [
+                "Xdebug",
+                "performance"
+            ],
+            "time": "2019-01-28T20:25:53+00:00"
+        },
+        {
             "name": "facebook/webdriver",
             "version": "1.5.0",
             "source": {
@@ -8800,24 +8843,24 @@
         },
         {
             "name": "friendsofphp/php-cs-fixer",
-            "version": "v2.2.16",
+            "version": "v2.2.20",
             "source": {
                 "type": "git",
                 "url": "https://github.com/FriendsOfPHP/PHP-CS-Fixer.git",
-                "reference": "f67918efb38a186c6c731e46e52eab4fee329a49"
-            },
-            "dist": {
-                "type": "zip",
-                "url": "https://api.github.com/repos/FriendsOfPHP/PHP-CS-Fixer/zipball/f67918efb38a186c6c731e46e52eab4fee329a49",
-                "reference": "f67918efb38a186c6c731e46e52eab4fee329a49",
+                "reference": "f1631f0747ad2a9dd3de8d7873b71f6573f8d0c2"
+            },
+            "dist": {
+                "type": "zip",
+                "url": "https://api.github.com/repos/FriendsOfPHP/PHP-CS-Fixer/zipball/f1631f0747ad2a9dd3de8d7873b71f6573f8d0c2",
+                "reference": "f1631f0747ad2a9dd3de8d7873b71f6573f8d0c2",
                 "shasum": ""
             },
             "require": {
                 "composer/semver": "^1.4",
+                "composer/xdebug-handler": "^1.0",
                 "doctrine/annotations": "^1.2",
                 "ext-json": "*",
                 "ext-tokenizer": "*",
-                "gecko-packages/gecko-php-unit": "^2.0",
                 "php": "^5.3.6 || >=7.0 <7.3",
                 "sebastian/diff": "^1.4",
                 "symfony/console": "^2.4 || ^3.0 || ^4.0",
@@ -8836,9 +8879,9 @@
                 "hhvm": "<3.18"
             },
             "require-dev": {
-                "johnkary/phpunit-speedtrap": "^1.0.1",
+                "johnkary/phpunit-speedtrap": "^1.0.1 || ^2.0 || ^3.0",
                 "justinrainbow/json-schema": "^5.0",
-                "keradus/cli-executor": "^1.0",
+                "keradus/cli-executor": "^1.1",
                 "mikey179/vfsstream": "^1.6",
                 "php-coveralls/php-coveralls": "^1.0.2",
                 "phpunit/phpunit": "^4.8.35 || ^5.4.3",
@@ -8846,17 +8889,14 @@
             },
             "suggest": {
                 "ext-mbstring": "For handling non-UTF8 characters in cache signature.",
+                "php-cs-fixer/phpunit-constraint-isidenticalstring": "For IsIdenticalString constraint.",
+                "php-cs-fixer/phpunit-constraint-xmlmatchesxsd": "For XmlMatchesXsd constraint.",
                 "symfony/polyfill-mbstring": "When enabling `ext-mbstring` is not possible."
             },
             "bin": [
                 "php-cs-fixer"
             ],
             "type": "application",
-            "extra": {
-                "branch-alias": {
-                    "dev-master": "2.2-dev"
-                }
-            },
             "autoload": {
                 "psr-4": {
                     "PhpCsFixer\\": "src/"
@@ -8887,7 +8927,7 @@
                 }
             ],
             "description": "A tool to automatically fix PHP code style",
-            "time": "2018-02-03T08:20:15+00:00"
+            "time": "2018-06-02T17:26:04+00:00"
         },
         {
             "name": "gecko-packages/gecko-php-unit",
