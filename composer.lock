--- conflicted
+++ resolved
@@ -4,12 +4,8 @@
         "Read more about it at https://getcomposer.org/doc/01-basic-usage.md#composer-lock-the-lock-file",
         "This file is @generated automatically"
     ],
-<<<<<<< HEAD
     "hash": "8a5f389c4f311cfd19aa9ab33de012fe",
     "content-hash": "e11f5b56c64f21b044fb36e0557b536e",
-=======
-    "hash": "f9417ec51fb77dd27d494cbf568726c8",
->>>>>>> da3aecb6
     "packages": [
         {
             "name": "aws/aws-sdk-php",
