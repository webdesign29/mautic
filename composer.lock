--- conflicted
+++ resolved
@@ -2109,471 +2109,6 @@
             "time": "2014-10-04 05:53:18"
         },
         {
-            "name": "symfony/class-loader",
-            "version": "v2.5.7",
-            "target-dir": "Symfony/Component/ClassLoader",
-            "source": {
-                "type": "git",
-                "url": "https://github.com/symfony/ClassLoader.git",
-                "reference": "b084d325f294826c26f4a2f0fa4cbba631dddc63"
-            },
-            "dist": {
-                "type": "zip",
-                "url": "https://api.github.com/repos/symfony/ClassLoader/zipball/b084d325f294826c26f4a2f0fa4cbba631dddc63",
-                "reference": "b084d325f294826c26f4a2f0fa4cbba631dddc63",
-                "shasum": ""
-            },
-            "require": {
-                "php": ">=5.3.3"
-            },
-            "require-dev": {
-                "symfony/finder": "~2.0"
-            },
-            "type": "library",
-            "extra": {
-                "branch-alias": {
-                    "dev-master": "2.5-dev"
-                }
-            },
-            "autoload": {
-                "psr-0": {
-                    "Symfony\\Component\\ClassLoader\\": ""
-                }
-            },
-            "notification-url": "https://packagist.org/downloads/",
-            "license": [
-                "MIT"
-            ],
-            "authors": [
-                {
-                    "name": "Symfony Community",
-                    "homepage": "http://symfony.com/contributors"
-                },
-                {
-                    "name": "Fabien Potencier",
-                    "email": "fabien@symfony.com"
-                }
-            ],
-            "description": "Symfony ClassLoader Component",
-            "homepage": "http://symfony.com",
-            "time": "2014-11-20 13:22:25"
-        },
-        {
-            "name": "symfony/config",
-            "version": "v2.5.7",
-            "target-dir": "Symfony/Component/Config",
-            "source": {
-                "type": "git",
-                "url": "https://github.com/symfony/Config.git",
-                "reference": "7b11dceebaaf877b75bc1aedfd831a2ddc326de9"
-            },
-            "dist": {
-                "type": "zip",
-                "url": "https://api.github.com/repos/symfony/Config/zipball/7b11dceebaaf877b75bc1aedfd831a2ddc326de9",
-                "reference": "7b11dceebaaf877b75bc1aedfd831a2ddc326de9",
-                "shasum": ""
-            },
-            "require": {
-                "php": ">=5.3.3",
-                "symfony/filesystem": "~2.3"
-            },
-            "type": "library",
-            "extra": {
-                "branch-alias": {
-                    "dev-master": "2.5-dev"
-                }
-            },
-            "autoload": {
-                "psr-0": {
-                    "Symfony\\Component\\Config\\": ""
-                }
-            },
-            "notification-url": "https://packagist.org/downloads/",
-            "license": [
-                "MIT"
-            ],
-            "authors": [
-                {
-                    "name": "Symfony Community",
-                    "homepage": "http://symfony.com/contributors"
-                },
-                {
-                    "name": "Fabien Potencier",
-                    "email": "fabien@symfony.com"
-                }
-            ],
-            "description": "Symfony Config Component",
-            "homepage": "http://symfony.com",
-            "time": "2014-11-20 13:22:25"
-        },
-        {
-            "name": "symfony/console",
-            "version": "v2.5.7",
-            "target-dir": "Symfony/Component/Console",
-            "source": {
-                "type": "git",
-                "url": "https://github.com/symfony/Console.git",
-                "reference": "61b13c27c9258e97009249d4ef193c964bf346b7"
-            },
-            "dist": {
-                "type": "zip",
-                "url": "https://api.github.com/repos/symfony/Console/zipball/61b13c27c9258e97009249d4ef193c964bf346b7",
-                "reference": "61b13c27c9258e97009249d4ef193c964bf346b7",
-                "shasum": ""
-            },
-            "require": {
-                "php": ">=5.3.3"
-            },
-            "require-dev": {
-                "psr/log": "~1.0",
-                "symfony/event-dispatcher": "~2.1"
-            },
-            "suggest": {
-                "psr/log": "For using the console logger",
-                "symfony/event-dispatcher": ""
-            },
-            "type": "library",
-            "extra": {
-                "branch-alias": {
-                    "dev-master": "2.5-dev"
-                }
-            },
-            "autoload": {
-                "psr-0": {
-                    "Symfony\\Component\\Console\\": ""
-                }
-            },
-            "notification-url": "https://packagist.org/downloads/",
-            "license": [
-                "MIT"
-            ],
-            "authors": [
-                {
-                    "name": "Symfony Community",
-                    "homepage": "http://symfony.com/contributors"
-                },
-                {
-                    "name": "Fabien Potencier",
-                    "email": "fabien@symfony.com"
-                }
-            ],
-            "description": "Symfony Console Component",
-            "homepage": "http://symfony.com",
-            "time": "2014-11-20 13:22:25"
-        },
-        {
-<<<<<<< HEAD
-            "name": "symfony/swiftmailer-bundle",
-            "version": "v2.3.8",
-            "source": {
-                "type": "git",
-                "url": "https://github.com/symfony/SwiftmailerBundle.git",
-                "reference": "970b13d01871207e81d17b17ddda025e7e21e797"
-            },
-            "dist": {
-                "type": "zip",
-                "url": "https://api.github.com/repos/symfony/SwiftmailerBundle/zipball/970b13d01871207e81d17b17ddda025e7e21e797",
-                "reference": "970b13d01871207e81d17b17ddda025e7e21e797",
-=======
-            "name": "symfony/debug",
-            "version": "v2.5.7",
-            "target-dir": "Symfony/Component/Debug",
-            "source": {
-                "type": "git",
-                "url": "https://github.com/symfony/Debug.git",
-                "reference": "6a7289a58ddcb270568b42f1e46e0cfc60a3e6ba"
-            },
-            "dist": {
-                "type": "zip",
-                "url": "https://api.github.com/repos/symfony/Debug/zipball/6a7289a58ddcb270568b42f1e46e0cfc60a3e6ba",
-                "reference": "6a7289a58ddcb270568b42f1e46e0cfc60a3e6ba",
->>>>>>> e7774916
-                "shasum": ""
-            },
-            "require": {
-                "php": ">=5.3.3"
-            },
-            "require-dev": {
-                "symfony/http-foundation": "~2.1",
-                "symfony/http-kernel": "~2.1"
-            },
-            "suggest": {
-<<<<<<< HEAD
-                "psr/log": "Allows logging"
-            },
-            "type": "symfony-bundle",
-=======
-                "symfony/http-foundation": "",
-                "symfony/http-kernel": ""
-            },
-            "type": "library",
->>>>>>> e7774916
-            "extra": {
-                "branch-alias": {
-                    "dev-master": "2.5-dev"
-                }
-            },
-            "autoload": {
-<<<<<<< HEAD
-                "psr-4": {
-                    "Symfony\\Bundle\\SwiftmailerBundle\\": ""
-=======
-                "psr-0": {
-                    "Symfony\\Component\\Debug\\": ""
->>>>>>> e7774916
-                }
-            },
-            "notification-url": "https://packagist.org/downloads/",
-            "license": [
-                "MIT"
-            ],
-            "authors": [
-                {
-                    "name": "Symfony Community",
-                    "homepage": "http://symfony.com/contributors"
-                },
-                {
-                    "name": "Fabien Potencier",
-                    "email": "fabien@symfony.com"
-                }
-            ],
-            "description": "Symfony Debug Component",
-            "homepage": "http://symfony.com",
-<<<<<<< HEAD
-            "time": "2014-12-01 17:44:50"
-=======
-            "time": "2014-11-20 13:22:25"
->>>>>>> e7774916
-        },
-        {
-            "name": "symfony/dependency-injection",
-            "version": "v2.5.7",
-            "target-dir": "Symfony/Component/DependencyInjection",
-            "source": {
-                "type": "git",
-                "url": "https://github.com/symfony/DependencyInjection.git",
-                "reference": "662d8f5e4a7542dca4194fb3f3bda0a57e65f0a4"
-            },
-            "dist": {
-                "type": "zip",
-                "url": "https://api.github.com/repos/symfony/DependencyInjection/zipball/662d8f5e4a7542dca4194fb3f3bda0a57e65f0a4",
-                "reference": "662d8f5e4a7542dca4194fb3f3bda0a57e65f0a4",
-                "shasum": ""
-            },
-            "require": {
-                "php": ">=5.3.3"
-            },
-            "require-dev": {
-                "symfony/config": "~2.2",
-                "symfony/expression-language": "~2.4",
-                "symfony/yaml": "~2.0"
-            },
-            "suggest": {
-                "symfony/config": "",
-                "symfony/proxy-manager-bridge": "Generate service proxies to lazy load them",
-                "symfony/yaml": ""
-            },
-            "type": "library",
-            "extra": {
-                "branch-alias": {
-                    "dev-master": "2.5-dev"
-                }
-            },
-            "autoload": {
-                "psr-0": {
-                    "Symfony\\Component\\DependencyInjection\\": ""
-                }
-            },
-            "notification-url": "https://packagist.org/downloads/",
-            "license": [
-                "MIT"
-            ],
-            "authors": [
-                {
-                    "name": "Symfony Community",
-                    "homepage": "http://symfony.com/contributors"
-                },
-                {
-                    "name": "Fabien Potencier",
-                    "email": "fabien@symfony.com"
-                }
-            ],
-            "description": "Symfony DependencyInjection Component",
-            "homepage": "http://symfony.com",
-            "time": "2014-11-16 17:28:00"
-        },
-        {
-            "name": "symfony/doctrine-bridge",
-            "version": "v2.5.7",
-            "target-dir": "Symfony/Bridge/Doctrine",
-            "source": {
-                "type": "git",
-                "url": "https://github.com/symfony/DoctrineBridge.git",
-                "reference": "44b2ecb49ac874613fc5957b0d1728868b2e53e6"
-            },
-            "dist": {
-                "type": "zip",
-                "url": "https://api.github.com/repos/symfony/DoctrineBridge/zipball/44b2ecb49ac874613fc5957b0d1728868b2e53e6",
-                "reference": "44b2ecb49ac874613fc5957b0d1728868b2e53e6",
-                "shasum": ""
-            },
-            "require": {
-                "doctrine/common": "~2.2",
-                "php": ">=5.3.3"
-            },
-            "require-dev": {
-                "doctrine/data-fixtures": "1.0.*",
-                "doctrine/dbal": "~2.2",
-                "doctrine/orm": "~2.2,>=2.2.3",
-                "symfony/dependency-injection": "~2.0",
-                "symfony/expression-language": "~2.2",
-                "symfony/form": "~2.2",
-                "symfony/http-kernel": "~2.2",
-                "symfony/security": "~2.2",
-                "symfony/stopwatch": "~2.2",
-                "symfony/validator": "~2.4"
-            },
-            "suggest": {
-                "doctrine/data-fixtures": "",
-                "doctrine/dbal": "",
-                "doctrine/orm": "",
-                "symfony/form": "",
-                "symfony/validator": ""
-            },
-            "type": "symfony-bridge",
-            "extra": {
-                "branch-alias": {
-                    "dev-master": "2.5-dev"
-                }
-            },
-            "autoload": {
-                "psr-0": {
-                    "Symfony\\Bridge\\Doctrine\\": ""
-                }
-            },
-            "notification-url": "https://packagist.org/downloads/",
-            "license": [
-                "MIT"
-            ],
-            "authors": [
-                {
-                    "name": "Symfony Community",
-                    "homepage": "http://symfony.com/contributors"
-                },
-                {
-                    "name": "Fabien Potencier",
-                    "email": "fabien@symfony.com"
-                }
-            ],
-            "description": "Symfony Doctrine Bridge",
-            "homepage": "http://symfony.com",
-            "time": "2014-10-30 20:17:55"
-        },
-        {
-            "name": "symfony/event-dispatcher",
-            "version": "v2.5.7",
-            "target-dir": "Symfony/Component/EventDispatcher",
-            "source": {
-                "type": "git",
-                "url": "https://github.com/symfony/EventDispatcher.git",
-                "reference": "bb6fc12085cd195dceaf48016087b12b632df497"
-            },
-            "dist": {
-                "type": "zip",
-                "url": "https://api.github.com/repos/symfony/EventDispatcher/zipball/bb6fc12085cd195dceaf48016087b12b632df497",
-                "reference": "bb6fc12085cd195dceaf48016087b12b632df497",
-                "shasum": ""
-            },
-            "require": {
-                "php": ">=5.3.3"
-            },
-            "require-dev": {
-                "psr/log": "~1.0",
-                "symfony/config": "~2.0",
-                "symfony/dependency-injection": "~2.0,<2.6.0",
-                "symfony/stopwatch": "~2.2"
-            },
-            "suggest": {
-                "symfony/dependency-injection": "",
-                "symfony/http-kernel": ""
-            },
-            "type": "library",
-            "extra": {
-                "branch-alias": {
-                    "dev-master": "2.5-dev"
-                }
-            },
-            "autoload": {
-                "psr-0": {
-                    "Symfony\\Component\\EventDispatcher\\": ""
-                }
-            },
-            "notification-url": "https://packagist.org/downloads/",
-            "license": [
-                "MIT"
-            ],
-            "authors": [
-                {
-                    "name": "Symfony Community",
-                    "homepage": "http://symfony.com/contributors"
-                },
-                {
-                    "name": "Fabien Potencier",
-                    "email": "fabien@symfony.com"
-                }
-            ],
-            "description": "Symfony EventDispatcher Component",
-            "homepage": "http://symfony.com",
-            "time": "2014-10-30 20:17:55"
-        },
-        {
-            "name": "symfony/filesystem",
-            "version": "v2.6.0",
-            "target-dir": "Symfony/Component/Filesystem",
-            "source": {
-                "type": "git",
-                "url": "https://github.com/symfony/Filesystem.git",
-                "reference": "6f7c7e42f20ee200d8ac5d2ec1d2a524138305e0"
-            },
-            "dist": {
-                "type": "zip",
-                "url": "https://api.github.com/repos/symfony/Filesystem/zipball/6f7c7e42f20ee200d8ac5d2ec1d2a524138305e0",
-                "reference": "6f7c7e42f20ee200d8ac5d2ec1d2a524138305e0",
-                "shasum": ""
-            },
-            "require": {
-                "php": ">=5.3.3"
-            },
-            "type": "library",
-            "extra": {
-                "branch-alias": {
-                    "dev-master": "2.6-dev"
-                }
-            },
-            "autoload": {
-                "psr-0": {
-                    "Symfony\\Component\\Filesystem\\": ""
-                }
-            },
-            "notification-url": "https://packagist.org/downloads/",
-            "license": [
-                "MIT"
-            ],
-            "authors": [
-                {
-                    "name": "Symfony Community",
-                    "homepage": "http://symfony.com/contributors"
-                },
-                {
-                    "name": "Fabien Potencier",
-                    "email": "fabien@symfony.com"
-                }
-            ],
-            "description": "Symfony Filesystem Component",
-            "homepage": "http://symfony.com",
-            "time": "2014-11-16 17:28:09"
-        },
-        {
             "name": "symfony/finder",
             "version": "v2.3.22",
             "target-dir": "Symfony/Component/Finder",
@@ -2621,275 +2156,6 @@
             "time": "2014-10-26 07:30:58"
         },
         {
-            "name": "symfony/form",
-            "version": "v2.5.7",
-            "target-dir": "Symfony/Component/Form",
-            "source": {
-                "type": "git",
-                "url": "https://github.com/symfony/Form.git",
-                "reference": "643e2afb0aaa1385ed52277b8681bec86a2b4ef8"
-            },
-            "dist": {
-                "type": "zip",
-                "url": "https://api.github.com/repos/symfony/Form/zipball/643e2afb0aaa1385ed52277b8681bec86a2b4ef8",
-                "reference": "643e2afb0aaa1385ed52277b8681bec86a2b4ef8",
-                "shasum": ""
-            },
-            "require": {
-                "php": ">=5.3.3",
-                "symfony/event-dispatcher": "~2.1",
-                "symfony/intl": "~2.3",
-                "symfony/options-resolver": "~2.1",
-                "symfony/property-access": "~2.3"
-            },
-            "require-dev": {
-                "doctrine/collections": "~1.0",
-                "symfony/http-foundation": "~2.2",
-                "symfony/http-kernel": "~2.4",
-                "symfony/security-csrf": "~2.4",
-                "symfony/validator": "~2.5"
-            },
-            "suggest": {
-                "symfony/framework-bundle": "For templating with PHP.",
-                "symfony/security-csrf": "For protecting forms against CSRF attacks.",
-                "symfony/twig-bridge": "For templating with Twig.",
-                "symfony/validator": "For form validation."
-            },
-            "type": "library",
-            "extra": {
-                "branch-alias": {
-                    "dev-master": "2.5-dev"
-                }
-            },
-            "autoload": {
-                "psr-0": {
-                    "Symfony\\Component\\Form\\": ""
-                }
-            },
-            "notification-url": "https://packagist.org/downloads/",
-            "license": [
-                "MIT"
-            ],
-            "authors": [
-                {
-                    "name": "Symfony Community",
-                    "homepage": "http://symfony.com/contributors"
-                },
-                {
-                    "name": "Fabien Potencier",
-                    "email": "fabien@symfony.com"
-                }
-            ],
-            "description": "Symfony Form Component",
-            "homepage": "http://symfony.com",
-            "time": "2014-11-20 13:22:25"
-        },
-        {
-            "name": "symfony/framework-bundle",
-            "version": "v2.5.7",
-            "target-dir": "Symfony/Bundle/FrameworkBundle",
-            "source": {
-                "type": "git",
-                "url": "https://github.com/symfony/FrameworkBundle.git",
-                "reference": "05b7e583e2753c06434629508009abdc38b20756"
-            },
-            "dist": {
-                "type": "zip",
-                "url": "https://api.github.com/repos/symfony/FrameworkBundle/zipball/05b7e583e2753c06434629508009abdc38b20756",
-                "reference": "05b7e583e2753c06434629508009abdc38b20756",
-                "shasum": ""
-            },
-            "require": {
-                "doctrine/annotations": "~1.0",
-                "php": ">=5.3.3",
-                "symfony/config": "~2.4",
-                "symfony/dependency-injection": "~2.2",
-                "symfony/event-dispatcher": "~2.5",
-                "symfony/filesystem": "~2.3",
-                "symfony/http-foundation": "~2.4",
-                "symfony/http-kernel": "~2.5",
-                "symfony/routing": "~2.2",
-                "symfony/security-core": "~2.4",
-                "symfony/security-csrf": "~2.4",
-                "symfony/stopwatch": "~2.3",
-                "symfony/templating": "~2.1",
-                "symfony/translation": "~2.3"
-            },
-            "require-dev": {
-                "symfony/browser-kit": "~2.3",
-                "symfony/class-loader": "~2.1",
-                "symfony/console": "~2.0",
-                "symfony/expression-language": "~2.4",
-                "symfony/finder": "~2.0",
-                "symfony/form": "2.5.*",
-                "symfony/process": "~2.0",
-                "symfony/security": "~2.4",
-                "symfony/validator": "~2.5",
-                "symfony/yaml": "~2.0"
-            },
-            "suggest": {
-                "doctrine/cache": "For using alternative cache drivers",
-                "symfony/console": "For using the console commands",
-                "symfony/finder": "For using the translation loader and cache warmer",
-                "symfony/form": "For using forms",
-                "symfony/validator": "For using validation",
-                "symfony/yaml": "For using the config:debug and yaml:lint commands"
-            },
-            "type": "symfony-bundle",
-            "extra": {
-                "branch-alias": {
-                    "dev-master": "2.5-dev"
-                }
-            },
-            "autoload": {
-                "psr-0": {
-                    "Symfony\\Bundle\\FrameworkBundle\\": ""
-                }
-            },
-            "notification-url": "https://packagist.org/downloads/",
-            "license": [
-                "MIT"
-            ],
-            "authors": [
-                {
-                    "name": "Symfony Community",
-                    "homepage": "http://symfony.com/contributors"
-                },
-                {
-                    "name": "Fabien Potencier",
-                    "email": "fabien@symfony.com"
-                }
-            ],
-            "description": "Symfony FrameworkBundle",
-            "homepage": "http://symfony.com",
-            "time": "2014-11-20 13:22:25"
-        },
-        {
-            "name": "symfony/http-foundation",
-            "version": "v2.5.7",
-            "target-dir": "Symfony/Component/HttpFoundation",
-            "source": {
-                "type": "git",
-                "url": "https://github.com/symfony/HttpFoundation.git",
-                "reference": "24545d3def96e6d6c3d7f1efdb48f330f27e244d"
-            },
-            "dist": {
-                "type": "zip",
-                "url": "https://api.github.com/repos/symfony/HttpFoundation/zipball/24545d3def96e6d6c3d7f1efdb48f330f27e244d",
-                "reference": "24545d3def96e6d6c3d7f1efdb48f330f27e244d",
-                "shasum": ""
-            },
-            "require": {
-                "php": ">=5.3.3"
-            },
-            "require-dev": {
-                "symfony/expression-language": "~2.4"
-            },
-            "type": "library",
-            "extra": {
-                "branch-alias": {
-                    "dev-master": "2.5-dev"
-                }
-            },
-            "autoload": {
-                "psr-0": {
-                    "Symfony\\Component\\HttpFoundation\\": ""
-                },
-                "classmap": [
-                    "Symfony/Component/HttpFoundation/Resources/stubs"
-                ]
-            },
-            "notification-url": "https://packagist.org/downloads/",
-            "license": [
-                "MIT"
-            ],
-            "authors": [
-                {
-                    "name": "Symfony Community",
-                    "homepage": "http://symfony.com/contributors"
-                },
-                {
-                    "name": "Fabien Potencier",
-                    "email": "fabien@symfony.com"
-                }
-            ],
-            "description": "Symfony HttpFoundation Component",
-            "homepage": "http://symfony.com",
-            "time": "2014-11-20 13:22:25"
-        },
-        {
-            "name": "symfony/http-kernel",
-            "version": "v2.5.7",
-            "target-dir": "Symfony/Component/HttpKernel",
-            "source": {
-                "type": "git",
-                "url": "https://github.com/symfony/HttpKernel.git",
-                "reference": "03b9f8fbfe75044ff6ca923e6471f117faf7b965"
-            },
-            "dist": {
-                "type": "zip",
-                "url": "https://api.github.com/repos/symfony/HttpKernel/zipball/03b9f8fbfe75044ff6ca923e6471f117faf7b965",
-                "reference": "03b9f8fbfe75044ff6ca923e6471f117faf7b965",
-                "shasum": ""
-            },
-            "require": {
-                "php": ">=5.3.3",
-                "psr/log": "~1.0",
-                "symfony/debug": "~2.5",
-                "symfony/event-dispatcher": "~2.5",
-                "symfony/http-foundation": "~2.5"
-            },
-            "require-dev": {
-                "symfony/browser-kit": "~2.2",
-                "symfony/class-loader": "~2.1",
-                "symfony/config": "~2.0",
-                "symfony/console": "~2.2",
-                "symfony/dependency-injection": "~2.0",
-                "symfony/expression-language": "~2.4",
-                "symfony/finder": "~2.0",
-                "symfony/process": "~2.0",
-                "symfony/routing": "~2.2",
-                "symfony/stopwatch": "~2.2",
-                "symfony/templating": "~2.2"
-            },
-            "suggest": {
-                "symfony/browser-kit": "",
-                "symfony/class-loader": "",
-                "symfony/config": "",
-                "symfony/console": "",
-                "symfony/dependency-injection": "",
-                "symfony/finder": ""
-            },
-            "type": "library",
-            "extra": {
-                "branch-alias": {
-                    "dev-master": "2.5-dev"
-                }
-            },
-            "autoload": {
-                "psr-0": {
-                    "Symfony\\Component\\HttpKernel\\": ""
-                }
-            },
-            "notification-url": "https://packagist.org/downloads/",
-            "license": [
-                "MIT"
-            ],
-            "authors": [
-                {
-                    "name": "Symfony Community",
-                    "homepage": "http://symfony.com/contributors"
-                },
-                {
-                    "name": "Fabien Potencier",
-                    "email": "fabien@symfony.com"
-                }
-            ],
-            "description": "Symfony HttpKernel Component",
-            "homepage": "http://symfony.com",
-            "time": "2014-11-20 16:00:03"
-        },
-        {
             "name": "symfony/icu",
             "version": "v1.0.1",
             "target-dir": "Symfony/Component/Icu",
@@ -2935,139 +2201,6 @@
                 "intl"
             ],
             "time": "2013-10-04 09:12:07"
-        },
-        {
-            "name": "symfony/intl",
-            "version": "v2.5.7",
-            "target-dir": "Symfony/Component/Intl",
-            "source": {
-                "type": "git",
-                "url": "https://github.com/symfony/Intl.git",
-                "reference": "81476d777926de6c444b1bf2f94432c8064d6ca4"
-            },
-            "dist": {
-                "type": "zip",
-                "url": "https://api.github.com/repos/symfony/Intl/zipball/81476d777926de6c444b1bf2f94432c8064d6ca4",
-                "reference": "81476d777926de6c444b1bf2f94432c8064d6ca4",
-                "shasum": ""
-            },
-            "require": {
-                "php": ">=5.3.3"
-            },
-            "require-dev": {
-                "symfony/filesystem": ">=2.1"
-            },
-            "suggest": {
-                "ext-intl": "to use the component with locales other than \"en\""
-            },
-            "type": "library",
-            "extra": {
-                "branch-alias": {
-                    "dev-master": "2.5-dev"
-                }
-            },
-            "autoload": {
-                "psr-0": {
-                    "Symfony\\Component\\Intl\\": ""
-                },
-                "classmap": [
-                    "Symfony/Component/Intl/Resources/stubs"
-                ],
-                "files": [
-                    "Symfony/Component/Intl/Resources/stubs/functions.php"
-                ]
-            },
-            "notification-url": "https://packagist.org/downloads/",
-            "license": [
-                "MIT"
-            ],
-            "authors": [
-                {
-                    "name": "Symfony Community",
-                    "homepage": "http://symfony.com/contributors"
-                },
-                {
-                    "name": "Bernhard Schussek",
-                    "email": "bschussek@gmail.com"
-                },
-                {
-                    "name": "Eriksen Costa",
-                    "email": "eriksen.costa@infranology.com.br"
-                },
-                {
-                    "name": "Igor Wiedler",
-                    "email": "igor@wiedler.ch"
-                }
-            ],
-            "description": "A PHP replacement layer for the C intl extension that includes additional data from the ICU library.",
-            "homepage": "http://symfony.com",
-            "keywords": [
-                "i18n",
-                "icu",
-                "internationalization",
-                "intl",
-                "l10n",
-                "localization"
-            ],
-            "time": "2014-11-20 13:22:25"
-        },
-        {
-            "name": "symfony/monolog-bridge",
-            "version": "v2.5.7",
-            "target-dir": "Symfony/Bridge/Monolog",
-            "source": {
-                "type": "git",
-                "url": "https://github.com/symfony/MonologBridge.git",
-                "reference": "2936b1286047d6e7c847a7b4ac48d847455dced4"
-            },
-            "dist": {
-                "type": "zip",
-                "url": "https://api.github.com/repos/symfony/MonologBridge/zipball/2936b1286047d6e7c847a7b4ac48d847455dced4",
-                "reference": "2936b1286047d6e7c847a7b4ac48d847455dced4",
-                "shasum": ""
-            },
-            "require": {
-                "monolog/monolog": "~1.3",
-                "php": ">=5.3.3"
-            },
-            "require-dev": {
-                "symfony/console": "~2.3",
-                "symfony/event-dispatcher": "~2.2",
-                "symfony/http-kernel": "~2.2"
-            },
-            "suggest": {
-                "symfony/console": "For the possibility to show log messages in console commands depending on verbosity settings. You need version ~2.3 of the console for it.",
-                "symfony/event-dispatcher": "Needed when using log messages in console commands",
-                "symfony/http-kernel": "For using the debugging handlers together with the response life cycle of the HTTP kernel."
-            },
-            "type": "symfony-bridge",
-            "extra": {
-                "branch-alias": {
-                    "dev-master": "2.5-dev"
-                }
-            },
-            "autoload": {
-                "psr-0": {
-                    "Symfony\\Bridge\\Monolog\\": ""
-                }
-            },
-            "notification-url": "https://packagist.org/downloads/",
-            "license": [
-                "MIT"
-            ],
-            "authors": [
-                {
-                    "name": "Symfony Community",
-                    "homepage": "http://symfony.com/contributors"
-                },
-                {
-                    "name": "Fabien Potencier",
-                    "email": "fabien@symfony.com"
-                }
-            ],
-            "description": "Symfony Monolog Bridge",
-            "homepage": "http://symfony.com",
-            "time": "2014-10-30 20:17:55"
         },
         {
             "name": "symfony/monolog-bundle",
@@ -3129,461 +2262,6 @@
             "time": "2014-07-21 00:36:06"
         },
         {
-            "name": "symfony/options-resolver",
-            "version": "v2.5.7",
-            "target-dir": "Symfony/Component/OptionsResolver",
-            "source": {
-                "type": "git",
-                "url": "https://github.com/symfony/OptionsResolver.git",
-                "reference": "1bdfe2ef91bfbb00222e643a9e9b907310eb0c39"
-            },
-            "dist": {
-                "type": "zip",
-                "url": "https://api.github.com/repos/symfony/OptionsResolver/zipball/1bdfe2ef91bfbb00222e643a9e9b907310eb0c39",
-                "reference": "1bdfe2ef91bfbb00222e643a9e9b907310eb0c39",
-                "shasum": ""
-            },
-            "require": {
-                "php": ">=5.3.3"
-            },
-            "type": "library",
-            "extra": {
-                "branch-alias": {
-                    "dev-master": "2.5-dev"
-                }
-            },
-            "autoload": {
-                "psr-0": {
-                    "Symfony\\Component\\OptionsResolver\\": ""
-                }
-            },
-            "notification-url": "https://packagist.org/downloads/",
-            "license": [
-                "MIT"
-            ],
-            "authors": [
-                {
-                    "name": "Symfony Community",
-                    "homepage": "http://symfony.com/contributors"
-                },
-                {
-                    "name": "Fabien Potencier",
-                    "email": "fabien@symfony.com"
-                }
-            ],
-            "description": "Symfony OptionsResolver Component",
-            "homepage": "http://symfony.com",
-            "keywords": [
-                "config",
-                "configuration",
-                "options"
-            ],
-            "time": "2014-10-01 05:50:18"
-        },
-        {
-            "name": "symfony/process",
-            "version": "v2.5.7",
-            "target-dir": "Symfony/Component/Process",
-            "source": {
-                "type": "git",
-                "url": "https://github.com/symfony/Process.git",
-                "reference": "ffe6e27a57e31262c3204a0955076c27c54c8e7e"
-            },
-            "dist": {
-                "type": "zip",
-                "url": "https://api.github.com/repos/symfony/Process/zipball/ffe6e27a57e31262c3204a0955076c27c54c8e7e",
-                "reference": "ffe6e27a57e31262c3204a0955076c27c54c8e7e",
-                "shasum": ""
-            },
-            "require": {
-                "php": ">=5.3.3"
-            },
-            "type": "library",
-            "extra": {
-                "branch-alias": {
-                    "dev-master": "2.5-dev"
-                }
-            },
-            "autoload": {
-                "psr-0": {
-                    "Symfony\\Component\\Process\\": ""
-                }
-            },
-            "notification-url": "https://packagist.org/downloads/",
-            "license": [
-                "MIT"
-            ],
-            "authors": [
-                {
-                    "name": "Symfony Community",
-                    "homepage": "http://symfony.com/contributors"
-                },
-                {
-                    "name": "Fabien Potencier",
-                    "email": "fabien@symfony.com"
-                }
-            ],
-            "description": "Symfony Process Component",
-            "homepage": "http://symfony.com",
-            "time": "2014-11-03 19:48:45"
-        },
-        {
-            "name": "symfony/property-access",
-            "version": "v2.6.0",
-            "target-dir": "Symfony/Component/PropertyAccess",
-            "source": {
-                "type": "git",
-                "url": "https://github.com/symfony/PropertyAccess.git",
-                "reference": "58dc0f3218d4b0e52ec4c299ffbd6e2eddb434dc"
-            },
-            "dist": {
-                "type": "zip",
-                "url": "https://api.github.com/repos/symfony/PropertyAccess/zipball/58dc0f3218d4b0e52ec4c299ffbd6e2eddb434dc",
-                "reference": "58dc0f3218d4b0e52ec4c299ffbd6e2eddb434dc",
-                "shasum": ""
-            },
-            "require": {
-                "php": ">=5.3.3"
-            },
-            "type": "library",
-            "extra": {
-                "branch-alias": {
-                    "dev-master": "2.6-dev"
-                }
-            },
-            "autoload": {
-                "psr-0": {
-                    "Symfony\\Component\\PropertyAccess\\": ""
-                }
-            },
-            "notification-url": "https://packagist.org/downloads/",
-            "license": [
-                "MIT"
-            ],
-            "authors": [
-                {
-                    "name": "Symfony Community",
-                    "homepage": "http://symfony.com/contributors"
-                },
-                {
-                    "name": "Fabien Potencier",
-                    "email": "fabien@symfony.com"
-                }
-            ],
-            "description": "Symfony PropertyAccess Component",
-            "homepage": "http://symfony.com",
-            "keywords": [
-                "access",
-                "array",
-                "extraction",
-                "index",
-                "injection",
-                "object",
-                "property",
-                "property path",
-                "reflection"
-            ],
-            "time": "2014-10-24 05:51:19"
-        },
-        {
-            "name": "symfony/routing",
-            "version": "v2.5.7",
-            "target-dir": "Symfony/Component/Routing",
-            "source": {
-                "type": "git",
-                "url": "https://github.com/symfony/Routing.git",
-                "reference": "f3f5f31d5e227c51eed7ba8b1ed809a97ebaa341"
-            },
-            "dist": {
-                "type": "zip",
-                "url": "https://api.github.com/repos/symfony/Routing/zipball/f3f5f31d5e227c51eed7ba8b1ed809a97ebaa341",
-                "reference": "f3f5f31d5e227c51eed7ba8b1ed809a97ebaa341",
-                "shasum": ""
-            },
-            "require": {
-                "php": ">=5.3.3"
-            },
-            "require-dev": {
-                "doctrine/annotations": "~1.0",
-                "psr/log": "~1.0",
-                "symfony/config": "~2.2",
-                "symfony/expression-language": "~2.4",
-                "symfony/http-foundation": "~2.3",
-                "symfony/yaml": "~2.0"
-            },
-            "suggest": {
-                "doctrine/annotations": "For using the annotation loader",
-                "symfony/config": "For using the all-in-one router or any loader",
-                "symfony/expression-language": "For using expression matching",
-                "symfony/yaml": "For using the YAML loader"
-            },
-            "type": "library",
-            "extra": {
-                "branch-alias": {
-                    "dev-master": "2.5-dev"
-                }
-            },
-            "autoload": {
-                "psr-0": {
-                    "Symfony\\Component\\Routing\\": ""
-                }
-            },
-            "notification-url": "https://packagist.org/downloads/",
-            "license": [
-                "MIT"
-            ],
-            "authors": [
-                {
-                    "name": "Symfony Community",
-                    "homepage": "http://symfony.com/contributors"
-                },
-                {
-                    "name": "Fabien Potencier",
-                    "email": "fabien@symfony.com"
-                }
-            ],
-            "description": "Symfony Routing Component",
-            "homepage": "http://symfony.com",
-            "keywords": [
-                "router",
-                "routing",
-                "uri",
-                "url"
-            ],
-            "time": "2014-11-03 20:24:10"
-        },
-        {
-            "name": "symfony/security",
-            "version": "v2.5.7",
-            "target-dir": "Symfony/Component/Security",
-            "source": {
-                "type": "git",
-                "url": "https://github.com/symfony/Security.git",
-                "reference": "4fb524b3675e3fc507a841e82b3344be050f5030"
-            },
-            "dist": {
-                "type": "zip",
-                "url": "https://api.github.com/repos/symfony/Security/zipball/4fb524b3675e3fc507a841e82b3344be050f5030",
-                "reference": "4fb524b3675e3fc507a841e82b3344be050f5030",
-                "shasum": ""
-            },
-            "require": {
-                "php": ">=5.3.3",
-                "symfony/event-dispatcher": "~2.1",
-                "symfony/http-foundation": "~2.1",
-                "symfony/http-kernel": "~2.4"
-            },
-            "replace": {
-                "symfony/security-acl": "self.version",
-                "symfony/security-core": "self.version",
-                "symfony/security-csrf": "self.version",
-                "symfony/security-http": "self.version"
-            },
-            "require-dev": {
-                "doctrine/common": "~2.2",
-                "doctrine/dbal": "~2.2",
-                "ircmaxell/password-compat": "1.0.*",
-                "psr/log": "~1.0",
-                "symfony/expression-language": "~2.4",
-                "symfony/routing": "~2.2",
-                "symfony/validator": "~2.2,<2.5.0"
-            },
-            "suggest": {
-                "doctrine/dbal": "For using the built-in ACL implementation",
-                "ircmaxell/password-compat": "For using the BCrypt password encoder in PHP <5.5",
-                "symfony/class-loader": "For using the ACL generateSql script",
-                "symfony/expression-language": "For using the expression voter",
-                "symfony/finder": "For using the ACL generateSql script",
-                "symfony/routing": "For using the HttpUtils class to create sub-requests, redirect the user, and match URLs",
-                "symfony/validator": "For using the user password constraint"
-            },
-            "type": "library",
-            "extra": {
-                "branch-alias": {
-                    "dev-master": "2.5-dev"
-                }
-            },
-            "autoload": {
-                "psr-0": {
-                    "Symfony\\Component\\Security\\": ""
-                }
-            },
-            "notification-url": "https://packagist.org/downloads/",
-            "license": [
-                "MIT"
-            ],
-            "authors": [
-                {
-                    "name": "Symfony Community",
-                    "homepage": "http://symfony.com/contributors"
-                },
-                {
-                    "name": "Fabien Potencier",
-                    "email": "fabien@symfony.com"
-                }
-            ],
-            "description": "Symfony Security Component",
-            "homepage": "http://symfony.com",
-            "time": "2014-11-20 13:22:25"
-        },
-        {
-            "name": "symfony/security-bundle",
-            "version": "v2.5.7",
-            "target-dir": "Symfony/Bundle/SecurityBundle",
-            "source": {
-                "type": "git",
-                "url": "https://github.com/symfony/SecurityBundle.git",
-                "reference": "d4428cf33cd7004aaaf2714755c43f5bc5b79d05"
-            },
-            "dist": {
-                "type": "zip",
-                "url": "https://api.github.com/repos/symfony/SecurityBundle/zipball/d4428cf33cd7004aaaf2714755c43f5bc5b79d05",
-                "reference": "d4428cf33cd7004aaaf2714755c43f5bc5b79d05",
-                "shasum": ""
-            },
-            "require": {
-                "php": ">=5.3.3",
-                "symfony/http-kernel": "~2.2",
-                "symfony/security": "~2.4"
-            },
-            "require-dev": {
-                "symfony/browser-kit": "~2.3",
-                "symfony/expression-language": "~2.4",
-                "symfony/form": "~2.3",
-                "symfony/framework-bundle": "~2.2,<2.6.0",
-                "symfony/process": "~2.0",
-                "symfony/twig-bundle": "~2.2",
-                "symfony/validator": "~2.2",
-                "symfony/yaml": "~2.0"
-            },
-            "type": "symfony-bundle",
-            "extra": {
-                "branch-alias": {
-                    "dev-master": "2.5-dev"
-                }
-            },
-            "autoload": {
-                "psr-0": {
-                    "Symfony\\Bundle\\SecurityBundle\\": ""
-                }
-            },
-            "notification-url": "https://packagist.org/downloads/",
-            "license": [
-                "MIT"
-            ],
-            "authors": [
-                {
-                    "name": "Symfony Community",
-                    "homepage": "http://symfony.com/contributors"
-                },
-                {
-                    "name": "Fabien Potencier",
-                    "email": "fabien@symfony.com"
-                }
-            ],
-            "description": "Symfony SecurityBundle",
-            "homepage": "http://symfony.com",
-            "time": "2014-11-20 13:22:25"
-        },
-        {
-            "name": "symfony/stopwatch",
-            "version": "v2.6.0",
-            "target-dir": "Symfony/Component/Stopwatch",
-            "source": {
-                "type": "git",
-                "url": "https://github.com/symfony/Stopwatch.git",
-                "reference": "f7cca9c342ce395d2aa17383d0f9a409d81ca585"
-            },
-            "dist": {
-                "type": "zip",
-                "url": "https://api.github.com/repos/symfony/Stopwatch/zipball/f7cca9c342ce395d2aa17383d0f9a409d81ca585",
-                "reference": "f7cca9c342ce395d2aa17383d0f9a409d81ca585",
-                "shasum": ""
-            },
-            "require": {
-                "php": ">=5.3.3"
-            },
-            "type": "library",
-            "extra": {
-                "branch-alias": {
-                    "dev-master": "2.6-dev"
-                }
-            },
-            "autoload": {
-                "psr-0": {
-                    "Symfony\\Component\\Stopwatch\\": ""
-                }
-            },
-            "notification-url": "https://packagist.org/downloads/",
-            "license": [
-                "MIT"
-            ],
-            "authors": [
-                {
-                    "name": "Symfony Community",
-                    "homepage": "http://symfony.com/contributors"
-                },
-                {
-                    "name": "Fabien Potencier",
-                    "email": "fabien@symfony.com"
-                }
-            ],
-            "description": "Symfony Stopwatch Component",
-            "homepage": "http://symfony.com",
-            "time": "2014-09-22 11:59:59"
-        },
-        {
-            "name": "symfony/swiftmailer-bridge",
-            "version": "v2.6.0",
-            "target-dir": "Symfony/Bridge/Swiftmailer",
-            "source": {
-                "type": "git",
-                "url": "https://github.com/symfony/SwiftmailerBridge.git",
-                "reference": "9140f4ead7c4518e5abfa25a4b49e5ca878ef06f"
-            },
-            "dist": {
-                "type": "zip",
-                "url": "https://api.github.com/repos/symfony/SwiftmailerBridge/zipball/9140f4ead7c4518e5abfa25a4b49e5ca878ef06f",
-                "reference": "9140f4ead7c4518e5abfa25a4b49e5ca878ef06f",
-                "shasum": ""
-            },
-            "require": {
-                "php": ">=5.3.3",
-                "swiftmailer/swiftmailer": ">=4.2.0,<6.0-dev"
-            },
-            "suggest": {
-                "symfony/http-kernel": ""
-            },
-            "type": "symfony-bridge",
-            "extra": {
-                "branch-alias": {
-                    "dev-master": "2.6-dev"
-                }
-            },
-            "autoload": {
-                "psr-0": {
-                    "Symfony\\Bridge\\Swiftmailer\\": ""
-                }
-            },
-            "notification-url": "https://packagist.org/downloads/",
-            "license": [
-                "MIT"
-            ],
-            "authors": [
-                {
-                    "name": "Symfony Community",
-                    "homepage": "http://symfony.com/contributors"
-                },
-                {
-                    "name": "Fabien Potencier",
-                    "email": "fabien@symfony.com"
-                }
-            ],
-            "description": "Symfony Swiftmailer Bridge",
-            "homepage": "http://symfony.com",
-            "time": "2014-10-26 07:46:28"
-        },
-        {
             "name": "symfony/swiftmailer-bundle",
             "version": "v2.3.8",
             "source": {
@@ -3641,28 +2319,78 @@
             "time": "2014-12-01 17:44:50"
         },
         {
-            "name": "symfony/templating",
+            "name": "symfony/symfony",
             "version": "v2.5.7",
-            "target-dir": "Symfony/Component/Templating",
-            "source": {
-                "type": "git",
-                "url": "https://github.com/symfony/Templating.git",
-                "reference": "f40df9f935692723bb2906a735354ef746dfa108"
-            },
-            "dist": {
-                "type": "zip",
-                "url": "https://api.github.com/repos/symfony/Templating/zipball/f40df9f935692723bb2906a735354ef746dfa108",
-                "reference": "f40df9f935692723bb2906a735354ef746dfa108",
-                "shasum": ""
-            },
-            "require": {
-                "php": ">=5.3.3"
+            "source": {
+                "type": "git",
+                "url": "https://github.com/symfony/symfony.git",
+                "reference": "dd4254fc39a702af22cd886a6790769541469da1"
+            },
+            "dist": {
+                "type": "zip",
+                "url": "https://api.github.com/repos/symfony/symfony/zipball/dd4254fc39a702af22cd886a6790769541469da1",
+                "reference": "dd4254fc39a702af22cd886a6790769541469da1",
+                "shasum": ""
+            },
+            "require": {
+                "doctrine/common": "~2.2",
+                "php": ">=5.3.3",
+                "psr/log": "~1.0",
+                "twig/twig": "~1.12"
+            },
+            "replace": {
+                "symfony/browser-kit": "self.version",
+                "symfony/class-loader": "self.version",
+                "symfony/config": "self.version",
+                "symfony/console": "self.version",
+                "symfony/css-selector": "self.version",
+                "symfony/debug": "self.version",
+                "symfony/dependency-injection": "self.version",
+                "symfony/doctrine-bridge": "self.version",
+                "symfony/dom-crawler": "self.version",
+                "symfony/event-dispatcher": "self.version",
+                "symfony/expression-language": "self.version",
+                "symfony/filesystem": "self.version",
+                "symfony/finder": "self.version",
+                "symfony/form": "self.version",
+                "symfony/framework-bundle": "self.version",
+                "symfony/http-foundation": "self.version",
+                "symfony/http-kernel": "self.version",
+                "symfony/intl": "self.version",
+                "symfony/locale": "self.version",
+                "symfony/monolog-bridge": "self.version",
+                "symfony/options-resolver": "self.version",
+                "symfony/process": "self.version",
+                "symfony/propel1-bridge": "self.version",
+                "symfony/property-access": "self.version",
+                "symfony/proxy-manager-bridge": "self.version",
+                "symfony/routing": "self.version",
+                "symfony/security": "self.version",
+                "symfony/security-acl": "self.version",
+                "symfony/security-bundle": "self.version",
+                "symfony/security-core": "self.version",
+                "symfony/security-csrf": "self.version",
+                "symfony/security-http": "self.version",
+                "symfony/serializer": "self.version",
+                "symfony/stopwatch": "self.version",
+                "symfony/swiftmailer-bridge": "self.version",
+                "symfony/templating": "self.version",
+                "symfony/translation": "self.version",
+                "symfony/twig-bridge": "self.version",
+                "symfony/twig-bundle": "self.version",
+                "symfony/validator": "self.version",
+                "symfony/web-profiler-bundle": "self.version",
+                "symfony/yaml": "self.version"
             },
             "require-dev": {
-                "psr/log": "~1.0"
-            },
-            "suggest": {
-                "psr/log": "For using debug logging in loaders"
+                "doctrine/data-fixtures": "1.0.*",
+                "doctrine/dbal": "~2.2",
+                "doctrine/orm": "~2.2,>=2.2.3",
+                "egulias/email-validator": "~1.2",
+                "ircmaxell/password-compat": "1.0.*",
+                "monolog/monolog": "~1.3",
+                "ocramius/proxy-manager": ">=0.3.1,<0.6-dev",
+                "propel/propel1": "~1.6"
             },
             "type": "library",
             "extra": {
@@ -3672,8 +2400,15 @@
             },
             "autoload": {
                 "psr-0": {
-                    "Symfony\\Component\\Templating\\": ""
-                }
+                    "Symfony\\": "src/"
+                },
+                "classmap": [
+                    "src/Symfony/Component/HttpFoundation/Resources/stubs",
+                    "src/Symfony/Component/Intl/Resources/stubs"
+                ],
+                "files": [
+                    "src/Symfony/Component/Intl/Resources/stubs/functions.php"
+                ]
             },
             "notification-url": "https://packagist.org/downloads/",
             "license": [
@@ -3689,182 +2424,69 @@
                     "email": "fabien@symfony.com"
                 }
             ],
-            "description": "Symfony Templating Component",
+            "description": "The Symfony PHP framework",
             "homepage": "http://symfony.com",
-            "time": "2014-11-20 13:22:25"
-        },
-        {
-            "name": "symfony/translation",
-            "version": "v2.5.7",
-            "target-dir": "Symfony/Component/Translation",
-            "source": {
-                "type": "git",
-                "url": "https://github.com/symfony/Translation.git",
-                "reference": "ad3c3248f6ff33856f29c278f575a527eb9621ed"
-            },
-            "dist": {
-                "type": "zip",
-                "url": "https://api.github.com/repos/symfony/Translation/zipball/ad3c3248f6ff33856f29c278f575a527eb9621ed",
-                "reference": "ad3c3248f6ff33856f29c278f575a527eb9621ed",
-                "shasum": ""
-            },
-            "require": {
-                "php": ">=5.3.3"
-            },
-            "require-dev": {
-                "symfony/config": "~2.0",
-                "symfony/intl": "~2.3",
-                "symfony/yaml": "~2.2"
-            },
-            "suggest": {
-                "symfony/config": "",
-                "symfony/yaml": ""
-            },
-            "type": "library",
-            "extra": {
-                "branch-alias": {
-                    "dev-master": "2.5-dev"
-                }
-            },
-            "autoload": {
-                "psr-0": {
-                    "Symfony\\Component\\Translation\\": ""
-                }
-            },
-            "notification-url": "https://packagist.org/downloads/",
-            "license": [
-                "MIT"
-            ],
-            "authors": [
-                {
-                    "name": "Symfony Community",
-                    "homepage": "http://symfony.com/contributors"
-                },
+            "keywords": [
+                "framework"
+            ],
+            "time": "2014-11-20 16:00:03"
+        },
+        {
+            "name": "twig/twig",
+            "version": "v1.16.2",
+            "source": {
+                "type": "git",
+                "url": "https://github.com/fabpot/Twig.git",
+                "reference": "42f758d9fe2146d1f0470604fc05ee43580873fc"
+            },
+            "dist": {
+                "type": "zip",
+                "url": "https://api.github.com/repos/fabpot/Twig/zipball/42f758d9fe2146d1f0470604fc05ee43580873fc",
+                "reference": "42f758d9fe2146d1f0470604fc05ee43580873fc",
+                "shasum": ""
+            },
+            "require": {
+                "php": ">=5.2.4"
+            },
+            "type": "library",
+            "extra": {
+                "branch-alias": {
+                    "dev-master": "1.16-dev"
+                }
+            },
+            "autoload": {
+                "psr-0": {
+                    "Twig_": "lib/"
+                }
+            },
+            "notification-url": "https://packagist.org/downloads/",
+            "license": [
+                "BSD-3-Clause"
+            ],
+            "authors": [
                 {
                     "name": "Fabien Potencier",
-                    "email": "fabien@symfony.com"
-                }
-            ],
-            "description": "Symfony Translation Component",
-            "homepage": "http://symfony.com",
-            "time": "2014-10-26 07:41:27"
-        },
-        {
-            "name": "symfony/validator",
-            "version": "v2.5.7",
-            "target-dir": "Symfony/Component/Validator",
-            "source": {
-                "type": "git",
-                "url": "https://github.com/symfony/Validator.git",
-                "reference": "ddbb019bd3ff792969dc7810ee9ed84d72d2a5ba"
-            },
-            "dist": {
-                "type": "zip",
-                "url": "https://api.github.com/repos/symfony/Validator/zipball/ddbb019bd3ff792969dc7810ee9ed84d72d2a5ba",
-                "reference": "ddbb019bd3ff792969dc7810ee9ed84d72d2a5ba",
-                "shasum": ""
-            },
-            "require": {
-                "php": ">=5.3.3",
-                "symfony/translation": "~2.0"
-            },
-            "require-dev": {
-                "doctrine/annotations": "~1.0",
-                "doctrine/cache": "~1.0",
-                "egulias/email-validator": "~1.0",
-                "symfony/config": "~2.2",
-                "symfony/expression-language": "~2.4",
-                "symfony/http-foundation": "~2.1",
-                "symfony/intl": "~2.3",
-                "symfony/property-access": "~2.2",
-                "symfony/yaml": "~2.0"
-            },
-            "suggest": {
-                "doctrine/annotations": "For using the annotation mapping. You will also need doctrine/cache.",
-                "doctrine/cache": "For using the default cached annotation reader and metadata cache.",
-                "egulias/email-validator": "Strict (RFC compliant) email validation",
-                "symfony/config": "",
-                "symfony/expression-language": "For using the 2.4 Expression validator",
-                "symfony/http-foundation": "",
-                "symfony/intl": "",
-                "symfony/property-access": "For using the 2.4 Validator API",
-                "symfony/yaml": ""
-            },
-            "type": "library",
-            "extra": {
-                "branch-alias": {
-                    "dev-master": "2.5-dev"
-                }
-            },
-            "autoload": {
-                "psr-0": {
-                    "Symfony\\Component\\Validator\\": ""
-                }
-            },
-            "notification-url": "https://packagist.org/downloads/",
-            "license": [
-                "MIT"
-            ],
-            "authors": [
-                {
-                    "name": "Symfony Community",
-                    "homepage": "http://symfony.com/contributors"
-                },
-                {
-                    "name": "Fabien Potencier",
-                    "email": "fabien@symfony.com"
-                }
-            ],
-            "description": "Symfony Validator Component",
-            "homepage": "http://symfony.com",
-            "time": "2014-11-20 13:22:25"
-        },
-        {
-            "name": "symfony/yaml",
-            "version": "v2.5.7",
-            "target-dir": "Symfony/Component/Yaml",
-            "source": {
-                "type": "git",
-                "url": "https://github.com/symfony/Yaml.git",
-                "reference": "900d38bc8f74a50343ce65dd1c1e9819658ee56b"
-            },
-            "dist": {
-                "type": "zip",
-                "url": "https://api.github.com/repos/symfony/Yaml/zipball/900d38bc8f74a50343ce65dd1c1e9819658ee56b",
-                "reference": "900d38bc8f74a50343ce65dd1c1e9819658ee56b",
-                "shasum": ""
-            },
-            "require": {
-                "php": ">=5.3.3"
-            },
-            "type": "library",
-            "extra": {
-                "branch-alias": {
-                    "dev-master": "2.5-dev"
-                }
-            },
-            "autoload": {
-                "psr-0": {
-                    "Symfony\\Component\\Yaml\\": ""
-                }
-            },
-            "notification-url": "https://packagist.org/downloads/",
-            "license": [
-                "MIT"
-            ],
-            "authors": [
-                {
-                    "name": "Symfony Community",
-                    "homepage": "http://symfony.com/contributors"
-                },
-                {
-                    "name": "Fabien Potencier",
-                    "email": "fabien@symfony.com"
-                }
-            ],
-            "description": "Symfony Yaml Component",
-            "homepage": "http://symfony.com",
-            "time": "2014-11-20 13:22:25"
+                    "email": "fabien@symfony.com",
+                    "homepage": "http://fabien.potencier.org",
+                    "role": "Lead Developer"
+                },
+                {
+                    "name": "Armin Ronacher",
+                    "email": "armin.ronacher@active-4.com",
+                    "role": "Project Founder"
+                },
+                {
+                    "name": "Twig Team",
+                    "homepage": "https://github.com/fabpot/Twig/graphs/contributors",
+                    "role": "Contributors"
+                }
+            ],
+            "description": "Twig, the flexible, fast, and secure template language for PHP",
+            "homepage": "http://twig.sensiolabs.org",
+            "keywords": [
+                "templating"
+            ],
+            "time": "2014-10-17 12:53:44"
         },
         {
             "name": "willdurand/jsonp-callback-validator",
@@ -4290,362 +2912,6 @@
             ],
             "description": "This bundle generates code for you",
             "time": "2014-11-29 10:12:05"
-        },
-        {
-            "name": "symfony/browser-kit",
-            "version": "v2.6.0",
-            "target-dir": "Symfony/Component/BrowserKit",
-            "source": {
-                "type": "git",
-                "url": "https://github.com/symfony/BrowserKit.git",
-                "reference": "de6a5b6d09a67f5b53ce423a320b75afb335cca0"
-            },
-            "dist": {
-                "type": "zip",
-                "url": "https://api.github.com/repos/symfony/BrowserKit/zipball/de6a5b6d09a67f5b53ce423a320b75afb335cca0",
-                "reference": "de6a5b6d09a67f5b53ce423a320b75afb335cca0",
-                "shasum": ""
-            },
-            "require": {
-                "php": ">=5.3.3",
-                "symfony/dom-crawler": "~2.0"
-            },
-            "require-dev": {
-                "symfony/css-selector": "~2.0",
-                "symfony/process": "~2.0"
-            },
-            "suggest": {
-                "symfony/process": ""
-            },
-            "type": "library",
-            "extra": {
-                "branch-alias": {
-                    "dev-master": "2.6-dev"
-                }
-            },
-            "autoload": {
-                "psr-0": {
-                    "Symfony\\Component\\BrowserKit\\": ""
-                }
-            },
-            "notification-url": "https://packagist.org/downloads/",
-            "license": [
-                "MIT"
-            ],
-            "authors": [
-                {
-                    "name": "Symfony Community",
-                    "homepage": "http://symfony.com/contributors"
-                },
-                {
-                    "name": "Fabien Potencier",
-                    "email": "fabien@symfony.com"
-                }
-            ],
-            "description": "Symfony BrowserKit Component",
-            "homepage": "http://symfony.com",
-            "time": "2014-10-26 07:46:28"
-        },
-        {
-            "name": "symfony/dom-crawler",
-            "version": "v2.6.0",
-            "target-dir": "Symfony/Component/DomCrawler",
-            "source": {
-                "type": "git",
-                "url": "https://github.com/symfony/DomCrawler.git",
-                "reference": "9a67f1344e70a18e5d5e755ed442066351bed936"
-            },
-            "dist": {
-                "type": "zip",
-                "url": "https://api.github.com/repos/symfony/DomCrawler/zipball/9a67f1344e70a18e5d5e755ed442066351bed936",
-                "reference": "9a67f1344e70a18e5d5e755ed442066351bed936",
-                "shasum": ""
-            },
-            "require": {
-                "php": ">=5.3.3"
-            },
-            "require-dev": {
-                "symfony/css-selector": "~2.0"
-            },
-            "suggest": {
-                "symfony/css-selector": ""
-            },
-            "type": "library",
-            "extra": {
-                "branch-alias": {
-                    "dev-master": "2.6-dev"
-                }
-            },
-            "autoload": {
-                "psr-0": {
-                    "Symfony\\Component\\DomCrawler\\": ""
-                }
-            },
-            "notification-url": "https://packagist.org/downloads/",
-            "license": [
-                "MIT"
-            ],
-            "authors": [
-                {
-                    "name": "Symfony Community",
-                    "homepage": "http://symfony.com/contributors"
-                },
-                {
-                    "name": "Fabien Potencier",
-                    "email": "fabien@symfony.com"
-                }
-            ],
-            "description": "Symfony DomCrawler Component",
-            "homepage": "http://symfony.com",
-            "time": "2014-11-20 13:24:23"
-        },
-        {
-            "name": "symfony/twig-bridge",
-            "version": "v2.6.0",
-            "target-dir": "Symfony/Bridge/Twig",
-            "source": {
-                "type": "git",
-                "url": "https://github.com/symfony/TwigBridge.git",
-                "reference": "2be3989289d8ee40cfa5378ab7a11d3c17ea13b6"
-            },
-            "dist": {
-                "type": "zip",
-                "url": "https://api.github.com/repos/symfony/TwigBridge/zipball/2be3989289d8ee40cfa5378ab7a11d3c17ea13b6",
-                "reference": "2be3989289d8ee40cfa5378ab7a11d3c17ea13b6",
-                "shasum": ""
-            },
-            "require": {
-                "php": ">=5.3.3",
-                "symfony/security-csrf": "~2.4",
-                "twig/twig": "~1.12"
-            },
-            "require-dev": {
-                "symfony/console": "~2.2",
-                "symfony/expression-language": "~2.4",
-                "symfony/finder": "~2.3",
-                "symfony/form": "~2.6",
-                "symfony/http-kernel": "~2.2",
-                "symfony/routing": "~2.2",
-                "symfony/security": "~2.4",
-                "symfony/stopwatch": "~2.2",
-                "symfony/templating": "~2.1",
-                "symfony/translation": "~2.2",
-                "symfony/var-dumper": "~2.6",
-                "symfony/yaml": "~2.0"
-            },
-            "suggest": {
-                "symfony/expression-language": "For using the ExpressionExtension",
-                "symfony/finder": "",
-                "symfony/form": "For using the FormExtension",
-                "symfony/http-kernel": "For using the HttpKernelExtension",
-                "symfony/routing": "For using the RoutingExtension",
-                "symfony/security": "For using the SecurityExtension",
-                "symfony/stopwatch": "For using the StopwatchExtension",
-                "symfony/templating": "For using the TwigEngine",
-                "symfony/translation": "For using the TranslationExtension",
-                "symfony/var-dumper": "For using the DumpExtension",
-                "symfony/yaml": "For using the YamlExtension"
-            },
-            "type": "symfony-bridge",
-            "extra": {
-                "branch-alias": {
-                    "dev-master": "2.6-dev"
-                }
-            },
-            "autoload": {
-                "psr-0": {
-                    "Symfony\\Bridge\\Twig\\": ""
-                }
-            },
-            "notification-url": "https://packagist.org/downloads/",
-            "license": [
-                "MIT"
-            ],
-            "authors": [
-                {
-                    "name": "Symfony Community",
-                    "homepage": "http://symfony.com/contributors"
-                },
-                {
-                    "name": "Fabien Potencier",
-                    "email": "fabien@symfony.com"
-                }
-            ],
-            "description": "Symfony Twig Bridge",
-            "homepage": "http://symfony.com",
-            "time": "2014-11-28 10:00:40"
-        },
-        {
-            "name": "symfony/twig-bundle",
-            "version": "v2.5.7",
-            "target-dir": "Symfony/Bundle/TwigBundle",
-            "source": {
-                "type": "git",
-                "url": "https://github.com/symfony/TwigBundle.git",
-                "reference": "00928603477bc1c69e9df0679dab33a35a73e755"
-            },
-            "dist": {
-                "type": "zip",
-                "url": "https://api.github.com/repos/symfony/TwigBundle/zipball/00928603477bc1c69e9df0679dab33a35a73e755",
-                "reference": "00928603477bc1c69e9df0679dab33a35a73e755",
-                "shasum": ""
-            },
-            "require": {
-                "php": ">=5.3.3",
-                "symfony/http-foundation": "~2.5",
-                "symfony/http-kernel": "~2.1",
-                "symfony/twig-bridge": "~2.5"
-            },
-            "require-dev": {
-                "symfony/config": "~2.2",
-                "symfony/dependency-injection": "~2.0",
-                "symfony/expression-language": "~2.4",
-                "symfony/framework-bundle": "~2.1",
-                "symfony/routing": "~2.1",
-                "symfony/stopwatch": "~2.2",
-                "symfony/templating": "~2.1"
-            },
-            "type": "symfony-bundle",
-            "extra": {
-                "branch-alias": {
-                    "dev-master": "2.5-dev"
-                }
-            },
-            "autoload": {
-                "psr-0": {
-                    "Symfony\\Bundle\\TwigBundle\\": ""
-                }
-            },
-            "notification-url": "https://packagist.org/downloads/",
-            "license": [
-                "MIT"
-            ],
-            "authors": [
-                {
-                    "name": "Symfony Community",
-                    "homepage": "http://symfony.com/contributors"
-                },
-                {
-                    "name": "Fabien Potencier",
-                    "email": "fabien@symfony.com"
-                }
-            ],
-            "description": "Symfony TwigBundle",
-            "homepage": "http://symfony.com",
-            "time": "2014-10-26 07:41:27"
-        },
-        {
-            "name": "symfony/web-profiler-bundle",
-            "version": "v2.5.7",
-            "target-dir": "Symfony/Bundle/WebProfilerBundle",
-            "source": {
-                "type": "git",
-                "url": "https://github.com/symfony/WebProfilerBundle.git",
-                "reference": "94584b75c463f7cb22db7df62227e3a50494681e"
-            },
-            "dist": {
-                "type": "zip",
-                "url": "https://api.github.com/repos/symfony/WebProfilerBundle/zipball/94584b75c463f7cb22db7df62227e3a50494681e",
-                "reference": "94584b75c463f7cb22db7df62227e3a50494681e",
-                "shasum": ""
-            },
-            "require": {
-                "php": ">=5.3.3",
-                "symfony/http-kernel": "~2.3",
-                "symfony/routing": "~2.2",
-                "symfony/twig-bridge": "~2.2"
-            },
-            "require-dev": {
-                "symfony/config": "~2.2",
-                "symfony/console": "~2.3",
-                "symfony/dependency-injection": "~2.0",
-                "symfony/stopwatch": "~2.2"
-            },
-            "type": "symfony-bundle",
-            "extra": {
-                "branch-alias": {
-                    "dev-master": "2.5-dev"
-                }
-            },
-            "autoload": {
-                "psr-0": {
-                    "Symfony\\Bundle\\WebProfilerBundle\\": ""
-                }
-            },
-            "notification-url": "https://packagist.org/downloads/",
-            "license": [
-                "MIT"
-            ],
-            "authors": [
-                {
-                    "name": "Symfony Community",
-                    "homepage": "http://symfony.com/contributors"
-                },
-                {
-                    "name": "Fabien Potencier",
-                    "email": "fabien@symfony.com"
-                }
-            ],
-            "description": "Symfony WebProfilerBundle",
-            "homepage": "http://symfony.com",
-            "time": "2014-10-26 07:41:27"
-        },
-        {
-            "name": "twig/twig",
-            "version": "v1.16.2",
-            "source": {
-                "type": "git",
-                "url": "https://github.com/twigphp/Twig.git",
-                "reference": "42f758d9fe2146d1f0470604fc05ee43580873fc"
-            },
-            "dist": {
-                "type": "zip",
-                "url": "https://api.github.com/repos/twigphp/Twig/zipball/42f758d9fe2146d1f0470604fc05ee43580873fc",
-                "reference": "42f758d9fe2146d1f0470604fc05ee43580873fc",
-                "shasum": ""
-            },
-            "require": {
-                "php": ">=5.2.4"
-            },
-            "type": "library",
-            "extra": {
-                "branch-alias": {
-                    "dev-master": "1.16-dev"
-                }
-            },
-            "autoload": {
-                "psr-0": {
-                    "Twig_": "lib/"
-                }
-            },
-            "notification-url": "https://packagist.org/downloads/",
-            "license": [
-                "BSD-3-Clause"
-            ],
-            "authors": [
-                {
-                    "name": "Fabien Potencier",
-                    "email": "fabien@symfony.com",
-                    "homepage": "http://fabien.potencier.org",
-                    "role": "Lead Developer"
-                },
-                {
-                    "name": "Armin Ronacher",
-                    "email": "armin.ronacher@active-4.com",
-                    "role": "Project Founder"
-                },
-                {
-                    "name": "Twig Team",
-                    "homepage": "https://github.com/fabpot/Twig/graphs/contributors",
-                    "role": "Contributors"
-                }
-            ],
-            "description": "Twig, the flexible, fast, and secure template language for PHP",
-            "homepage": "http://twig.sensiolabs.org",
-            "keywords": [
-                "templating"
-            ],
-            "time": "2014-10-17 12:53:44"
         }
     ],
     "aliases": [],
