{
    "_readme": [
        "This file locks the dependencies of your project to a known state",
        "Read more about it at https://getcomposer.org/doc/01-basic-usage.md#composer-lock-the-lock-file",
        "This file is @generated automatically"
    ],
    "hash": "9765c092a225ceed08bca3b092183d63",
    "content-hash": "838030f05bdb76aa2d19425408d38e00",
    "packages": [
        {
            "name": "aws/aws-sdk-php",
            "version": "2.8.28",
            "source": {
                "type": "git",
                "url": "https://github.com/aws/aws-sdk-php.git",
                "reference": "cdc2c4f55b7c89b9bfd9899c3116b369d2e6fe63"
            },
            "dist": {
                "type": "zip",
                "url": "https://api.github.com/repos/aws/aws-sdk-php/zipball/cdc2c4f55b7c89b9bfd9899c3116b369d2e6fe63",
                "reference": "cdc2c4f55b7c89b9bfd9899c3116b369d2e6fe63",
                "shasum": ""
            },
            "require": {
                "guzzle/guzzle": "~3.7",
                "php": ">=5.3.3"
            },
            "require-dev": {
                "doctrine/cache": "~1.0",
                "ext-openssl": "*",
                "monolog/monolog": "~1.4",
                "phpunit/phpunit": "~4.0",
                "phpunit/phpunit-mock-objects": "2.3.1",
                "symfony/yaml": "~2.1"
            },
            "suggest": {
                "doctrine/cache": "Adds support for caching of credentials and responses",
                "ext-apc": "Allows service description opcode caching, request and response caching, and credentials caching",
                "ext-openssl": "Allows working with CloudFront private distributions and verifying received SNS messages",
                "monolog/monolog": "Adds support for logging HTTP requests and responses",
                "symfony/yaml": "Eases the ability to write manifests for creating jobs in AWS Import/Export"
            },
            "type": "library",
            "autoload": {
                "psr-0": {
                    "Aws": "src/"
                }
            },
            "notification-url": "https://packagist.org/downloads/",
            "license": [
                "Apache-2.0"
            ],
            "authors": [
                {
                    "name": "Amazon Web Services",
                    "homepage": "http://aws.amazon.com"
                }
            ],
            "description": "AWS SDK for PHP - Use Amazon Web Services in your PHP project",
            "homepage": "http://aws.amazon.com/sdkforphp",
            "keywords": [
                "amazon",
                "aws",
                "cloud",
                "dynamodb",
                "ec2",
                "glacier",
                "s3",
                "sdk"
            ],
            "time": "2016-04-05 23:38:03"
        },
        {
            "name": "camspiers/json-pretty",
            "version": "1.0.2",
            "source": {
                "type": "git",
                "url": "https://github.com/camspiers/json-pretty.git",
                "reference": "17be37cb83af8014658da48fa0012604179039a7"
            },
            "dist": {
                "type": "zip",
                "url": "https://api.github.com/repos/camspiers/json-pretty/zipball/17be37cb83af8014658da48fa0012604179039a7",
                "reference": "17be37cb83af8014658da48fa0012604179039a7",
                "shasum": ""
            },
            "require-dev": {
                "phpunit/phpunit": "~4.0"
            },
            "type": "library",
            "autoload": {
                "psr-0": {
                    "Camspiers": "src/"
                }
            },
            "notification-url": "https://packagist.org/downloads/",
            "license": [
                "MIT"
            ],
            "authors": [
                {
                    "name": "Cam Spiers",
                    "email": "cameron@heyday.co.nz"
                }
            ],
            "description": "Provides support for json pretty printing",
            "time": "2016-02-06 01:25:58"
        },
        {
            "name": "doctrine/annotations",
            "version": "v1.2.7",
            "source": {
                "type": "git",
                "url": "https://github.com/doctrine/annotations.git",
                "reference": "f25c8aab83e0c3e976fd7d19875f198ccf2f7535"
            },
            "dist": {
                "type": "zip",
                "url": "https://api.github.com/repos/doctrine/annotations/zipball/f25c8aab83e0c3e976fd7d19875f198ccf2f7535",
                "reference": "f25c8aab83e0c3e976fd7d19875f198ccf2f7535",
                "shasum": ""
            },
            "require": {
                "doctrine/lexer": "1.*",
                "php": ">=5.3.2"
            },
            "require-dev": {
                "doctrine/cache": "1.*",
                "phpunit/phpunit": "4.*"
            },
            "type": "library",
            "extra": {
                "branch-alias": {
                    "dev-master": "1.3.x-dev"
                }
            },
            "autoload": {
                "psr-0": {
                    "Doctrine\\Common\\Annotations\\": "lib/"
                }
            },
            "notification-url": "https://packagist.org/downloads/",
            "license": [
                "MIT"
            ],
            "authors": [
                {
                    "name": "Roman Borschel",
                    "email": "roman@code-factory.org"
                },
                {
                    "name": "Benjamin Eberlei",
                    "email": "kontakt@beberlei.de"
                },
                {
                    "name": "Guilherme Blanco",
                    "email": "guilhermeblanco@gmail.com"
                },
                {
                    "name": "Jonathan Wage",
                    "email": "jonwage@gmail.com"
                },
                {
                    "name": "Johannes Schmitt",
                    "email": "schmittjoh@gmail.com"
                }
            ],
            "description": "Docblock Annotations Parser",
            "homepage": "http://www.doctrine-project.org",
            "keywords": [
                "annotations",
                "docblock",
                "parser"
            ],
            "time": "2015-08-31 12:32:49"
        },
        {
            "name": "doctrine/cache",
            "version": "v1.4.4",
            "source": {
                "type": "git",
                "url": "https://github.com/doctrine/cache.git",
                "reference": "6433826dd02c9e5be8a127320dc13e7e6625d020"
            },
            "dist": {
                "type": "zip",
                "url": "https://api.github.com/repos/doctrine/cache/zipball/6433826dd02c9e5be8a127320dc13e7e6625d020",
                "reference": "6433826dd02c9e5be8a127320dc13e7e6625d020",
                "shasum": ""
            },
            "require": {
                "php": ">=5.3.2"
            },
            "conflict": {
                "doctrine/common": ">2.2,<2.4"
            },
            "require-dev": {
                "phpunit/phpunit": ">=3.7",
                "predis/predis": "~1.0",
                "satooshi/php-coveralls": "~0.6"
            },
            "type": "library",
            "extra": {
                "branch-alias": {
                    "dev-master": "1.5.x-dev"
                }
            },
            "autoload": {
                "psr-0": {
                    "Doctrine\\Common\\Cache\\": "lib/"
                }
            },
            "notification-url": "https://packagist.org/downloads/",
            "license": [
                "MIT"
            ],
            "authors": [
                {
                    "name": "Roman Borschel",
                    "email": "roman@code-factory.org"
                },
                {
                    "name": "Benjamin Eberlei",
                    "email": "kontakt@beberlei.de"
                },
                {
                    "name": "Guilherme Blanco",
                    "email": "guilhermeblanco@gmail.com"
                },
                {
                    "name": "Jonathan Wage",
                    "email": "jonwage@gmail.com"
                },
                {
                    "name": "Johannes Schmitt",
                    "email": "schmittjoh@gmail.com"
                }
            ],
            "description": "Caching library offering an object-oriented API for many cache backends",
            "homepage": "http://www.doctrine-project.org",
            "keywords": [
                "cache",
                "caching"
            ],
            "time": "2015-11-02 18:33:51"
        },
        {
            "name": "doctrine/collections",
            "version": "v1.3.0",
            "source": {
                "type": "git",
                "url": "https://github.com/doctrine/collections.git",
                "reference": "6c1e4eef75f310ea1b3e30945e9f06e652128b8a"
            },
            "dist": {
                "type": "zip",
                "url": "https://api.github.com/repos/doctrine/collections/zipball/6c1e4eef75f310ea1b3e30945e9f06e652128b8a",
                "reference": "6c1e4eef75f310ea1b3e30945e9f06e652128b8a",
                "shasum": ""
            },
            "require": {
                "php": ">=5.3.2"
            },
            "require-dev": {
                "phpunit/phpunit": "~4.0"
            },
            "type": "library",
            "extra": {
                "branch-alias": {
                    "dev-master": "1.2.x-dev"
                }
            },
            "autoload": {
                "psr-0": {
                    "Doctrine\\Common\\Collections\\": "lib/"
                }
            },
            "notification-url": "https://packagist.org/downloads/",
            "license": [
                "MIT"
            ],
            "authors": [
                {
                    "name": "Roman Borschel",
                    "email": "roman@code-factory.org"
                },
                {
                    "name": "Benjamin Eberlei",
                    "email": "kontakt@beberlei.de"
                },
                {
                    "name": "Guilherme Blanco",
                    "email": "guilhermeblanco@gmail.com"
                },
                {
                    "name": "Jonathan Wage",
                    "email": "jonwage@gmail.com"
                },
                {
                    "name": "Johannes Schmitt",
                    "email": "schmittjoh@gmail.com"
                }
            ],
            "description": "Collections Abstraction library",
            "homepage": "http://www.doctrine-project.org",
            "keywords": [
                "array",
                "collections",
                "iterator"
            ],
            "time": "2015-04-14 22:21:58"
        },
        {
            "name": "doctrine/common",
            "version": "v2.4.3",
            "source": {
                "type": "git",
                "url": "https://github.com/doctrine/common.git",
                "reference": "4824569127daa9784bf35219a1cd49306c795389"
            },
            "dist": {
                "type": "zip",
                "url": "https://api.github.com/repos/doctrine/common/zipball/4824569127daa9784bf35219a1cd49306c795389",
                "reference": "4824569127daa9784bf35219a1cd49306c795389",
                "shasum": ""
            },
            "require": {
                "doctrine/annotations": "1.*",
                "doctrine/cache": "1.*",
                "doctrine/collections": "1.*",
                "doctrine/inflector": "1.*",
                "doctrine/lexer": "1.*",
                "php": ">=5.3.2"
            },
            "require-dev": {
                "phpunit/phpunit": "~3.7"
            },
            "type": "library",
            "extra": {
                "branch-alias": {
                    "dev-master": "2.4.x-dev"
                }
            },
            "autoload": {
                "psr-0": {
                    "Doctrine\\Common\\": "lib/"
                }
            },
            "notification-url": "https://packagist.org/downloads/",
            "license": [
                "MIT"
            ],
            "authors": [
                {
                    "name": "Roman Borschel",
                    "email": "roman@code-factory.org"
                },
                {
                    "name": "Benjamin Eberlei",
                    "email": "kontakt@beberlei.de"
                },
                {
                    "name": "Guilherme Blanco",
                    "email": "guilhermeblanco@gmail.com"
                },
                {
                    "name": "Jonathan Wage",
                    "email": "jonwage@gmail.com"
                },
                {
                    "name": "Johannes Schmitt",
                    "email": "schmittjoh@gmail.com"
                }
            ],
            "description": "Common Library for Doctrine projects",
            "homepage": "http://www.doctrine-project.org",
            "keywords": [
                "annotations",
                "collections",
                "eventmanager",
                "persistence",
                "spl"
            ],
            "time": "2015-08-31 14:38:45"
        },
        {
            "name": "doctrine/data-fixtures",
            "version": "v1.1.1",
            "source": {
                "type": "git",
                "url": "https://github.com/doctrine/data-fixtures.git",
                "reference": "bd44f6b6e40247b6530bc8abe802e4e4d914976a"
            },
            "dist": {
                "type": "zip",
                "url": "https://api.github.com/repos/doctrine/data-fixtures/zipball/bd44f6b6e40247b6530bc8abe802e4e4d914976a",
                "reference": "bd44f6b6e40247b6530bc8abe802e4e4d914976a",
                "shasum": ""
            },
            "require": {
                "doctrine/common": "~2.2",
                "php": ">=5.3.2"
            },
            "conflict": {
                "doctrine/orm": "< 2.4"
            },
            "require-dev": {
                "doctrine/orm": "~2.4"
            },
            "suggest": {
                "doctrine/mongodb-odm": "For loading MongoDB ODM fixtures",
                "doctrine/orm": "For loading ORM fixtures",
                "doctrine/phpcr-odm": "For loading PHPCR ODM fixtures"
            },
            "type": "library",
            "extra": {
                "branch-alias": {
                    "dev-master": "1.1.x-dev"
                }
            },
            "autoload": {
                "psr-0": {
                    "Doctrine\\Common\\DataFixtures": "lib/"
                }
            },
            "notification-url": "https://packagist.org/downloads/",
            "license": [
                "MIT"
            ],
            "authors": [
                {
                    "name": "Jonathan Wage",
                    "email": "jonwage@gmail.com"
                }
            ],
            "description": "Data Fixtures for all Doctrine Object Managers",
            "homepage": "http://www.doctrine-project.org",
            "keywords": [
                "database"
            ],
            "time": "2015-03-30 12:14:13"
        },
        {
            "name": "doctrine/dbal",
            "version": "v2.4.5",
            "source": {
                "type": "git",
                "url": "https://github.com/doctrine/dbal.git",
                "reference": "5a1f4bf34d61d997ccd9f0539fbc14c7a772aa16"
            },
            "dist": {
                "type": "zip",
                "url": "https://api.github.com/repos/doctrine/dbal/zipball/5a1f4bf34d61d997ccd9f0539fbc14c7a772aa16",
                "reference": "5a1f4bf34d61d997ccd9f0539fbc14c7a772aa16",
                "shasum": ""
            },
            "require": {
                "doctrine/common": "~2.4",
                "php": ">=5.3.2"
            },
            "require-dev": {
                "phpunit/phpunit": "3.7.*",
                "symfony/console": "~2.0"
            },
            "suggest": {
                "symfony/console": "For helpful console commands such as SQL execution and import of files."
            },
            "type": "library",
            "autoload": {
                "psr-0": {
                    "Doctrine\\DBAL\\": "lib/"
                }
            },
            "notification-url": "https://packagist.org/downloads/",
            "license": [
                "MIT"
            ],
            "authors": [
                {
                    "name": "Roman Borschel",
                    "email": "roman@code-factory.org"
                },
                {
                    "name": "Benjamin Eberlei",
                    "email": "kontakt@beberlei.de"
                },
                {
                    "name": "Guilherme Blanco",
                    "email": "guilhermeblanco@gmail.com"
                },
                {
                    "name": "Jonathan Wage",
                    "email": "jonwage@gmail.com"
                }
            ],
            "description": "Database Abstraction Layer",
            "homepage": "http://www.doctrine-project.org",
            "keywords": [
                "database",
                "dbal",
                "persistence",
                "queryobject"
            ],
            "time": "2016-01-05 22:18:20"
        },
        {
            "name": "doctrine/doctrine-bundle",
            "version": "1.6.2",
            "source": {
                "type": "git",
                "url": "https://github.com/doctrine/DoctrineBundle.git",
                "reference": "e9c2ccf573b59b7cea566390f34254fed3c20ed9"
            },
            "dist": {
                "type": "zip",
                "url": "https://api.github.com/repos/doctrine/DoctrineBundle/zipball/e9c2ccf573b59b7cea566390f34254fed3c20ed9",
                "reference": "e9c2ccf573b59b7cea566390f34254fed3c20ed9",
                "shasum": ""
            },
            "require": {
                "doctrine/dbal": "~2.3",
                "doctrine/doctrine-cache-bundle": "~1.0",
                "jdorn/sql-formatter": "~1.1",
                "php": ">=5.3.2",
                "symfony/console": "~2.3|~3.0",
                "symfony/doctrine-bridge": "~2.2|~3.0",
                "symfony/framework-bundle": "~2.3|~3.0"
            },
            "require-dev": {
                "doctrine/orm": "~2.3",
                "phpunit/phpunit": "~4",
                "satooshi/php-coveralls": "~0.6.1",
                "symfony/phpunit-bridge": "~2.7|~3.0",
                "symfony/validator": "~2.2|~3.0",
                "symfony/yaml": "~2.2|~3.0",
                "twig/twig": "~1.10"
            },
            "suggest": {
                "doctrine/orm": "The Doctrine ORM integration is optional in the bundle.",
                "symfony/web-profiler-bundle": "to use the data collector"
            },
            "type": "symfony-bundle",
            "extra": {
                "branch-alias": {
                    "dev-master": "1.6.x-dev"
                }
            },
            "autoload": {
                "psr-4": {
                    "Doctrine\\Bundle\\DoctrineBundle\\": ""
                }
            },
            "notification-url": "https://packagist.org/downloads/",
            "license": [
                "MIT"
            ],
            "authors": [
                {
                    "name": "Symfony Community",
                    "homepage": "http://symfony.com/contributors"
                },
                {
                    "name": "Benjamin Eberlei",
                    "email": "kontakt@beberlei.de"
                },
                {
                    "name": "Doctrine Project",
                    "homepage": "http://www.doctrine-project.org/"
                },
                {
                    "name": "Fabien Potencier",
                    "email": "fabien@symfony.com"
                }
            ],
            "description": "Symfony DoctrineBundle",
            "homepage": "http://www.doctrine-project.org",
            "keywords": [
                "database",
                "dbal",
                "orm",
                "persistence"
            ],
            "time": "2016-01-10 17:21:44"
        },
        {
            "name": "doctrine/doctrine-cache-bundle",
            "version": "1.3.0",
            "source": {
                "type": "git",
                "url": "https://github.com/doctrine/DoctrineCacheBundle.git",
                "reference": "18c600a9b82f6454d2e81ca4957cdd56a1cf3504"
            },
            "dist": {
                "type": "zip",
                "url": "https://api.github.com/repos/doctrine/DoctrineCacheBundle/zipball/18c600a9b82f6454d2e81ca4957cdd56a1cf3504",
                "reference": "18c600a9b82f6454d2e81ca4957cdd56a1cf3504",
                "shasum": ""
            },
            "require": {
                "doctrine/cache": "^1.4.2",
                "doctrine/inflector": "~1.0",
                "php": ">=5.3.2",
                "symfony/doctrine-bridge": "~2.2|~3.0"
            },
            "require-dev": {
                "instaclick/coding-standard": "~1.1",
                "instaclick/object-calisthenics-sniffs": "dev-master",
                "instaclick/symfony2-coding-standard": "dev-remaster",
                "phpunit/phpunit": "~4",
                "predis/predis": "~0.8",
                "satooshi/php-coveralls": "~0.6.1",
                "squizlabs/php_codesniffer": "~1.5",
                "symfony/console": "~2.2|~3.0",
                "symfony/finder": "~2.2|~3.0",
                "symfony/framework-bundle": "~2.2|~3.0",
                "symfony/phpunit-bridge": "~2.7|~3.0",
                "symfony/security-acl": "~2.3|~3.0",
                "symfony/validator": "~2.2|~3.0",
                "symfony/yaml": "~2.2|~3.0"
            },
            "suggest": {
                "symfony/security-acl": "For using this bundle to cache ACLs"
            },
            "type": "symfony-bundle",
            "extra": {
                "branch-alias": {
                    "dev-master": "1.2.x-dev"
                }
            },
            "autoload": {
                "psr-4": {
                    "Doctrine\\Bundle\\DoctrineCacheBundle\\": ""
                }
            },
            "notification-url": "https://packagist.org/downloads/",
            "license": [
                "MIT"
            ],
            "authors": [
                {
                    "name": "Symfony Community",
                    "homepage": "http://symfony.com/contributors"
                },
                {
                    "name": "Benjamin Eberlei",
                    "email": "kontakt@beberlei.de"
                },
                {
                    "name": "Fabio B. Silva",
                    "email": "fabio.bat.silva@gmail.com"
                },
                {
                    "name": "Guilherme Blanco",
                    "email": "guilhermeblanco@hotmail.com"
                },
                {
                    "name": "Doctrine Project",
                    "homepage": "http://www.doctrine-project.org/"
                },
                {
                    "name": "Fabien Potencier",
                    "email": "fabien@symfony.com"
                }
            ],
            "description": "Symfony Bundle for Doctrine Cache",
            "homepage": "http://www.doctrine-project.org",
            "keywords": [
                "cache",
                "caching"
            ],
            "time": "2016-01-26 17:28:51"
        },
        {
            "name": "doctrine/doctrine-fixtures-bundle",
            "version": "2.3.0",
            "source": {
                "type": "git",
                "url": "https://github.com/doctrine/DoctrineFixturesBundle.git",
                "reference": "0f1a2f91b349e10f5c343f75ab71d23aace5b029"
            },
            "dist": {
                "type": "zip",
                "url": "https://api.github.com/repos/doctrine/DoctrineFixturesBundle/zipball/0f1a2f91b349e10f5c343f75ab71d23aace5b029",
                "reference": "0f1a2f91b349e10f5c343f75ab71d23aace5b029",
                "shasum": ""
            },
            "require": {
                "doctrine/data-fixtures": "~1.0",
                "doctrine/doctrine-bundle": "~1.0",
                "php": ">=5.3.2",
                "symfony/doctrine-bridge": "~2.3|~3.0"
            },
            "type": "symfony-bundle",
            "extra": {
                "branch-alias": {
                    "dev-master": "2.2.x-dev"
                }
            },
            "autoload": {
                "psr-4": {
                    "Doctrine\\Bundle\\FixturesBundle\\": ""
                }
            },
            "notification-url": "https://packagist.org/downloads/",
            "license": [
                "MIT"
            ],
            "authors": [
                {
                    "name": "Symfony Community",
                    "homepage": "http://symfony.com/contributors"
                },
                {
                    "name": "Doctrine Project",
                    "homepage": "http://www.doctrine-project.org"
                },
                {
                    "name": "Fabien Potencier",
                    "email": "fabien@symfony.com"
                }
            ],
            "description": "Symfony DoctrineFixturesBundle",
            "homepage": "http://www.doctrine-project.org",
            "keywords": [
                "Fixture",
                "persistence"
            ],
            "time": "2015-11-04 21:23:23"
        },
        {
            "name": "doctrine/doctrine-migrations-bundle",
            "version": "1.1.1",
            "source": {
                "type": "git",
                "url": "https://github.com/doctrine/DoctrineMigrationsBundle.git",
                "reference": "303a576e2124efb07ec215e34ea2480b841cf5e4"
            },
            "dist": {
                "type": "zip",
                "url": "https://api.github.com/repos/doctrine/DoctrineMigrationsBundle/zipball/303a576e2124efb07ec215e34ea2480b841cf5e4",
                "reference": "303a576e2124efb07ec215e34ea2480b841cf5e4",
                "shasum": ""
            },
            "require": {
                "doctrine/doctrine-bundle": "~1.0",
                "doctrine/migrations": "~1.0",
                "php": ">=5.3.2",
                "symfony/framework-bundle": "~2.3|~3.0"
            },
            "type": "symfony-bundle",
            "extra": {
                "branch-alias": {
                    "dev-master": "1.1-dev"
                }
            },
            "autoload": {
                "psr-4": {
                    "Doctrine\\Bundle\\MigrationsBundle\\": ""
                }
            },
            "notification-url": "https://packagist.org/downloads/",
            "license": [
                "MIT"
            ],
            "authors": [
                {
                    "name": "Symfony Community",
                    "homepage": "http://symfony.com/contributors"
                },
                {
                    "name": "Doctrine Project",
                    "homepage": "http://www.doctrine-project.org"
                },
                {
                    "name": "Fabien Potencier",
                    "email": "fabien@symfony.com"
                }
            ],
            "description": "Symfony DoctrineMigrationsBundle",
            "homepage": "http://www.doctrine-project.org",
            "keywords": [
                "dbal",
                "migrations",
                "schema"
            ],
            "time": "2015-11-04 13:45:30"
        },
        {
            "name": "doctrine/inflector",
            "version": "v1.0.1",
            "source": {
                "type": "git",
                "url": "https://github.com/doctrine/inflector.git",
                "reference": "0bcb2e79d8571787f18b7eb036ed3d004908e604"
            },
            "dist": {
                "type": "zip",
                "url": "https://api.github.com/repos/doctrine/inflector/zipball/0bcb2e79d8571787f18b7eb036ed3d004908e604",
                "reference": "0bcb2e79d8571787f18b7eb036ed3d004908e604",
                "shasum": ""
            },
            "require": {
                "php": ">=5.3.2"
            },
            "require-dev": {
                "phpunit/phpunit": "4.*"
            },
            "type": "library",
            "extra": {
                "branch-alias": {
                    "dev-master": "1.0.x-dev"
                }
            },
            "autoload": {
                "psr-0": {
                    "Doctrine\\Common\\Inflector\\": "lib/"
                }
            },
            "notification-url": "https://packagist.org/downloads/",
            "license": [
                "MIT"
            ],
            "authors": [
                {
                    "name": "Roman Borschel",
                    "email": "roman@code-factory.org"
                },
                {
                    "name": "Benjamin Eberlei",
                    "email": "kontakt@beberlei.de"
                },
                {
                    "name": "Guilherme Blanco",
                    "email": "guilhermeblanco@gmail.com"
                },
                {
                    "name": "Jonathan Wage",
                    "email": "jonwage@gmail.com"
                },
                {
                    "name": "Johannes Schmitt",
                    "email": "schmittjoh@gmail.com"
                }
            ],
            "description": "Common String Manipulations with regard to casing and singular/plural rules.",
            "homepage": "http://www.doctrine-project.org",
            "keywords": [
                "inflection",
                "pluralize",
                "singularize",
                "string"
            ],
            "time": "2014-12-20 21:24:13"
        },
        {
            "name": "doctrine/instantiator",
            "version": "1.0.5",
            "source": {
                "type": "git",
                "url": "https://github.com/doctrine/instantiator.git",
                "reference": "8e884e78f9f0eb1329e445619e04456e64d8051d"
            },
            "dist": {
                "type": "zip",
                "url": "https://api.github.com/repos/doctrine/instantiator/zipball/8e884e78f9f0eb1329e445619e04456e64d8051d",
                "reference": "8e884e78f9f0eb1329e445619e04456e64d8051d",
                "shasum": ""
            },
            "require": {
                "php": ">=5.3,<8.0-DEV"
            },
            "require-dev": {
                "athletic/athletic": "~0.1.8",
                "ext-pdo": "*",
                "ext-phar": "*",
                "phpunit/phpunit": "~4.0",
                "squizlabs/php_codesniffer": "~2.0"
            },
            "type": "library",
            "extra": {
                "branch-alias": {
                    "dev-master": "1.0.x-dev"
                }
            },
            "autoload": {
                "psr-4": {
                    "Doctrine\\Instantiator\\": "src/Doctrine/Instantiator/"
                }
            },
            "notification-url": "https://packagist.org/downloads/",
            "license": [
                "MIT"
            ],
            "authors": [
                {
                    "name": "Marco Pivetta",
                    "email": "ocramius@gmail.com",
                    "homepage": "http://ocramius.github.com/"
                }
            ],
            "description": "A small, lightweight utility to instantiate objects in PHP without invoking their constructors",
            "homepage": "https://github.com/doctrine/instantiator",
            "keywords": [
                "constructor",
                "instantiate"
            ],
            "time": "2015-06-14 21:17:01"
        },
        {
            "name": "doctrine/lexer",
            "version": "v1.0.1",
            "source": {
                "type": "git",
                "url": "https://github.com/doctrine/lexer.git",
                "reference": "83893c552fd2045dd78aef794c31e694c37c0b8c"
            },
            "dist": {
                "type": "zip",
                "url": "https://api.github.com/repos/doctrine/lexer/zipball/83893c552fd2045dd78aef794c31e694c37c0b8c",
                "reference": "83893c552fd2045dd78aef794c31e694c37c0b8c",
                "shasum": ""
            },
            "require": {
                "php": ">=5.3.2"
            },
            "type": "library",
            "extra": {
                "branch-alias": {
                    "dev-master": "1.0.x-dev"
                }
            },
            "autoload": {
                "psr-0": {
                    "Doctrine\\Common\\Lexer\\": "lib/"
                }
            },
            "notification-url": "https://packagist.org/downloads/",
            "license": [
                "MIT"
            ],
            "authors": [
                {
                    "name": "Roman Borschel",
                    "email": "roman@code-factory.org"
                },
                {
                    "name": "Guilherme Blanco",
                    "email": "guilhermeblanco@gmail.com"
                },
                {
                    "name": "Johannes Schmitt",
                    "email": "schmittjoh@gmail.com"
                }
            ],
            "description": "Base library for a lexer that can be used in Top-Down, Recursive Descent Parsers.",
            "homepage": "http://www.doctrine-project.org",
            "keywords": [
                "lexer",
                "parser"
            ],
            "time": "2014-09-09 13:34:57"
        },
        {
            "name": "doctrine/migrations",
            "version": "v1.0.0-alpha3",
            "source": {
                "type": "git",
                "url": "https://github.com/doctrine/migrations.git",
                "reference": "d2d18ef671b47a7d48fae54806adac87e82fe8e9"
            },
            "dist": {
                "type": "zip",
                "url": "https://api.github.com/repos/doctrine/migrations/zipball/d2d18ef671b47a7d48fae54806adac87e82fe8e9",
                "reference": "d2d18ef671b47a7d48fae54806adac87e82fe8e9",
                "shasum": ""
            },
            "require": {
                "doctrine/dbal": "~2.0",
                "php": ">=5.3.2"
            },
            "require-dev": {
                "symfony/console": "2.*",
                "symfony/yaml": "2.*"
            },
            "suggest": {
                "symfony/console": "to run the migration from the console"
            },
            "type": "library",
            "extra": {
                "branch-alias": {
                    "dev-master": "1.0.x-dev"
                }
            },
            "autoload": {
                "psr-0": {
                    "Doctrine\\DBAL\\Migrations": "lib"
                }
            },
            "notification-url": "https://packagist.org/downloads/",
            "license": [
                "LGPL-2.1"
            ],
            "authors": [
                {
                    "name": "Benjamin Eberlei",
                    "email": "kontakt@beberlei.de"
                },
                {
                    "name": "Jonathan Wage",
                    "email": "jonwage@gmail.com"
                }
            ],
            "description": "Database Schema migrations using Doctrine DBAL",
            "homepage": "http://www.doctrine-project.org",
            "keywords": [
                "database",
                "migrations"
            ],
            "time": "2015-03-22 13:09:02"
        },
        {
            "name": "doctrine/orm",
            "version": "v2.4.8",
            "source": {
                "type": "git",
                "url": "https://github.com/doctrine/doctrine2.git",
                "reference": "5aedac1e5c5caaeac14798822c70325dc242d467"
            },
            "dist": {
                "type": "zip",
                "url": "https://api.github.com/repos/doctrine/doctrine2/zipball/5aedac1e5c5caaeac14798822c70325dc242d467",
                "reference": "5aedac1e5c5caaeac14798822c70325dc242d467",
                "shasum": ""
            },
            "require": {
                "doctrine/collections": "~1.1",
                "doctrine/dbal": "~2.4",
                "ext-pdo": "*",
                "php": ">=5.3.2",
                "symfony/console": "~2.0"
            },
            "require-dev": {
                "satooshi/php-coveralls": "dev-master",
                "symfony/yaml": "~2.1"
            },
            "suggest": {
                "symfony/yaml": "If you want to use YAML Metadata Mapping Driver"
            },
            "bin": [
                "bin/doctrine",
                "bin/doctrine.php"
            ],
            "type": "library",
            "extra": {
                "branch-alias": {
                    "dev-master": "2.4.x-dev"
                }
            },
            "autoload": {
                "psr-0": {
                    "Doctrine\\ORM\\": "lib/"
                }
            },
            "notification-url": "https://packagist.org/downloads/",
            "license": [
                "MIT"
            ],
            "authors": [
                {
                    "name": "Roman Borschel",
                    "email": "roman@code-factory.org"
                },
                {
                    "name": "Benjamin Eberlei",
                    "email": "kontakt@beberlei.de"
                },
                {
                    "name": "Guilherme Blanco",
                    "email": "guilhermeblanco@gmail.com"
                },
                {
                    "name": "Jonathan Wage",
                    "email": "jonwage@gmail.com"
                }
            ],
            "description": "Object-Relational-Mapper for PHP",
            "homepage": "http://www.doctrine-project.org",
            "keywords": [
                "database",
                "orm"
            ],
            "time": "2015-08-31 13:19:01"
        },
        {
            "name": "friendsofsymfony/oauth-server-bundle",
            "version": "1.5.2",
            "source": {
                "type": "git",
                "url": "https://github.com/FriendsOfSymfony/FOSOAuthServerBundle.git",
                "reference": "0b25cdaae8983c630bb62d14b6993219b1dadb8d"
            },
            "dist": {
                "type": "zip",
                "url": "https://api.github.com/repos/FriendsOfSymfony/FOSOAuthServerBundle/zipball/0b25cdaae8983c630bb62d14b6993219b1dadb8d",
                "reference": "0b25cdaae8983c630bb62d14b6993219b1dadb8d",
                "shasum": ""
            },
            "require": {
                "friendsofsymfony/oauth2-php": "~1.1",
                "php": "^5.3.3|^7.0",
                "symfony/framework-bundle": "~2.2|~3.0",
                "symfony/security-bundle": "~2.1|~3.0"
            },
            "require-dev": {
                "doctrine/doctrine-bundle": "~1.0",
                "doctrine/mongodb-odm": "~1.0",
                "doctrine/orm": "~2.2",
                "phing/phing": "~2.4",
                "propel/propel1": "^1.6.5",
                "symfony/class-loader": "~2.1|~3.0",
                "symfony/form": "~2.3|~3.0",
                "symfony/yaml": "~2.1|~3.0",
                "willdurand/propel-typehintable-behavior": "^1.0.4"
            },
            "suggest": {
                "doctrine/doctrine-bundle": "*",
                "doctrine/mongodb-odm-bundle": "*",
                "propel/propel-bundle": "If you want to use Propel with Symfony2, then you will have to install the PropelBundle",
                "symfony/form": "Needed to be able to use the AuthorizeFormType",
                "willdurand/propel-typehintable-behavior": "The Typehintable behavior is useful to add type hints on generated methods, to be compliant with interfaces"
            },
            "type": "symfony-bundle",
            "extra": {
                "branch-alias": {
                    "dev-master": "1.5-dev"
                }
            },
            "autoload": {
                "psr-4": {
                    "FOS\\OAuthServerBundle\\": ""
                }
            },
            "notification-url": "https://packagist.org/downloads/",
            "license": [
                "MIT"
            ],
            "authors": [
                {
                    "name": "Arnaud Le Blanc",
                    "email": "arnaud.lb@gmail.com"
                },
                {
                    "name": "FriendsOfSymfony Community",
                    "homepage": "https://github.com/FriendsOfSymfony/FOSOAuthServerBundle/contributors"
                }
            ],
            "description": "Symfony2 OAuth Server Bundle",
            "homepage": "http://friendsofsymfony.github.com",
            "keywords": [
                "oauth",
                "oauth2",
                "server"
            ],
            "time": "2016-02-22 13:57:55"
        },
        {
            "name": "friendsofsymfony/oauth2-php",
            "version": "1.2.0",
            "source": {
                "type": "git",
                "url": "https://github.com/FriendsOfSymfony/oauth2-php.git",
                "reference": "4ae0a2aa85566146ef6f0f7169854c49e0c9243a"
            },
            "dist": {
                "type": "zip",
                "url": "https://api.github.com/repos/FriendsOfSymfony/oauth2-php/zipball/4ae0a2aa85566146ef6f0f7169854c49e0c9243a",
                "reference": "4ae0a2aa85566146ef6f0f7169854c49e0c9243a",
                "shasum": ""
            },
            "require": {
                "php": ">=5.3.2",
                "symfony/http-foundation": "~2.0|~3.0"
            },
            "require-dev": {
                "phpunit/phpunit": "~4.0"
            },
            "type": "library",
            "extra": {
                "branch-alias": {
                    "dev-master": "1.1.x-dev"
                }
            },
            "autoload": {
                "psr-4": {
                    "OAuth2\\": "lib/"
                }
            },
            "notification-url": "https://packagist.org/downloads/",
            "license": [
                "MIT"
            ],
            "authors": [
                {
                    "name": "Arnaud Le Blanc",
                    "email": "arnaud.lb@gmail.com"
                },
                {
                    "name": "FriendsOfSymfony Community",
                    "homepage": "https://github.com/FriendsOfSymfony/oauth2-php/contributors"
                }
            ],
            "description": "OAuth2 library",
            "homepage": "https://github.com/FriendsOfSymfony/oauth2-php",
            "keywords": [
                "oauth",
                "oauth2"
            ],
            "time": "2015-12-21 11:32:17"
        },
        {
            "name": "friendsofsymfony/rest-bundle",
            "version": "1.3.1",
            "target-dir": "FOS/RestBundle",
            "source": {
                "type": "git",
                "url": "https://github.com/FriendsOfSymfony/FOSRestBundle.git",
                "reference": "ed28a056225d911de4be4686326339a1a51b7fa9"
            },
            "dist": {
                "type": "zip",
                "url": "https://api.github.com/repos/FriendsOfSymfony/FOSRestBundle/zipball/ed28a056225d911de4be4686326339a1a51b7fa9",
                "reference": "ed28a056225d911de4be4686326339a1a51b7fa9",
                "shasum": ""
            },
            "require": {
                "doctrine/inflector": "1.0.*",
                "php": ">=5.3.2",
                "psr/log": "~1.0",
                "symfony/framework-bundle": "~2.2",
                "willdurand/jsonp-callback-validator": "~1.0",
                "willdurand/negotiation": "~1.2"
            },
            "conflict": {
                "jms/serializer": "<0.12",
                "jms/serializer-bundle": "<0.11"
            },
            "require-dev": {
                "jms/serializer-bundle": "0.12.*",
                "sensio/framework-extra-bundle": "~2.2",
                "symfony/form": "~2.2",
                "symfony/security": "~2.2",
                "symfony/serializer": "~2.2",
                "symfony/validator": "~2.2",
                "symfony/yaml": "~2.2"
            },
            "suggest": {
                "jms/serializer-bundle": "Add support for advanced serialization capabilities, recommended, requires 0.12.*",
                "sensio/framework-extra-bundle": "Add support for route annotations and the view response listener",
                "symfony/serializer": "Add support for basic serialization capabilities and xml decoding, requires ~2.2"
            },
            "type": "symfony-bundle",
            "extra": {
                "branch-alias": {
                    "dev-master": "1.4-dev"
                }
            },
            "autoload": {
                "psr-0": {
                    "FOS\\RestBundle": ""
                }
            },
            "notification-url": "https://packagist.org/downloads/",
            "license": [
                "MIT"
            ],
            "authors": [
                {
                    "name": "Lukas Kahwe Smith",
                    "email": "smith@pooteeweet.org"
                },
                {
                    "name": "FriendsOfSymfony Community",
                    "homepage": "https://github.com/friendsofsymfony/FOSRestBundle/contributors"
                },
                {
                    "name": "Konstantin Kudryashov",
                    "email": "ever.zet@gmail.com",
                    "homepage": "http://everzet.com"
                }
            ],
            "description": "This Bundle provides various tools to rapidly develop RESTful API's with Symfony2",
            "homepage": "http://friendsofsymfony.github.com",
            "keywords": [
                "rest"
            ],
            "time": "2014-03-11 15:28:34"
        },
        {
            "name": "geoip2/geoip2",
            "version": "v2.3.3",
            "source": {
                "type": "git",
                "url": "https://github.com/maxmind/GeoIP2-php.git",
                "reference": "ee15b2e466dd09fd2246cf64efa1aa9eca988b86"
            },
            "dist": {
                "type": "zip",
                "url": "https://api.github.com/repos/maxmind/GeoIP2-php/zipball/ee15b2e466dd09fd2246cf64efa1aa9eca988b86",
                "reference": "ee15b2e466dd09fd2246cf64efa1aa9eca988b86",
                "shasum": ""
            },
            "require": {
                "maxmind-db/reader": "~1.0",
                "maxmind/web-service-common": "~0.0.3",
                "php": ">=5.3.1"
            },
            "require-dev": {
                "phpunit/phpunit": "4.2.*"
            },
            "type": "library",
            "autoload": {
                "psr-4": {
                    "GeoIp2\\": "src"
                }
            },
            "notification-url": "https://packagist.org/downloads/",
            "license": [
                "Apache-2.0"
            ],
            "authors": [
                {
                    "name": "Gregory J. Oschwald",
                    "email": "goschwald@maxmind.com",
                    "homepage": "http://www.maxmind.com/"
                }
            ],
            "description": "MaxMind GeoIP2 PHP API",
            "homepage": "https://github.com/maxmind/GeoIP2-php",
            "keywords": [
                "IP",
                "geoip",
                "geoip2",
                "geolocation",
                "maxmind"
            ],
            "time": "2015-09-24 17:29:28"
        },
        {
            "name": "guzzle/guzzle",
            "version": "v3.9.3",
            "source": {
                "type": "git",
                "url": "https://github.com/guzzle/guzzle3.git",
                "reference": "0645b70d953bc1c067bbc8d5bc53194706b628d9"
            },
            "dist": {
                "type": "zip",
                "url": "https://api.github.com/repos/guzzle/guzzle3/zipball/0645b70d953bc1c067bbc8d5bc53194706b628d9",
                "reference": "0645b70d953bc1c067bbc8d5bc53194706b628d9",
                "shasum": ""
            },
            "require": {
                "ext-curl": "*",
                "php": ">=5.3.3",
                "symfony/event-dispatcher": "~2.1"
            },
            "replace": {
                "guzzle/batch": "self.version",
                "guzzle/cache": "self.version",
                "guzzle/common": "self.version",
                "guzzle/http": "self.version",
                "guzzle/inflection": "self.version",
                "guzzle/iterator": "self.version",
                "guzzle/log": "self.version",
                "guzzle/parser": "self.version",
                "guzzle/plugin": "self.version",
                "guzzle/plugin-async": "self.version",
                "guzzle/plugin-backoff": "self.version",
                "guzzle/plugin-cache": "self.version",
                "guzzle/plugin-cookie": "self.version",
                "guzzle/plugin-curlauth": "self.version",
                "guzzle/plugin-error-response": "self.version",
                "guzzle/plugin-history": "self.version",
                "guzzle/plugin-log": "self.version",
                "guzzle/plugin-md5": "self.version",
                "guzzle/plugin-mock": "self.version",
                "guzzle/plugin-oauth": "self.version",
                "guzzle/service": "self.version",
                "guzzle/stream": "self.version"
            },
            "require-dev": {
                "doctrine/cache": "~1.3",
                "monolog/monolog": "~1.0",
                "phpunit/phpunit": "3.7.*",
                "psr/log": "~1.0",
                "symfony/class-loader": "~2.1",
                "zendframework/zend-cache": "2.*,<2.3",
                "zendframework/zend-log": "2.*,<2.3"
            },
            "suggest": {
                "guzzlehttp/guzzle": "Guzzle 5 has moved to a new package name. The package you have installed, Guzzle 3, is deprecated."
            },
            "type": "library",
            "extra": {
                "branch-alias": {
                    "dev-master": "3.9-dev"
                }
            },
            "autoload": {
                "psr-0": {
                    "Guzzle": "src/",
                    "Guzzle\\Tests": "tests/"
                }
            },
            "notification-url": "https://packagist.org/downloads/",
            "license": [
                "MIT"
            ],
            "authors": [
                {
                    "name": "Michael Dowling",
                    "email": "mtdowling@gmail.com",
                    "homepage": "https://github.com/mtdowling"
                },
                {
                    "name": "Guzzle Community",
                    "homepage": "https://github.com/guzzle/guzzle/contributors"
                }
            ],
            "description": "PHP HTTP client. This library is deprecated in favor of https://packagist.org/packages/guzzlehttp/guzzle",
            "homepage": "http://guzzlephp.org/",
            "keywords": [
                "client",
                "curl",
                "framework",
                "http",
                "http client",
                "rest",
                "web service"
            ],
            "time": "2015-03-18 18:23:50"
        },
        {
            "name": "ip2location/ip2location-php",
            "version": "7.2.4",
            "source": {
                "type": "git",
                "url": "https://github.com/chrislim2888/IP2Location-PHP-Module.git",
                "reference": "623787bc81e10aa50f510d5aefad9cd725695bf6"
            },
            "dist": {
                "type": "zip",
                "url": "https://api.github.com/repos/chrislim2888/IP2Location-PHP-Module/zipball/623787bc81e10aa50f510d5aefad9cd725695bf6",
                "reference": "623787bc81e10aa50f510d5aefad9cd725695bf6",
                "shasum": ""
            },
            "type": "library",
            "autoload": {
                "classmap": [
                    "IP2Location.php"
                ]
            },
            "notification-url": "https://packagist.org/downloads/",
            "license": [
                "LGPLv3"
            ],
            "authors": [
                {
                    "name": "IP2Location",
                    "email": "support@ip2location.com",
                    "homepage": "http://www.ip2location.com"
                }
            ],
            "description": "[Official Release] IP2Location PHP API to get location info from IPv4 and IPv6 address.",
            "homepage": "http://www.ip2location.com",
            "keywords": [
                "geolocation",
                "ip2location",
                "ip2locationlite"
            ],
            "time": "2016-01-07 01:12:07"
        },
        {
            "name": "ircmaxell/password-compat",
            "version": "v1.0.4",
            "source": {
                "type": "git",
                "url": "https://github.com/ircmaxell/password_compat.git",
                "reference": "5c5cde8822a69545767f7c7f3058cb15ff84614c"
            },
            "dist": {
                "type": "zip",
                "url": "https://api.github.com/repos/ircmaxell/password_compat/zipball/5c5cde8822a69545767f7c7f3058cb15ff84614c",
                "reference": "5c5cde8822a69545767f7c7f3058cb15ff84614c",
                "shasum": ""
            },
            "require-dev": {
                "phpunit/phpunit": "4.*"
            },
            "type": "library",
            "autoload": {
                "files": [
                    "lib/password.php"
                ]
            },
            "notification-url": "https://packagist.org/downloads/",
            "license": [
                "MIT"
            ],
            "authors": [
                {
                    "name": "Anthony Ferrara",
                    "email": "ircmaxell@php.net",
                    "homepage": "http://blog.ircmaxell.com"
                }
            ],
            "description": "A compatibility library for the proposed simplified password hashing algorithm: https://wiki.php.net/rfc/password_hash",
            "homepage": "https://github.com/ircmaxell/password_compat",
            "keywords": [
                "hashing",
                "password"
            ],
            "time": "2014-11-20 16:49:30"
        },
        {
            "name": "jbroadway/urlify",
            "version": "1.0.7-stable",
            "source": {
                "type": "git",
                "url": "https://github.com/jbroadway/urlify.git",
                "reference": "3a89d2ef543405a5826190d234146ac3b2a12611"
            },
            "dist": {
                "type": "zip",
                "url": "https://api.github.com/repos/jbroadway/urlify/zipball/3a89d2ef543405a5826190d234146ac3b2a12611",
                "reference": "3a89d2ef543405a5826190d234146ac3b2a12611",
                "shasum": ""
            },
            "require": {
                "php": ">=5.3.0"
            },
            "type": "library",
            "extra": {
                "branch-alias": {
                    "dev-master": "1.0-dev"
                }
            },
            "autoload": {
                "psr-0": {
                    "URLify": ""
                }
            },
            "notification-url": "https://packagist.org/downloads/",
            "license": [
                "BSD"
            ],
            "authors": [
                {
                    "name": "Johnny Broadway",
                    "email": "johnny@johnnybroadway.com",
                    "homepage": "http://www.johnnybroadway.com/"
                }
            ],
            "description": "PHP port of URLify.js from the Django project. Transliterates non-ascii characters for use in URLs.",
            "homepage": "https://github.com/jbroadway/urlify",
            "keywords": [
                "encode",
                "iconv",
                "link",
                "slug",
                "translit",
                "transliterate",
                "transliteration",
                "url",
                "urlify"
            ],
            "time": "2015-12-07 18:29:02"
        },
        {
            "name": "jdorn/sql-formatter",
            "version": "v1.2.17",
            "source": {
                "type": "git",
                "url": "https://github.com/jdorn/sql-formatter.git",
                "reference": "64990d96e0959dff8e059dfcdc1af130728d92bc"
            },
            "dist": {
                "type": "zip",
                "url": "https://api.github.com/repos/jdorn/sql-formatter/zipball/64990d96e0959dff8e059dfcdc1af130728d92bc",
                "reference": "64990d96e0959dff8e059dfcdc1af130728d92bc",
                "shasum": ""
            },
            "require": {
                "php": ">=5.2.4"
            },
            "require-dev": {
                "phpunit/phpunit": "3.7.*"
            },
            "type": "library",
            "extra": {
                "branch-alias": {
                    "dev-master": "1.3.x-dev"
                }
            },
            "autoload": {
                "classmap": [
                    "lib"
                ]
            },
            "notification-url": "https://packagist.org/downloads/",
            "license": [
                "MIT"
            ],
            "authors": [
                {
                    "name": "Jeremy Dorn",
                    "email": "jeremy@jeremydorn.com",
                    "homepage": "http://jeremydorn.com/"
                }
            ],
            "description": "a PHP SQL highlighting library",
            "homepage": "https://github.com/jdorn/sql-formatter/",
            "keywords": [
                "highlight",
                "sql"
            ],
            "time": "2014-01-12 16:20:24"
        },
        {
            "name": "jms/metadata",
            "version": "1.5.1",
            "source": {
                "type": "git",
                "url": "https://github.com/schmittjoh/metadata.git",
                "reference": "22b72455559a25777cfd28c4ffda81ff7639f353"
            },
            "dist": {
                "type": "zip",
                "url": "https://api.github.com/repos/schmittjoh/metadata/zipball/22b72455559a25777cfd28c4ffda81ff7639f353",
                "reference": "22b72455559a25777cfd28c4ffda81ff7639f353",
                "shasum": ""
            },
            "require": {
                "php": ">=5.3.0"
            },
            "require-dev": {
                "doctrine/cache": "~1.0"
            },
            "type": "library",
            "extra": {
                "branch-alias": {
                    "dev-master": "1.5.x-dev"
                }
            },
            "autoload": {
                "psr-0": {
                    "Metadata\\": "src/"
                }
            },
            "notification-url": "https://packagist.org/downloads/",
            "license": [
                "Apache"
            ],
            "authors": [
                {
                    "name": "Johannes Schmitt",
                    "email": "schmittjoh@gmail.com",
                    "homepage": "https://github.com/schmittjoh",
                    "role": "Developer of wrapped JMSSerializerBundle"
                }
            ],
            "description": "Class/method/property metadata management in PHP",
            "keywords": [
                "annotations",
                "metadata",
                "xml",
                "yaml"
            ],
            "time": "2014-07-12 07:13:19"
        },
        {
            "name": "jms/parser-lib",
            "version": "1.0.0",
            "source": {
                "type": "git",
                "url": "https://github.com/schmittjoh/parser-lib.git",
                "reference": "c509473bc1b4866415627af0e1c6cc8ac97fa51d"
            },
            "dist": {
                "type": "zip",
                "url": "https://api.github.com/repos/schmittjoh/parser-lib/zipball/c509473bc1b4866415627af0e1c6cc8ac97fa51d",
                "reference": "c509473bc1b4866415627af0e1c6cc8ac97fa51d",
                "shasum": ""
            },
            "require": {
                "phpoption/phpoption": ">=0.9,<2.0-dev"
            },
            "type": "library",
            "extra": {
                "branch-alias": {
                    "dev-master": "1.0-dev"
                }
            },
            "autoload": {
                "psr-0": {
                    "JMS\\": "src/"
                }
            },
            "notification-url": "https://packagist.org/downloads/",
            "license": [
                "Apache2"
            ],
            "description": "A library for easily creating recursive-descent parsers.",
            "time": "2012-11-18 18:08:43"
        },
        {
            "name": "jms/serializer",
            "version": "1.0.0",
            "source": {
                "type": "git",
                "url": "https://github.com/schmittjoh/serializer.git",
                "reference": "a29d9a204efc3ca3f39a9d182a83fd34462fef3f"
            },
            "dist": {
                "type": "zip",
                "url": "https://api.github.com/repos/schmittjoh/serializer/zipball/a29d9a204efc3ca3f39a9d182a83fd34462fef3f",
                "reference": "a29d9a204efc3ca3f39a9d182a83fd34462fef3f",
                "shasum": ""
            },
            "require": {
                "doctrine/annotations": "1.*",
                "doctrine/instantiator": "~1.0.3",
                "jms/metadata": "~1.1",
                "jms/parser-lib": "1.*",
                "php": ">=5.4.0",
                "phpcollection/phpcollection": "~0.1"
            },
            "require-dev": {
                "doctrine/orm": "~2.1",
                "doctrine/phpcr-odm": "~1.0.1",
                "jackalope/jackalope-doctrine-dbal": "1.0.*",
                "phpunit/phpunit": "~4.0",
                "propel/propel1": "~1.7",
                "symfony/filesystem": "2.*",
                "symfony/form": "~2.1",
                "symfony/translation": "~2.0",
                "symfony/validator": "~2.0",
                "symfony/yaml": "2.*",
                "twig/twig": ">=1.8,<2.0-dev"
            },
            "suggest": {
                "symfony/yaml": "Required if you'd like to serialize data to YAML format."
            },
            "type": "library",
            "extra": {
                "branch-alias": {
                    "dev-master": "0.17-dev"
                }
            },
            "autoload": {
                "psr-0": {
                    "JMS\\Serializer": "src/"
                }
            },
            "notification-url": "https://packagist.org/downloads/",
            "license": [
                "Apache2"
            ],
            "authors": [
                {
                    "name": "Johannes M. Schmitt",
                    "email": "schmittjoh@gmail.com"
                }
            ],
            "description": "Library for (de-)serializing data of any complexity; supports XML, JSON, and YAML.",
            "homepage": "http://jmsyst.com/libs/serializer",
            "keywords": [
                "deserialization",
                "jaxb",
                "json",
                "serialization",
                "xml"
            ],
            "time": "2015-06-16 11:50:24"
        },
        {
            "name": "jms/serializer-bundle",
            "version": "1.0.0",
            "target-dir": "JMS/SerializerBundle",
            "source": {
                "type": "git",
                "url": "https://github.com/schmittjoh/JMSSerializerBundle.git",
                "reference": "0be35615b5bae1ce42567244a321aa1be3ed0280"
            },
            "dist": {
                "type": "zip",
                "url": "https://api.github.com/repos/schmittjoh/JMSSerializerBundle/zipball/0be35615b5bae1ce42567244a321aa1be3ed0280",
                "reference": "0be35615b5bae1ce42567244a321aa1be3ed0280",
                "shasum": ""
            },
            "require": {
                "jms/serializer": "^1.0.0",
                "php": ">=5.3.2",
                "symfony/framework-bundle": "~2.1"
            },
            "require-dev": {
                "doctrine/doctrine-bundle": "*",
                "doctrine/orm": "*",
                "symfony/browser-kit": "*",
                "symfony/class-loader": "*",
                "symfony/css-selector": "*",
                "symfony/finder": "*",
                "symfony/form": "*",
                "symfony/process": "*",
                "symfony/stopwatch": "*",
                "symfony/twig-bundle": "*",
                "symfony/validator": "*",
                "symfony/yaml": "*"
            },
            "suggest": {
                "jms/di-extra-bundle": "Required to get lazy loading (de)serialization visitors, ~1.3"
            },
            "type": "symfony-bundle",
            "extra": {
                "branch-alias": {
                    "dev-master": "0.13-dev"
                }
            },
            "autoload": {
                "psr-0": {
                    "JMS\\SerializerBundle": ""
                }
            },
            "notification-url": "https://packagist.org/downloads/",
            "license": [
                "Apache2"
            ],
            "authors": [
                {
                    "name": "Johannes M. Schmitt",
                    "email": "schmittjoh@gmail.com"
                }
            ],
            "description": "Allows you to easily serialize, and deserialize data of any complexity",
            "homepage": "http://jmsyst.com/bundles/JMSSerializerBundle",
            "keywords": [
                "deserialization",
                "jaxb",
                "json",
                "serialization",
                "xml"
            ],
            "time": "2015-06-23 19:27:08"
        },
        {
            "name": "joomla/filter",
            "version": "1.2.0",
            "source": {
                "type": "git",
                "url": "https://github.com/joomla-framework/filter.git",
                "reference": "45a504f0cd6fa2312a0260955e957435ca2cedc9"
            },
            "dist": {
                "type": "zip",
                "url": "https://api.github.com/repos/joomla-framework/filter/zipball/45a504f0cd6fa2312a0260955e957435ca2cedc9",
                "reference": "45a504f0cd6fa2312a0260955e957435ca2cedc9",
                "shasum": ""
            },
            "require": {
                "joomla/string": "~1.3",
                "php": ">=5.3.10"
            },
            "require-dev": {
                "joomla/language": "~1.0",
                "phpunit/phpunit": "4.*",
                "squizlabs/php_codesniffer": "1.*"
            },
            "suggest": {
                "joomla/language": "Required only if you want to use `OutputFilter::stringURLSafe`."
            },
            "type": "joomla-package",
            "extra": {
                "branch-alias": {
                    "dev-master": "1.x-dev"
                }
            },
            "autoload": {
                "psr-4": {
                    "Joomla\\Filter\\": "src/",
                    "Joomla\\Filter\\Tests\\": "Tests/"
                }
            },
            "notification-url": "https://packagist.org/downloads/",
            "license": [
                "GPL-2.0+"
            ],
            "description": "Joomla Filter Package",
            "homepage": "https://github.com/joomla-framework/filter",
            "keywords": [
                "filter",
                "framework",
                "joomla"
            ],
            "time": "2016-01-08 17:27:47"
        },
        {
            "name": "joomla/http",
            "version": "1.2.2",
            "source": {
                "type": "git",
                "url": "https://github.com/joomla-framework/http.git",
                "reference": "336243b2e6b135d19213e0847282d87d55658c8d"
            },
            "dist": {
                "type": "zip",
                "url": "https://api.github.com/repos/joomla-framework/http/zipball/336243b2e6b135d19213e0847282d87d55658c8d",
                "reference": "336243b2e6b135d19213e0847282d87d55658c8d",
                "shasum": ""
            },
            "require": {
                "joomla/uri": "~1.0",
                "php": ">=5.3.10|>=7.0"
            },
            "require-dev": {
                "joomla/test": "~1.0",
                "phpunit/phpunit": "~4.8|~5.0",
                "squizlabs/php_codesniffer": "1.*"
            },
            "suggest": {
                "joomla/registry": "Registry can be used as an alternative to using an array for the package options."
            },
            "type": "joomla-package",
            "extra": {
                "branch-alias": {
                    "dev-master": "1.x-dev"
                }
            },
            "autoload": {
                "psr-4": {
                    "Joomla\\Http\\": "src/",
                    "Joomla\\Http\\Tests\\": "Tests/"
                }
            },
            "notification-url": "https://packagist.org/downloads/",
            "license": [
                "GPL-2.0+"
            ],
            "description": "Joomla HTTP Package",
            "homepage": "https://github.com/joomla-framework/http",
            "keywords": [
                "framework",
                "http",
                "joomla"
            ],
            "time": "2016-03-01 17:48:32"
        },
        {
            "name": "joomla/string",
            "version": "1.4.0",
            "source": {
                "type": "git",
                "url": "https://github.com/joomla-framework/string.git",
                "reference": "05197132a075ee22a3f0f7da31a19a6d5b4717db"
            },
            "dist": {
                "type": "zip",
                "url": "https://api.github.com/repos/joomla-framework/string/zipball/05197132a075ee22a3f0f7da31a19a6d5b4717db",
                "reference": "05197132a075ee22a3f0f7da31a19a6d5b4717db",
                "shasum": ""
            },
            "require": {
                "php": ">=5.3.10|>=7.0"
            },
            "require-dev": {
                "joomla/test": "~1.0",
                "phpunit/phpunit": "~4.8|~5.0",
                "squizlabs/php_codesniffer": "1.*"
            },
            "type": "joomla-package",
            "extra": {
                "branch-alias": {
                    "dev-master": "1.x-dev"
                }
            },
            "autoload": {
                "psr-4": {
                    "Joomla\\String\\": "src/",
                    "Joomla\\String\\Tests\\": "Tests/"
                },
                "files": [
                    "src/phputf8/utf8.php",
                    "src/phputf8/ord.php",
                    "src/phputf8/str_ireplace.php",
                    "src/phputf8/str_pad.php",
                    "src/phputf8/str_split.php",
                    "src/phputf8/strcasecmp.php",
                    "src/phputf8/strcspn.php",
                    "src/phputf8/stristr.php",
                    "src/phputf8/strrev.php",
                    "src/phputf8/strspn.php",
                    "src/phputf8/trim.php",
                    "src/phputf8/ucfirst.php",
                    "src/phputf8/ucwords.php",
                    "src/phputf8/utils/ascii.php",
                    "src/phputf8/utils/validation.php"
                ]
            },
            "notification-url": "https://packagist.org/downloads/",
            "license": [
                "GPL-2.0+"
            ],
            "description": "Joomla String Package",
            "homepage": "https://github.com/joomla-framework/string",
            "keywords": [
                "framework",
                "joomla",
                "string"
            ],
            "time": "2016-01-30 20:04:23"
        },
        {
            "name": "joomla/uri",
            "version": "1.1.1",
            "source": {
                "type": "git",
                "url": "https://github.com/joomla-framework/uri.git",
                "reference": "980e532e4235bb8f1ada15b28822abbeb171da3f"
            },
            "dist": {
                "type": "zip",
                "url": "https://api.github.com/repos/joomla-framework/uri/zipball/980e532e4235bb8f1ada15b28822abbeb171da3f",
                "reference": "980e532e4235bb8f1ada15b28822abbeb171da3f",
                "shasum": ""
            },
            "require": {
                "php": ">=5.3.10"
            },
            "type": "joomla-package",
            "autoload": {
                "psr-4": {
                    "Joomla\\Uri\\": "src/",
                    "Joomla\\Uri\\Tests\\": "Tests/"
                }
            },
            "notification-url": "https://packagist.org/downloads/",
            "license": [
                "GPL-2.0+"
            ],
            "description": "Joomla Uri Package",
            "homepage": "https://github.com/joomla-framework/uri",
            "keywords": [
                "framework",
                "joomla",
                "uri"
            ],
            "time": "2014-02-09 02:57:17"
        },
        {
            "name": "knplabs/gaufrette",
            "version": "0.2.0",
            "source": {
                "type": "git",
                "url": "https://github.com/KnpLabs/Gaufrette.git",
                "reference": "9d52413665284f9c96e0cef399fc14e68ac0aa5a"
            },
            "dist": {
                "type": "zip",
                "url": "https://api.github.com/repos/KnpLabs/Gaufrette/zipball/9d52413665284f9c96e0cef399fc14e68ac0aa5a",
                "reference": "9d52413665284f9c96e0cef399fc14e68ac0aa5a",
                "shasum": ""
            },
            "require": {
                "php": ">=5.3.2"
            },
            "require-dev": {
                "amazonwebservices/aws-sdk-for-php": "1.5.*",
                "aws/aws-sdk-php": "~2",
                "doctrine/dbal": ">=2.3",
                "dropbox-php/dropbox-php": "*",
                "google/apiclient": "~1.1",
                "herzult/php-ssh": "*",
                "microsoft/windowsazure": "dev-master",
                "mikey179/vfsstream": "~1.2.0",
                "phpseclib/phpseclib": "dev-master",
                "phpspec/phpspec": "2.0.*",
                "phpunit/phpunit": "3.7.*",
                "rackspace/php-opencloud": "1.9.*"
            },
            "suggest": {
                "amazonwebservices/aws-sdk-for-php": "to use the legacy Amazon S3 adapters",
                "aws/aws-sdk-php": "to use the Amazon S3 adapter",
                "doctrine/dbal": "to use the Doctrine DBAL adapter",
                "dropbox-php/dropbox-php": "to use the Dropbox adapter",
                "ext-apc": "to use the APC adapter",
                "ext-curl": "*",
                "ext-fileinfo": "This extension is used to automatically detect the content-type of a file in the AwsS3, OpenCloud, AzureBlogStorage and GoogleCloudStorage adapters",
                "ext-mbstring": "*",
                "ext-mongo": "*",
                "ext-zip": "to use the Zip adapter",
                "google/apiclient": "to use GoogleCloudStorage adapter",
                "herzult/php-ssh": "to use SFtp adapter",
                "knplabs/knp-gaufrette-bundle": "to use with Symfony2",
                "microsoft/windowsazure": "to use Microsoft Azure Blob Storage adapter",
                "phpseclib/phpseclib": "to use PhpseclibSftp adapter",
                "rackspace/php-opencloud": "to use Opencloud adapter"
            },
            "type": "library",
            "extra": {
                "branch-alias": {
                    "dev-master": "0.2.x-dev"
                }
            },
            "autoload": {
                "psr-0": {
                    "Gaufrette": "src/"
                }
            },
            "notification-url": "https://packagist.org/downloads/",
            "license": [
                "MIT"
            ],
            "authors": [
                {
                    "name": "The contributors",
                    "homepage": "http://github.com/knplabs/Gaufrette/contributors"
                },
                {
                    "name": "KnpLabs Team",
                    "homepage": "http://knplabs.com"
                }
            ],
            "description": "PHP5 library that provides a filesystem abstraction layer",
            "homepage": "http://knplabs.com",
            "keywords": [
                "abstraction",
                "file",
                "filesystem",
                "media"
            ],
            "time": "2015-05-26 08:25:40"
        },
        {
            "name": "knplabs/knp-menu",
            "version": "v2.1.1",
            "source": {
                "type": "git",
                "url": "https://github.com/KnpLabs/KnpMenu.git",
                "reference": "9917b999a3c3d3901386d60c4888b07679291031"
            },
            "dist": {
                "type": "zip",
                "url": "https://api.github.com/repos/KnpLabs/KnpMenu/zipball/9917b999a3c3d3901386d60c4888b07679291031",
                "reference": "9917b999a3c3d3901386d60c4888b07679291031",
                "shasum": ""
            },
            "require": {
                "php": ">=5.3.0"
            },
            "require-dev": {
                "pimple/pimple": "~1.0",
                "silex/silex": "~1.0",
                "symfony/phpunit-bridge": "~2.7|~3.0",
                "symfony/routing": "~2.3|~3.0",
                "twig/twig": "~1.16|~2.0"
            },
            "suggest": {
                "pimple/pimple": "for the built-in implementations of the menu provider and renderer provider",
                "silex/silex": "for the integration with your silex application",
                "twig/twig": "for the TwigRenderer and the integration with your templates"
            },
            "type": "library",
            "extra": {
                "branch-alias": {
                    "dev-master": "2.1-dev"
                }
            },
            "autoload": {
                "psr-4": {
                    "Knp\\Menu\\": "src/Knp/Menu"
                }
            },
            "notification-url": "https://packagist.org/downloads/",
            "license": [
                "MIT"
            ],
            "authors": [
                {
                    "name": "Christophe Coevoet",
                    "email": "stof@notk.org"
                },
                {
                    "name": "Knplabs",
                    "homepage": "http://knplabs.com"
                },
                {
                    "name": "Symfony Community",
                    "homepage": "https://github.com/KnpLabs/KnpMenu/contributors"
                }
            ],
            "description": "An object oriented menu library",
            "homepage": "http://knplabs.com",
            "keywords": [
                "menu",
                "tree"
            ],
            "time": "2016-01-08 15:42:54"
        },
        {
            "name": "knplabs/knp-menu-bundle",
            "version": "v2.1.1",
            "source": {
                "type": "git",
                "url": "https://github.com/KnpLabs/KnpMenuBundle.git",
                "reference": "90aff8e39274d1225dfa3bb7b1dd4e47b7312dca"
            },
            "dist": {
                "type": "zip",
                "url": "https://api.github.com/repos/KnpLabs/KnpMenuBundle/zipball/90aff8e39274d1225dfa3bb7b1dd4e47b7312dca",
                "reference": "90aff8e39274d1225dfa3bb7b1dd4e47b7312dca",
                "shasum": ""
            },
            "require": {
                "knplabs/knp-menu": "~2.1",
                "symfony/framework-bundle": "~2.3|~3.0"
            },
            "require-dev": {
                "symfony/expression-language": "~2.4|~3.0",
                "symfony/phpunit-bridge": "~2.7|~3.0"
            },
            "type": "symfony-bundle",
            "extra": {
                "branch-alias": {
                    "dev-master": "2.1.x-dev"
                }
            },
            "autoload": {
                "psr-4": {
                    "Knp\\Bundle\\MenuBundle\\": ""
                }
            },
            "notification-url": "https://packagist.org/downloads/",
            "license": [
                "MIT"
            ],
            "authors": [
                {
                    "name": "Christophe Coevoet",
                    "email": "stof@notk.org"
                },
                {
                    "name": "Knplabs",
                    "homepage": "http://knplabs.com"
                },
                {
                    "name": "Symfony Community",
                    "homepage": "https://github.com/KnpLabs/KnpMenuBundle/contributors"
                }
            ],
            "description": "This bundle provides an integration of the KnpMenu library",
            "keywords": [
                "menu"
            ],
            "time": "2015-12-15 12:06:23"
        },
        {
            "name": "maxmind-db/reader",
            "version": "v1.1.0",
            "source": {
                "type": "git",
                "url": "https://github.com/maxmind/MaxMind-DB-Reader-php.git",
                "reference": "1383655533aa2f13a990b27b075fdde8b7bdd5ff"
            },
            "dist": {
                "type": "zip",
                "url": "https://api.github.com/repos/maxmind/MaxMind-DB-Reader-php/zipball/1383655533aa2f13a990b27b075fdde8b7bdd5ff",
                "reference": "1383655533aa2f13a990b27b075fdde8b7bdd5ff",
                "shasum": ""
            },
            "require": {
                "php": ">=5.3.1"
            },
            "require-dev": {
                "phpunit/phpunit": "4.2.*",
                "satooshi/php-coveralls": "dev-master",
                "squizlabs/php_codesniffer": "2.*"
            },
            "type": "library",
            "autoload": {
                "psr-0": {
                    "MaxMind": "src/"
                }
            },
            "notification-url": "https://packagist.org/downloads/",
            "license": [
                "Apache-2.0"
            ],
            "authors": [
                {
                    "name": "Gregory J. Oschwald",
                    "email": "goschwald@maxmind.com",
                    "homepage": "http://www.maxmind.com/"
                }
            ],
            "description": "MaxMind DB Reader API",
            "homepage": "https://github.com/maxmind/MaxMind-DB-Reader-php",
            "keywords": [
                "database",
                "geoip",
                "geoip2",
                "geolocation",
                "maxmind"
            ],
            "time": "2016-01-04 15:38:11"
        },
        {
            "name": "maxmind/web-service-common",
            "version": "v0.0.4",
            "source": {
                "type": "git",
                "url": "https://github.com/maxmind/web-service-common-php.git",
                "reference": "f26fce5281290973beeeca3e33847887177dd138"
            },
            "dist": {
                "type": "zip",
                "url": "https://api.github.com/repos/maxmind/web-service-common-php/zipball/f26fce5281290973beeeca3e33847887177dd138",
                "reference": "f26fce5281290973beeeca3e33847887177dd138",
                "shasum": ""
            },
            "require": {
                "ext-curl": "*",
                "ext-json": "*",
                "php": ">=5.3"
            },
            "require-dev": {
                "phpunit/phpunit": "4.6.*"
            },
            "type": "library",
            "autoload": {
                "psr-4": {
                    "MaxMind\\": "src"
                }
            },
            "notification-url": "https://packagist.org/downloads/",
            "license": [
                "Apache-2.0"
            ],
            "authors": [
                {
                    "name": "Gregory Oschwald",
                    "email": "goschwald@maxmind.com"
                }
            ],
            "description": "Internal MaxMind Web Service API",
            "homepage": "https://github.com/maxmind/mm-web-service-api-php",
            "time": "2015-07-21 20:07:31"
        },
        {
            "name": "monolog/monolog",
            "version": "1.18.2",
            "source": {
                "type": "git",
                "url": "https://github.com/Seldaek/monolog.git",
                "reference": "064b38c16790249488e7a8b987acf1c9d7383c09"
            },
            "dist": {
                "type": "zip",
                "url": "https://api.github.com/repos/Seldaek/monolog/zipball/064b38c16790249488e7a8b987acf1c9d7383c09",
                "reference": "064b38c16790249488e7a8b987acf1c9d7383c09",
                "shasum": ""
            },
            "require": {
                "php": ">=5.3.0",
                "psr/log": "~1.0"
            },
            "provide": {
                "psr/log-implementation": "1.0.0"
            },
            "require-dev": {
                "aws/aws-sdk-php": "^2.4.9",
                "doctrine/couchdb": "~1.0@dev",
                "graylog2/gelf-php": "~1.0",
                "jakub-onderka/php-parallel-lint": "0.9",
                "php-amqplib/php-amqplib": "~2.4",
                "php-console/php-console": "^3.1.3",
                "phpunit/phpunit": "~4.5",
                "phpunit/phpunit-mock-objects": "2.3.0",
                "raven/raven": "^0.13",
                "ruflin/elastica": ">=0.90 <3.0",
                "swiftmailer/swiftmailer": "~5.3"
            },
            "suggest": {
                "aws/aws-sdk-php": "Allow sending log messages to AWS services like DynamoDB",
                "doctrine/couchdb": "Allow sending log messages to a CouchDB server",
                "ext-amqp": "Allow sending log messages to an AMQP server (1.0+ required)",
                "ext-mongo": "Allow sending log messages to a MongoDB server",
                "graylog2/gelf-php": "Allow sending log messages to a GrayLog2 server",
                "mongodb/mongodb": "Allow sending log messages to a MongoDB server via PHP Driver",
                "php-amqplib/php-amqplib": "Allow sending log messages to an AMQP server using php-amqplib",
                "php-console/php-console": "Allow sending log messages to Google Chrome",
                "raven/raven": "Allow sending log messages to a Sentry server",
                "rollbar/rollbar": "Allow sending log messages to Rollbar",
                "ruflin/elastica": "Allow sending log messages to an Elastic Search server"
            },
            "type": "library",
            "extra": {
                "branch-alias": {
                    "dev-master": "2.0.x-dev"
                }
            },
            "autoload": {
                "psr-4": {
                    "Monolog\\": "src/Monolog"
                }
            },
            "notification-url": "https://packagist.org/downloads/",
            "license": [
                "MIT"
            ],
            "authors": [
                {
                    "name": "Jordi Boggiano",
                    "email": "j.boggiano@seld.be",
                    "homepage": "http://seld.be"
                }
            ],
            "description": "Sends your logs to files, sockets, inboxes, databases and various web services",
            "homepage": "http://github.com/Seldaek/monolog",
            "keywords": [
                "log",
                "logging",
                "psr-3"
            ],
            "time": "2016-04-02 13:12:58"
        },
        {
            "name": "mrclay/minify",
            "version": "2.2.0",
            "source": {
                "type": "git",
                "url": "https://github.com/mrclay/minify.git",
                "reference": "d245bca4987dec197d1e6d7dc117614b60ff7494"
            },
            "dist": {
                "type": "zip",
                "url": "https://api.github.com/repos/mrclay/minify/zipball/d245bca4987dec197d1e6d7dc117614b60ff7494",
                "reference": "d245bca4987dec197d1e6d7dc117614b60ff7494",
                "shasum": ""
            },
            "require": {
                "ext-pcre": "*",
                "php": ">=5.2.1"
            },
            "type": "library",
            "autoload": {
                "classmap": [
                    "min/lib/"
                ]
            },
            "notification-url": "https://packagist.org/downloads/",
            "license": [
                "BSD-3-Clause"
            ],
            "authors": [
                {
                    "name": "Steve Clay",
                    "email": "steve@mrclay.org",
                    "homepage": "http://www.mrclay.org/",
                    "role": "Developer"
                }
            ],
            "description": "Minify is a PHP5 app that helps you follow several rules for client-side performance. It combines multiple CSS or Javascript files, removes unnecessary whitespace and comments, and serves them with gzip encoding and optimal client-side cache headers",
            "homepage": "http://code.google.com/p/minify/",
            "time": "2014-03-12 12:54:23"
        },
        {
            "name": "oneup/uploader-bundle",
            "version": "1.3.2",
            "target-dir": "Oneup/UploaderBundle",
            "source": {
                "type": "git",
                "url": "https://github.com/1up-lab/OneupUploaderBundle.git",
                "reference": "222df480925fd3d01eee70d3681575b5ea811316"
            },
            "dist": {
                "type": "zip",
                "url": "https://api.github.com/repos/1up-lab/OneupUploaderBundle/zipball/222df480925fd3d01eee70d3681575b5ea811316",
                "reference": "222df480925fd3d01eee70d3681575b5ea811316",
                "shasum": ""
            },
            "require": {
                "symfony/finder": "~2.3",
                "symfony/framework-bundle": "~2.3"
            },
            "require-dev": {
                "amazonwebservices/aws-sdk-for-php": "1.5.*",
                "knplabs/gaufrette": "0.2.*@dev",
                "phpunit/phpunit": "~4.1",
                "sensio/framework-extra-bundle": "2.*",
                "symfony/browser-kit": "2.*",
                "symfony/class-loader": "2.*",
                "symfony/security-bundle": "2.*"
            },
            "suggest": {
                "knplabs/knp-gaufrette-bundle": "0.1.*"
            },
            "type": "symfony-bundle",
            "autoload": {
                "psr-0": {
                    "Oneup\\UploaderBundle": ""
                }
            },
            "notification-url": "https://packagist.org/downloads/",
            "license": [
                "MIT"
            ],
            "authors": [
                {
                    "name": "Jim Schmid",
                    "email": "js@1up.io",
                    "homepage": "http://1up.io",
                    "role": "Developer"
                }
            ],
            "description": "Handles multi file uploads in Symfony2. Features included: Chunked upload, Orphans management, Gaufrette support.",
            "homepage": "http://1up.io",
            "keywords": [
                "FancyUpload",
                "FineUploader",
                "MooUpload",
                "Uploadify",
                "YUI3 Uploader",
                "blueimp",
                "dropzone",
                "fileupload",
                "jQuery File Uploader",
                "plupload",
                "upload"
            ],
            "time": "2016-01-04 10:59:51"
        },
        {
            "name": "paragonie/random_compat",
            "version": "v1.4.1",
            "source": {
                "type": "git",
                "url": "https://github.com/paragonie/random_compat.git",
                "reference": "c7e26a21ba357863de030f0b9e701c7d04593774"
            },
            "dist": {
                "type": "zip",
                "url": "https://api.github.com/repos/paragonie/random_compat/zipball/c7e26a21ba357863de030f0b9e701c7d04593774",
                "reference": "c7e26a21ba357863de030f0b9e701c7d04593774",
                "shasum": ""
            },
            "require": {
                "php": ">=5.2.0"
            },
            "require-dev": {
                "phpunit/phpunit": "4.*|5.*"
            },
            "suggest": {
                "ext-libsodium": "Provides a modern crypto API that can be used to generate random bytes."
            },
            "type": "library",
            "autoload": {
                "files": [
                    "lib/random.php"
                ]
            },
            "notification-url": "https://packagist.org/downloads/",
            "license": [
                "MIT"
            ],
            "authors": [
                {
                    "name": "Paragon Initiative Enterprises",
                    "email": "security@paragonie.com",
                    "homepage": "https://paragonie.com"
                }
            ],
            "description": "PHP 5.x polyfill for random_bytes() and random_int() from PHP 7",
            "keywords": [
                "csprng",
                "pseudorandom",
                "random"
            ],
            "time": "2016-03-18 20:34:03"
        },
        {
            "name": "phpcollection/phpcollection",
            "version": "0.4.0",
            "source": {
                "type": "git",
                "url": "https://github.com/schmittjoh/php-collection.git",
                "reference": "b8bf55a0a929ca43b01232b36719f176f86c7e83"
            },
            "dist": {
                "type": "zip",
                "url": "https://api.github.com/repos/schmittjoh/php-collection/zipball/b8bf55a0a929ca43b01232b36719f176f86c7e83",
                "reference": "b8bf55a0a929ca43b01232b36719f176f86c7e83",
                "shasum": ""
            },
            "require": {
                "phpoption/phpoption": "1.*"
            },
            "type": "library",
            "extra": {
                "branch-alias": {
                    "dev-master": "0.3-dev"
                }
            },
            "autoload": {
                "psr-0": {
                    "PhpCollection": "src/"
                }
            },
            "notification-url": "https://packagist.org/downloads/",
            "license": [
                "Apache2"
            ],
            "authors": [
                {
                    "name": "Johannes Schmitt",
                    "email": "schmittjoh@gmail.com",
                    "homepage": "https://github.com/schmittjoh",
                    "role": "Developer of wrapped JMSSerializerBundle"
                }
            ],
            "description": "General-Purpose Collection Library for PHP",
            "keywords": [
                "collection",
                "list",
                "map",
                "sequence",
                "set"
            ],
            "time": "2014-03-11 13:46:42"
        },
        {
            "name": "phpoffice/phpexcel",
            "version": "1.8.0",
            "source": {
                "type": "git",
                "url": "https://github.com/PHPOffice/PHPExcel.git",
                "reference": "e69a5e4d0ffa7fb6f171859e0a04346e580df30b"
            },
            "dist": {
                "type": "zip",
                "url": "https://api.github.com/repos/PHPOffice/PHPExcel/zipball/e69a5e4d0ffa7fb6f171859e0a04346e580df30b",
                "reference": "e69a5e4d0ffa7fb6f171859e0a04346e580df30b",
                "shasum": ""
            },
            "require": {
                "ext-xml": "*",
                "ext-xmlwriter": "*",
                "php": ">=5.2.0"
            },
            "type": "library",
            "autoload": {
                "psr-0": {
                    "PHPExcel": "Classes/"
                }
            },
            "notification-url": "https://packagist.org/downloads/",
            "license": [
                "LGPL"
            ],
            "authors": [
                {
                    "name": "Maarten Balliauw",
                    "homepage": "http://blog.maartenballiauw.be"
                },
                {
                    "name": "Mark Baker"
                },
                {
                    "name": "Franck Lefevre",
                    "homepage": "http://blog.rootslabs.net"
                },
                {
                    "name": "Erik Tilt"
                }
            ],
            "description": "PHPExcel - OpenXML - Read, Create and Write Spreadsheet documents in PHP - Spreadsheet engine",
            "homepage": "http://phpexcel.codeplex.com",
            "keywords": [
                "OpenXML",
                "excel",
                "php",
                "spreadsheet",
                "xls",
                "xlsx"
            ],
            "time": "2014-03-02 15:22:49"
        },
        {
            "name": "phpoption/phpoption",
            "version": "1.5.0",
            "source": {
                "type": "git",
                "url": "https://github.com/schmittjoh/php-option.git",
                "reference": "94e644f7d2051a5f0fcf77d81605f152eecff0ed"
            },
            "dist": {
                "type": "zip",
                "url": "https://api.github.com/repos/schmittjoh/php-option/zipball/94e644f7d2051a5f0fcf77d81605f152eecff0ed",
                "reference": "94e644f7d2051a5f0fcf77d81605f152eecff0ed",
                "shasum": ""
            },
            "require": {
                "php": ">=5.3.0"
            },
            "require-dev": {
                "phpunit/phpunit": "4.7.*"
            },
            "type": "library",
            "extra": {
                "branch-alias": {
                    "dev-master": "1.3-dev"
                }
            },
            "autoload": {
                "psr-0": {
                    "PhpOption\\": "src/"
                }
            },
            "notification-url": "https://packagist.org/downloads/",
            "license": [
                "Apache2"
            ],
            "authors": [
                {
                    "name": "Johannes M. Schmitt",
                    "email": "schmittjoh@gmail.com"
                }
            ],
            "description": "Option Type for PHP",
            "keywords": [
                "language",
                "option",
                "php",
                "type"
            ],
            "time": "2015-07-25 16:39:46"
        },
        {
            "name": "psr/log",
            "version": "1.0.0",
            "source": {
                "type": "git",
                "url": "https://github.com/php-fig/log.git",
                "reference": "fe0936ee26643249e916849d48e3a51d5f5e278b"
            },
            "dist": {
                "type": "zip",
                "url": "https://api.github.com/repos/php-fig/log/zipball/fe0936ee26643249e916849d48e3a51d5f5e278b",
                "reference": "fe0936ee26643249e916849d48e3a51d5f5e278b",
                "shasum": ""
            },
            "type": "library",
            "autoload": {
                "psr-0": {
                    "Psr\\Log\\": ""
                }
            },
            "notification-url": "https://packagist.org/downloads/",
            "license": [
                "MIT"
            ],
            "authors": [
                {
                    "name": "PHP-FIG",
                    "homepage": "http://www.php-fig.org/"
                }
            ],
            "description": "Common interface for logging libraries",
            "keywords": [
                "log",
                "psr",
                "psr-3"
            ],
            "time": "2012-12-21 11:40:51"
        },
        {
            "name": "rackspace/php-opencloud",
            "version": "v1.12.2",
            "source": {
                "type": "git",
                "url": "https://github.com/rackspace/php-opencloud.git",
                "reference": "9c0ade232ddd1ae23994349406171ffea1127b5d"
            },
            "dist": {
                "type": "zip",
                "url": "https://api.github.com/repos/rackspace/php-opencloud/zipball/9c0ade232ddd1ae23994349406171ffea1127b5d",
                "reference": "9c0ade232ddd1ae23994349406171ffea1127b5d",
                "shasum": ""
            },
            "require": {
                "guzzle/guzzle": "~3.8",
                "php": ">=5.3.3",
                "psr/log": "~1.0"
            },
            "require-dev": {
                "apigen/apigen": "~2.8",
                "fabpot/php-cs-fixer": "1.0.*@dev",
                "jakub-onderka/php-parallel-lint": "0.*",
                "phpunit/phpunit": "4.3.*",
                "satooshi/php-coveralls": "0.6.*@dev"
            },
            "type": "library",
            "autoload": {
                "psr-0": {
                    "OpenCloud": [
                        "lib/",
                        "tests/"
                    ]
                }
            },
            "notification-url": "https://packagist.org/downloads/",
            "license": [
                "Apache-2.0"
            ],
            "authors": [
                {
                    "name": "Glen Campbell",
                    "email": "glen.campbell@rackspace.com"
                },
                {
                    "name": "Jamie Hannaford",
                    "email": "jamie.hannaford@rackspace.com",
                    "homepage": "https://github.com/jamiehannaford"
                },
                {
                    "name": "Shaunak Kashyap",
                    "email": "shaunak.kashyap@rackspace.com",
                    "homepage": "https://github.com/ycombinator"
                }
            ],
            "description": "PHP SDK for Rackspace/OpenStack APIs",
            "keywords": [
                "Openstack",
                "nova",
                "opencloud",
                "rackspace",
                "swift"
            ],
            "time": "2015-03-16 23:57:58"
        },
        {
            "name": "sensio/distribution-bundle",
            "version": "v2.3.22",
            "target-dir": "Sensio/Bundle/DistributionBundle",
            "source": {
                "type": "git",
                "url": "https://github.com/sensiolabs/SensioDistributionBundle.git",
                "reference": "98bdda791e7c2dfb5fd55781e69a4b00e4f751a6"
            },
            "dist": {
                "type": "zip",
                "url": "https://api.github.com/repos/sensiolabs/SensioDistributionBundle/zipball/98bdda791e7c2dfb5fd55781e69a4b00e4f751a6",
                "reference": "98bdda791e7c2dfb5fd55781e69a4b00e4f751a6",
                "shasum": ""
            },
            "require": {
                "symfony/framework-bundle": "~2.2"
            },
            "type": "symfony-bundle",
            "extra": {
                "branch-alias": {
                    "dev-master": "2.3.x-dev"
                }
            },
            "autoload": {
                "psr-0": {
                    "Sensio\\Bundle\\DistributionBundle": ""
                }
            },
            "notification-url": "https://packagist.org/downloads/",
            "license": [
                "MIT"
            ],
            "authors": [
                {
                    "name": "Fabien Potencier",
                    "email": "fabien@symfony.com"
                }
            ],
            "description": "The base bundle for the Symfony Distributions",
            "keywords": [
                "configuration",
                "distribution"
            ],
            "time": "2015-06-05 22:32:08"
        },
        {
            "name": "swiftmailer/swiftmailer",
            "version": "v5.4.1",
            "source": {
                "type": "git",
                "url": "https://github.com/swiftmailer/swiftmailer.git",
                "reference": "0697e6aa65c83edf97bb0f23d8763f94e3f11421"
            },
            "dist": {
                "type": "zip",
                "url": "https://api.github.com/repos/swiftmailer/swiftmailer/zipball/0697e6aa65c83edf97bb0f23d8763f94e3f11421",
                "reference": "0697e6aa65c83edf97bb0f23d8763f94e3f11421",
                "shasum": ""
            },
            "require": {
                "php": ">=5.3.3"
            },
            "require-dev": {
                "mockery/mockery": "~0.9.1,<0.9.4"
            },
            "type": "library",
            "extra": {
                "branch-alias": {
                    "dev-master": "5.4-dev"
                }
            },
            "autoload": {
                "files": [
                    "lib/swift_required.php"
                ]
            },
            "notification-url": "https://packagist.org/downloads/",
            "license": [
                "MIT"
            ],
            "authors": [
                {
                    "name": "Chris Corbyn"
                },
                {
                    "name": "Fabien Potencier",
                    "email": "fabien@symfony.com"
                }
            ],
            "description": "Swiftmailer, free feature-rich PHP mailer",
            "homepage": "http://swiftmailer.org",
            "keywords": [
                "email",
                "mail",
                "mailer"
            ],
            "time": "2015-06-06 14:19:39"
        },
        {
            "name": "symfony/class-loader",
            "version": "v2.6.13",
            "target-dir": "Symfony/Component/ClassLoader",
            "source": {
                "type": "git",
                "url": "https://github.com/symfony/class-loader.git",
                "reference": "c5311911ee5bf1c4bfcd8b5788037e7534e4e17d"
            },
            "dist": {
                "type": "zip",
                "url": "https://api.github.com/repos/symfony/class-loader/zipball/c5311911ee5bf1c4bfcd8b5788037e7534e4e17d",
                "reference": "c5311911ee5bf1c4bfcd8b5788037e7534e4e17d",
                "shasum": ""
            },
            "require": {
                "php": ">=5.3.3"
            },
            "require-dev": {
                "symfony/finder": "~2.0,>=2.0.5",
                "symfony/phpunit-bridge": "~2.7"
            },
            "type": "library",
            "extra": {
                "branch-alias": {
                    "dev-master": "2.6-dev"
                }
            },
            "autoload": {
                "psr-0": {
                    "Symfony\\Component\\ClassLoader\\": ""
                }
            },
            "notification-url": "https://packagist.org/downloads/",
            "license": [
                "MIT"
            ],
            "authors": [
                {
                    "name": "Fabien Potencier",
                    "email": "fabien@symfony.com"
                },
                {
                    "name": "Symfony Community",
                    "homepage": "https://symfony.com/contributors"
                }
            ],
            "description": "Symfony ClassLoader Component",
            "homepage": "https://symfony.com",
            "time": "2015-06-25 11:21:15"
        },
        {
            "name": "symfony/config",
            "version": "v2.6.13",
            "target-dir": "Symfony/Component/Config",
            "source": {
                "type": "git",
                "url": "https://github.com/symfony/config.git",
                "reference": "0ca496cbe208fc37c4cf3415ebb3056e0963115b"
            },
            "dist": {
                "type": "zip",
                "url": "https://api.github.com/repos/symfony/config/zipball/0ca496cbe208fc37c4cf3415ebb3056e0963115b",
<<<<<<< HEAD
                "reference": "b5063937fab6fdfb7bacc00bc8c0cd7ee0c50070",
=======
                "reference": "0ca496cbe208fc37c4cf3415ebb3056e0963115b",
>>>>>>> 8975892e
                "shasum": ""
            },
            "require": {
                "php": ">=5.3.3",
                "symfony/filesystem": "~2.3"
            },
            "require-dev": {
                "symfony/phpunit-bridge": "~2.7"
            },
            "type": "library",
            "extra": {
                "branch-alias": {
                    "dev-master": "2.6-dev"
                }
            },
            "autoload": {
                "psr-0": {
                    "Symfony\\Component\\Config\\": ""
                }
            },
            "notification-url": "https://packagist.org/downloads/",
            "license": [
                "MIT"
            ],
            "authors": [
                {
                    "name": "Fabien Potencier",
                    "email": "fabien@symfony.com"
                },
                {
                    "name": "Symfony Community",
                    "homepage": "https://symfony.com/contributors"
                }
            ],
            "description": "Symfony Config Component",
            "homepage": "https://symfony.com",
            "time": "2015-07-08 05:59:48"
        },
        {
            "name": "symfony/console",
            "version": "v2.6.13",
            "target-dir": "Symfony/Component/Console",
            "source": {
                "type": "git",
                "url": "https://github.com/symfony/console.git",
                "reference": "0e5e18ae09d3f5c06367759be940e9ed3f568359"
            },
            "dist": {
                "type": "zip",
                "url": "https://api.github.com/repos/symfony/console/zipball/0e5e18ae09d3f5c06367759be940e9ed3f568359",
                "reference": "0e5e18ae09d3f5c06367759be940e9ed3f568359",
                "shasum": ""
            },
            "require": {
                "php": ">=5.3.3"
            },
            "require-dev": {
                "psr/log": "~1.0",
                "symfony/event-dispatcher": "~2.1",
                "symfony/phpunit-bridge": "~2.7",
                "symfony/process": "~2.1"
            },
            "suggest": {
                "psr/log": "For using the console logger",
                "symfony/event-dispatcher": "",
                "symfony/process": ""
            },
            "type": "library",
            "extra": {
                "branch-alias": {
                    "dev-master": "2.6-dev"
                }
            },
            "autoload": {
                "psr-0": {
                    "Symfony\\Component\\Console\\": ""
                }
            },
            "notification-url": "https://packagist.org/downloads/",
            "license": [
                "MIT"
            ],
            "authors": [
                {
                    "name": "Fabien Potencier",
                    "email": "fabien@symfony.com"
                },
                {
                    "name": "Symfony Community",
                    "homepage": "https://symfony.com/contributors"
                }
            ],
            "description": "Symfony Console Component",
            "homepage": "https://symfony.com",
            "time": "2015-07-26 09:08:40"
        },
        {
            "name": "symfony/debug",
            "version": "v2.6.13",
            "target-dir": "Symfony/Component/Debug",
            "source": {
                "type": "git",
                "url": "https://github.com/symfony/debug.git",
                "reference": "fca5696e0c9787722baa8f2ad6940dfd7a6a6941"
            },
            "dist": {
                "type": "zip",
                "url": "https://api.github.com/repos/symfony/debug/zipball/fca5696e0c9787722baa8f2ad6940dfd7a6a6941",
                "reference": "fca5696e0c9787722baa8f2ad6940dfd7a6a6941",
                "shasum": ""
            },
            "require": {
                "php": ">=5.3.3",
                "psr/log": "~1.0"
            },
            "conflict": {
                "symfony/http-kernel": ">=2.3,<2.3.24|~2.4.0|>=2.5,<2.5.9|>=2.6,<2.6.2"
            },
            "require-dev": {
                "symfony/class-loader": "~2.2",
                "symfony/http-foundation": "~2.1",
                "symfony/http-kernel": "~2.3.24|~2.5.9|~2.6,>=2.6.2",
                "symfony/phpunit-bridge": "~2.7"
            },
            "suggest": {
                "symfony/http-foundation": "",
                "symfony/http-kernel": ""
            },
            "type": "library",
            "extra": {
                "branch-alias": {
                    "dev-master": "2.6-dev"
                }
            },
            "autoload": {
                "psr-0": {
                    "Symfony\\Component\\Debug\\": ""
                }
            },
            "notification-url": "https://packagist.org/downloads/",
            "license": [
                "MIT"
            ],
            "authors": [
                {
                    "name": "Fabien Potencier",
                    "email": "fabien@symfony.com"
                },
                {
                    "name": "Symfony Community",
                    "homepage": "https://symfony.com/contributors"
                }
            ],
            "description": "Symfony Debug Component",
            "homepage": "https://symfony.com",
            "time": "2015-07-08 05:59:48"
        },
        {
            "name": "symfony/dependency-injection",
            "version": "v2.6.13",
            "target-dir": "Symfony/Component/DependencyInjection",
            "source": {
                "type": "git",
                "url": "https://github.com/symfony/dependency-injection.git",
                "reference": "d9fe6837d74aed11e5ee741cd6b6dfe45e0af78e"
            },
            "dist": {
                "type": "zip",
                "url": "https://api.github.com/repos/symfony/dependency-injection/zipball/d9fe6837d74aed11e5ee741cd6b6dfe45e0af78e",
                "reference": "d9fe6837d74aed11e5ee741cd6b6dfe45e0af78e",
                "shasum": ""
            },
            "require": {
                "php": ">=5.3.3"
            },
            "conflict": {
                "symfony/expression-language": "<2.6"
            },
            "require-dev": {
                "symfony/config": "~2.2",
                "symfony/expression-language": "~2.6",
                "symfony/phpunit-bridge": "~2.7",
                "symfony/yaml": "~2.1"
            },
            "suggest": {
                "symfony/config": "",
                "symfony/proxy-manager-bridge": "Generate service proxies to lazy load them",
                "symfony/yaml": ""
            },
            "type": "library",
            "extra": {
                "branch-alias": {
                    "dev-master": "2.6-dev"
                }
            },
            "autoload": {
                "psr-0": {
                    "Symfony\\Component\\DependencyInjection\\": ""
                }
            },
            "notification-url": "https://packagist.org/downloads/",
            "license": [
                "MIT"
            ],
            "authors": [
                {
                    "name": "Fabien Potencier",
                    "email": "fabien@symfony.com"
                },
                {
                    "name": "Symfony Community",
                    "homepage": "https://symfony.com/contributors"
                }
            ],
            "description": "Symfony DependencyInjection Component",
            "homepage": "https://symfony.com",
            "time": "2015-07-22 10:08:40"
        },
        {
            "name": "symfony/doctrine-bridge",
            "version": "v2.6.13",
            "target-dir": "Symfony/Bridge/Doctrine",
            "source": {
                "type": "git",
                "url": "https://github.com/symfony/doctrine-bridge.git",
                "reference": "7eba724851776d766e085019ff72cbaf665ebbed"
            },
            "dist": {
                "type": "zip",
                "url": "https://api.github.com/repos/symfony/doctrine-bridge/zipball/7eba724851776d766e085019ff72cbaf665ebbed",
                "reference": "7eba724851776d766e085019ff72cbaf665ebbed",
                "shasum": ""
            },
            "require": {
                "doctrine/common": "~2.3",
                "php": ">=5.3.3"
            },
            "require-dev": {
                "doctrine/data-fixtures": "1.0.*",
                "doctrine/dbal": "~2.2",
                "doctrine/orm": "~2.2,>=2.2.3",
                "symfony/dependency-injection": "~2.2",
                "symfony/expression-language": "~2.2",
                "symfony/form": "~2.3,>=2.3.8",
                "symfony/http-kernel": "~2.2",
                "symfony/phpunit-bridge": "~2.7",
                "symfony/property-access": "~2.3",
                "symfony/security": "~2.2",
                "symfony/stopwatch": "~2.2",
                "symfony/translation": "~2.0,>=2.0.5",
                "symfony/validator": "~2.5,>=2.5.5"
            },
            "suggest": {
                "doctrine/data-fixtures": "",
                "doctrine/dbal": "",
                "doctrine/orm": "",
                "symfony/form": "",
                "symfony/validator": ""
            },
            "type": "symfony-bridge",
            "extra": {
                "branch-alias": {
                    "dev-master": "2.6-dev"
                }
            },
            "autoload": {
                "psr-0": {
                    "Symfony\\Bridge\\Doctrine\\": ""
                }
            },
            "notification-url": "https://packagist.org/downloads/",
            "license": [
                "MIT"
            ],
            "authors": [
                {
                    "name": "Fabien Potencier",
                    "email": "fabien@symfony.com"
                },
                {
                    "name": "Symfony Community",
                    "homepage": "https://symfony.com/contributors"
                }
            ],
            "description": "Symfony Doctrine Bridge",
            "homepage": "https://symfony.com",
            "time": "2015-07-09 16:02:48"
        },
        {
            "name": "symfony/event-dispatcher",
            "version": "v2.6.13",
            "target-dir": "Symfony/Component/EventDispatcher",
            "source": {
                "type": "git",
                "url": "https://github.com/symfony/event-dispatcher.git",
                "reference": "672593bc4b0043a0acf91903bb75a1c82d8f2e02"
            },
            "dist": {
                "type": "zip",
                "url": "https://api.github.com/repos/symfony/event-dispatcher/zipball/672593bc4b0043a0acf91903bb75a1c82d8f2e02",
                "reference": "672593bc4b0043a0acf91903bb75a1c82d8f2e02",
                "shasum": ""
            },
            "require": {
                "php": ">=5.3.3"
            },
            "require-dev": {
                "psr/log": "~1.0",
                "symfony/config": "~2.0,>=2.0.5",
                "symfony/dependency-injection": "~2.6",
                "symfony/expression-language": "~2.6",
                "symfony/phpunit-bridge": "~2.7",
                "symfony/stopwatch": "~2.3"
            },
            "suggest": {
                "symfony/dependency-injection": "",
                "symfony/http-kernel": ""
            },
            "type": "library",
            "extra": {
                "branch-alias": {
                    "dev-master": "2.6-dev"
                }
            },
            "autoload": {
                "psr-0": {
                    "Symfony\\Component\\EventDispatcher\\": ""
                }
            },
            "notification-url": "https://packagist.org/downloads/",
            "license": [
                "MIT"
            ],
            "authors": [
                {
                    "name": "Fabien Potencier",
                    "email": "fabien@symfony.com"
                },
                {
                    "name": "Symfony Community",
                    "homepage": "https://symfony.com/contributors"
                }
            ],
            "description": "Symfony EventDispatcher Component",
            "homepage": "https://symfony.com",
            "time": "2015-05-02 15:18:45"
        },
        {
            "name": "symfony/filesystem",
            "version": "v2.8.4",
            "source": {
                "type": "git",
                "url": "https://github.com/symfony/filesystem.git",
                "reference": "f08ffdf229252cd2745558cb2112df43903bcae4"
            },
            "dist": {
                "type": "zip",
                "url": "https://api.github.com/repos/symfony/filesystem/zipball/f08ffdf229252cd2745558cb2112df43903bcae4",
                "reference": "f08ffdf229252cd2745558cb2112df43903bcae4",
                "shasum": ""
            },
            "require": {
                "php": ">=5.3.9"
            },
            "type": "library",
            "extra": {
                "branch-alias": {
                    "dev-master": "2.8-dev"
                }
            },
            "autoload": {
                "psr-4": {
                    "Symfony\\Component\\Filesystem\\": ""
                },
                "exclude-from-classmap": [
                    "/Tests/"
                ]
            },
            "notification-url": "https://packagist.org/downloads/",
            "license": [
                "MIT"
            ],
            "authors": [
                {
                    "name": "Fabien Potencier",
                    "email": "fabien@symfony.com"
                },
                {
                    "name": "Symfony Community",
                    "homepage": "https://symfony.com/contributors"
                }
            ],
            "description": "Symfony Filesystem Component",
            "homepage": "https://symfony.com",
            "time": "2016-03-27 10:20:16"
        },
        {
            "name": "symfony/finder",
            "version": "v2.3.39",
            "target-dir": "Symfony/Component/Finder",
            "source": {
                "type": "git",
                "url": "https://github.com/symfony/finder.git",
                "reference": "24cbc57da78ef7d05250c657b18b1ddcb1298bdf"
            },
            "dist": {
                "type": "zip",
                "url": "https://api.github.com/repos/symfony/finder/zipball/24cbc57da78ef7d05250c657b18b1ddcb1298bdf",
                "reference": "24cbc57da78ef7d05250c657b18b1ddcb1298bdf",
                "shasum": ""
            },
            "require": {
                "php": ">=5.3.3"
            },
            "type": "library",
            "extra": {
                "branch-alias": {
                    "dev-master": "2.3-dev"
                }
            },
            "autoload": {
                "psr-0": {
                    "Symfony\\Component\\Finder\\": ""
                },
                "exclude-from-classmap": [
                    "/Tests/"
                ]
            },
            "notification-url": "https://packagist.org/downloads/",
            "license": [
                "MIT"
            ],
            "authors": [
                {
                    "name": "Fabien Potencier",
                    "email": "fabien@symfony.com"
                },
                {
                    "name": "Symfony Community",
                    "homepage": "https://symfony.com/contributors"
                }
            ],
            "description": "Symfony Finder Component",
            "homepage": "https://symfony.com",
            "time": "2016-03-09 12:50:31"
        },
        {
            "name": "symfony/form",
            "version": "v2.6.13",
            "target-dir": "Symfony/Component/Form",
            "source": {
                "type": "git",
                "url": "https://github.com/symfony/form.git",
                "reference": "23394a60d49d2aa904dacda6e5eb29d88251f9da"
            },
            "dist": {
                "type": "zip",
                "url": "https://api.github.com/repos/symfony/form/zipball/23394a60d49d2aa904dacda6e5eb29d88251f9da",
<<<<<<< HEAD
                "reference": "22c55c1bdfb677a3d0678b9ffbfaabcf085a85f9",
=======
                "reference": "23394a60d49d2aa904dacda6e5eb29d88251f9da",
>>>>>>> 8975892e
                "shasum": ""
            },
            "require": {
                "php": ">=5.3.3",
                "symfony/event-dispatcher": "~2.1",
                "symfony/intl": "~2.3",
                "symfony/options-resolver": "~2.6",
                "symfony/property-access": "~2.3"
            },
            "require-dev": {
                "doctrine/collections": "~1.0",
                "symfony/http-foundation": "~2.2",
                "symfony/http-kernel": "~2.4",
                "symfony/phpunit-bridge": "~2.7",
                "symfony/security-csrf": "~2.4",
                "symfony/translation": "~2.0,>=2.0.5",
                "symfony/validator": "~2.6,>=2.6.8"
            },
            "suggest": {
                "symfony/framework-bundle": "For templating with PHP.",
                "symfony/security-csrf": "For protecting forms against CSRF attacks.",
                "symfony/twig-bridge": "For templating with Twig.",
                "symfony/validator": "For form validation."
            },
            "type": "library",
            "extra": {
                "branch-alias": {
                    "dev-master": "2.6-dev"
                }
            },
            "autoload": {
                "psr-0": {
                    "Symfony\\Component\\Form\\": ""
                }
            },
            "notification-url": "https://packagist.org/downloads/",
            "license": [
                "MIT"
            ],
            "authors": [
                {
                    "name": "Fabien Potencier",
                    "email": "fabien@symfony.com"
                },
                {
                    "name": "Symfony Community",
                    "homepage": "https://symfony.com/contributors"
                }
            ],
            "description": "Symfony Form Component",
            "homepage": "https://symfony.com",
            "time": "2015-11-23 10:27:01"
        },
        {
            "name": "symfony/framework-bundle",
            "version": "v2.5.12",
            "target-dir": "Symfony/Bundle/FrameworkBundle",
            "source": {
                "type": "git",
                "url": "https://github.com/symfony/framework-bundle.git",
                "reference": "fa14c45455fe387f5b90a4d0bf4b520a7378abb1"
            },
            "dist": {
                "type": "zip",
                "url": "https://api.github.com/repos/symfony/framework-bundle/zipball/fa14c45455fe387f5b90a4d0bf4b520a7378abb1",
                "reference": "fa14c45455fe387f5b90a4d0bf4b520a7378abb1",
                "shasum": ""
            },
            "require": {
                "doctrine/annotations": "~1.0",
                "php": ">=5.3.3",
                "symfony/config": "~2.4",
                "symfony/dependency-injection": "~2.3,>=2.3.3",
                "symfony/event-dispatcher": "~2.5",
                "symfony/filesystem": "~2.3",
                "symfony/http-foundation": "~2.4.9|~2.5,>=2.5.4",
                "symfony/http-kernel": "~2.5,>=2.5.7",
                "symfony/routing": "~2.2",
                "symfony/security-core": "~2.4",
                "symfony/security-csrf": "~2.4",
                "symfony/stopwatch": "~2.3",
                "symfony/templating": "~2.1",
                "symfony/translation": "~2.3,>=2.3.19"
            },
            "require-dev": {
                "symfony/browser-kit": "~2.4",
                "symfony/class-loader": "~2.1",
                "symfony/console": "~2.5,>=2.5.2",
                "symfony/css-selector": "~2.0,>=2.0.5",
                "symfony/dom-crawler": "~2.0,>=2.0.5",
                "symfony/expression-language": "~2.4",
                "symfony/finder": "~2.0,>=2.0.5",
                "symfony/form": "2.5.*",
                "symfony/intl": "~2.3",
                "symfony/process": "~2.0,>=2.0.5",
                "symfony/security": "~2.4",
                "symfony/validator": "~2.5",
                "symfony/yaml": "~2.0,>=2.0.5"
            },
            "suggest": {
                "doctrine/cache": "For using alternative cache drivers",
                "symfony/console": "For using the console commands",
                "symfony/finder": "For using the translation loader and cache warmer",
                "symfony/form": "For using forms",
                "symfony/validator": "For using validation",
                "symfony/yaml": "For using the config:debug and yaml:lint commands"
            },
            "type": "symfony-bundle",
            "extra": {
                "branch-alias": {
                    "dev-master": "2.5-dev"
                }
            },
            "autoload": {
                "psr-0": {
                    "Symfony\\Bundle\\FrameworkBundle\\": ""
                }
            },
            "notification-url": "https://packagist.org/downloads/",
            "license": [
                "MIT"
            ],
            "authors": [
                {
                    "name": "Symfony Community",
                    "homepage": "http://symfony.com/contributors"
                },
                {
                    "name": "Fabien Potencier",
                    "email": "fabien@symfony.com"
                }
            ],
            "description": "Symfony FrameworkBundle",
            "homepage": "http://symfony.com",
            "time": "2015-02-08 07:07:45"
        },
        {
            "name": "symfony/http-foundation",
            "version": "v2.6.13",
            "target-dir": "Symfony/Component/HttpFoundation",
            "source": {
                "type": "git",
                "url": "https://github.com/symfony/http-foundation.git",
                "reference": "e8fd1b73ac1c3de1f76c73801ddf1a8ecb1c1c9c"
            },
            "dist": {
                "type": "zip",
                "url": "https://api.github.com/repos/symfony/http-foundation/zipball/e8fd1b73ac1c3de1f76c73801ddf1a8ecb1c1c9c",
                "reference": "e8fd1b73ac1c3de1f76c73801ddf1a8ecb1c1c9c",
                "shasum": ""
            },
            "require": {
                "php": ">=5.3.3"
            },
            "require-dev": {
                "symfony/expression-language": "~2.4",
                "symfony/phpunit-bridge": "~2.7"
            },
            "type": "library",
            "extra": {
                "branch-alias": {
                    "dev-master": "2.6-dev"
                }
            },
            "autoload": {
                "psr-0": {
                    "Symfony\\Component\\HttpFoundation\\": ""
                },
                "classmap": [
                    "Symfony/Component/HttpFoundation/Resources/stubs"
                ]
            },
            "notification-url": "https://packagist.org/downloads/",
            "license": [
                "MIT"
            ],
            "authors": [
                {
                    "name": "Fabien Potencier",
                    "email": "fabien@symfony.com"
                },
                {
                    "name": "Symfony Community",
                    "homepage": "https://symfony.com/contributors"
                }
            ],
            "description": "Symfony HttpFoundation Component",
            "homepage": "https://symfony.com",
            "time": "2015-07-22 10:08:40"
        },
        {
            "name": "symfony/http-kernel",
            "version": "v2.6.13",
            "target-dir": "Symfony/Component/HttpKernel",
            "source": {
                "type": "git",
                "url": "https://github.com/symfony/http-kernel.git",
                "reference": "cdd991d304fed833514dc44d6aafcf19397c26cb"
            },
            "dist": {
                "type": "zip",
                "url": "https://api.github.com/repos/symfony/http-kernel/zipball/cdd991d304fed833514dc44d6aafcf19397c26cb",
                "reference": "cdd991d304fed833514dc44d6aafcf19397c26cb",
                "shasum": ""
            },
            "require": {
                "php": ">=5.3.3",
                "psr/log": "~1.0",
                "symfony/debug": "~2.6,>=2.6.2",
                "symfony/event-dispatcher": "~2.6,>=2.6.7",
                "symfony/http-foundation": "~2.5,>=2.5.4"
            },
            "require-dev": {
                "symfony/browser-kit": "~2.3",
                "symfony/class-loader": "~2.1",
                "symfony/config": "~2.0,>=2.0.5",
                "symfony/console": "~2.3",
                "symfony/css-selector": "~2.0,>=2.0.5",
                "symfony/dependency-injection": "~2.2",
                "symfony/dom-crawler": "~2.0,>=2.0.5",
                "symfony/expression-language": "~2.4",
                "symfony/finder": "~2.0,>=2.0.5",
                "symfony/phpunit-bridge": "~2.7",
                "symfony/process": "~2.0,>=2.0.5",
                "symfony/routing": "~2.2",
                "symfony/stopwatch": "~2.3",
                "symfony/templating": "~2.2",
                "symfony/translation": "~2.0,>=2.0.5",
                "symfony/var-dumper": "~2.6"
            },
            "suggest": {
                "symfony/browser-kit": "",
                "symfony/class-loader": "",
                "symfony/config": "",
                "symfony/console": "",
                "symfony/dependency-injection": "",
                "symfony/finder": "",
                "symfony/var-dumper": ""
            },
            "type": "library",
            "extra": {
                "branch-alias": {
                    "dev-master": "2.6-dev"
                }
            },
            "autoload": {
                "psr-0": {
                    "Symfony\\Component\\HttpKernel\\": ""
                }
            },
            "notification-url": "https://packagist.org/downloads/",
            "license": [
                "MIT"
            ],
            "authors": [
                {
                    "name": "Fabien Potencier",
                    "email": "fabien@symfony.com"
                },
                {
                    "name": "Symfony Community",
                    "homepage": "https://symfony.com/contributors"
                }
            ],
            "description": "Symfony HttpKernel Component",
            "homepage": "https://symfony.com",
            "time": "2016-01-14 10:11:16"
        },
        {
            "name": "symfony/intl",
            "version": "v2.6.13",
            "target-dir": "Symfony/Component/Intl",
            "source": {
                "type": "git",
                "url": "https://github.com/symfony/intl.git",
                "reference": "4e2720da07bb0731064aaaa7ad854e5b23908ce6"
            },
            "dist": {
                "type": "zip",
                "url": "https://api.github.com/repos/symfony/intl/zipball/4e2720da07bb0731064aaaa7ad854e5b23908ce6",
                "reference": "4e2720da07bb0731064aaaa7ad854e5b23908ce6",
                "shasum": ""
            },
            "require": {
                "php": ">=5.3.3"
            },
            "require-dev": {
                "symfony/filesystem": ">=2.1",
                "symfony/phpunit-bridge": "~2.7"
            },
            "suggest": {
                "ext-intl": "to use the component with locales other than \"en\""
            },
            "type": "library",
            "extra": {
                "branch-alias": {
                    "dev-master": "2.6-dev"
                }
            },
            "autoload": {
                "psr-0": {
                    "Symfony\\Component\\Intl\\": ""
                },
                "classmap": [
                    "Symfony/Component/Intl/Resources/stubs"
                ],
                "files": [
                    "Symfony/Component/Intl/Resources/stubs/functions.php"
                ]
            },
            "notification-url": "https://packagist.org/downloads/",
            "license": [
                "MIT"
            ],
            "authors": [
                {
                    "name": "Bernhard Schussek",
                    "email": "bschussek@gmail.com"
                },
                {
                    "name": "Eriksen Costa",
                    "email": "eriksen.costa@infranology.com.br"
                },
                {
                    "name": "Igor Wiedler",
                    "email": "igor@wiedler.ch"
                },
                {
                    "name": "Symfony Community",
                    "homepage": "https://symfony.com/contributors"
                }
            ],
            "description": "A PHP replacement layer for the C intl extension that includes additional data from the ICU library.",
            "homepage": "https://symfony.com",
            "keywords": [
                "i18n",
                "icu",
                "internationalization",
                "intl",
                "l10n",
                "localization"
            ],
            "time": "2015-07-23 02:17:26"
        },
        {
            "name": "symfony/monolog-bridge",
            "version": "v2.6.13",
            "target-dir": "Symfony/Bridge/Monolog",
            "source": {
                "type": "git",
                "url": "https://github.com/symfony/monolog-bridge.git",
                "reference": "ba66eeabaa004e3ab70764cab59b056b182aa535"
            },
            "dist": {
                "type": "zip",
                "url": "https://api.github.com/repos/symfony/monolog-bridge/zipball/ba66eeabaa004e3ab70764cab59b056b182aa535",
                "reference": "ba66eeabaa004e3ab70764cab59b056b182aa535",
                "shasum": ""
            },
            "require": {
                "monolog/monolog": "~1.11",
                "php": ">=5.3.3"
            },
            "require-dev": {
                "symfony/console": "~2.4",
                "symfony/event-dispatcher": "~2.2",
                "symfony/http-kernel": "~2.4",
                "symfony/phpunit-bridge": "~2.7"
            },
            "suggest": {
                "symfony/console": "For the possibility to show log messages in console commands depending on verbosity settings. You need version ~2.3 of the console for it.",
                "symfony/event-dispatcher": "Needed when using log messages in console commands",
                "symfony/http-kernel": "For using the debugging handlers together with the response life cycle of the HTTP kernel."
            },
            "type": "symfony-bridge",
            "extra": {
                "branch-alias": {
                    "dev-master": "2.6-dev"
                }
            },
            "autoload": {
                "psr-0": {
                    "Symfony\\Bridge\\Monolog\\": ""
                }
            },
            "notification-url": "https://packagist.org/downloads/",
            "license": [
                "MIT"
            ],
            "authors": [
                {
                    "name": "Fabien Potencier",
                    "email": "fabien@symfony.com"
                },
                {
                    "name": "Symfony Community",
                    "homepage": "https://symfony.com/contributors"
                }
            ],
            "description": "Symfony Monolog Bridge",
            "homepage": "https://symfony.com",
            "time": "2015-06-25 11:21:15"
        },
        {
            "name": "symfony/monolog-bundle",
            "version": "v2.4.1",
            "target-dir": "Symfony/Bundle/MonologBundle",
            "source": {
                "type": "git",
                "url": "https://github.com/symfony/monolog-bundle.git",
                "reference": "e81c2e9c4dc0a9ff794674017069e036f575f278"
            },
            "dist": {
                "type": "zip",
                "url": "https://api.github.com/repos/symfony/monolog-bundle/zipball/e81c2e9c4dc0a9ff794674017069e036f575f278",
                "reference": "e81c2e9c4dc0a9ff794674017069e036f575f278",
                "shasum": ""
            },
            "require": {
                "monolog/monolog": "~1.6",
                "php": ">=5.3.2",
                "symfony/config": "~2.3",
                "symfony/dependency-injection": "~2.3",
                "symfony/http-kernel": "~2.3",
                "symfony/monolog-bridge": "~2.3"
            },
            "require-dev": {
                "symfony/console": "~2.3",
                "symfony/yaml": "~2.3"
            },
            "type": "symfony-bundle",
            "extra": {
                "branch-alias": {
                    "dev-master": "2.4.x-dev"
                }
            },
            "autoload": {
                "psr-0": {
                    "Symfony\\Bundle\\MonologBundle": ""
                }
            },
            "notification-url": "https://packagist.org/downloads/",
            "license": [
                "MIT"
            ],
            "authors": [
                {
                    "name": "Symfony Community",
                    "homepage": "http://symfony.com/contributors"
                },
                {
                    "name": "Fabien Potencier",
                    "email": "fabien@symfony.com"
                }
            ],
            "description": "Symfony MonologBundle",
            "homepage": "http://symfony.com",
            "keywords": [
                "log",
                "logging"
            ],
            "time": "2013-08-26 10:15:04"
        },
        {
            "name": "symfony/options-resolver",
            "version": "v2.6.13",
            "target-dir": "Symfony/Component/OptionsResolver",
            "source": {
                "type": "git",
                "url": "https://github.com/symfony/options-resolver.git",
                "reference": "31e56594cee489e9a235b852228b0598b52101c1"
            },
            "dist": {
                "type": "zip",
                "url": "https://api.github.com/repos/symfony/options-resolver/zipball/31e56594cee489e9a235b852228b0598b52101c1",
                "reference": "31e56594cee489e9a235b852228b0598b52101c1",
                "shasum": ""
            },
            "require": {
                "php": ">=5.3.3"
            },
            "require-dev": {
                "symfony/phpunit-bridge": "~2.7"
            },
            "type": "library",
            "extra": {
                "branch-alias": {
                    "dev-master": "2.6-dev"
                }
            },
            "autoload": {
                "psr-0": {
                    "Symfony\\Component\\OptionsResolver\\": ""
                }
            },
            "notification-url": "https://packagist.org/downloads/",
            "license": [
                "MIT"
            ],
            "authors": [
                {
                    "name": "Fabien Potencier",
                    "email": "fabien@symfony.com"
                },
                {
                    "name": "Symfony Community",
                    "homepage": "https://symfony.com/contributors"
                }
            ],
            "description": "Symfony OptionsResolver Component",
            "homepage": "https://symfony.com",
            "keywords": [
                "config",
                "configuration",
                "options"
            ],
            "time": "2015-05-13 11:33:56"
        },
        {
            "name": "symfony/process",
            "version": "v2.6.13",
            "target-dir": "Symfony/Component/Process",
            "source": {
                "type": "git",
                "url": "https://github.com/symfony/process.git",
                "reference": "57f1e88bb5dafa449b83f9f265b11d52d517b3e9"
            },
            "dist": {
                "type": "zip",
                "url": "https://api.github.com/repos/symfony/process/zipball/57f1e88bb5dafa449b83f9f265b11d52d517b3e9",
                "reference": "57f1e88bb5dafa449b83f9f265b11d52d517b3e9",
                "shasum": ""
            },
            "require": {
                "php": ">=5.3.3"
            },
            "require-dev": {
                "symfony/phpunit-bridge": "~2.7"
            },
            "type": "library",
            "extra": {
                "branch-alias": {
                    "dev-master": "2.6-dev"
                }
            },
            "autoload": {
                "psr-0": {
                    "Symfony\\Component\\Process\\": ""
                }
            },
            "notification-url": "https://packagist.org/downloads/",
            "license": [
                "MIT"
            ],
            "authors": [
                {
                    "name": "Fabien Potencier",
                    "email": "fabien@symfony.com"
                },
                {
                    "name": "Symfony Community",
                    "homepage": "https://symfony.com/contributors"
                }
            ],
            "description": "Symfony Process Component",
            "homepage": "https://symfony.com",
            "time": "2015-06-30 16:10:16"
        },
        {
            "name": "symfony/property-access",
            "version": "v2.8.4",
            "source": {
                "type": "git",
                "url": "https://github.com/symfony/property-access.git",
                "reference": "79393f926015975f3350212c72bc2f5e38360dba"
            },
            "dist": {
                "type": "zip",
                "url": "https://api.github.com/repos/symfony/property-access/zipball/79393f926015975f3350212c72bc2f5e38360dba",
                "reference": "79393f926015975f3350212c72bc2f5e38360dba",
                "shasum": ""
            },
            "require": {
                "php": ">=5.3.9"
            },
            "type": "library",
            "extra": {
                "branch-alias": {
                    "dev-master": "2.8-dev"
                }
            },
            "autoload": {
                "psr-4": {
                    "Symfony\\Component\\PropertyAccess\\": ""
                },
                "exclude-from-classmap": [
                    "/Tests/"
                ]
            },
            "notification-url": "https://packagist.org/downloads/",
            "license": [
                "MIT"
            ],
            "authors": [
                {
                    "name": "Fabien Potencier",
                    "email": "fabien@symfony.com"
                },
                {
                    "name": "Symfony Community",
                    "homepage": "https://symfony.com/contributors"
                }
            ],
            "description": "Symfony PropertyAccess Component",
            "homepage": "https://symfony.com",
            "keywords": [
                "access",
                "array",
                "extraction",
                "index",
                "injection",
                "object",
                "property",
                "property path",
                "reflection"
            ],
            "time": "2016-03-23 13:11:46"
        },
        {
            "name": "symfony/routing",
            "version": "v2.6.13",
            "target-dir": "Symfony/Component/Routing",
            "source": {
                "type": "git",
                "url": "https://github.com/symfony/routing.git",
                "reference": "0a1764d41bbb54f3864808c50569ac382b44d128"
            },
            "dist": {
                "type": "zip",
                "url": "https://api.github.com/repos/symfony/routing/zipball/0a1764d41bbb54f3864808c50569ac382b44d128",
                "reference": "0a1764d41bbb54f3864808c50569ac382b44d128",
                "shasum": ""
            },
            "require": {
                "php": ">=5.3.3"
            },
            "require-dev": {
                "doctrine/annotations": "~1.0",
                "doctrine/common": "~2.2",
                "psr/log": "~1.0",
                "symfony/config": "~2.2",
                "symfony/expression-language": "~2.4",
                "symfony/http-foundation": "~2.3",
                "symfony/phpunit-bridge": "~2.7",
                "symfony/yaml": "~2.0,>=2.0.5"
            },
            "suggest": {
                "doctrine/annotations": "For using the annotation loader",
                "symfony/config": "For using the all-in-one router or any loader",
                "symfony/expression-language": "For using expression matching",
                "symfony/yaml": "For using the YAML loader"
            },
            "type": "library",
            "extra": {
                "branch-alias": {
                    "dev-master": "2.6-dev"
                }
            },
            "autoload": {
                "psr-0": {
                    "Symfony\\Component\\Routing\\": ""
                }
            },
            "notification-url": "https://packagist.org/downloads/",
            "license": [
                "MIT"
            ],
            "authors": [
                {
                    "name": "Fabien Potencier",
                    "email": "fabien@symfony.com"
                },
                {
                    "name": "Symfony Community",
                    "homepage": "https://symfony.com/contributors"
                }
            ],
            "description": "Symfony Routing Component",
            "homepage": "https://symfony.com",
            "keywords": [
                "router",
                "routing",
                "uri",
                "url"
            ],
            "time": "2015-07-09 16:02:48"
        },
        {
            "name": "symfony/security",
            "version": "v2.6.13",
            "target-dir": "Symfony/Component/Security",
            "source": {
                "type": "git",
                "url": "https://github.com/symfony/security.git",
                "reference": "722b5b4c34885aa589887f4620fd9ff7e3b931c3"
            },
            "dist": {
                "type": "zip",
                "url": "https://api.github.com/repos/symfony/security/zipball/722b5b4c34885aa589887f4620fd9ff7e3b931c3",
                "reference": "722b5b4c34885aa589887f4620fd9ff7e3b931c3",
                "shasum": ""
            },
            "require": {
                "paragonie/random_compat": "~1.0",
                "php": ">=5.3.3",
                "symfony/event-dispatcher": "~2.2",
                "symfony/http-foundation": "~2.1",
                "symfony/http-kernel": "~2.4"
            },
            "replace": {
                "symfony/security-acl": "self.version",
                "symfony/security-core": "self.version",
                "symfony/security-csrf": "self.version",
                "symfony/security-http": "self.version"
            },
            "require-dev": {
                "doctrine/common": "~2.2",
                "doctrine/dbal": "~2.2",
                "ircmaxell/password-compat": "~1.0",
                "psr/log": "~1.0",
                "symfony/expression-language": "~2.6",
                "symfony/intl": "~2.3",
                "symfony/phpunit-bridge": "~2.7",
                "symfony/routing": "~2.2",
                "symfony/translation": "~2.0,>=2.0.5",
                "symfony/validator": "~2.5,>=2.5.5"
            },
            "suggest": {
                "doctrine/dbal": "For using the built-in ACL implementation",
                "ircmaxell/password-compat": "For using the BCrypt password encoder in PHP <5.5",
                "symfony/class-loader": "For using the ACL generateSql script",
                "symfony/expression-language": "For using the expression voter",
                "symfony/finder": "For using the ACL generateSql script",
                "symfony/routing": "For using the HttpUtils class to create sub-requests, redirect the user, and match URLs",
                "symfony/validator": "For using the user password constraint"
            },
            "type": "library",
            "extra": {
                "branch-alias": {
                    "dev-master": "2.6-dev"
                }
            },
            "autoload": {
                "psr-0": {
                    "Symfony\\Component\\Security\\": ""
                }
            },
            "notification-url": "https://packagist.org/downloads/",
            "license": [
                "MIT"
            ],
            "authors": [
                {
                    "name": "Fabien Potencier",
                    "email": "fabien@symfony.com"
                },
                {
                    "name": "Symfony Community",
                    "homepage": "https://symfony.com/contributors"
                }
            ],
            "description": "Symfony Security Component",
            "homepage": "https://symfony.com",
            "time": "2016-01-14 09:04:34"
        },
        {
            "name": "symfony/security-bundle",
            "version": "v2.6.13",
            "target-dir": "Symfony/Bundle/SecurityBundle",
            "source": {
                "type": "git",
                "url": "https://github.com/symfony/security-bundle.git",
                "reference": "6adb8e508e9ed21abaa6b01184beef91ece8c8ba"
            },
            "dist": {
                "type": "zip",
                "url": "https://api.github.com/repos/symfony/security-bundle/zipball/6adb8e508e9ed21abaa6b01184beef91ece8c8ba",
                "reference": "6adb8e508e9ed21abaa6b01184beef91ece8c8ba",
                "shasum": ""
            },
            "require": {
                "php": ">=5.3.3",
                "symfony/http-kernel": "~2.2",
                "symfony/security": "~2.6"
            },
            "require-dev": {
                "doctrine/doctrine-bundle": "~1.2",
                "symfony/browser-kit": "~2.4",
                "symfony/console": "~2.3",
                "symfony/css-selector": "~2.0,>=2.0.5",
                "symfony/dependency-injection": "~2.3",
                "symfony/dom-crawler": "~2.0,>=2.0.5",
                "symfony/expression-language": "~2.6",
                "symfony/form": "~2.4",
                "symfony/framework-bundle": "~2.6",
                "symfony/http-foundation": "~2.3",
                "symfony/phpunit-bridge": "~2.7",
                "symfony/process": "~2.0,>=2.0.5",
                "symfony/twig-bridge": "~2.2,>=2.2.6",
                "symfony/twig-bundle": "~2.2",
                "symfony/validator": "~2.5",
                "symfony/yaml": "~2.0,>=2.0.5",
                "twig/twig": "~1.12"
            },
            "type": "symfony-bundle",
            "extra": {
                "branch-alias": {
                    "dev-master": "2.6-dev"
                }
            },
            "autoload": {
                "psr-0": {
                    "Symfony\\Bundle\\SecurityBundle\\": ""
                }
            },
            "notification-url": "https://packagist.org/downloads/",
            "license": [
                "MIT"
            ],
            "authors": [
                {
                    "name": "Fabien Potencier",
                    "email": "fabien@symfony.com"
                },
                {
                    "name": "Symfony Community",
                    "homepage": "https://symfony.com/contributors"
                }
            ],
            "description": "Symfony SecurityBundle",
            "homepage": "https://symfony.com",
            "time": "2015-07-09 16:02:48"
        },
        {
            "name": "symfony/stopwatch",
            "version": "v2.6.13",
            "target-dir": "Symfony/Component/Stopwatch",
            "source": {
                "type": "git",
                "url": "https://github.com/symfony/stopwatch.git",
                "reference": "a0d91f2f4e2c60bd78f13388aa68f9d7cab8c987"
            },
            "dist": {
                "type": "zip",
                "url": "https://api.github.com/repos/symfony/stopwatch/zipball/a0d91f2f4e2c60bd78f13388aa68f9d7cab8c987",
                "reference": "a0d91f2f4e2c60bd78f13388aa68f9d7cab8c987",
                "shasum": ""
            },
            "require": {
                "php": ">=5.3.3"
            },
            "require-dev": {
                "symfony/phpunit-bridge": "~2.7"
            },
            "type": "library",
            "extra": {
                "branch-alias": {
                    "dev-master": "2.6-dev"
                }
            },
            "autoload": {
                "psr-0": {
                    "Symfony\\Component\\Stopwatch\\": ""
                }
            },
            "notification-url": "https://packagist.org/downloads/",
            "license": [
                "MIT"
            ],
            "authors": [
                {
                    "name": "Fabien Potencier",
                    "email": "fabien@symfony.com"
                },
                {
                    "name": "Symfony Community",
                    "homepage": "https://symfony.com/contributors"
                }
            ],
            "description": "Symfony Stopwatch Component",
            "homepage": "https://symfony.com",
            "time": "2015-07-01 18:23:01"
        },
        {
            "name": "symfony/swiftmailer-bundle",
            "version": "v2.3.11",
            "source": {
                "type": "git",
                "url": "https://github.com/symfony/swiftmailer-bundle.git",
                "reference": "5e1a90f28213231ceee19c953bbebc5b5b95c690"
            },
            "dist": {
                "type": "zip",
                "url": "https://api.github.com/repos/symfony/swiftmailer-bundle/zipball/5e1a90f28213231ceee19c953bbebc5b5b95c690",
                "reference": "5e1a90f28213231ceee19c953bbebc5b5b95c690",
                "shasum": ""
            },
            "require": {
                "php": ">=5.3.2",
                "swiftmailer/swiftmailer": ">=4.2.0,~5.0",
                "symfony/config": "~2.3|~3.0",
                "symfony/dependency-injection": "~2.3|~3.0",
                "symfony/http-kernel": "~2.3|~3.0",
                "symfony/yaml": "~2.3|~3.0"
            },
            "require-dev": {
                "symfony/phpunit-bridge": "~2.7|~3.0"
            },
            "suggest": {
                "psr/log": "Allows logging"
            },
            "type": "symfony-bundle",
            "extra": {
                "branch-alias": {
                    "dev-master": "2.3-dev"
                }
            },
            "autoload": {
                "psr-4": {
                    "Symfony\\Bundle\\SwiftmailerBundle\\": ""
                }
            },
            "notification-url": "https://packagist.org/downloads/",
            "license": [
                "MIT"
            ],
            "authors": [
                {
                    "name": "Symfony Community",
                    "homepage": "http://symfony.com/contributors"
                },
                {
                    "name": "Fabien Potencier",
                    "email": "fabien@symfony.com"
                }
            ],
            "description": "Symfony SwiftmailerBundle",
            "homepage": "http://symfony.com",
            "time": "2016-01-15 16:41:20"
        },
        {
            "name": "symfony/templating",
            "version": "v2.6.13",
            "target-dir": "Symfony/Component/Templating",
            "source": {
                "type": "git",
                "url": "https://github.com/symfony/templating.git",
                "reference": "c952f520774000056a335486bc706909ce11f226"
            },
            "dist": {
                "type": "zip",
                "url": "https://api.github.com/repos/symfony/templating/zipball/c952f520774000056a335486bc706909ce11f226",
                "reference": "c952f520774000056a335486bc706909ce11f226",
                "shasum": ""
            },
            "require": {
                "php": ">=5.3.3"
            },
            "require-dev": {
                "psr/log": "~1.0",
                "symfony/phpunit-bridge": "~2.7"
            },
            "suggest": {
                "psr/log": "For using debug logging in loaders"
            },
            "type": "library",
            "extra": {
                "branch-alias": {
                    "dev-master": "2.6-dev"
                }
            },
            "autoload": {
                "psr-0": {
                    "Symfony\\Component\\Templating\\": ""
                }
            },
            "notification-url": "https://packagist.org/downloads/",
            "license": [
                "MIT"
            ],
            "authors": [
                {
                    "name": "Fabien Potencier",
                    "email": "fabien@symfony.com"
                },
                {
                    "name": "Symfony Community",
                    "homepage": "https://symfony.com/contributors"
                }
            ],
            "description": "Symfony Templating Component",
            "homepage": "https://symfony.com",
            "time": "2015-06-25 11:21:15"
        },
        {
            "name": "symfony/translation",
            "version": "v2.6.13",
            "target-dir": "Symfony/Component/Translation",
            "source": {
                "type": "git",
                "url": "https://github.com/symfony/translation.git",
                "reference": "d84291215b5892834dd8ca8ee52f9cbdb8274904"
            },
            "dist": {
                "type": "zip",
                "url": "https://api.github.com/repos/symfony/translation/zipball/d84291215b5892834dd8ca8ee52f9cbdb8274904",
                "reference": "d84291215b5892834dd8ca8ee52f9cbdb8274904",
                "shasum": ""
            },
            "require": {
                "php": ">=5.3.3"
            },
            "require-dev": {
                "psr/log": "~1.0",
                "symfony/config": "~2.3,>=2.3.12",
                "symfony/intl": "~2.3",
                "symfony/phpunit-bridge": "~2.7",
                "symfony/yaml": "~2.2"
            },
            "suggest": {
                "psr/log": "To use logging capability in translator",
                "symfony/config": "",
                "symfony/yaml": ""
            },
            "type": "library",
            "extra": {
                "branch-alias": {
                    "dev-master": "2.6-dev"
                }
            },
            "autoload": {
                "psr-0": {
                    "Symfony\\Component\\Translation\\": ""
                }
            },
            "notification-url": "https://packagist.org/downloads/",
            "license": [
                "MIT"
            ],
            "authors": [
                {
                    "name": "Fabien Potencier",
                    "email": "fabien@symfony.com"
                },
                {
                    "name": "Symfony Community",
                    "homepage": "https://symfony.com/contributors"
                }
            ],
            "description": "Symfony Translation Component",
            "homepage": "https://symfony.com",
            "time": "2015-07-08 05:59:48"
        },
        {
            "name": "symfony/twig-bridge",
            "version": "v2.8.4",
            "source": {
                "type": "git",
                "url": "https://github.com/symfony/twig-bridge.git",
                "reference": "11326178aea4aceb99f72c8ff0cac32d668309c7"
            },
            "dist": {
                "type": "zip",
                "url": "https://api.github.com/repos/symfony/twig-bridge/zipball/11326178aea4aceb99f72c8ff0cac32d668309c7",
                "reference": "11326178aea4aceb99f72c8ff0cac32d668309c7",
                "shasum": ""
            },
            "require": {
                "php": ">=5.3.9",
                "twig/twig": "~1.23|~2.0"
            },
            "require-dev": {
                "symfony/asset": "~2.7|~3.0.0",
                "symfony/console": "~2.8|~3.0.0",
                "symfony/expression-language": "~2.4|~3.0.0",
                "symfony/finder": "~2.3|~3.0.0",
                "symfony/form": "~2.8.4",
                "symfony/http-kernel": "~2.8|~3.0.0",
                "symfony/polyfill-intl-icu": "~1.0",
                "symfony/routing": "~2.2|~3.0.0",
                "symfony/security": "~2.6|~3.0.0",
                "symfony/security-acl": "~2.6|~3.0.0",
                "symfony/stopwatch": "~2.2|~3.0.0",
                "symfony/templating": "~2.1|~3.0.0",
                "symfony/translation": "~2.7|~3.0.0",
                "symfony/var-dumper": "~2.6|~3.0.0",
                "symfony/yaml": "~2.0,>=2.0.5|~3.0.0"
            },
            "suggest": {
                "symfony/asset": "For using the AssetExtension",
                "symfony/expression-language": "For using the ExpressionExtension",
                "symfony/finder": "",
                "symfony/form": "For using the FormExtension",
                "symfony/http-kernel": "For using the HttpKernelExtension",
                "symfony/routing": "For using the RoutingExtension",
                "symfony/security": "For using the SecurityExtension",
                "symfony/stopwatch": "For using the StopwatchExtension",
                "symfony/templating": "For using the TwigEngine",
                "symfony/translation": "For using the TranslationExtension",
                "symfony/var-dumper": "For using the DumpExtension",
                "symfony/yaml": "For using the YamlExtension"
            },
            "type": "symfony-bridge",
            "extra": {
                "branch-alias": {
                    "dev-master": "2.8-dev"
                }
            },
            "autoload": {
                "psr-4": {
                    "Symfony\\Bridge\\Twig\\": ""
                },
                "exclude-from-classmap": [
                    "/Tests/"
                ]
            },
            "notification-url": "https://packagist.org/downloads/",
            "license": [
                "MIT"
            ],
            "authors": [
                {
                    "name": "Fabien Potencier",
                    "email": "fabien@symfony.com"
                },
                {
                    "name": "Symfony Community",
                    "homepage": "https://symfony.com/contributors"
                }
            ],
            "description": "Symfony Twig Bridge",
            "homepage": "https://symfony.com",
            "time": "2016-03-25 18:30:27"
        },
        {
            "name": "symfony/twig-bundle",
            "version": "v2.5.12",
            "target-dir": "Symfony/Bundle/TwigBundle",
            "source": {
                "type": "git",
                "url": "https://github.com/symfony/twig-bundle.git",
                "reference": "9f8fd54367a8a7729affa38be7a1d5d070def6ce"
            },
            "dist": {
                "type": "zip",
                "url": "https://api.github.com/repos/symfony/twig-bundle/zipball/9f8fd54367a8a7729affa38be7a1d5d070def6ce",
                "reference": "9f8fd54367a8a7729affa38be7a1d5d070def6ce",
                "shasum": ""
            },
            "require": {
                "php": ">=5.3.3",
                "symfony/http-foundation": "~2.5",
                "symfony/http-kernel": "~2.3.24|~2.5.9|~2.6,>=2.6.2",
                "symfony/twig-bridge": "~2.5"
            },
            "require-dev": {
                "symfony/config": "~2.2",
                "symfony/dependency-injection": "~2.2",
                "symfony/expression-language": "~2.4",
                "symfony/framework-bundle": "~2.1",
                "symfony/routing": "~2.1",
                "symfony/stopwatch": "~2.2",
                "symfony/templating": "~2.1"
            },
            "type": "symfony-bundle",
            "extra": {
                "branch-alias": {
                    "dev-master": "2.5-dev"
                }
            },
            "autoload": {
                "psr-0": {
                    "Symfony\\Bundle\\TwigBundle\\": ""
                }
            },
            "notification-url": "https://packagist.org/downloads/",
            "license": [
                "MIT"
            ],
            "authors": [
                {
                    "name": "Symfony Community",
                    "homepage": "http://symfony.com/contributors"
                },
                {
                    "name": "Fabien Potencier",
                    "email": "fabien@symfony.com"
                }
            ],
            "description": "Symfony TwigBundle",
            "homepage": "http://symfony.com",
            "time": "2015-01-06 17:42:03"
        },
        {
            "name": "symfony/validator",
            "version": "v2.6.13",
            "target-dir": "Symfony/Component/Validator",
            "source": {
                "type": "git",
                "url": "https://github.com/symfony/validator.git",
                "reference": "fccfab79928e612eedca96dcf3a9e8efd2ee495f"
            },
            "dist": {
                "type": "zip",
                "url": "https://api.github.com/repos/symfony/validator/zipball/fccfab79928e612eedca96dcf3a9e8efd2ee495f",
                "reference": "fccfab79928e612eedca96dcf3a9e8efd2ee495f",
                "shasum": ""
            },
            "require": {
                "php": ">=5.3.3",
                "symfony/translation": "~2.0,>=2.0.5"
            },
            "require-dev": {
                "doctrine/annotations": "~1.0",
                "doctrine/cache": "~1.0",
                "doctrine/common": "~2.3",
                "egulias/email-validator": "~1.2,>=1.2.1",
                "symfony/config": "~2.2",
                "symfony/expression-language": "~2.4",
                "symfony/http-foundation": "~2.1",
                "symfony/intl": "~2.3",
                "symfony/phpunit-bridge": "~2.7",
                "symfony/property-access": "~2.3",
                "symfony/yaml": "~2.0,>=2.0.5"
            },
            "suggest": {
                "doctrine/annotations": "For using the annotation mapping. You will also need doctrine/cache.",
                "doctrine/cache": "For using the default cached annotation reader and metadata cache.",
                "egulias/email-validator": "Strict (RFC compliant) email validation",
                "symfony/config": "",
                "symfony/expression-language": "For using the 2.4 Expression validator",
                "symfony/http-foundation": "",
                "symfony/intl": "",
                "symfony/property-access": "For using the 2.4 Validator API",
                "symfony/yaml": ""
            },
            "type": "library",
            "extra": {
                "branch-alias": {
                    "dev-master": "2.6-dev"
                }
            },
            "autoload": {
                "psr-0": {
                    "Symfony\\Component\\Validator\\": ""
                }
            },
            "notification-url": "https://packagist.org/downloads/",
            "license": [
                "MIT"
            ],
            "authors": [
                {
                    "name": "Fabien Potencier",
                    "email": "fabien@symfony.com"
                },
                {
                    "name": "Symfony Community",
                    "homepage": "https://symfony.com/contributors"
                }
            ],
            "description": "Symfony Validator Component",
            "homepage": "https://symfony.com",
            "time": "2015-07-01 19:58:06"
        },
        {
            "name": "symfony/yaml",
            "version": "v2.6.13",
            "target-dir": "Symfony/Component/Yaml",
            "source": {
                "type": "git",
                "url": "https://github.com/symfony/yaml.git",
                "reference": "c044d1744b8e91aaaa0d9bac683ab87ec7cbf359"
            },
            "dist": {
                "type": "zip",
                "url": "https://api.github.com/repos/symfony/yaml/zipball/c044d1744b8e91aaaa0d9bac683ab87ec7cbf359",
                "reference": "c044d1744b8e91aaaa0d9bac683ab87ec7cbf359",
                "shasum": ""
            },
            "require": {
                "php": ">=5.3.3"
            },
            "require-dev": {
                "symfony/phpunit-bridge": "~2.7"
            },
            "type": "library",
            "extra": {
                "branch-alias": {
                    "dev-master": "2.6-dev"
                }
            },
            "autoload": {
                "psr-0": {
                    "Symfony\\Component\\Yaml\\": ""
                }
            },
            "notification-url": "https://packagist.org/downloads/",
            "license": [
                "MIT"
            ],
            "authors": [
                {
                    "name": "Fabien Potencier",
                    "email": "fabien@symfony.com"
                },
                {
                    "name": "Symfony Community",
                    "homepage": "https://symfony.com/contributors"
                }
            ],
            "description": "Symfony Yaml Component",
            "homepage": "https://symfony.com",
            "time": "2015-07-26 08:59:42"
        },
        {
            "name": "twig/twig",
            "version": "v1.24.0",
            "source": {
                "type": "git",
                "url": "https://github.com/twigphp/Twig.git",
                "reference": "3e5aa30ebfbafd5951fb1b01e338e1800ce7e0e8"
            },
            "dist": {
                "type": "zip",
                "url": "https://api.github.com/repos/twigphp/Twig/zipball/3e5aa30ebfbafd5951fb1b01e338e1800ce7e0e8",
                "reference": "3e5aa30ebfbafd5951fb1b01e338e1800ce7e0e8",
                "shasum": ""
            },
            "require": {
                "php": ">=5.2.7"
            },
            "require-dev": {
                "symfony/debug": "~2.7",
                "symfony/phpunit-bridge": "~2.7"
            },
            "type": "library",
            "extra": {
                "branch-alias": {
                    "dev-master": "1.24-dev"
                }
            },
            "autoload": {
                "psr-0": {
                    "Twig_": "lib/"
                }
            },
            "notification-url": "https://packagist.org/downloads/",
            "license": [
                "BSD-3-Clause"
            ],
            "authors": [
                {
                    "name": "Fabien Potencier",
                    "email": "fabien@symfony.com",
                    "homepage": "http://fabien.potencier.org",
                    "role": "Lead Developer"
                },
                {
                    "name": "Armin Ronacher",
                    "email": "armin.ronacher@active-4.com",
                    "role": "Project Founder"
                },
                {
                    "name": "Twig Team",
                    "homepage": "http://twig.sensiolabs.org/contributors",
                    "role": "Contributors"
                }
            ],
            "description": "Twig, the flexible, fast, and secure template language for PHP",
            "homepage": "http://twig.sensiolabs.org",
            "keywords": [
                "templating"
            ],
            "time": "2016-01-25 21:22:18"
        },
        {
            "name": "willdurand/jsonp-callback-validator",
            "version": "v1.1.0",
            "source": {
                "type": "git",
                "url": "https://github.com/willdurand/JsonpCallbackValidator.git",
                "reference": "1a7d388bb521959e612ef50c5c7b1691b097e909"
            },
            "dist": {
                "type": "zip",
                "url": "https://api.github.com/repos/willdurand/JsonpCallbackValidator/zipball/1a7d388bb521959e612ef50c5c7b1691b097e909",
                "reference": "1a7d388bb521959e612ef50c5c7b1691b097e909",
                "shasum": ""
            },
            "require": {
                "php": ">=5.3.0"
            },
            "require-dev": {
                "phpunit/phpunit": "~3.7"
            },
            "type": "library",
            "autoload": {
                "psr-0": {
                    "JsonpCallbackValidator": "src/"
                }
            },
            "notification-url": "https://packagist.org/downloads/",
            "license": [
                "MIT"
            ],
            "authors": [
                {
                    "name": "William Durand",
                    "email": "william.durand1@gmail.com",
                    "homepage": "http://www.willdurand.fr"
                }
            ],
            "description": "JSONP callback validator.",
            "time": "2014-01-20 22:35:06"
        },
        {
            "name": "willdurand/negotiation",
            "version": "1.5.0",
            "source": {
                "type": "git",
                "url": "https://github.com/willdurand/Negotiation.git",
                "reference": "2a59f2376557303e3fa91465ab691abb82945edf"
            },
            "dist": {
                "type": "zip",
                "url": "https://api.github.com/repos/willdurand/Negotiation/zipball/2a59f2376557303e3fa91465ab691abb82945edf",
                "reference": "2a59f2376557303e3fa91465ab691abb82945edf",
                "shasum": ""
            },
            "require": {
                "php": ">=5.3.0"
            },
            "type": "library",
            "extra": {
                "branch-alias": {
                    "dev-master": "1.5-dev"
                }
            },
            "autoload": {
                "psr-4": {
                    "Negotiation\\": "src/Negotiation"
                }
            },
            "notification-url": "https://packagist.org/downloads/",
            "license": [
                "MIT"
            ],
            "authors": [
                {
                    "name": "William Durand",
                    "email": "william.durand1@gmail.com"
                }
            ],
            "description": "Content Negotiation tools for PHP provided as a standalone library.",
            "homepage": "http://williamdurand.fr/Negotiation/",
            "keywords": [
                "accept",
                "content",
                "format",
                "header",
                "negotiation"
            ],
            "time": "2015-10-01 07:42:40"
        },
        {
            "name": "willdurand/oauth-server-bundle",
            "version": "dev-master",
            "source": {
                "type": "git",
                "url": "https://github.com/willdurand/BazingaOAuthServerBundle.git",
                "reference": "38ab204706bf63d0aceada90308251a5a5a72af6"
            },
            "dist": {
                "type": "zip",
                "url": "https://api.github.com/repos/willdurand/BazingaOAuthServerBundle/zipball/38ab204706bf63d0aceada90308251a5a5a72af6",
                "reference": "38ab204706bf63d0aceada90308251a5a5a72af6",
                "shasum": ""
            },
            "require": {
                "php": ">=5.3.3",
                "symfony/console": "~2.3",
                "symfony/framework-bundle": "~2.3",
                "symfony/security-bundle": "~2.3"
            },
            "require-dev": {
                "doctrine/doctrine-bundle": "1.3.*@dev",
                "willdurand/propel-typehintable-behavior": "@dev"
            },
            "suggest": {
                "willdurand/propel-typehintable-behavior": "Needed when using the propel implementation"
            },
            "type": "symfony-bundle",
            "autoload": {
                "psr-4": {
                    "Bazinga\\OAuthServerBundle\\": ""
                }
            },
            "notification-url": "https://packagist.org/downloads/",
            "license": [
                "MIT"
            ],
            "authors": [
                {
                    "name": "William Durand",
                    "email": "william.durand1@gmail.com"
                }
            ],
            "description": "Server side implementation of the OAuth 1.0 protocol based on RFC 5849",
            "keywords": [
                "api",
                "oauth",
                "server"
            ],
            "time": "2015-06-25 22:29:38"
        }
    ],
    "packages-dev": [
        {
            "name": "babdev/transifex",
            "version": "1.2.0",
            "source": {
                "type": "git",
                "url": "https://github.com/BabDev/Transifex-API.git",
                "reference": "9d0d82a91bef2f60d4479e6d618be19fd1f7ba41"
            },
            "dist": {
                "type": "zip",
                "url": "https://api.github.com/repos/BabDev/Transifex-API/zipball/9d0d82a91bef2f60d4479e6d618be19fd1f7ba41",
                "reference": "9d0d82a91bef2f60d4479e6d618be19fd1f7ba41",
                "shasum": ""
            },
            "require": {
                "joomla/http": "~1.1",
                "php": ">=5.3.10"
            },
            "require-dev": {
                "joomla/test": "~1.0",
                "phpunit/phpunit": "~4.5",
                "squizlabs/php_codesniffer": "~1.5"
            },
            "type": "library",
            "extra": {
                "branch-alias": {
                    "dev-1.x": "1.x-dev"
                }
            },
            "autoload": {
                "psr-4": {
                    "BabDev\\Transifex\\": "src/"
                }
            },
            "notification-url": "https://packagist.org/downloads/",
            "license": [
                "GPL-2.0+"
            ],
            "authors": [
                {
                    "name": "Michael Babker",
                    "homepage": "https://www.babdev.com"
                }
            ],
            "description": "The Transifex API Package is a wrapper of the Transifex API available for PHP developers",
            "homepage": "https://github.com/BabDev/Transifex-API",
            "keywords": [
                "php",
                "transifex"
            ],
            "time": "2015-07-13 02:53:14"
        },
        {
            "name": "liip/functional-test-bundle",
            "version": "1.3.4",
            "source": {
                "type": "git",
                "url": "https://github.com/liip/LiipFunctionalTestBundle.git",
                "reference": "0981fc0a18678b50a53410496239b602dc5a355b"
            },
            "dist": {
                "type": "zip",
                "url": "https://api.github.com/repos/liip/LiipFunctionalTestBundle/zipball/0981fc0a18678b50a53410496239b602dc5a355b",
                "reference": "0981fc0a18678b50a53410496239b602dc5a355b",
                "shasum": ""
            },
            "require": {
                "doctrine/common": "~2.0",
                "php": "^5.3.9|^7.0",
                "symfony/browser-kit": "~2.3|~3.0",
                "symfony/framework-bundle": "~2.3|~3.0",
                "symfony/validator": "~2.5|~3.0"
            },
            "suggest": {
                "doctrine/dbal": "Required when using the fixture loading functionality with an ORM and SQLite",
                "doctrine/doctrine-fixtures-bundle": "Required when using the fixture loading functionality",
                "doctrine/orm": "Required when using the fixture loading functionality with an ORM and SQLite",
                "nelmio/alice": "Required when using loadFixtureFiles functionality"
            },
            "type": "symfony-bundle",
            "extra": {
                "branch-alias": {
                    "dev-master": "1.3.x-dev"
                }
            },
            "autoload": {
                "psr-4": {
                    "Liip\\FunctionalTestBundle\\": ""
                }
            },
            "notification-url": "https://packagist.org/downloads/",
            "license": [
                "MIT"
            ],
            "authors": [
                {
                    "name": "Liip AG",
                    "homepage": "http://www.liip.ch/"
                },
                {
                    "name": "Community contributions",
                    "homepage": "https://github.com/liip/LiipFunctionalTestBundle/contributors"
                }
            ],
            "description": "This bundles provides additional functional test-cases for Symfony2 applications",
            "keywords": [
                "Symfony2"
            ],
            "time": "2015-12-28 19:04:56"
        },
        {
            "name": "phpdocumentor/reflection-docblock",
            "version": "2.0.4",
            "source": {
                "type": "git",
                "url": "https://github.com/phpDocumentor/ReflectionDocBlock.git",
                "reference": "d68dbdc53dc358a816f00b300704702b2eaff7b8"
            },
            "dist": {
                "type": "zip",
                "url": "https://api.github.com/repos/phpDocumentor/ReflectionDocBlock/zipball/d68dbdc53dc358a816f00b300704702b2eaff7b8",
                "reference": "d68dbdc53dc358a816f00b300704702b2eaff7b8",
                "shasum": ""
            },
            "require": {
                "php": ">=5.3.3"
            },
            "require-dev": {
                "phpunit/phpunit": "~4.0"
            },
            "suggest": {
                "dflydev/markdown": "~1.0",
                "erusev/parsedown": "~1.0"
            },
            "type": "library",
            "extra": {
                "branch-alias": {
                    "dev-master": "2.0.x-dev"
                }
            },
            "autoload": {
                "psr-0": {
                    "phpDocumentor": [
                        "src/"
                    ]
                }
            },
            "notification-url": "https://packagist.org/downloads/",
            "license": [
                "MIT"
            ],
            "authors": [
                {
                    "name": "Mike van Riel",
                    "email": "mike.vanriel@naenius.com"
                }
            ],
            "time": "2015-02-03 12:10:50"
        },
        {
            "name": "phpspec/prophecy",
            "version": "v1.3.1",
            "source": {
                "type": "git",
                "url": "https://github.com/phpspec/prophecy.git",
                "reference": "9ca52329bcdd1500de24427542577ebf3fc2f1c9"
            },
            "dist": {
                "type": "zip",
                "url": "https://api.github.com/repos/phpspec/prophecy/zipball/9ca52329bcdd1500de24427542577ebf3fc2f1c9",
                "reference": "9ca52329bcdd1500de24427542577ebf3fc2f1c9",
                "shasum": ""
            },
            "require": {
                "doctrine/instantiator": "~1.0,>=1.0.2",
                "phpdocumentor/reflection-docblock": "~2.0"
            },
            "require-dev": {
                "phpspec/phpspec": "~2.0"
            },
            "type": "library",
            "extra": {
                "branch-alias": {
                    "dev-master": "1.2.x-dev"
                }
            },
            "autoload": {
                "psr-0": {
                    "Prophecy\\": "src/"
                }
            },
            "notification-url": "https://packagist.org/downloads/",
            "license": [
                "MIT"
            ],
            "authors": [
                {
                    "name": "Konstantin Kudryashov",
                    "email": "ever.zet@gmail.com",
                    "homepage": "http://everzet.com"
                },
                {
                    "name": "Marcello Duarte",
                    "email": "marcello.duarte@gmail.com"
                }
            ],
            "description": "Highly opinionated mocking framework for PHP 5.3+",
            "homepage": "http://phpspec.org",
            "keywords": [
                "Double",
                "Dummy",
                "fake",
                "mock",
                "spy",
                "stub"
            ],
            "time": "2014-11-17 16:23:49"
        },
        {
            "name": "phpunit/php-code-coverage",
            "version": "2.2.4",
            "source": {
                "type": "git",
                "url": "https://github.com/sebastianbergmann/php-code-coverage.git",
                "reference": "eabf68b476ac7d0f73793aada060f1c1a9bf8979"
            },
            "dist": {
                "type": "zip",
                "url": "https://api.github.com/repos/sebastianbergmann/php-code-coverage/zipball/eabf68b476ac7d0f73793aada060f1c1a9bf8979",
                "reference": "eabf68b476ac7d0f73793aada060f1c1a9bf8979",
                "shasum": ""
            },
            "require": {
                "php": ">=5.3.3",
                "phpunit/php-file-iterator": "~1.3",
                "phpunit/php-text-template": "~1.2",
                "phpunit/php-token-stream": "~1.3",
                "sebastian/environment": "^1.3.2",
                "sebastian/version": "~1.0"
            },
            "require-dev": {
                "ext-xdebug": ">=2.1.4",
                "phpunit/phpunit": "~4"
            },
            "suggest": {
                "ext-dom": "*",
                "ext-xdebug": ">=2.2.1",
                "ext-xmlwriter": "*"
            },
            "type": "library",
            "extra": {
                "branch-alias": {
                    "dev-master": "2.2.x-dev"
                }
            },
            "autoload": {
                "classmap": [
                    "src/"
                ]
            },
            "notification-url": "https://packagist.org/downloads/",
            "license": [
                "BSD-3-Clause"
            ],
            "authors": [
                {
                    "name": "Sebastian Bergmann",
                    "email": "sb@sebastian-bergmann.de",
                    "role": "lead"
                }
            ],
            "description": "Library that provides collection, processing, and rendering functionality for PHP code coverage information.",
            "homepage": "https://github.com/sebastianbergmann/php-code-coverage",
            "keywords": [
                "coverage",
                "testing",
                "xunit"
            ],
            "time": "2015-10-06 15:47:00"
        },
        {
            "name": "phpunit/php-file-iterator",
            "version": "1.3.4",
            "source": {
                "type": "git",
                "url": "https://github.com/sebastianbergmann/php-file-iterator.git",
                "reference": "acd690379117b042d1c8af1fafd61bde001bf6bb"
            },
            "dist": {
                "type": "zip",
                "url": "https://api.github.com/repos/sebastianbergmann/php-file-iterator/zipball/acd690379117b042d1c8af1fafd61bde001bf6bb",
                "reference": "acd690379117b042d1c8af1fafd61bde001bf6bb",
                "shasum": ""
            },
            "require": {
                "php": ">=5.3.3"
            },
            "type": "library",
            "autoload": {
                "classmap": [
                    "File/"
                ]
            },
            "notification-url": "https://packagist.org/downloads/",
            "include-path": [
                ""
            ],
            "license": [
                "BSD-3-Clause"
            ],
            "authors": [
                {
                    "name": "Sebastian Bergmann",
                    "email": "sb@sebastian-bergmann.de",
                    "role": "lead"
                }
            ],
            "description": "FilterIterator implementation that filters files based on a list of suffixes.",
            "homepage": "https://github.com/sebastianbergmann/php-file-iterator/",
            "keywords": [
                "filesystem",
                "iterator"
            ],
            "time": "2013-10-10 15:34:57"
        },
        {
            "name": "phpunit/php-text-template",
            "version": "1.2.1",
            "source": {
                "type": "git",
                "url": "https://github.com/sebastianbergmann/php-text-template.git",
                "reference": "31f8b717e51d9a2afca6c9f046f5d69fc27c8686"
            },
            "dist": {
                "type": "zip",
                "url": "https://api.github.com/repos/sebastianbergmann/php-text-template/zipball/31f8b717e51d9a2afca6c9f046f5d69fc27c8686",
                "reference": "31f8b717e51d9a2afca6c9f046f5d69fc27c8686",
                "shasum": ""
            },
            "require": {
                "php": ">=5.3.3"
            },
            "type": "library",
            "autoload": {
                "classmap": [
                    "src/"
                ]
            },
            "notification-url": "https://packagist.org/downloads/",
            "license": [
                "BSD-3-Clause"
            ],
            "authors": [
                {
                    "name": "Sebastian Bergmann",
                    "email": "sebastian@phpunit.de",
                    "role": "lead"
                }
            ],
            "description": "Simple template engine.",
            "homepage": "https://github.com/sebastianbergmann/php-text-template/",
            "keywords": [
                "template"
            ],
            "time": "2015-06-21 13:50:34"
        },
        {
            "name": "phpunit/php-timer",
            "version": "1.0.7",
            "source": {
                "type": "git",
                "url": "https://github.com/sebastianbergmann/php-timer.git",
                "reference": "3e82f4e9fc92665fafd9157568e4dcb01d014e5b"
            },
            "dist": {
                "type": "zip",
                "url": "https://api.github.com/repos/sebastianbergmann/php-timer/zipball/3e82f4e9fc92665fafd9157568e4dcb01d014e5b",
                "reference": "3e82f4e9fc92665fafd9157568e4dcb01d014e5b",
                "shasum": ""
            },
            "require": {
                "php": ">=5.3.3"
            },
            "type": "library",
            "autoload": {
                "classmap": [
                    "src/"
                ]
            },
            "notification-url": "https://packagist.org/downloads/",
            "license": [
                "BSD-3-Clause"
            ],
            "authors": [
                {
                    "name": "Sebastian Bergmann",
                    "email": "sb@sebastian-bergmann.de",
                    "role": "lead"
                }
            ],
            "description": "Utility class for timing",
            "homepage": "https://github.com/sebastianbergmann/php-timer/",
            "keywords": [
                "timer"
            ],
            "time": "2015-06-21 08:01:12"
        },
        {
            "name": "phpunit/php-token-stream",
            "version": "1.4.8",
            "source": {
                "type": "git",
                "url": "https://github.com/sebastianbergmann/php-token-stream.git",
                "reference": "3144ae21711fb6cac0b1ab4cbe63b75ce3d4e8da"
            },
            "dist": {
                "type": "zip",
                "url": "https://api.github.com/repos/sebastianbergmann/php-token-stream/zipball/3144ae21711fb6cac0b1ab4cbe63b75ce3d4e8da",
                "reference": "3144ae21711fb6cac0b1ab4cbe63b75ce3d4e8da",
                "shasum": ""
            },
            "require": {
                "ext-tokenizer": "*",
                "php": ">=5.3.3"
            },
            "require-dev": {
                "phpunit/phpunit": "~4.2"
            },
            "type": "library",
            "extra": {
                "branch-alias": {
                    "dev-master": "1.4-dev"
                }
            },
            "autoload": {
                "classmap": [
                    "src/"
                ]
            },
            "notification-url": "https://packagist.org/downloads/",
            "license": [
                "BSD-3-Clause"
            ],
            "authors": [
                {
                    "name": "Sebastian Bergmann",
                    "email": "sebastian@phpunit.de"
                }
            ],
            "description": "Wrapper around PHP's tokenizer extension.",
            "homepage": "https://github.com/sebastianbergmann/php-token-stream/",
            "keywords": [
                "tokenizer"
            ],
            "time": "2015-09-15 10:49:45"
        },
        {
            "name": "phpunit/phpunit",
            "version": "4.5.0",
            "source": {
                "type": "git",
                "url": "https://github.com/sebastianbergmann/phpunit.git",
                "reference": "5b578d3865a9128b9c209b011fda6539ec06e7a5"
            },
            "dist": {
                "type": "zip",
                "url": "https://api.github.com/repos/sebastianbergmann/phpunit/zipball/5b578d3865a9128b9c209b011fda6539ec06e7a5",
                "reference": "5b578d3865a9128b9c209b011fda6539ec06e7a5",
                "shasum": ""
            },
            "require": {
                "ext-dom": "*",
                "ext-json": "*",
                "ext-pcre": "*",
                "ext-reflection": "*",
                "ext-spl": "*",
                "php": ">=5.3.3",
                "phpspec/prophecy": "~1.3.1",
                "phpunit/php-code-coverage": "~2.0",
                "phpunit/php-file-iterator": "~1.3.2",
                "phpunit/php-text-template": "~1.2",
                "phpunit/php-timer": "~1.0.2",
                "phpunit/phpunit-mock-objects": "~2.3",
                "sebastian/comparator": "~1.1",
                "sebastian/diff": "~1.1",
                "sebastian/environment": "~1.2",
                "sebastian/exporter": "~1.2",
                "sebastian/global-state": "~1.0",
                "sebastian/version": "~1.0",
                "symfony/yaml": "~2.0"
            },
            "suggest": {
                "phpunit/php-invoker": "~1.1"
            },
            "bin": [
                "phpunit"
            ],
            "type": "library",
            "extra": {
                "branch-alias": {
                    "dev-master": "4.5.x-dev"
                }
            },
            "autoload": {
                "classmap": [
                    "src/"
                ]
            },
            "notification-url": "https://packagist.org/downloads/",
            "license": [
                "BSD-3-Clause"
            ],
            "authors": [
                {
                    "name": "Sebastian Bergmann",
                    "email": "sebastian@phpunit.de",
                    "role": "lead"
                }
            ],
            "description": "The PHP Unit Testing framework.",
            "homepage": "https://phpunit.de/",
            "keywords": [
                "phpunit",
                "testing",
                "xunit"
            ],
            "time": "2015-02-05 15:51:19"
        },
        {
            "name": "phpunit/phpunit-mock-objects",
            "version": "2.3.8",
            "source": {
                "type": "git",
                "url": "https://github.com/sebastianbergmann/phpunit-mock-objects.git",
                "reference": "ac8e7a3db35738d56ee9a76e78a4e03d97628983"
            },
            "dist": {
                "type": "zip",
                "url": "https://api.github.com/repos/sebastianbergmann/phpunit-mock-objects/zipball/ac8e7a3db35738d56ee9a76e78a4e03d97628983",
                "reference": "ac8e7a3db35738d56ee9a76e78a4e03d97628983",
                "shasum": ""
            },
            "require": {
                "doctrine/instantiator": "^1.0.2",
                "php": ">=5.3.3",
                "phpunit/php-text-template": "~1.2",
                "sebastian/exporter": "~1.2"
            },
            "require-dev": {
                "phpunit/phpunit": "~4.4"
            },
            "suggest": {
                "ext-soap": "*"
            },
            "type": "library",
            "extra": {
                "branch-alias": {
                    "dev-master": "2.3.x-dev"
                }
            },
            "autoload": {
                "classmap": [
                    "src/"
                ]
            },
            "notification-url": "https://packagist.org/downloads/",
            "license": [
                "BSD-3-Clause"
            ],
            "authors": [
                {
                    "name": "Sebastian Bergmann",
                    "email": "sb@sebastian-bergmann.de",
                    "role": "lead"
                }
            ],
            "description": "Mock Object library for PHPUnit",
            "homepage": "https://github.com/sebastianbergmann/phpunit-mock-objects/",
            "keywords": [
                "mock",
                "xunit"
            ],
            "time": "2015-10-02 06:51:40"
        },
        {
            "name": "sebastian/comparator",
            "version": "1.2.0",
            "source": {
                "type": "git",
                "url": "https://github.com/sebastianbergmann/comparator.git",
                "reference": "937efb279bd37a375bcadf584dec0726f84dbf22"
            },
            "dist": {
                "type": "zip",
                "url": "https://api.github.com/repos/sebastianbergmann/comparator/zipball/937efb279bd37a375bcadf584dec0726f84dbf22",
                "reference": "937efb279bd37a375bcadf584dec0726f84dbf22",
                "shasum": ""
            },
            "require": {
                "php": ">=5.3.3",
                "sebastian/diff": "~1.2",
                "sebastian/exporter": "~1.2"
            },
            "require-dev": {
                "phpunit/phpunit": "~4.4"
            },
            "type": "library",
            "extra": {
                "branch-alias": {
                    "dev-master": "1.2.x-dev"
                }
            },
            "autoload": {
                "classmap": [
                    "src/"
                ]
            },
            "notification-url": "https://packagist.org/downloads/",
            "license": [
                "BSD-3-Clause"
            ],
            "authors": [
                {
                    "name": "Jeff Welch",
                    "email": "whatthejeff@gmail.com"
                },
                {
                    "name": "Volker Dusch",
                    "email": "github@wallbash.com"
                },
                {
                    "name": "Bernhard Schussek",
                    "email": "bschussek@2bepublished.at"
                },
                {
                    "name": "Sebastian Bergmann",
                    "email": "sebastian@phpunit.de"
                }
            ],
            "description": "Provides the functionality to compare PHP values for equality",
            "homepage": "http://www.github.com/sebastianbergmann/comparator",
            "keywords": [
                "comparator",
                "compare",
                "equality"
            ],
            "time": "2015-07-26 15:48:44"
        },
        {
            "name": "sebastian/diff",
            "version": "1.4.1",
            "source": {
                "type": "git",
                "url": "https://github.com/sebastianbergmann/diff.git",
                "reference": "13edfd8706462032c2f52b4b862974dd46b71c9e"
            },
            "dist": {
                "type": "zip",
                "url": "https://api.github.com/repos/sebastianbergmann/diff/zipball/13edfd8706462032c2f52b4b862974dd46b71c9e",
                "reference": "13edfd8706462032c2f52b4b862974dd46b71c9e",
                "shasum": ""
            },
            "require": {
                "php": ">=5.3.3"
            },
            "require-dev": {
                "phpunit/phpunit": "~4.8"
            },
            "type": "library",
            "extra": {
                "branch-alias": {
                    "dev-master": "1.4-dev"
                }
            },
            "autoload": {
                "classmap": [
                    "src/"
                ]
            },
            "notification-url": "https://packagist.org/downloads/",
            "license": [
                "BSD-3-Clause"
            ],
            "authors": [
                {
                    "name": "Kore Nordmann",
                    "email": "mail@kore-nordmann.de"
                },
                {
                    "name": "Sebastian Bergmann",
                    "email": "sebastian@phpunit.de"
                }
            ],
            "description": "Diff implementation",
            "homepage": "https://github.com/sebastianbergmann/diff",
            "keywords": [
                "diff"
            ],
            "time": "2015-12-08 07:14:41"
        },
        {
            "name": "sebastian/environment",
            "version": "1.3.5",
            "source": {
                "type": "git",
                "url": "https://github.com/sebastianbergmann/environment.git",
                "reference": "dc7a29032cf72b54f36dac15a1ca5b3a1b6029bf"
            },
            "dist": {
                "type": "zip",
                "url": "https://api.github.com/repos/sebastianbergmann/environment/zipball/dc7a29032cf72b54f36dac15a1ca5b3a1b6029bf",
                "reference": "dc7a29032cf72b54f36dac15a1ca5b3a1b6029bf",
                "shasum": ""
            },
            "require": {
                "php": ">=5.3.3"
            },
            "require-dev": {
                "phpunit/phpunit": "~4.4"
            },
            "type": "library",
            "extra": {
                "branch-alias": {
                    "dev-master": "1.3.x-dev"
                }
            },
            "autoload": {
                "classmap": [
                    "src/"
                ]
            },
            "notification-url": "https://packagist.org/downloads/",
            "license": [
                "BSD-3-Clause"
            ],
            "authors": [
                {
                    "name": "Sebastian Bergmann",
                    "email": "sebastian@phpunit.de"
                }
            ],
            "description": "Provides functionality to handle HHVM/PHP environments",
            "homepage": "http://www.github.com/sebastianbergmann/environment",
            "keywords": [
                "Xdebug",
                "environment",
                "hhvm"
            ],
            "time": "2016-02-26 18:40:46"
        },
        {
            "name": "sebastian/exporter",
            "version": "1.2.1",
            "source": {
                "type": "git",
                "url": "https://github.com/sebastianbergmann/exporter.git",
                "reference": "7ae5513327cb536431847bcc0c10edba2701064e"
            },
            "dist": {
                "type": "zip",
                "url": "https://api.github.com/repos/sebastianbergmann/exporter/zipball/7ae5513327cb536431847bcc0c10edba2701064e",
                "reference": "7ae5513327cb536431847bcc0c10edba2701064e",
                "shasum": ""
            },
            "require": {
                "php": ">=5.3.3",
                "sebastian/recursion-context": "~1.0"
            },
            "require-dev": {
                "phpunit/phpunit": "~4.4"
            },
            "type": "library",
            "extra": {
                "branch-alias": {
                    "dev-master": "1.2.x-dev"
                }
            },
            "autoload": {
                "classmap": [
                    "src/"
                ]
            },
            "notification-url": "https://packagist.org/downloads/",
            "license": [
                "BSD-3-Clause"
            ],
            "authors": [
                {
                    "name": "Jeff Welch",
                    "email": "whatthejeff@gmail.com"
                },
                {
                    "name": "Volker Dusch",
                    "email": "github@wallbash.com"
                },
                {
                    "name": "Bernhard Schussek",
                    "email": "bschussek@2bepublished.at"
                },
                {
                    "name": "Sebastian Bergmann",
                    "email": "sebastian@phpunit.de"
                },
                {
                    "name": "Adam Harvey",
                    "email": "aharvey@php.net"
                }
            ],
            "description": "Provides the functionality to export PHP variables for visualization",
            "homepage": "http://www.github.com/sebastianbergmann/exporter",
            "keywords": [
                "export",
                "exporter"
            ],
            "time": "2015-06-21 07:55:53"
        },
        {
            "name": "sebastian/global-state",
            "version": "1.1.1",
            "source": {
                "type": "git",
                "url": "https://github.com/sebastianbergmann/global-state.git",
                "reference": "bc37d50fea7d017d3d340f230811c9f1d7280af4"
            },
            "dist": {
                "type": "zip",
                "url": "https://api.github.com/repos/sebastianbergmann/global-state/zipball/bc37d50fea7d017d3d340f230811c9f1d7280af4",
                "reference": "bc37d50fea7d017d3d340f230811c9f1d7280af4",
                "shasum": ""
            },
            "require": {
                "php": ">=5.3.3"
            },
            "require-dev": {
                "phpunit/phpunit": "~4.2"
            },
            "suggest": {
                "ext-uopz": "*"
            },
            "type": "library",
            "extra": {
                "branch-alias": {
                    "dev-master": "1.0-dev"
                }
            },
            "autoload": {
                "classmap": [
                    "src/"
                ]
            },
            "notification-url": "https://packagist.org/downloads/",
            "license": [
                "BSD-3-Clause"
            ],
            "authors": [
                {
                    "name": "Sebastian Bergmann",
                    "email": "sebastian@phpunit.de"
                }
            ],
            "description": "Snapshotting of global state",
            "homepage": "http://www.github.com/sebastianbergmann/global-state",
            "keywords": [
                "global state"
            ],
            "time": "2015-10-12 03:26:01"
        },
        {
            "name": "sebastian/recursion-context",
            "version": "1.0.2",
            "source": {
                "type": "git",
                "url": "https://github.com/sebastianbergmann/recursion-context.git",
                "reference": "913401df809e99e4f47b27cdd781f4a258d58791"
            },
            "dist": {
                "type": "zip",
                "url": "https://api.github.com/repos/sebastianbergmann/recursion-context/zipball/913401df809e99e4f47b27cdd781f4a258d58791",
                "reference": "913401df809e99e4f47b27cdd781f4a258d58791",
                "shasum": ""
            },
            "require": {
                "php": ">=5.3.3"
            },
            "require-dev": {
                "phpunit/phpunit": "~4.4"
            },
            "type": "library",
            "extra": {
                "branch-alias": {
                    "dev-master": "1.0.x-dev"
                }
            },
            "autoload": {
                "classmap": [
                    "src/"
                ]
            },
            "notification-url": "https://packagist.org/downloads/",
            "license": [
                "BSD-3-Clause"
            ],
            "authors": [
                {
                    "name": "Jeff Welch",
                    "email": "whatthejeff@gmail.com"
                },
                {
                    "name": "Sebastian Bergmann",
                    "email": "sebastian@phpunit.de"
                },
                {
                    "name": "Adam Harvey",
                    "email": "aharvey@php.net"
                }
            ],
            "description": "Provides functionality to recursively process PHP variables",
            "homepage": "http://www.github.com/sebastianbergmann/recursion-context",
            "time": "2015-11-11 19:50:13"
        },
        {
            "name": "sebastian/version",
            "version": "1.0.6",
            "source": {
                "type": "git",
                "url": "https://github.com/sebastianbergmann/version.git",
                "reference": "58b3a85e7999757d6ad81c787a1fbf5ff6c628c6"
            },
            "dist": {
                "type": "zip",
                "url": "https://api.github.com/repos/sebastianbergmann/version/zipball/58b3a85e7999757d6ad81c787a1fbf5ff6c628c6",
                "reference": "58b3a85e7999757d6ad81c787a1fbf5ff6c628c6",
                "shasum": ""
            },
            "type": "library",
            "autoload": {
                "classmap": [
                    "src/"
                ]
            },
            "notification-url": "https://packagist.org/downloads/",
            "license": [
                "BSD-3-Clause"
            ],
            "authors": [
                {
                    "name": "Sebastian Bergmann",
                    "email": "sebastian@phpunit.de",
                    "role": "lead"
                }
            ],
            "description": "Library that helps with managing the version number of Git-hosted PHP projects",
            "homepage": "https://github.com/sebastianbergmann/version",
            "time": "2015-06-21 13:59:46"
        },
        {
            "name": "sensio/generator-bundle",
            "version": "v2.5.3",
            "target-dir": "Sensio/Bundle/GeneratorBundle",
            "source": {
                "type": "git",
                "url": "https://github.com/sensiolabs/SensioGeneratorBundle.git",
                "reference": "e50108c2133ee5c9c484555faed50c17a61221d3"
            },
            "dist": {
                "type": "zip",
                "url": "https://api.github.com/repos/sensiolabs/SensioGeneratorBundle/zipball/e50108c2133ee5c9c484555faed50c17a61221d3",
                "reference": "e50108c2133ee5c9c484555faed50c17a61221d3",
                "shasum": ""
            },
            "require": {
                "symfony/console": "~2.5",
                "symfony/framework-bundle": "~2.2"
            },
            "require-dev": {
                "doctrine/orm": "~2.2,>=2.2.3",
                "symfony/doctrine-bridge": "~2.2",
                "twig/twig": "~1.11"
            },
            "type": "symfony-bundle",
            "extra": {
                "branch-alias": {
                    "dev-master": "2.5.x-dev"
                }
            },
            "autoload": {
                "psr-0": {
                    "Sensio\\Bundle\\GeneratorBundle": ""
                }
            },
            "notification-url": "https://packagist.org/downloads/",
            "license": [
                "MIT"
            ],
            "authors": [
                {
                    "name": "Fabien Potencier",
                    "email": "fabien@symfony.com"
                }
            ],
            "description": "This bundle generates code for you",
            "time": "2015-03-17 06:36:52"
        },
        {
            "name": "symfony/browser-kit",
            "version": "v3.0.4",
            "source": {
                "type": "git",
                "url": "https://github.com/symfony/browser-kit.git",
                "reference": "e07127ac31230b30887c2dddf3708d883d239b14"
            },
            "dist": {
                "type": "zip",
                "url": "https://api.github.com/repos/symfony/browser-kit/zipball/e07127ac31230b30887c2dddf3708d883d239b14",
                "reference": "e07127ac31230b30887c2dddf3708d883d239b14",
                "shasum": ""
            },
            "require": {
                "php": ">=5.5.9",
                "symfony/dom-crawler": "~2.8|~3.0"
            },
            "require-dev": {
                "symfony/css-selector": "~2.8|~3.0",
                "symfony/process": "~2.8|~3.0"
            },
            "suggest": {
                "symfony/process": ""
            },
            "type": "library",
            "extra": {
                "branch-alias": {
                    "dev-master": "3.0-dev"
                }
            },
            "autoload": {
                "psr-4": {
                    "Symfony\\Component\\BrowserKit\\": ""
                },
                "exclude-from-classmap": [
                    "/Tests/"
                ]
            },
            "notification-url": "https://packagist.org/downloads/",
            "license": [
                "MIT"
            ],
            "authors": [
                {
                    "name": "Fabien Potencier",
                    "email": "fabien@symfony.com"
                },
                {
                    "name": "Symfony Community",
                    "homepage": "https://symfony.com/contributors"
                }
            ],
            "description": "Symfony BrowserKit Component",
            "homepage": "https://symfony.com",
            "time": "2016-03-04 07:55:57"
        },
        {
            "name": "symfony/dom-crawler",
            "version": "v3.0.4",
            "source": {
                "type": "git",
                "url": "https://github.com/symfony/dom-crawler.git",
                "reference": "18a06d7a9af41718c20764a674a0ebba3bc40d1f"
            },
            "dist": {
                "type": "zip",
                "url": "https://api.github.com/repos/symfony/dom-crawler/zipball/18a06d7a9af41718c20764a674a0ebba3bc40d1f",
                "reference": "18a06d7a9af41718c20764a674a0ebba3bc40d1f",
                "shasum": ""
            },
            "require": {
                "php": ">=5.5.9",
                "symfony/polyfill-mbstring": "~1.0"
            },
            "require-dev": {
                "symfony/css-selector": "~2.8|~3.0"
            },
            "suggest": {
                "symfony/css-selector": ""
            },
            "type": "library",
            "extra": {
                "branch-alias": {
                    "dev-master": "3.0-dev"
                }
            },
            "autoload": {
                "psr-4": {
                    "Symfony\\Component\\DomCrawler\\": ""
                },
                "exclude-from-classmap": [
                    "/Tests/"
                ]
            },
            "notification-url": "https://packagist.org/downloads/",
            "license": [
                "MIT"
            ],
            "authors": [
                {
                    "name": "Fabien Potencier",
                    "email": "fabien@symfony.com"
                },
                {
                    "name": "Symfony Community",
                    "homepage": "https://symfony.com/contributors"
                }
            ],
            "description": "Symfony DomCrawler Component",
            "homepage": "https://symfony.com",
            "time": "2016-03-23 13:23:25"
        },
        {
            "name": "symfony/polyfill-mbstring",
            "version": "v1.1.1",
            "source": {
                "type": "git",
                "url": "https://github.com/symfony/polyfill-mbstring.git",
                "reference": "1289d16209491b584839022f29257ad859b8532d"
            },
            "dist": {
                "type": "zip",
                "url": "https://api.github.com/repos/symfony/polyfill-mbstring/zipball/1289d16209491b584839022f29257ad859b8532d",
                "reference": "1289d16209491b584839022f29257ad859b8532d",
                "shasum": ""
            },
            "require": {
                "php": ">=5.3.3"
            },
            "suggest": {
                "ext-mbstring": "For best performance"
            },
            "type": "library",
            "extra": {
                "branch-alias": {
                    "dev-master": "1.1-dev"
                }
            },
            "autoload": {
                "psr-4": {
                    "Symfony\\Polyfill\\Mbstring\\": ""
                },
                "files": [
                    "bootstrap.php"
                ]
            },
            "notification-url": "https://packagist.org/downloads/",
            "license": [
                "MIT"
            ],
            "authors": [
                {
                    "name": "Nicolas Grekas",
                    "email": "p@tchwork.com"
                },
                {
                    "name": "Symfony Community",
                    "homepage": "https://symfony.com/contributors"
                }
            ],
            "description": "Symfony polyfill for the Mbstring extension",
            "homepage": "https://symfony.com",
            "keywords": [
                "compatibility",
                "mbstring",
                "polyfill",
                "portable",
                "shim"
            ],
            "time": "2016-01-20 09:13:37"
        },
        {
            "name": "symfony/web-profiler-bundle",
            "version": "v2.5.12",
            "target-dir": "Symfony/Bundle/WebProfilerBundle",
            "source": {
                "type": "git",
                "url": "https://github.com/symfony/web-profiler-bundle.git",
                "reference": "cc2c3c38c26f69b25c0ce8ca8ba2ebf8e231a210"
            },
            "dist": {
                "type": "zip",
                "url": "https://api.github.com/repos/symfony/web-profiler-bundle/zipball/cc2c3c38c26f69b25c0ce8ca8ba2ebf8e231a210",
                "reference": "cc2c3c38c26f69b25c0ce8ca8ba2ebf8e231a210",
                "shasum": ""
            },
            "require": {
                "php": ">=5.3.3",
                "symfony/http-kernel": "~2.4",
                "symfony/routing": "~2.2",
                "symfony/twig-bridge": "~2.2"
            },
            "require-dev": {
                "symfony/config": "~2.2",
                "symfony/console": "~2.3",
                "symfony/dependency-injection": "~2.2",
                "symfony/stopwatch": "~2.2"
            },
            "type": "symfony-bundle",
            "extra": {
                "branch-alias": {
                    "dev-master": "2.5-dev"
                }
            },
            "autoload": {
                "psr-0": {
                    "Symfony\\Bundle\\WebProfilerBundle\\": ""
                }
            },
            "notification-url": "https://packagist.org/downloads/",
            "license": [
                "MIT"
            ],
            "authors": [
                {
                    "name": "Symfony Community",
                    "homepage": "http://symfony.com/contributors"
                },
                {
                    "name": "Fabien Potencier",
                    "email": "fabien@symfony.com"
                }
            ],
            "description": "Symfony WebProfilerBundle",
            "homepage": "http://symfony.com",
            "time": "2015-01-06 17:40:45"
        },
        {
            "name": "webfactory/exceptions-bundle",
            "version": "4.3.0",
            "source": {
                "type": "git",
                "url": "https://github.com/webfactory/exceptions-bundle.git",
                "reference": "21520dcb9eabe1359a888b7dce556b93e2e89cef"
            },
            "dist": {
                "type": "zip",
                "url": "https://api.github.com/repos/webfactory/exceptions-bundle/zipball/21520dcb9eabe1359a888b7dce556b93e2e89cef",
                "reference": "21520dcb9eabe1359a888b7dce556b93e2e89cef",
                "shasum": ""
            },
            "require": {
                "symfony/twig-bundle": "~2.2"
            },
            "require-dev": {
                "phpunit/phpunit": "~4.0",
                "symfony/framework-bundle": "~2.2"
            },
            "type": "symfony-bundle",
            "extra": {
                "branch-alias": {
                    "dev-default": "3.1.x-dev"
                }
            },
            "autoload": {
                "psr-4": {
                    "Webfactory\\Bundle\\ExceptionsBundle\\": ""
                }
            },
            "notification-url": "https://packagist.org/downloads/",
            "license": [
                "MIT"
            ],
            "authors": [
                {
                    "name": "webfactory GmbH",
                    "email": "info@webfactory.de",
                    "homepage": "http://www.webfactory.de",
                    "role": "Developer"
                }
            ],
            "description": "A simple controller to display error pages during development plus some building blocks for more user-friendly error pages.",
            "homepage": "http://inside.webfactory.de/de/blog/symfony2-exception-handling-and-custom-error-pages-explained.html",
            "time": "2016-01-19 14:46:51"
        }
    ],
    "aliases": [],
    "minimum-stability": "stable",
    "stability-flags": {
        "doctrine/migrations": 15,
        "willdurand/oauth-server-bundle": 20,
        "webfactory/exceptions-bundle": 0
    },
    "prefer-stable": false,
    "prefer-lowest": false,
    "platform": {
        "php": ">=5.3.10"
    },
    "platform-dev": []
}<|MERGE_RESOLUTION|>--- conflicted
+++ resolved
@@ -3008,11 +3008,7 @@
             "dist": {
                 "type": "zip",
                 "url": "https://api.github.com/repos/symfony/config/zipball/0ca496cbe208fc37c4cf3415ebb3056e0963115b",
-<<<<<<< HEAD
-                "reference": "b5063937fab6fdfb7bacc00bc8c0cd7ee0c50070",
-=======
                 "reference": "0ca496cbe208fc37c4cf3415ebb3056e0963115b",
->>>>>>> 8975892e
                 "shasum": ""
             },
             "require": {
@@ -3471,11 +3467,7 @@
             "dist": {
                 "type": "zip",
                 "url": "https://api.github.com/repos/symfony/form/zipball/23394a60d49d2aa904dacda6e5eb29d88251f9da",
-<<<<<<< HEAD
-                "reference": "22c55c1bdfb677a3d0678b9ffbfaabcf085a85f9",
-=======
                 "reference": "23394a60d49d2aa904dacda6e5eb29d88251f9da",
->>>>>>> 8975892e
                 "shasum": ""
             },
             "require": {
