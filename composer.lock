{
    "_readme": [
        "This file locks the dependencies of your project to a known state",
        "Read more about it at https://getcomposer.org/doc/01-basic-usage.md#composer-lock-the-lock-file",
        "This file is @generated automatically"
    ],
<<<<<<< HEAD
    "hash": "616102d5550b39f6036b15e912a7db16",
    "content-hash": "f7b27dd1f6eeb3243427ec323ddf1b5a",
    "packages": [
        {
            "name": "aws/aws-sdk-php",
            "version": "2.8.30",
            "source": {
                "type": "git",
                "url": "https://github.com/aws/aws-sdk-php.git",
                "reference": "2d7183cd22381237bce25f11d741a77bdeb2d0b8"
            },
            "dist": {
                "type": "zip",
                "url": "https://api.github.com/repos/aws/aws-sdk-php/zipball/2d7183cd22381237bce25f11d741a77bdeb2d0b8",
                "reference": "2d7183cd22381237bce25f11d741a77bdeb2d0b8",
=======
    "hash": "5369452516a80d6b7742f6125c8032dd",
    "content-hash": "98a93eda796585d037cfbc3fdd91ee73",
    "packages": [
        {
            "name": "aws/aws-sdk-php",
            "version": "2.8.29",
            "source": {
                "type": "git",
                "url": "https://github.com/aws/aws-sdk-php.git",
                "reference": "83b86d1bbbca452b00a1f0bbea6fcbb506c76650"
            },
            "dist": {
                "type": "zip",
                "url": "https://api.github.com/repos/aws/aws-sdk-php/zipball/83b86d1bbbca452b00a1f0bbea6fcbb506c76650",
                "reference": "83b86d1bbbca452b00a1f0bbea6fcbb506c76650",
>>>>>>> 59a2c688
                "shasum": ""
            },
            "require": {
                "guzzle/guzzle": "~3.7",
                "php": ">=5.3.3"
            },
            "require-dev": {
                "doctrine/cache": "~1.0",
                "ext-openssl": "*",
                "monolog/monolog": "~1.4",
                "phpunit/phpunit": "~4.0",
                "phpunit/phpunit-mock-objects": "2.3.1",
                "symfony/yaml": "~2.1"
            },
            "suggest": {
                "doctrine/cache": "Adds support for caching of credentials and responses",
                "ext-apc": "Allows service description opcode caching, request and response caching, and credentials caching",
                "ext-openssl": "Allows working with CloudFront private distributions and verifying received SNS messages",
                "monolog/monolog": "Adds support for logging HTTP requests and responses",
                "symfony/yaml": "Eases the ability to write manifests for creating jobs in AWS Import/Export"
            },
            "type": "library",
            "autoload": {
                "psr-0": {
                    "Aws": "src/"
                }
            },
            "notification-url": "https://packagist.org/downloads/",
            "license": [
                "Apache-2.0"
            ],
            "authors": [
                {
                    "name": "Amazon Web Services",
                    "homepage": "http://aws.amazon.com"
                }
            ],
            "description": "AWS SDK for PHP - Use Amazon Web Services in your PHP project",
            "homepage": "http://aws.amazon.com/sdkforphp",
            "keywords": [
                "amazon",
                "aws",
                "cloud",
                "dynamodb",
                "ec2",
                "glacier",
                "s3",
                "sdk"
            ],
<<<<<<< HEAD
            "time": "2016-05-03 17:42:24"
=======
            "time": "2016-04-11 17:00:10"
>>>>>>> 59a2c688
        },
        {
            "name": "camspiers/json-pretty",
            "version": "1.0.2",
            "source": {
                "type": "git",
                "url": "https://github.com/camspiers/json-pretty.git",
                "reference": "17be37cb83af8014658da48fa0012604179039a7"
            },
            "dist": {
                "type": "zip",
                "url": "https://api.github.com/repos/camspiers/json-pretty/zipball/17be37cb83af8014658da48fa0012604179039a7",
                "reference": "17be37cb83af8014658da48fa0012604179039a7",
                "shasum": ""
            },
            "require-dev": {
                "phpunit/phpunit": "~4.0"
            },
            "type": "library",
            "autoload": {
                "psr-0": {
                    "Camspiers": "src/"
                }
            },
            "notification-url": "https://packagist.org/downloads/",
            "license": [
                "MIT"
            ],
            "authors": [
                {
                    "name": "Cam Spiers",
                    "email": "cameron@heyday.co.nz"
                }
            ],
            "description": "Provides support for json pretty printing",
            "time": "2016-02-06 01:25:58"
        },
        {
            "name": "doctrine/annotations",
            "version": "v1.2.7",
            "source": {
                "type": "git",
                "url": "https://github.com/doctrine/annotations.git",
                "reference": "f25c8aab83e0c3e976fd7d19875f198ccf2f7535"
            },
            "dist": {
                "type": "zip",
                "url": "https://api.github.com/repos/doctrine/annotations/zipball/f25c8aab83e0c3e976fd7d19875f198ccf2f7535",
                "reference": "f25c8aab83e0c3e976fd7d19875f198ccf2f7535",
                "shasum": ""
            },
            "require": {
                "doctrine/lexer": "1.*",
                "php": ">=5.3.2"
            },
            "require-dev": {
                "doctrine/cache": "1.*",
                "phpunit/phpunit": "4.*"
            },
            "type": "library",
            "extra": {
                "branch-alias": {
                    "dev-master": "1.3.x-dev"
                }
            },
            "autoload": {
                "psr-0": {
                    "Doctrine\\Common\\Annotations\\": "lib/"
                }
            },
            "notification-url": "https://packagist.org/downloads/",
            "license": [
                "MIT"
            ],
            "authors": [
                {
                    "name": "Roman Borschel",
                    "email": "roman@code-factory.org"
                },
                {
                    "name": "Benjamin Eberlei",
                    "email": "kontakt@beberlei.de"
                },
                {
                    "name": "Guilherme Blanco",
                    "email": "guilhermeblanco@gmail.com"
                },
                {
                    "name": "Jonathan Wage",
                    "email": "jonwage@gmail.com"
                },
                {
                    "name": "Johannes Schmitt",
                    "email": "schmittjoh@gmail.com"
                }
            ],
            "description": "Docblock Annotations Parser",
            "homepage": "http://www.doctrine-project.org",
            "keywords": [
                "annotations",
                "docblock",
                "parser"
            ],
            "time": "2015-08-31 12:32:49"
        },
        {
            "name": "doctrine/cache",
            "version": "v1.4.4",
            "source": {
                "type": "git",
                "url": "https://github.com/doctrine/cache.git",
                "reference": "6433826dd02c9e5be8a127320dc13e7e6625d020"
            },
            "dist": {
                "type": "zip",
                "url": "https://api.github.com/repos/doctrine/cache/zipball/6433826dd02c9e5be8a127320dc13e7e6625d020",
                "reference": "6433826dd02c9e5be8a127320dc13e7e6625d020",
                "shasum": ""
            },
            "require": {
                "php": ">=5.3.2"
            },
            "conflict": {
                "doctrine/common": ">2.2,<2.4"
            },
            "require-dev": {
                "phpunit/phpunit": ">=3.7",
                "predis/predis": "~1.0",
                "satooshi/php-coveralls": "~0.6"
            },
            "type": "library",
            "extra": {
                "branch-alias": {
                    "dev-master": "1.5.x-dev"
                }
            },
            "autoload": {
                "psr-0": {
                    "Doctrine\\Common\\Cache\\": "lib/"
                }
            },
            "notification-url": "https://packagist.org/downloads/",
            "license": [
                "MIT"
            ],
            "authors": [
                {
                    "name": "Roman Borschel",
                    "email": "roman@code-factory.org"
                },
                {
                    "name": "Benjamin Eberlei",
                    "email": "kontakt@beberlei.de"
                },
                {
                    "name": "Guilherme Blanco",
                    "email": "guilhermeblanco@gmail.com"
                },
                {
                    "name": "Jonathan Wage",
                    "email": "jonwage@gmail.com"
                },
                {
                    "name": "Johannes Schmitt",
                    "email": "schmittjoh@gmail.com"
                }
            ],
            "description": "Caching library offering an object-oriented API for many cache backends",
            "homepage": "http://www.doctrine-project.org",
            "keywords": [
                "cache",
                "caching"
            ],
            "time": "2015-11-02 18:33:51"
        },
        {
            "name": "doctrine/collections",
            "version": "v1.3.0",
            "source": {
                "type": "git",
                "url": "https://github.com/doctrine/collections.git",
                "reference": "6c1e4eef75f310ea1b3e30945e9f06e652128b8a"
            },
            "dist": {
                "type": "zip",
                "url": "https://api.github.com/repos/doctrine/collections/zipball/6c1e4eef75f310ea1b3e30945e9f06e652128b8a",
                "reference": "6c1e4eef75f310ea1b3e30945e9f06e652128b8a",
                "shasum": ""
            },
            "require": {
                "php": ">=5.3.2"
            },
            "require-dev": {
                "phpunit/phpunit": "~4.0"
            },
            "type": "library",
            "extra": {
                "branch-alias": {
                    "dev-master": "1.2.x-dev"
                }
            },
            "autoload": {
                "psr-0": {
                    "Doctrine\\Common\\Collections\\": "lib/"
                }
            },
            "notification-url": "https://packagist.org/downloads/",
            "license": [
                "MIT"
            ],
            "authors": [
                {
                    "name": "Roman Borschel",
                    "email": "roman@code-factory.org"
                },
                {
                    "name": "Benjamin Eberlei",
                    "email": "kontakt@beberlei.de"
                },
                {
                    "name": "Guilherme Blanco",
                    "email": "guilhermeblanco@gmail.com"
                },
                {
                    "name": "Jonathan Wage",
                    "email": "jonwage@gmail.com"
                },
                {
                    "name": "Johannes Schmitt",
                    "email": "schmittjoh@gmail.com"
                }
            ],
            "description": "Collections Abstraction library",
            "homepage": "http://www.doctrine-project.org",
            "keywords": [
                "array",
                "collections",
                "iterator"
            ],
            "time": "2015-04-14 22:21:58"
        },
        {
            "name": "doctrine/common",
            "version": "v2.4.3",
            "source": {
                "type": "git",
                "url": "https://github.com/doctrine/common.git",
                "reference": "4824569127daa9784bf35219a1cd49306c795389"
            },
            "dist": {
                "type": "zip",
                "url": "https://api.github.com/repos/doctrine/common/zipball/4824569127daa9784bf35219a1cd49306c795389",
                "reference": "4824569127daa9784bf35219a1cd49306c795389",
                "shasum": ""
            },
            "require": {
                "doctrine/annotations": "1.*",
                "doctrine/cache": "1.*",
                "doctrine/collections": "1.*",
                "doctrine/inflector": "1.*",
                "doctrine/lexer": "1.*",
                "php": ">=5.3.2"
            },
            "require-dev": {
                "phpunit/phpunit": "~3.7"
            },
            "type": "library",
            "extra": {
                "branch-alias": {
                    "dev-master": "2.4.x-dev"
                }
            },
            "autoload": {
                "psr-0": {
                    "Doctrine\\Common\\": "lib/"
                }
            },
            "notification-url": "https://packagist.org/downloads/",
            "license": [
                "MIT"
            ],
            "authors": [
                {
                    "name": "Roman Borschel",
                    "email": "roman@code-factory.org"
                },
                {
                    "name": "Benjamin Eberlei",
                    "email": "kontakt@beberlei.de"
                },
                {
                    "name": "Guilherme Blanco",
                    "email": "guilhermeblanco@gmail.com"
                },
                {
                    "name": "Jonathan Wage",
                    "email": "jonwage@gmail.com"
                },
                {
                    "name": "Johannes Schmitt",
                    "email": "schmittjoh@gmail.com"
                }
            ],
            "description": "Common Library for Doctrine projects",
            "homepage": "http://www.doctrine-project.org",
            "keywords": [
                "annotations",
                "collections",
                "eventmanager",
                "persistence",
                "spl"
            ],
            "time": "2015-08-31 14:38:45"
        },
        {
            "name": "doctrine/data-fixtures",
            "version": "v1.1.1",
            "source": {
                "type": "git",
                "url": "https://github.com/doctrine/data-fixtures.git",
                "reference": "bd44f6b6e40247b6530bc8abe802e4e4d914976a"
            },
            "dist": {
                "type": "zip",
                "url": "https://api.github.com/repos/doctrine/data-fixtures/zipball/bd44f6b6e40247b6530bc8abe802e4e4d914976a",
                "reference": "bd44f6b6e40247b6530bc8abe802e4e4d914976a",
                "shasum": ""
            },
            "require": {
                "doctrine/common": "~2.2",
                "php": ">=5.3.2"
            },
            "conflict": {
                "doctrine/orm": "< 2.4"
            },
            "require-dev": {
                "doctrine/orm": "~2.4"
            },
            "suggest": {
                "doctrine/mongodb-odm": "For loading MongoDB ODM fixtures",
                "doctrine/orm": "For loading ORM fixtures",
                "doctrine/phpcr-odm": "For loading PHPCR ODM fixtures"
            },
            "type": "library",
            "extra": {
                "branch-alias": {
                    "dev-master": "1.1.x-dev"
                }
            },
            "autoload": {
                "psr-0": {
                    "Doctrine\\Common\\DataFixtures": "lib/"
                }
            },
            "notification-url": "https://packagist.org/downloads/",
            "license": [
                "MIT"
            ],
            "authors": [
                {
                    "name": "Jonathan Wage",
                    "email": "jonwage@gmail.com"
                }
            ],
            "description": "Data Fixtures for all Doctrine Object Managers",
            "homepage": "http://www.doctrine-project.org",
            "keywords": [
                "database"
            ],
            "time": "2015-03-30 12:14:13"
        },
        {
            "name": "doctrine/dbal",
            "version": "v2.4.5",
            "source": {
                "type": "git",
                "url": "https://github.com/doctrine/dbal.git",
                "reference": "5a1f4bf34d61d997ccd9f0539fbc14c7a772aa16"
            },
            "dist": {
                "type": "zip",
                "url": "https://api.github.com/repos/doctrine/dbal/zipball/5a1f4bf34d61d997ccd9f0539fbc14c7a772aa16",
                "reference": "5a1f4bf34d61d997ccd9f0539fbc14c7a772aa16",
                "shasum": ""
            },
            "require": {
                "doctrine/common": "~2.4",
                "php": ">=5.3.2"
            },
            "require-dev": {
                "phpunit/phpunit": "3.7.*",
                "symfony/console": "~2.0"
            },
            "suggest": {
                "symfony/console": "For helpful console commands such as SQL execution and import of files."
            },
            "type": "library",
            "autoload": {
                "psr-0": {
                    "Doctrine\\DBAL\\": "lib/"
                }
            },
            "notification-url": "https://packagist.org/downloads/",
            "license": [
                "MIT"
            ],
            "authors": [
                {
                    "name": "Roman Borschel",
                    "email": "roman@code-factory.org"
                },
                {
                    "name": "Benjamin Eberlei",
                    "email": "kontakt@beberlei.de"
                },
                {
                    "name": "Guilherme Blanco",
                    "email": "guilhermeblanco@gmail.com"
                },
                {
                    "name": "Jonathan Wage",
                    "email": "jonwage@gmail.com"
                }
            ],
            "description": "Database Abstraction Layer",
            "homepage": "http://www.doctrine-project.org",
            "keywords": [
                "database",
                "dbal",
                "persistence",
                "queryobject"
            ],
            "time": "2016-01-05 22:18:20"
        },
        {
            "name": "doctrine/doctrine-bundle",
            "version": "1.6.2",
            "source": {
                "type": "git",
                "url": "https://github.com/doctrine/DoctrineBundle.git",
                "reference": "e9c2ccf573b59b7cea566390f34254fed3c20ed9"
            },
            "dist": {
                "type": "zip",
                "url": "https://api.github.com/repos/doctrine/DoctrineBundle/zipball/e9c2ccf573b59b7cea566390f34254fed3c20ed9",
                "reference": "e9c2ccf573b59b7cea566390f34254fed3c20ed9",
                "shasum": ""
            },
            "require": {
                "doctrine/dbal": "~2.3",
                "doctrine/doctrine-cache-bundle": "~1.0",
                "jdorn/sql-formatter": "~1.1",
                "php": ">=5.3.2",
                "symfony/console": "~2.3|~3.0",
                "symfony/doctrine-bridge": "~2.2|~3.0",
                "symfony/framework-bundle": "~2.3|~3.0"
            },
            "require-dev": {
                "doctrine/orm": "~2.3",
                "phpunit/phpunit": "~4",
                "satooshi/php-coveralls": "~0.6.1",
                "symfony/phpunit-bridge": "~2.7|~3.0",
                "symfony/validator": "~2.2|~3.0",
                "symfony/yaml": "~2.2|~3.0",
                "twig/twig": "~1.10"
            },
            "suggest": {
                "doctrine/orm": "The Doctrine ORM integration is optional in the bundle.",
                "symfony/web-profiler-bundle": "to use the data collector"
            },
            "type": "symfony-bundle",
            "extra": {
                "branch-alias": {
                    "dev-master": "1.6.x-dev"
                }
            },
            "autoload": {
                "psr-4": {
                    "Doctrine\\Bundle\\DoctrineBundle\\": ""
                }
            },
            "notification-url": "https://packagist.org/downloads/",
            "license": [
                "MIT"
            ],
            "authors": [
                {
                    "name": "Symfony Community",
                    "homepage": "http://symfony.com/contributors"
                },
                {
                    "name": "Benjamin Eberlei",
                    "email": "kontakt@beberlei.de"
                },
                {
                    "name": "Doctrine Project",
                    "homepage": "http://www.doctrine-project.org/"
                },
                {
                    "name": "Fabien Potencier",
                    "email": "fabien@symfony.com"
                }
            ],
            "description": "Symfony DoctrineBundle",
            "homepage": "http://www.doctrine-project.org",
            "keywords": [
                "database",
                "dbal",
                "orm",
                "persistence"
            ],
            "time": "2016-01-10 17:21:44"
        },
        {
            "name": "doctrine/doctrine-cache-bundle",
            "version": "1.3.0",
            "source": {
                "type": "git",
                "url": "https://github.com/doctrine/DoctrineCacheBundle.git",
                "reference": "18c600a9b82f6454d2e81ca4957cdd56a1cf3504"
            },
            "dist": {
                "type": "zip",
                "url": "https://api.github.com/repos/doctrine/DoctrineCacheBundle/zipball/18c600a9b82f6454d2e81ca4957cdd56a1cf3504",
                "reference": "18c600a9b82f6454d2e81ca4957cdd56a1cf3504",
                "shasum": ""
            },
            "require": {
                "doctrine/cache": "^1.4.2",
                "doctrine/inflector": "~1.0",
                "php": ">=5.3.2",
                "symfony/doctrine-bridge": "~2.2|~3.0"
            },
            "require-dev": {
                "instaclick/coding-standard": "~1.1",
                "instaclick/object-calisthenics-sniffs": "dev-master",
                "instaclick/symfony2-coding-standard": "dev-remaster",
                "phpunit/phpunit": "~4",
                "predis/predis": "~0.8",
                "satooshi/php-coveralls": "~0.6.1",
                "squizlabs/php_codesniffer": "~1.5",
                "symfony/console": "~2.2|~3.0",
                "symfony/finder": "~2.2|~3.0",
                "symfony/framework-bundle": "~2.2|~3.0",
                "symfony/phpunit-bridge": "~2.7|~3.0",
                "symfony/security-acl": "~2.3|~3.0",
                "symfony/validator": "~2.2|~3.0",
                "symfony/yaml": "~2.2|~3.0"
            },
            "suggest": {
                "symfony/security-acl": "For using this bundle to cache ACLs"
            },
            "type": "symfony-bundle",
            "extra": {
                "branch-alias": {
                    "dev-master": "1.2.x-dev"
                }
            },
            "autoload": {
                "psr-4": {
                    "Doctrine\\Bundle\\DoctrineCacheBundle\\": ""
                }
            },
            "notification-url": "https://packagist.org/downloads/",
            "license": [
                "MIT"
            ],
            "authors": [
                {
                    "name": "Symfony Community",
                    "homepage": "http://symfony.com/contributors"
                },
                {
                    "name": "Benjamin Eberlei",
                    "email": "kontakt@beberlei.de"
                },
                {
                    "name": "Fabio B. Silva",
                    "email": "fabio.bat.silva@gmail.com"
                },
                {
                    "name": "Guilherme Blanco",
                    "email": "guilhermeblanco@hotmail.com"
                },
                {
                    "name": "Doctrine Project",
                    "homepage": "http://www.doctrine-project.org/"
                },
                {
                    "name": "Fabien Potencier",
                    "email": "fabien@symfony.com"
                }
            ],
            "description": "Symfony Bundle for Doctrine Cache",
            "homepage": "http://www.doctrine-project.org",
            "keywords": [
                "cache",
                "caching"
            ],
            "time": "2016-01-26 17:28:51"
        },
        {
            "name": "doctrine/doctrine-fixtures-bundle",
            "version": "2.3.0",
            "source": {
                "type": "git",
                "url": "https://github.com/doctrine/DoctrineFixturesBundle.git",
                "reference": "0f1a2f91b349e10f5c343f75ab71d23aace5b029"
            },
            "dist": {
                "type": "zip",
                "url": "https://api.github.com/repos/doctrine/DoctrineFixturesBundle/zipball/0f1a2f91b349e10f5c343f75ab71d23aace5b029",
                "reference": "0f1a2f91b349e10f5c343f75ab71d23aace5b029",
                "shasum": ""
            },
            "require": {
                "doctrine/data-fixtures": "~1.0",
                "doctrine/doctrine-bundle": "~1.0",
                "php": ">=5.3.2",
                "symfony/doctrine-bridge": "~2.3|~3.0"
            },
            "type": "symfony-bundle",
            "extra": {
                "branch-alias": {
                    "dev-master": "2.2.x-dev"
                }
            },
            "autoload": {
                "psr-4": {
                    "Doctrine\\Bundle\\FixturesBundle\\": ""
                }
            },
            "notification-url": "https://packagist.org/downloads/",
            "license": [
                "MIT"
            ],
            "authors": [
                {
                    "name": "Symfony Community",
                    "homepage": "http://symfony.com/contributors"
                },
                {
                    "name": "Doctrine Project",
                    "homepage": "http://www.doctrine-project.org"
                },
                {
                    "name": "Fabien Potencier",
                    "email": "fabien@symfony.com"
                }
            ],
            "description": "Symfony DoctrineFixturesBundle",
            "homepage": "http://www.doctrine-project.org",
            "keywords": [
                "Fixture",
                "persistence"
            ],
            "time": "2015-11-04 21:23:23"
        },
        {
            "name": "doctrine/doctrine-migrations-bundle",
            "version": "1.1.1",
            "source": {
                "type": "git",
                "url": "https://github.com/doctrine/DoctrineMigrationsBundle.git",
                "reference": "303a576e2124efb07ec215e34ea2480b841cf5e4"
            },
            "dist": {
                "type": "zip",
                "url": "https://api.github.com/repos/doctrine/DoctrineMigrationsBundle/zipball/303a576e2124efb07ec215e34ea2480b841cf5e4",
                "reference": "303a576e2124efb07ec215e34ea2480b841cf5e4",
                "shasum": ""
            },
            "require": {
                "doctrine/doctrine-bundle": "~1.0",
                "doctrine/migrations": "~1.0",
                "php": ">=5.3.2",
                "symfony/framework-bundle": "~2.3|~3.0"
            },
            "type": "symfony-bundle",
            "extra": {
                "branch-alias": {
                    "dev-master": "1.1-dev"
                }
            },
            "autoload": {
                "psr-4": {
                    "Doctrine\\Bundle\\MigrationsBundle\\": ""
                }
            },
            "notification-url": "https://packagist.org/downloads/",
            "license": [
                "MIT"
            ],
            "authors": [
                {
                    "name": "Symfony Community",
                    "homepage": "http://symfony.com/contributors"
                },
                {
                    "name": "Doctrine Project",
                    "homepage": "http://www.doctrine-project.org"
                },
                {
                    "name": "Fabien Potencier",
                    "email": "fabien@symfony.com"
                }
            ],
            "description": "Symfony DoctrineMigrationsBundle",
            "homepage": "http://www.doctrine-project.org",
            "keywords": [
                "dbal",
                "migrations",
                "schema"
            ],
            "time": "2015-11-04 13:45:30"
        },
        {
            "name": "doctrine/inflector",
            "version": "v1.0.1",
            "source": {
                "type": "git",
                "url": "https://github.com/doctrine/inflector.git",
                "reference": "0bcb2e79d8571787f18b7eb036ed3d004908e604"
            },
            "dist": {
                "type": "zip",
                "url": "https://api.github.com/repos/doctrine/inflector/zipball/0bcb2e79d8571787f18b7eb036ed3d004908e604",
                "reference": "0bcb2e79d8571787f18b7eb036ed3d004908e604",
                "shasum": ""
            },
            "require": {
                "php": ">=5.3.2"
            },
            "require-dev": {
                "phpunit/phpunit": "4.*"
            },
            "type": "library",
            "extra": {
                "branch-alias": {
                    "dev-master": "1.0.x-dev"
                }
            },
            "autoload": {
                "psr-0": {
                    "Doctrine\\Common\\Inflector\\": "lib/"
                }
            },
            "notification-url": "https://packagist.org/downloads/",
            "license": [
                "MIT"
            ],
            "authors": [
                {
                    "name": "Roman Borschel",
                    "email": "roman@code-factory.org"
                },
                {
                    "name": "Benjamin Eberlei",
                    "email": "kontakt@beberlei.de"
                },
                {
                    "name": "Guilherme Blanco",
                    "email": "guilhermeblanco@gmail.com"
                },
                {
                    "name": "Jonathan Wage",
                    "email": "jonwage@gmail.com"
                },
                {
                    "name": "Johannes Schmitt",
                    "email": "schmittjoh@gmail.com"
                }
            ],
            "description": "Common String Manipulations with regard to casing and singular/plural rules.",
            "homepage": "http://www.doctrine-project.org",
            "keywords": [
                "inflection",
                "pluralize",
                "singularize",
                "string"
            ],
            "time": "2014-12-20 21:24:13"
        },
        {
            "name": "doctrine/instantiator",
            "version": "1.0.5",
            "source": {
                "type": "git",
                "url": "https://github.com/doctrine/instantiator.git",
                "reference": "8e884e78f9f0eb1329e445619e04456e64d8051d"
            },
            "dist": {
                "type": "zip",
                "url": "https://api.github.com/repos/doctrine/instantiator/zipball/8e884e78f9f0eb1329e445619e04456e64d8051d",
                "reference": "8e884e78f9f0eb1329e445619e04456e64d8051d",
                "shasum": ""
            },
            "require": {
                "php": ">=5.3,<8.0-DEV"
            },
            "require-dev": {
                "athletic/athletic": "~0.1.8",
                "ext-pdo": "*",
                "ext-phar": "*",
                "phpunit/phpunit": "~4.0",
                "squizlabs/php_codesniffer": "~2.0"
            },
            "type": "library",
            "extra": {
                "branch-alias": {
                    "dev-master": "1.0.x-dev"
                }
            },
            "autoload": {
                "psr-4": {
                    "Doctrine\\Instantiator\\": "src/Doctrine/Instantiator/"
                }
            },
            "notification-url": "https://packagist.org/downloads/",
            "license": [
                "MIT"
            ],
            "authors": [
                {
                    "name": "Marco Pivetta",
                    "email": "ocramius@gmail.com",
                    "homepage": "http://ocramius.github.com/"
                }
            ],
            "description": "A small, lightweight utility to instantiate objects in PHP without invoking their constructors",
            "homepage": "https://github.com/doctrine/instantiator",
            "keywords": [
                "constructor",
                "instantiate"
            ],
            "time": "2015-06-14 21:17:01"
        },
        {
            "name": "doctrine/lexer",
            "version": "v1.0.1",
            "source": {
                "type": "git",
                "url": "https://github.com/doctrine/lexer.git",
                "reference": "83893c552fd2045dd78aef794c31e694c37c0b8c"
            },
            "dist": {
                "type": "zip",
                "url": "https://api.github.com/repos/doctrine/lexer/zipball/83893c552fd2045dd78aef794c31e694c37c0b8c",
                "reference": "83893c552fd2045dd78aef794c31e694c37c0b8c",
                "shasum": ""
            },
            "require": {
                "php": ">=5.3.2"
            },
            "type": "library",
            "extra": {
                "branch-alias": {
                    "dev-master": "1.0.x-dev"
                }
            },
            "autoload": {
                "psr-0": {
                    "Doctrine\\Common\\Lexer\\": "lib/"
                }
            },
            "notification-url": "https://packagist.org/downloads/",
            "license": [
                "MIT"
            ],
            "authors": [
                {
                    "name": "Roman Borschel",
                    "email": "roman@code-factory.org"
                },
                {
                    "name": "Guilherme Blanco",
                    "email": "guilhermeblanco@gmail.com"
                },
                {
                    "name": "Johannes Schmitt",
                    "email": "schmittjoh@gmail.com"
                }
            ],
            "description": "Base library for a lexer that can be used in Top-Down, Recursive Descent Parsers.",
            "homepage": "http://www.doctrine-project.org",
            "keywords": [
                "lexer",
                "parser"
            ],
            "time": "2014-09-09 13:34:57"
        },
        {
            "name": "doctrine/migrations",
            "version": "v1.0.0-alpha3",
            "source": {
                "type": "git",
                "url": "https://github.com/doctrine/migrations.git",
                "reference": "d2d18ef671b47a7d48fae54806adac87e82fe8e9"
            },
            "dist": {
                "type": "zip",
                "url": "https://api.github.com/repos/doctrine/migrations/zipball/d2d18ef671b47a7d48fae54806adac87e82fe8e9",
                "reference": "d2d18ef671b47a7d48fae54806adac87e82fe8e9",
                "shasum": ""
            },
            "require": {
                "doctrine/dbal": "~2.0",
                "php": ">=5.3.2"
            },
            "require-dev": {
                "symfony/console": "2.*",
                "symfony/yaml": "2.*"
            },
            "suggest": {
                "symfony/console": "to run the migration from the console"
            },
            "type": "library",
            "extra": {
                "branch-alias": {
                    "dev-master": "1.0.x-dev"
                }
            },
            "autoload": {
                "psr-0": {
                    "Doctrine\\DBAL\\Migrations": "lib"
                }
            },
            "notification-url": "https://packagist.org/downloads/",
            "license": [
                "LGPL-2.1"
            ],
            "authors": [
                {
                    "name": "Benjamin Eberlei",
                    "email": "kontakt@beberlei.de"
                },
                {
                    "name": "Jonathan Wage",
                    "email": "jonwage@gmail.com"
                }
            ],
            "description": "Database Schema migrations using Doctrine DBAL",
            "homepage": "http://www.doctrine-project.org",
            "keywords": [
                "database",
                "migrations"
            ],
            "time": "2015-03-22 13:09:02"
        },
        {
            "name": "doctrine/orm",
            "version": "v2.4.8",
            "source": {
                "type": "git",
                "url": "https://github.com/doctrine/doctrine2.git",
                "reference": "5aedac1e5c5caaeac14798822c70325dc242d467"
            },
            "dist": {
                "type": "zip",
                "url": "https://api.github.com/repos/doctrine/doctrine2/zipball/5aedac1e5c5caaeac14798822c70325dc242d467",
                "reference": "5aedac1e5c5caaeac14798822c70325dc242d467",
                "shasum": ""
            },
            "require": {
                "doctrine/collections": "~1.1",
                "doctrine/dbal": "~2.4",
                "ext-pdo": "*",
                "php": ">=5.3.2",
                "symfony/console": "~2.0"
            },
            "require-dev": {
                "satooshi/php-coveralls": "dev-master",
                "symfony/yaml": "~2.1"
            },
            "suggest": {
                "symfony/yaml": "If you want to use YAML Metadata Mapping Driver"
            },
            "bin": [
                "bin/doctrine",
                "bin/doctrine.php"
            ],
            "type": "library",
            "extra": {
                "branch-alias": {
                    "dev-master": "2.4.x-dev"
                }
            },
            "autoload": {
                "psr-0": {
                    "Doctrine\\ORM\\": "lib/"
                }
            },
            "notification-url": "https://packagist.org/downloads/",
            "license": [
                "MIT"
            ],
            "authors": [
                {
                    "name": "Roman Borschel",
                    "email": "roman@code-factory.org"
                },
                {
                    "name": "Benjamin Eberlei",
                    "email": "kontakt@beberlei.de"
                },
                {
                    "name": "Guilherme Blanco",
                    "email": "guilhermeblanco@gmail.com"
                },
                {
                    "name": "Jonathan Wage",
                    "email": "jonwage@gmail.com"
                }
            ],
            "description": "Object-Relational-Mapper for PHP",
            "homepage": "http://www.doctrine-project.org",
            "keywords": [
                "database",
                "orm"
            ],
            "time": "2015-08-31 13:19:01"
        },
        {
            "name": "egeloen/http-adapter",
            "version": "1.0.1",
            "source": {
                "type": "git",
                "url": "https://github.com/egeloen/ivory-http-adapter.git",
                "reference": "5d5dd5a10cc200bc94de93fe1b281da3c8b5f0f2"
            },
            "dist": {
                "type": "zip",
                "url": "https://api.github.com/repos/egeloen/ivory-http-adapter/zipball/5d5dd5a10cc200bc94de93fe1b281da3c8b5f0f2",
                "reference": "5d5dd5a10cc200bc94de93fe1b281da3c8b5f0f2",
                "shasum": ""
            },
            "require": {
                "php": ">=5.4.8",
                "zendframework/zend-diactoros": "^1.1"
            },
            "require-dev": {
                "cakephp/cakephp": "^3.0.3",
                "doctrine/cache": "^1.4",
                "ext-curl": "*",
                "guzzle/guzzle": "^3.9.4@dev",
                "guzzlehttp/guzzle": "^4.1.4|^5.0|^6.0",
                "kriswallsmith/buzz": "^0.13",
                "nategood/httpful": "^0.2.17",
                "phpunit/phpunit": "^4.0",
                "phpunit/phpunit-mock-objects": "dev-matcher-verify as 2.3.x-dev",
                "psr/log": "^1.0",
                "react/dns": "^0.4.1",
                "react/http-client": "^0.4",
                "rmccue/requests": "dev-master",
                "satooshi/php-coveralls": "^0.6",
                "symfony/event-dispatcher": "^2.0|^3.0",
                "symfony/phpunit-bridge": "^2.7|^3.0",
                "tedivm/stash": "^0.13",
                "zendframework/zend-http": "^2.3.4",
                "zendframework/zendframework1": ">=1.12.9,<=1.12.14|^1.12.16"
            },
            "suggest": {
                "doctrine/cache": "Allows you to use the cache event subscriber",
                "ext-curl": "Allows you to use the cURL adapter",
                "ext-http": "Allows you to use the PECL adapter",
                "guzzle/guzzle": "Allows you to use the Guzzle 3 adapter",
                "guzzlehttp/guzzle": "Allows you to use the Guzzle 4 adapter",
                "kriswallsmith/buzz": "Allows you to use the Buzz adapter",
                "nategood/httpful": "Allows you to use the Httpful adapter",
                "psr/log": "Allows you to use the logger event subscriber",
                "rmccue/requests": "Allows you to use the Requests adapter",
                "symfony/event-dispatcher": "Allows you to use the event lifecycle",
                "symfony/stopwatch": "Allows you to use the stopwatch http adapter and event subscriber",
                "tedivm/stash": "Allows you to use the cache event subscriber",
                "zendframework/zend-http": "Allows you to use the Zend 2 adapter",
                "zendframework/zendframework1": "Allows you to use the Zend 1 adapter"
            },
            "type": "library",
            "extra": {
                "branch-alias": {
                    "dev-master": "1.0-dev"
                }
            },
            "autoload": {
                "psr-4": {
                    "Ivory\\HttpAdapter\\": "src/"
                }
            },
            "notification-url": "https://packagist.org/downloads/",
            "license": [
                "MIT"
            ],
            "authors": [
                {
                    "name": "Eric GELOEN",
                    "email": "geloen.eric@gmail.com"
                }
            ],
            "description": "Issue HTTP request for PHP 5.3+.",
            "keywords": [
                "http",
                "http-adapter",
                "http-client",
                "psr-7"
            ],
            "abandoned": "php-http/httplug",
            "time": "2016-05-06 21:07:48"
        },
        {
            "name": "friendsofsymfony/oauth-server-bundle",
            "version": "1.5.2",
            "source": {
                "type": "git",
                "url": "https://github.com/FriendsOfSymfony/FOSOAuthServerBundle.git",
                "reference": "0b25cdaae8983c630bb62d14b6993219b1dadb8d"
            },
            "dist": {
                "type": "zip",
                "url": "https://api.github.com/repos/FriendsOfSymfony/FOSOAuthServerBundle/zipball/0b25cdaae8983c630bb62d14b6993219b1dadb8d",
                "reference": "0b25cdaae8983c630bb62d14b6993219b1dadb8d",
                "shasum": ""
            },
            "require": {
                "friendsofsymfony/oauth2-php": "~1.1",
                "php": "^5.3.3|^7.0",
                "symfony/framework-bundle": "~2.2|~3.0",
                "symfony/security-bundle": "~2.1|~3.0"
            },
            "require-dev": {
                "doctrine/doctrine-bundle": "~1.0",
                "doctrine/mongodb-odm": "~1.0",
                "doctrine/orm": "~2.2",
                "phing/phing": "~2.4",
                "propel/propel1": "^1.6.5",
                "symfony/class-loader": "~2.1|~3.0",
                "symfony/form": "~2.3|~3.0",
                "symfony/yaml": "~2.1|~3.0",
                "willdurand/propel-typehintable-behavior": "^1.0.4"
            },
            "suggest": {
                "doctrine/doctrine-bundle": "*",
                "doctrine/mongodb-odm-bundle": "*",
                "propel/propel-bundle": "If you want to use Propel with Symfony2, then you will have to install the PropelBundle",
                "symfony/form": "Needed to be able to use the AuthorizeFormType",
                "willdurand/propel-typehintable-behavior": "The Typehintable behavior is useful to add type hints on generated methods, to be compliant with interfaces"
            },
            "type": "symfony-bundle",
            "extra": {
                "branch-alias": {
                    "dev-master": "1.5-dev"
                }
            },
            "autoload": {
                "psr-4": {
                    "FOS\\OAuthServerBundle\\": ""
                }
            },
            "notification-url": "https://packagist.org/downloads/",
            "license": [
                "MIT"
            ],
            "authors": [
                {
                    "name": "Arnaud Le Blanc",
                    "email": "arnaud.lb@gmail.com"
                },
                {
                    "name": "FriendsOfSymfony Community",
                    "homepage": "https://github.com/FriendsOfSymfony/FOSOAuthServerBundle/contributors"
                }
            ],
            "description": "Symfony2 OAuth Server Bundle",
            "homepage": "http://friendsofsymfony.github.com",
            "keywords": [
                "oauth",
                "oauth2",
                "server"
            ],
            "time": "2016-02-22 13:57:55"
        },
        {
            "name": "friendsofsymfony/oauth2-php",
            "version": "1.2.1",
            "source": {
                "type": "git",
                "url": "https://github.com/FriendsOfSymfony/oauth2-php.git",
                "reference": "fa2aecb1fca2a03fd5f9aca19fe9adb9dfff928c"
            },
            "dist": {
                "type": "zip",
                "url": "https://api.github.com/repos/FriendsOfSymfony/oauth2-php/zipball/fa2aecb1fca2a03fd5f9aca19fe9adb9dfff928c",
                "reference": "fa2aecb1fca2a03fd5f9aca19fe9adb9dfff928c",
                "shasum": ""
            },
            "require": {
                "php": ">=5.3.2",
                "symfony/http-foundation": "~2.0|~3.0"
            },
            "require-dev": {
                "phpunit/phpunit": "~4.0"
            },
            "type": "library",
            "extra": {
                "branch-alias": {
                    "dev-master": "1.2.x-dev"
                }
            },
            "autoload": {
                "psr-4": {
                    "OAuth2\\": "lib/"
                }
            },
            "notification-url": "https://packagist.org/downloads/",
            "license": [
                "MIT"
            ],
            "authors": [
                {
                    "name": "Arnaud Le Blanc",
                    "email": "arnaud.lb@gmail.com"
                },
                {
                    "name": "FriendsOfSymfony Community",
                    "homepage": "https://github.com/FriendsOfSymfony/oauth2-php/contributors"
                }
            ],
            "description": "OAuth2 library",
            "homepage": "https://github.com/FriendsOfSymfony/oauth2-php",
            "keywords": [
                "oauth",
                "oauth2"
            ],
            "time": "2016-03-31 14:24:17"
        },
        {
            "name": "friendsofsymfony/rest-bundle",
            "version": "1.3.1",
            "target-dir": "FOS/RestBundle",
            "source": {
                "type": "git",
                "url": "https://github.com/FriendsOfSymfony/FOSRestBundle.git",
                "reference": "ed28a056225d911de4be4686326339a1a51b7fa9"
            },
            "dist": {
                "type": "zip",
                "url": "https://api.github.com/repos/FriendsOfSymfony/FOSRestBundle/zipball/ed28a056225d911de4be4686326339a1a51b7fa9",
                "reference": "ed28a056225d911de4be4686326339a1a51b7fa9",
                "shasum": ""
            },
            "require": {
                "doctrine/inflector": "1.0.*",
                "php": ">=5.3.2",
                "psr/log": "~1.0",
                "symfony/framework-bundle": "~2.2",
                "willdurand/jsonp-callback-validator": "~1.0",
                "willdurand/negotiation": "~1.2"
            },
            "conflict": {
                "jms/serializer": "<0.12",
                "jms/serializer-bundle": "<0.11"
            },
            "require-dev": {
                "jms/serializer-bundle": "0.12.*",
                "sensio/framework-extra-bundle": "~2.2",
                "symfony/form": "~2.2",
                "symfony/security": "~2.2",
                "symfony/serializer": "~2.2",
                "symfony/validator": "~2.2",
                "symfony/yaml": "~2.2"
            },
            "suggest": {
                "jms/serializer-bundle": "Add support for advanced serialization capabilities, recommended, requires 0.12.*",
                "sensio/framework-extra-bundle": "Add support for route annotations and the view response listener",
                "symfony/serializer": "Add support for basic serialization capabilities and xml decoding, requires ~2.2"
            },
            "type": "symfony-bundle",
            "extra": {
                "branch-alias": {
                    "dev-master": "1.4-dev"
                }
            },
            "autoload": {
                "psr-0": {
                    "FOS\\RestBundle": ""
                }
            },
            "notification-url": "https://packagist.org/downloads/",
            "license": [
                "MIT"
            ],
            "authors": [
                {
                    "name": "Lukas Kahwe Smith",
                    "email": "smith@pooteeweet.org"
                },
                {
                    "name": "FriendsOfSymfony Community",
                    "homepage": "https://github.com/friendsofsymfony/FOSRestBundle/contributors"
                },
                {
                    "name": "Konstantin Kudryashov",
                    "email": "ever.zet@gmail.com",
                    "homepage": "http://everzet.com"
                }
            ],
            "description": "This Bundle provides various tools to rapidly develop RESTful API's with Symfony2",
            "homepage": "http://friendsofsymfony.github.com",
            "keywords": [
                "rest"
            ],
            "time": "2014-03-11 15:28:34"
        },
        {
            "name": "geoip2/geoip2",
            "version": "v2.4.0",
            "source": {
                "type": "git",
                "url": "https://github.com/maxmind/GeoIP2-php.git",
                "reference": "2edce6957126399039124459174d5dce24edfdae"
            },
            "dist": {
                "type": "zip",
                "url": "https://api.github.com/repos/maxmind/GeoIP2-php/zipball/2edce6957126399039124459174d5dce24edfdae",
                "reference": "2edce6957126399039124459174d5dce24edfdae",
                "shasum": ""
            },
            "require": {
                "maxmind-db/reader": "~1.0",
                "maxmind/web-service-common": "~0.0.3",
                "php": ">=5.3.1"
            },
            "require-dev": {
                "phpunit/phpunit": "4.2.*",
                "squizlabs/php_codesniffer": "2.*"
            },
            "type": "library",
            "autoload": {
                "psr-4": {
                    "GeoIp2\\": "src"
                }
            },
            "notification-url": "https://packagist.org/downloads/",
            "license": [
                "Apache-2.0"
            ],
            "authors": [
                {
                    "name": "Gregory J. Oschwald",
                    "email": "goschwald@maxmind.com",
                    "homepage": "http://www.maxmind.com/"
                }
            ],
            "description": "MaxMind GeoIP2 PHP API",
            "homepage": "https://github.com/maxmind/GeoIP2-php",
            "keywords": [
                "IP",
                "geoip",
                "geoip2",
                "geolocation",
                "maxmind"
            ],
            "time": "2016-04-15 19:49:51"
<<<<<<< HEAD
=======
        },
        {
            "name": "giggsey/libphonenumber-for-php",
            "version": "7.3.1",
            "source": {
                "type": "git",
                "url": "https://github.com/giggsey/libphonenumber-for-php.git",
                "reference": "848269d74ff1f2433dad747c0b0f96317205548d"
            },
            "dist": {
                "type": "zip",
                "url": "https://api.github.com/repos/giggsey/libphonenumber-for-php/zipball/848269d74ff1f2433dad747c0b0f96317205548d",
                "reference": "848269d74ff1f2433dad747c0b0f96317205548d",
                "shasum": ""
            },
            "require": {
                "ext-mbstring": "*"
            },
            "require-dev": {
                "pear/pear-core-minimal": "^1.9",
                "pear/pear_exception": "^1.0",
                "pear/versioncontrol_git": "dev-master",
                "phing/phing": "~2.7",
                "phpunit/phpunit": "~4.0",
                "satooshi/php-coveralls": "~0.6",
                "symfony/console": "^2.5"
            },
            "suggest": {
                "ext-intl": "To use the geocoder and carrier mapping"
            },
            "type": "library",
            "extra": {
                "branch-alias": {
                    "dev-master": "7.x-dev"
                }
            },
            "autoload": {
                "psr-0": {
                    "libphonenumber": "src/"
                }
            },
            "notification-url": "https://packagist.org/downloads/",
            "license": [
                "Apache-2.0"
            ],
            "authors": [
                {
                    "name": "Joshua Gigg",
                    "email": "giggsey@gmail.com",
                    "homepage": "http://giggsey.com/"
                }
            ],
            "description": "PHP Port of Google's libphonenumber",
            "homepage": "https://github.com/giggsey/libphonenumber-for-php",
            "keywords": [
                "geocoding",
                "geolocation",
                "libphonenumber",
                "mobile",
                "phonenumber",
                "validation"
            ],
            "time": "2016-04-21 10:06:43"
>>>>>>> 59a2c688
        },
        {
            "name": "guzzle/guzzle",
            "version": "v3.9.3",
            "source": {
                "type": "git",
                "url": "https://github.com/guzzle/guzzle3.git",
                "reference": "0645b70d953bc1c067bbc8d5bc53194706b628d9"
            },
            "dist": {
                "type": "zip",
                "url": "https://api.github.com/repos/guzzle/guzzle3/zipball/0645b70d953bc1c067bbc8d5bc53194706b628d9",
                "reference": "0645b70d953bc1c067bbc8d5bc53194706b628d9",
                "shasum": ""
            },
            "require": {
                "ext-curl": "*",
                "php": ">=5.3.3",
                "symfony/event-dispatcher": "~2.1"
            },
            "replace": {
                "guzzle/batch": "self.version",
                "guzzle/cache": "self.version",
                "guzzle/common": "self.version",
                "guzzle/http": "self.version",
                "guzzle/inflection": "self.version",
                "guzzle/iterator": "self.version",
                "guzzle/log": "self.version",
                "guzzle/parser": "self.version",
                "guzzle/plugin": "self.version",
                "guzzle/plugin-async": "self.version",
                "guzzle/plugin-backoff": "self.version",
                "guzzle/plugin-cache": "self.version",
                "guzzle/plugin-cookie": "self.version",
                "guzzle/plugin-curlauth": "self.version",
                "guzzle/plugin-error-response": "self.version",
                "guzzle/plugin-history": "self.version",
                "guzzle/plugin-log": "self.version",
                "guzzle/plugin-md5": "self.version",
                "guzzle/plugin-mock": "self.version",
                "guzzle/plugin-oauth": "self.version",
                "guzzle/service": "self.version",
                "guzzle/stream": "self.version"
            },
            "require-dev": {
                "doctrine/cache": "~1.3",
                "monolog/monolog": "~1.0",
                "phpunit/phpunit": "3.7.*",
                "psr/log": "~1.0",
                "symfony/class-loader": "~2.1",
                "zendframework/zend-cache": "2.*,<2.3",
                "zendframework/zend-log": "2.*,<2.3"
            },
            "suggest": {
                "guzzlehttp/guzzle": "Guzzle 5 has moved to a new package name. The package you have installed, Guzzle 3, is deprecated."
            },
            "type": "library",
            "extra": {
                "branch-alias": {
                    "dev-master": "3.9-dev"
                }
            },
            "autoload": {
                "psr-0": {
                    "Guzzle": "src/",
                    "Guzzle\\Tests": "tests/"
                }
            },
            "notification-url": "https://packagist.org/downloads/",
            "license": [
                "MIT"
            ],
            "authors": [
                {
                    "name": "Michael Dowling",
                    "email": "mtdowling@gmail.com",
                    "homepage": "https://github.com/mtdowling"
                },
                {
                    "name": "Guzzle Community",
                    "homepage": "https://github.com/guzzle/guzzle/contributors"
                }
            ],
            "description": "PHP HTTP client. This library is deprecated in favor of https://packagist.org/packages/guzzlehttp/guzzle",
            "homepage": "http://guzzlephp.org/",
            "keywords": [
                "client",
                "curl",
                "framework",
                "http",
                "http client",
                "rest",
                "web service"
            ],
            "time": "2015-03-18 18:23:50"
        },
        {
<<<<<<< HEAD
            "name": "guzzlehttp/guzzle",
            "version": "6.2.0",
            "source": {
                "type": "git",
                "url": "https://github.com/guzzle/guzzle.git",
                "reference": "d094e337976dff9d8e2424e8485872194e768662"
            },
            "dist": {
                "type": "zip",
                "url": "https://api.github.com/repos/guzzle/guzzle/zipball/d094e337976dff9d8e2424e8485872194e768662",
                "reference": "d094e337976dff9d8e2424e8485872194e768662",
                "shasum": ""
            },
            "require": {
                "guzzlehttp/promises": "~1.0",
                "guzzlehttp/psr7": "~1.1",
                "php": ">=5.5.0"
            },
            "require-dev": {
                "ext-curl": "*",
                "phpunit/phpunit": "~4.0",
                "psr/log": "~1.0"
            },
            "type": "library",
            "extra": {
                "branch-alias": {
                    "dev-master": "6.2-dev"
                }
            },
            "autoload": {
                "files": [
                    "src/functions_include.php"
                ],
                "psr-4": {
                    "GuzzleHttp\\": "src/"
                }
            },
            "notification-url": "https://packagist.org/downloads/",
            "license": [
                "MIT"
            ],
            "authors": [
                {
                    "name": "Michael Dowling",
                    "email": "mtdowling@gmail.com",
                    "homepage": "https://github.com/mtdowling"
                }
            ],
            "description": "Guzzle is a PHP HTTP client library",
            "homepage": "http://guzzlephp.org/",
            "keywords": [
                "client",
                "curl",
                "framework",
                "http",
                "http client",
                "rest",
                "web service"
            ],
            "time": "2016-03-21 20:02:09"
        },
        {
            "name": "guzzlehttp/promises",
            "version": "1.1.0",
            "source": {
                "type": "git",
                "url": "https://github.com/guzzle/promises.git",
                "reference": "bb9024c526b22f3fe6ae55a561fd70653d470aa8"
            },
            "dist": {
                "type": "zip",
                "url": "https://api.github.com/repos/guzzle/promises/zipball/bb9024c526b22f3fe6ae55a561fd70653d470aa8",
                "reference": "bb9024c526b22f3fe6ae55a561fd70653d470aa8",
                "shasum": ""
            },
            "require": {
                "php": ">=5.5.0"
            },
            "require-dev": {
                "phpunit/phpunit": "~4.0"
            },
            "type": "library",
            "extra": {
                "branch-alias": {
                    "dev-master": "1.0-dev"
                }
            },
            "autoload": {
                "psr-4": {
                    "GuzzleHttp\\Promise\\": "src/"
                },
                "files": [
                    "src/functions_include.php"
                ]
            },
            "notification-url": "https://packagist.org/downloads/",
            "license": [
                "MIT"
            ],
            "authors": [
                {
                    "name": "Michael Dowling",
                    "email": "mtdowling@gmail.com",
                    "homepage": "https://github.com/mtdowling"
                }
            ],
            "description": "Guzzle promises library",
            "keywords": [
                "promise"
            ],
            "time": "2016-03-08 01:15:46"
        },
        {
            "name": "guzzlehttp/psr7",
            "version": "1.3.0",
            "source": {
                "type": "git",
                "url": "https://github.com/guzzle/psr7.git",
                "reference": "31382fef2889136415751badebbd1cb022a4ed72"
            },
            "dist": {
                "type": "zip",
                "url": "https://api.github.com/repos/guzzle/psr7/zipball/31382fef2889136415751badebbd1cb022a4ed72",
                "reference": "31382fef2889136415751badebbd1cb022a4ed72",
                "shasum": ""
            },
            "require": {
                "php": ">=5.4.0",
                "psr/http-message": "~1.0"
            },
            "provide": {
                "psr/http-message-implementation": "1.0"
            },
            "require-dev": {
                "phpunit/phpunit": "~4.0"
            },
            "type": "library",
            "extra": {
                "branch-alias": {
                    "dev-master": "1.0-dev"
                }
            },
            "autoload": {
                "psr-4": {
                    "GuzzleHttp\\Psr7\\": "src/"
                },
                "files": [
                    "src/functions_include.php"
=======
            "name": "ip2location/ip2location-php",
            "version": "7.2.4",
            "source": {
                "type": "git",
                "url": "https://github.com/chrislim2888/IP2Location-PHP-Module.git",
                "reference": "623787bc81e10aa50f510d5aefad9cd725695bf6"
            },
            "dist": {
                "type": "zip",
                "url": "https://api.github.com/repos/chrislim2888/IP2Location-PHP-Module/zipball/623787bc81e10aa50f510d5aefad9cd725695bf6",
                "reference": "623787bc81e10aa50f510d5aefad9cd725695bf6",
                "shasum": ""
            },
            "type": "library",
            "autoload": {
                "classmap": [
                    "IP2Location.php"
>>>>>>> 59a2c688
                ]
            },
            "notification-url": "https://packagist.org/downloads/",
            "license": [
<<<<<<< HEAD
                "MIT"
            ],
            "authors": [
                {
                    "name": "Michael Dowling",
                    "email": "mtdowling@gmail.com",
                    "homepage": "https://github.com/mtdowling"
                }
            ],
            "description": "PSR-7 message implementation",
            "keywords": [
                "http",
                "message",
                "stream",
                "uri"
            ],
            "time": "2016-04-13 19:56:01"
=======
                "LGPLv3"
            ],
            "authors": [
                {
                    "name": "IP2Location",
                    "email": "support@ip2location.com",
                    "homepage": "http://www.ip2location.com"
                }
            ],
            "description": "[Official Release] IP2Location PHP API to get location info from IPv4 and IPv6 address.",
            "homepage": "http://www.ip2location.com",
            "keywords": [
                "geolocation",
                "ip2location",
                "ip2locationlite"
            ],
            "time": "2016-01-07 01:12:07"
>>>>>>> 59a2c688
        },
        {
            "name": "ircmaxell/password-compat",
            "version": "v1.0.4",
            "source": {
                "type": "git",
                "url": "https://github.com/ircmaxell/password_compat.git",
                "reference": "5c5cde8822a69545767f7c7f3058cb15ff84614c"
            },
            "dist": {
                "type": "zip",
                "url": "https://api.github.com/repos/ircmaxell/password_compat/zipball/5c5cde8822a69545767f7c7f3058cb15ff84614c",
                "reference": "5c5cde8822a69545767f7c7f3058cb15ff84614c",
                "shasum": ""
            },
            "require-dev": {
                "phpunit/phpunit": "4.*"
            },
            "type": "library",
            "autoload": {
                "files": [
                    "lib/password.php"
                ]
            },
            "notification-url": "https://packagist.org/downloads/",
            "license": [
                "MIT"
            ],
            "authors": [
                {
                    "name": "Anthony Ferrara",
                    "email": "ircmaxell@php.net",
                    "homepage": "http://blog.ircmaxell.com"
                }
            ],
            "description": "A compatibility library for the proposed simplified password hashing algorithm: https://wiki.php.net/rfc/password_hash",
            "homepage": "https://github.com/ircmaxell/password_compat",
            "keywords": [
                "hashing",
                "password"
            ],
            "time": "2014-11-20 16:49:30"
        },
        {
            "name": "jbroadway/urlify",
            "version": "1.0.7-stable",
            "source": {
                "type": "git",
                "url": "https://github.com/jbroadway/urlify.git",
                "reference": "3a89d2ef543405a5826190d234146ac3b2a12611"
            },
            "dist": {
                "type": "zip",
                "url": "https://api.github.com/repos/jbroadway/urlify/zipball/3a89d2ef543405a5826190d234146ac3b2a12611",
                "reference": "3a89d2ef543405a5826190d234146ac3b2a12611",
                "shasum": ""
            },
            "require": {
                "php": ">=5.3.0"
            },
            "type": "library",
            "extra": {
                "branch-alias": {
                    "dev-master": "1.0-dev"
                }
            },
            "autoload": {
                "psr-0": {
                    "URLify": ""
                }
            },
            "notification-url": "https://packagist.org/downloads/",
            "license": [
                "BSD"
            ],
            "authors": [
                {
                    "name": "Johnny Broadway",
                    "email": "johnny@johnnybroadway.com",
                    "homepage": "http://www.johnnybroadway.com/"
                }
            ],
            "description": "PHP port of URLify.js from the Django project. Transliterates non-ascii characters for use in URLs.",
            "homepage": "https://github.com/jbroadway/urlify",
            "keywords": [
                "encode",
                "iconv",
                "link",
                "slug",
                "translit",
                "transliterate",
                "transliteration",
                "url",
                "urlify"
            ],
            "time": "2015-12-07 18:29:02"
        },
        {
            "name": "jdorn/sql-formatter",
            "version": "v1.2.17",
            "source": {
                "type": "git",
                "url": "https://github.com/jdorn/sql-formatter.git",
                "reference": "64990d96e0959dff8e059dfcdc1af130728d92bc"
            },
            "dist": {
                "type": "zip",
                "url": "https://api.github.com/repos/jdorn/sql-formatter/zipball/64990d96e0959dff8e059dfcdc1af130728d92bc",
                "reference": "64990d96e0959dff8e059dfcdc1af130728d92bc",
                "shasum": ""
            },
            "require": {
                "php": ">=5.2.4"
            },
            "require-dev": {
                "phpunit/phpunit": "3.7.*"
            },
            "type": "library",
            "extra": {
                "branch-alias": {
                    "dev-master": "1.3.x-dev"
                }
            },
            "autoload": {
                "classmap": [
                    "lib"
                ]
            },
            "notification-url": "https://packagist.org/downloads/",
            "license": [
                "MIT"
            ],
            "authors": [
                {
                    "name": "Jeremy Dorn",
                    "email": "jeremy@jeremydorn.com",
                    "homepage": "http://jeremydorn.com/"
                }
            ],
            "description": "a PHP SQL highlighting library",
            "homepage": "https://github.com/jdorn/sql-formatter/",
            "keywords": [
                "highlight",
                "sql"
            ],
            "time": "2014-01-12 16:20:24"
        },
        {
            "name": "jms/metadata",
            "version": "1.5.1",
            "source": {
                "type": "git",
                "url": "https://github.com/schmittjoh/metadata.git",
                "reference": "22b72455559a25777cfd28c4ffda81ff7639f353"
            },
            "dist": {
                "type": "zip",
                "url": "https://api.github.com/repos/schmittjoh/metadata/zipball/22b72455559a25777cfd28c4ffda81ff7639f353",
                "reference": "22b72455559a25777cfd28c4ffda81ff7639f353",
                "shasum": ""
            },
            "require": {
                "php": ">=5.3.0"
            },
            "require-dev": {
                "doctrine/cache": "~1.0"
            },
            "type": "library",
            "extra": {
                "branch-alias": {
                    "dev-master": "1.5.x-dev"
                }
            },
            "autoload": {
                "psr-0": {
                    "Metadata\\": "src/"
                }
            },
            "notification-url": "https://packagist.org/downloads/",
            "license": [
                "Apache"
            ],
            "authors": [
                {
                    "name": "Johannes Schmitt",
                    "email": "schmittjoh@gmail.com",
                    "homepage": "https://github.com/schmittjoh",
                    "role": "Developer of wrapped JMSSerializerBundle"
                }
            ],
            "description": "Class/method/property metadata management in PHP",
            "keywords": [
                "annotations",
                "metadata",
                "xml",
                "yaml"
            ],
            "time": "2014-07-12 07:13:19"
        },
        {
            "name": "jms/parser-lib",
            "version": "1.0.0",
            "source": {
                "type": "git",
                "url": "https://github.com/schmittjoh/parser-lib.git",
                "reference": "c509473bc1b4866415627af0e1c6cc8ac97fa51d"
            },
            "dist": {
                "type": "zip",
                "url": "https://api.github.com/repos/schmittjoh/parser-lib/zipball/c509473bc1b4866415627af0e1c6cc8ac97fa51d",
                "reference": "c509473bc1b4866415627af0e1c6cc8ac97fa51d",
                "shasum": ""
            },
            "require": {
                "phpoption/phpoption": ">=0.9,<2.0-dev"
            },
            "type": "library",
            "extra": {
                "branch-alias": {
                    "dev-master": "1.0-dev"
                }
            },
            "autoload": {
                "psr-0": {
                    "JMS\\": "src/"
                }
            },
            "notification-url": "https://packagist.org/downloads/",
            "license": [
                "Apache2"
            ],
            "description": "A library for easily creating recursive-descent parsers.",
            "time": "2012-11-18 18:08:43"
        },
        {
            "name": "jms/serializer",
            "version": "1.0.0",
            "source": {
                "type": "git",
                "url": "https://github.com/schmittjoh/serializer.git",
                "reference": "a29d9a204efc3ca3f39a9d182a83fd34462fef3f"
            },
            "dist": {
                "type": "zip",
                "url": "https://api.github.com/repos/schmittjoh/serializer/zipball/a29d9a204efc3ca3f39a9d182a83fd34462fef3f",
                "reference": "a29d9a204efc3ca3f39a9d182a83fd34462fef3f",
                "shasum": ""
            },
            "require": {
                "doctrine/annotations": "1.*",
                "doctrine/instantiator": "~1.0.3",
                "jms/metadata": "~1.1",
                "jms/parser-lib": "1.*",
                "php": ">=5.4.0",
                "phpcollection/phpcollection": "~0.1"
            },
            "require-dev": {
                "doctrine/orm": "~2.1",
                "doctrine/phpcr-odm": "~1.0.1",
                "jackalope/jackalope-doctrine-dbal": "1.0.*",
                "phpunit/phpunit": "~4.0",
                "propel/propel1": "~1.7",
                "symfony/filesystem": "2.*",
                "symfony/form": "~2.1",
                "symfony/translation": "~2.0",
                "symfony/validator": "~2.0",
                "symfony/yaml": "2.*",
                "twig/twig": ">=1.8,<2.0-dev"
            },
            "suggest": {
                "symfony/yaml": "Required if you'd like to serialize data to YAML format."
            },
            "type": "library",
            "extra": {
                "branch-alias": {
                    "dev-master": "0.17-dev"
                }
            },
            "autoload": {
                "psr-0": {
                    "JMS\\Serializer": "src/"
                }
            },
            "notification-url": "https://packagist.org/downloads/",
            "license": [
                "Apache2"
            ],
            "authors": [
                {
                    "name": "Johannes M. Schmitt",
                    "email": "schmittjoh@gmail.com"
                }
            ],
            "description": "Library for (de-)serializing data of any complexity; supports XML, JSON, and YAML.",
            "homepage": "http://jmsyst.com/libs/serializer",
            "keywords": [
                "deserialization",
                "jaxb",
                "json",
                "serialization",
                "xml"
            ],
            "time": "2015-06-16 11:50:24"
        },
        {
            "name": "jms/serializer-bundle",
            "version": "1.0.0",
            "target-dir": "JMS/SerializerBundle",
            "source": {
                "type": "git",
                "url": "https://github.com/schmittjoh/JMSSerializerBundle.git",
                "reference": "0be35615b5bae1ce42567244a321aa1be3ed0280"
            },
            "dist": {
                "type": "zip",
                "url": "https://api.github.com/repos/schmittjoh/JMSSerializerBundle/zipball/0be35615b5bae1ce42567244a321aa1be3ed0280",
                "reference": "0be35615b5bae1ce42567244a321aa1be3ed0280",
                "shasum": ""
            },
            "require": {
                "jms/serializer": "^1.0.0",
                "php": ">=5.3.2",
                "symfony/framework-bundle": "~2.1"
            },
            "require-dev": {
                "doctrine/doctrine-bundle": "*",
                "doctrine/orm": "*",
                "symfony/browser-kit": "*",
                "symfony/class-loader": "*",
                "symfony/css-selector": "*",
                "symfony/finder": "*",
                "symfony/form": "*",
                "symfony/process": "*",
                "symfony/stopwatch": "*",
                "symfony/twig-bundle": "*",
                "symfony/validator": "*",
                "symfony/yaml": "*"
            },
            "suggest": {
                "jms/di-extra-bundle": "Required to get lazy loading (de)serialization visitors, ~1.3"
            },
            "type": "symfony-bundle",
            "extra": {
                "branch-alias": {
                    "dev-master": "0.13-dev"
                }
            },
            "autoload": {
                "psr-0": {
                    "JMS\\SerializerBundle": ""
                }
            },
            "notification-url": "https://packagist.org/downloads/",
            "license": [
                "Apache2"
            ],
            "authors": [
                {
                    "name": "Johannes M. Schmitt",
                    "email": "schmittjoh@gmail.com"
                }
            ],
            "description": "Allows you to easily serialize, and deserialize data of any complexity",
            "homepage": "http://jmsyst.com/bundles/JMSSerializerBundle",
            "keywords": [
                "deserialization",
                "jaxb",
                "json",
                "serialization",
                "xml"
            ],
            "time": "2015-06-23 19:27:08"
        },
        {
            "name": "joomla/filter",
            "version": "1.2.0",
            "source": {
                "type": "git",
                "url": "https://github.com/joomla-framework/filter.git",
                "reference": "45a504f0cd6fa2312a0260955e957435ca2cedc9"
            },
            "dist": {
                "type": "zip",
                "url": "https://api.github.com/repos/joomla-framework/filter/zipball/45a504f0cd6fa2312a0260955e957435ca2cedc9",
                "reference": "45a504f0cd6fa2312a0260955e957435ca2cedc9",
                "shasum": ""
            },
            "require": {
                "joomla/string": "~1.3",
                "php": ">=5.3.10"
            },
            "require-dev": {
                "joomla/language": "~1.0",
                "phpunit/phpunit": "4.*",
                "squizlabs/php_codesniffer": "1.*"
            },
            "suggest": {
                "joomla/language": "Required only if you want to use `OutputFilter::stringURLSafe`."
            },
            "type": "joomla-package",
            "extra": {
                "branch-alias": {
                    "dev-master": "1.x-dev"
                }
            },
            "autoload": {
                "psr-4": {
                    "Joomla\\Filter\\": "src/",
                    "Joomla\\Filter\\Tests\\": "Tests/"
                }
            },
            "notification-url": "https://packagist.org/downloads/",
            "license": [
                "GPL-2.0+"
            ],
            "description": "Joomla Filter Package",
            "homepage": "https://github.com/joomla-framework/filter",
            "keywords": [
                "filter",
                "framework",
                "joomla"
            ],
            "time": "2016-01-08 17:27:47"
        },
        {
            "name": "joomla/http",
            "version": "1.2.2",
            "source": {
                "type": "git",
                "url": "https://github.com/joomla-framework/http.git",
                "reference": "336243b2e6b135d19213e0847282d87d55658c8d"
            },
            "dist": {
                "type": "zip",
                "url": "https://api.github.com/repos/joomla-framework/http/zipball/336243b2e6b135d19213e0847282d87d55658c8d",
                "reference": "336243b2e6b135d19213e0847282d87d55658c8d",
                "shasum": ""
            },
            "require": {
                "joomla/uri": "~1.0",
                "php": ">=5.3.10|>=7.0"
            },
            "require-dev": {
                "joomla/test": "~1.0",
                "phpunit/phpunit": "~4.8|~5.0",
                "squizlabs/php_codesniffer": "1.*"
            },
            "suggest": {
                "joomla/registry": "Registry can be used as an alternative to using an array for the package options."
            },
            "type": "joomla-package",
            "extra": {
                "branch-alias": {
                    "dev-master": "1.x-dev"
                }
            },
            "autoload": {
                "psr-4": {
                    "Joomla\\Http\\": "src/",
                    "Joomla\\Http\\Tests\\": "Tests/"
                }
            },
            "notification-url": "https://packagist.org/downloads/",
            "license": [
                "GPL-2.0+"
            ],
            "description": "Joomla HTTP Package",
            "homepage": "https://github.com/joomla-framework/http",
            "keywords": [
                "framework",
                "http",
                "joomla"
            ],
            "time": "2016-03-01 17:48:32"
        },
        {
            "name": "joomla/string",
            "version": "1.4.0",
            "source": {
                "type": "git",
                "url": "https://github.com/joomla-framework/string.git",
                "reference": "05197132a075ee22a3f0f7da31a19a6d5b4717db"
            },
            "dist": {
                "type": "zip",
                "url": "https://api.github.com/repos/joomla-framework/string/zipball/05197132a075ee22a3f0f7da31a19a6d5b4717db",
                "reference": "05197132a075ee22a3f0f7da31a19a6d5b4717db",
                "shasum": ""
            },
            "require": {
                "php": ">=5.3.10|>=7.0"
            },
            "require-dev": {
                "joomla/test": "~1.0",
                "phpunit/phpunit": "~4.8|~5.0",
                "squizlabs/php_codesniffer": "1.*"
            },
            "type": "joomla-package",
            "extra": {
                "branch-alias": {
                    "dev-master": "1.x-dev"
                }
            },
            "autoload": {
                "psr-4": {
                    "Joomla\\String\\": "src/",
                    "Joomla\\String\\Tests\\": "Tests/"
                },
                "files": [
                    "src/phputf8/utf8.php",
                    "src/phputf8/ord.php",
                    "src/phputf8/str_ireplace.php",
                    "src/phputf8/str_pad.php",
                    "src/phputf8/str_split.php",
                    "src/phputf8/strcasecmp.php",
                    "src/phputf8/strcspn.php",
                    "src/phputf8/stristr.php",
                    "src/phputf8/strrev.php",
                    "src/phputf8/strspn.php",
                    "src/phputf8/trim.php",
                    "src/phputf8/ucfirst.php",
                    "src/phputf8/ucwords.php",
                    "src/phputf8/utils/ascii.php",
                    "src/phputf8/utils/validation.php"
                ]
            },
            "notification-url": "https://packagist.org/downloads/",
            "license": [
                "GPL-2.0+"
            ],
            "description": "Joomla String Package",
            "homepage": "https://github.com/joomla-framework/string",
            "keywords": [
                "framework",
                "joomla",
                "string"
            ],
            "time": "2016-01-30 20:04:23"
        },
        {
            "name": "joomla/uri",
            "version": "1.1.1",
            "source": {
                "type": "git",
                "url": "https://github.com/joomla-framework/uri.git",
                "reference": "980e532e4235bb8f1ada15b28822abbeb171da3f"
            },
            "dist": {
                "type": "zip",
                "url": "https://api.github.com/repos/joomla-framework/uri/zipball/980e532e4235bb8f1ada15b28822abbeb171da3f",
                "reference": "980e532e4235bb8f1ada15b28822abbeb171da3f",
                "shasum": ""
            },
            "require": {
                "php": ">=5.3.10"
            },
            "type": "joomla-package",
            "autoload": {
                "psr-4": {
                    "Joomla\\Uri\\": "src/",
                    "Joomla\\Uri\\Tests\\": "Tests/"
                }
            },
            "notification-url": "https://packagist.org/downloads/",
            "license": [
                "GPL-2.0+"
            ],
            "description": "Joomla Uri Package",
            "homepage": "https://github.com/joomla-framework/uri",
            "keywords": [
                "framework",
                "joomla",
                "uri"
            ],
            "time": "2014-02-09 02:57:17"
        },
        {
            "name": "knplabs/gaufrette",
            "version": "0.2.0",
            "source": {
                "type": "git",
                "url": "https://github.com/KnpLabs/Gaufrette.git",
                "reference": "9d52413665284f9c96e0cef399fc14e68ac0aa5a"
            },
            "dist": {
                "type": "zip",
                "url": "https://api.github.com/repos/KnpLabs/Gaufrette/zipball/9d52413665284f9c96e0cef399fc14e68ac0aa5a",
                "reference": "9d52413665284f9c96e0cef399fc14e68ac0aa5a",
                "shasum": ""
            },
            "require": {
                "php": ">=5.3.2"
            },
            "require-dev": {
                "amazonwebservices/aws-sdk-for-php": "1.5.*",
                "aws/aws-sdk-php": "~2",
                "doctrine/dbal": ">=2.3",
                "dropbox-php/dropbox-php": "*",
                "google/apiclient": "~1.1",
                "herzult/php-ssh": "*",
                "microsoft/windowsazure": "dev-master",
                "mikey179/vfsstream": "~1.2.0",
                "phpseclib/phpseclib": "dev-master",
                "phpspec/phpspec": "2.0.*",
                "phpunit/phpunit": "3.7.*",
                "rackspace/php-opencloud": "1.9.*"
            },
            "suggest": {
                "amazonwebservices/aws-sdk-for-php": "to use the legacy Amazon S3 adapters",
                "aws/aws-sdk-php": "to use the Amazon S3 adapter",
                "doctrine/dbal": "to use the Doctrine DBAL adapter",
                "dropbox-php/dropbox-php": "to use the Dropbox adapter",
                "ext-apc": "to use the APC adapter",
                "ext-curl": "*",
                "ext-fileinfo": "This extension is used to automatically detect the content-type of a file in the AwsS3, OpenCloud, AzureBlogStorage and GoogleCloudStorage adapters",
                "ext-mbstring": "*",
                "ext-mongo": "*",
                "ext-zip": "to use the Zip adapter",
                "google/apiclient": "to use GoogleCloudStorage adapter",
                "herzult/php-ssh": "to use SFtp adapter",
                "knplabs/knp-gaufrette-bundle": "to use with Symfony2",
                "microsoft/windowsazure": "to use Microsoft Azure Blob Storage adapter",
                "phpseclib/phpseclib": "to use PhpseclibSftp adapter",
                "rackspace/php-opencloud": "to use Opencloud adapter"
            },
            "type": "library",
            "extra": {
                "branch-alias": {
                    "dev-master": "0.2.x-dev"
                }
            },
            "autoload": {
                "psr-0": {
                    "Gaufrette": "src/"
                }
            },
            "notification-url": "https://packagist.org/downloads/",
            "license": [
                "MIT"
            ],
            "authors": [
                {
                    "name": "The contributors",
                    "homepage": "http://github.com/knplabs/Gaufrette/contributors"
                },
                {
                    "name": "KnpLabs Team",
                    "homepage": "http://knplabs.com"
                }
            ],
            "description": "PHP5 library that provides a filesystem abstraction layer",
            "homepage": "http://knplabs.com",
            "keywords": [
                "abstraction",
                "file",
                "filesystem",
                "media"
            ],
            "time": "2015-05-26 08:25:40"
        },
        {
            "name": "knplabs/knp-menu",
            "version": "v2.1.1",
            "source": {
                "type": "git",
                "url": "https://github.com/KnpLabs/KnpMenu.git",
                "reference": "9917b999a3c3d3901386d60c4888b07679291031"
            },
            "dist": {
                "type": "zip",
                "url": "https://api.github.com/repos/KnpLabs/KnpMenu/zipball/9917b999a3c3d3901386d60c4888b07679291031",
                "reference": "9917b999a3c3d3901386d60c4888b07679291031",
                "shasum": ""
            },
            "require": {
                "php": ">=5.3.0"
            },
            "require-dev": {
                "pimple/pimple": "~1.0",
                "silex/silex": "~1.0",
                "symfony/phpunit-bridge": "~2.7|~3.0",
                "symfony/routing": "~2.3|~3.0",
                "twig/twig": "~1.16|~2.0"
            },
            "suggest": {
                "pimple/pimple": "for the built-in implementations of the menu provider and renderer provider",
                "silex/silex": "for the integration with your silex application",
                "twig/twig": "for the TwigRenderer and the integration with your templates"
            },
            "type": "library",
            "extra": {
                "branch-alias": {
                    "dev-master": "2.1-dev"
                }
            },
            "autoload": {
                "psr-4": {
                    "Knp\\Menu\\": "src/Knp/Menu"
                }
            },
            "notification-url": "https://packagist.org/downloads/",
            "license": [
                "MIT"
            ],
            "authors": [
                {
                    "name": "Christophe Coevoet",
                    "email": "stof@notk.org"
                },
                {
                    "name": "Knplabs",
                    "homepage": "http://knplabs.com"
                },
                {
                    "name": "Symfony Community",
                    "homepage": "https://github.com/KnpLabs/KnpMenu/contributors"
                }
            ],
            "description": "An object oriented menu library",
            "homepage": "http://knplabs.com",
            "keywords": [
                "menu",
                "tree"
            ],
            "time": "2016-01-08 15:42:54"
        },
        {
            "name": "knplabs/knp-menu-bundle",
            "version": "v2.1.1",
            "source": {
                "type": "git",
                "url": "https://github.com/KnpLabs/KnpMenuBundle.git",
                "reference": "90aff8e39274d1225dfa3bb7b1dd4e47b7312dca"
            },
            "dist": {
                "type": "zip",
                "url": "https://api.github.com/repos/KnpLabs/KnpMenuBundle/zipball/90aff8e39274d1225dfa3bb7b1dd4e47b7312dca",
                "reference": "90aff8e39274d1225dfa3bb7b1dd4e47b7312dca",
                "shasum": ""
            },
            "require": {
                "knplabs/knp-menu": "~2.1",
                "symfony/framework-bundle": "~2.3|~3.0"
            },
            "require-dev": {
                "symfony/expression-language": "~2.4|~3.0",
                "symfony/phpunit-bridge": "~2.7|~3.0"
            },
            "type": "symfony-bundle",
            "extra": {
                "branch-alias": {
                    "dev-master": "2.1.x-dev"
                }
            },
            "autoload": {
                "psr-4": {
                    "Knp\\Bundle\\MenuBundle\\": ""
                }
            },
            "notification-url": "https://packagist.org/downloads/",
            "license": [
                "MIT"
            ],
            "authors": [
                {
                    "name": "Christophe Coevoet",
                    "email": "stof@notk.org"
                },
                {
                    "name": "Knplabs",
                    "homepage": "http://knplabs.com"
                },
                {
                    "name": "Symfony Community",
                    "homepage": "https://github.com/KnpLabs/KnpMenuBundle/contributors"
                }
            ],
            "description": "This bundle provides an integration of the KnpMenu library",
            "keywords": [
                "menu"
            ],
            "time": "2015-12-15 12:06:23"
        },
        {
            "name": "maxmind-db/reader",
            "version": "v1.1.0",
            "source": {
                "type": "git",
                "url": "https://github.com/maxmind/MaxMind-DB-Reader-php.git",
                "reference": "1383655533aa2f13a990b27b075fdde8b7bdd5ff"
            },
            "dist": {
                "type": "zip",
                "url": "https://api.github.com/repos/maxmind/MaxMind-DB-Reader-php/zipball/1383655533aa2f13a990b27b075fdde8b7bdd5ff",
                "reference": "1383655533aa2f13a990b27b075fdde8b7bdd5ff",
                "shasum": ""
            },
            "require": {
                "php": ">=5.3.1"
            },
            "require-dev": {
                "phpunit/phpunit": "4.2.*",
                "satooshi/php-coveralls": "dev-master",
                "squizlabs/php_codesniffer": "2.*"
            },
            "type": "library",
            "autoload": {
                "psr-0": {
                    "MaxMind": "src/"
                }
            },
            "notification-url": "https://packagist.org/downloads/",
            "license": [
                "Apache-2.0"
            ],
            "authors": [
                {
                    "name": "Gregory J. Oschwald",
                    "email": "goschwald@maxmind.com",
                    "homepage": "http://www.maxmind.com/"
                }
            ],
            "description": "MaxMind DB Reader API",
            "homepage": "https://github.com/maxmind/MaxMind-DB-Reader-php",
            "keywords": [
                "database",
                "geoip",
                "geoip2",
                "geolocation",
                "maxmind"
            ],
            "time": "2016-01-04 15:38:11"
        },
        {
            "name": "maxmind/web-service-common",
            "version": "v0.0.4",
            "source": {
                "type": "git",
                "url": "https://github.com/maxmind/web-service-common-php.git",
                "reference": "f26fce5281290973beeeca3e33847887177dd138"
            },
            "dist": {
                "type": "zip",
                "url": "https://api.github.com/repos/maxmind/web-service-common-php/zipball/f26fce5281290973beeeca3e33847887177dd138",
                "reference": "f26fce5281290973beeeca3e33847887177dd138",
                "shasum": ""
            },
            "require": {
                "ext-curl": "*",
                "ext-json": "*",
                "php": ">=5.3"
            },
            "require-dev": {
                "phpunit/phpunit": "4.6.*"
            },
            "type": "library",
            "autoload": {
                "psr-4": {
                    "MaxMind\\": "src"
                }
            },
            "notification-url": "https://packagist.org/downloads/",
            "license": [
                "Apache-2.0"
            ],
            "authors": [
                {
                    "name": "Gregory Oschwald",
                    "email": "goschwald@maxmind.com"
                }
            ],
            "description": "Internal MaxMind Web Service API",
            "homepage": "https://github.com/maxmind/mm-web-service-api-php",
            "time": "2015-07-21 20:07:31"
        },
        {
            "name": "misd/phone-number-bundle",
            "version": "v1.1.2",
            "source": {
                "type": "git",
                "url": "https://github.com/misd-service-development/phone-number-bundle.git",
                "reference": "0430caf2f7b0d2c0b0d4eac0918a0d3550fda451"
            },
            "dist": {
                "type": "zip",
                "url": "https://api.github.com/repos/misd-service-development/phone-number-bundle/zipball/0430caf2f7b0d2c0b0d4eac0918a0d3550fda451",
                "reference": "0430caf2f7b0d2c0b0d4eac0918a0d3550fda451",
                "shasum": ""
            },
            "require": {
                "giggsey/libphonenumber-for-php": "~5.7|~6.0|~7.0",
                "php": ">=5.3.3",
                "symfony/framework-bundle": "~2.1|~3.0"
            },
            "conflict": {
                "twig/twig": "<1.12.0"
            },
            "require-dev": {
                "doctrine/doctrine-bundle": "~1.0",
                "jms/serializer-bundle": "~0.11|~1.0",
                "phpunit/phpunit": "~4.0",
                "symfony/form": "~2.3|~3.0",
                "symfony/templating": "~2.1|~3.0",
                "symfony/twig-bundle": "~2.1|~3.0",
                "symfony/validator": "~2.1|~3.0"
            },
            "suggest": {
                "doctrine/doctrine-bundle": "Add a DBAL mapping type",
                "jms/serializer-bundle": "Serialize/deserialize phone numbers",
                "symfony/form": "Add a data transformer",
                "symfony/templating": "Format phone numbers in templates",
                "symfony/twig-bundle": "Format phone numbers in Twig templates",
                "symfony/validator": "Add a validation constraint"
            },
            "type": "symfony-bundle",
            "extra": {
                "branch-alias": {
                    "dev-master": "1.1.x-dev"
                }
            },
            "autoload": {
                "psr-4": {
                    "Misd\\PhoneNumberBundle\\": ""
                }
            },
            "notification-url": "https://packagist.org/downloads/",
            "license": [
                "MIT"
            ],
            "description": "Integrates libphonenumber into your Symfony2 application",
            "homepage": "https://github.com/misd-service-development/phone-number-bundle",
            "keywords": [
                "bundle",
                "libphonenumber",
                "phone-number",
                "phonenumber",
                "telephone number"
            ],
            "time": "2016-03-31 08:42:16"
        },
        {
            "name": "monolog/monolog",
            "version": "1.19.0",
            "source": {
                "type": "git",
                "url": "https://github.com/Seldaek/monolog.git",
                "reference": "5f56ed5212dc509c8dc8caeba2715732abb32dbf"
            },
            "dist": {
                "type": "zip",
                "url": "https://api.github.com/repos/Seldaek/monolog/zipball/5f56ed5212dc509c8dc8caeba2715732abb32dbf",
                "reference": "5f56ed5212dc509c8dc8caeba2715732abb32dbf",
                "shasum": ""
            },
            "require": {
                "php": ">=5.3.0",
                "psr/log": "~1.0"
            },
            "provide": {
                "psr/log-implementation": "1.0.0"
            },
            "require-dev": {
                "aws/aws-sdk-php": "^2.4.9",
                "doctrine/couchdb": "~1.0@dev",
                "graylog2/gelf-php": "~1.0",
                "jakub-onderka/php-parallel-lint": "0.9",
                "php-amqplib/php-amqplib": "~2.4",
                "php-console/php-console": "^3.1.3",
                "phpunit/phpunit": "~4.5",
                "phpunit/phpunit-mock-objects": "2.3.0",
                "raven/raven": "^0.13",
                "ruflin/elastica": ">=0.90 <3.0",
                "swiftmailer/swiftmailer": "~5.3"
            },
            "suggest": {
                "aws/aws-sdk-php": "Allow sending log messages to AWS services like DynamoDB",
                "doctrine/couchdb": "Allow sending log messages to a CouchDB server",
                "ext-amqp": "Allow sending log messages to an AMQP server (1.0+ required)",
                "ext-mongo": "Allow sending log messages to a MongoDB server",
                "graylog2/gelf-php": "Allow sending log messages to a GrayLog2 server",
                "mongodb/mongodb": "Allow sending log messages to a MongoDB server via PHP Driver",
                "php-amqplib/php-amqplib": "Allow sending log messages to an AMQP server using php-amqplib",
                "php-console/php-console": "Allow sending log messages to Google Chrome",
                "raven/raven": "Allow sending log messages to a Sentry server",
                "rollbar/rollbar": "Allow sending log messages to Rollbar",
                "ruflin/elastica": "Allow sending log messages to an Elastic Search server"
            },
            "type": "library",
            "extra": {
                "branch-alias": {
                    "dev-master": "2.0.x-dev"
                }
            },
            "autoload": {
                "psr-4": {
                    "Monolog\\": "src/Monolog"
                }
            },
            "notification-url": "https://packagist.org/downloads/",
            "license": [
                "MIT"
            ],
            "authors": [
                {
                    "name": "Jordi Boggiano",
                    "email": "j.boggiano@seld.be",
                    "homepage": "http://seld.be"
                }
            ],
            "description": "Sends your logs to files, sockets, inboxes, databases and various web services",
            "homepage": "http://github.com/Seldaek/monolog",
            "keywords": [
                "log",
                "logging",
                "psr-3"
            ],
            "time": "2016-04-12 18:29:35"
        },
        {
            "name": "mrclay/minify",
            "version": "2.2.0",
            "source": {
                "type": "git",
                "url": "https://github.com/mrclay/minify.git",
                "reference": "d245bca4987dec197d1e6d7dc117614b60ff7494"
            },
            "dist": {
                "type": "zip",
                "url": "https://api.github.com/repos/mrclay/minify/zipball/d245bca4987dec197d1e6d7dc117614b60ff7494",
                "reference": "d245bca4987dec197d1e6d7dc117614b60ff7494",
                "shasum": ""
            },
            "require": {
                "ext-pcre": "*",
                "php": ">=5.2.1"
            },
            "type": "library",
            "autoload": {
                "classmap": [
                    "min/lib/"
                ]
            },
            "notification-url": "https://packagist.org/downloads/",
            "license": [
                "BSD-3-Clause"
            ],
            "authors": [
                {
                    "name": "Steve Clay",
                    "email": "steve@mrclay.org",
                    "homepage": "http://www.mrclay.org/",
                    "role": "Developer"
                }
            ],
            "description": "Minify is a PHP5 app that helps you follow several rules for client-side performance. It combines multiple CSS or Javascript files, removes unnecessary whitespace and comments, and serves them with gzip encoding and optimal client-side cache headers",
            "homepage": "http://code.google.com/p/minify/",
            "time": "2014-03-12 12:54:23"
        },
        {
            "name": "oneup/uploader-bundle",
            "version": "1.3.2",
            "target-dir": "Oneup/UploaderBundle",
            "source": {
                "type": "git",
                "url": "https://github.com/1up-lab/OneupUploaderBundle.git",
                "reference": "222df480925fd3d01eee70d3681575b5ea811316"
            },
            "dist": {
                "type": "zip",
                "url": "https://api.github.com/repos/1up-lab/OneupUploaderBundle/zipball/222df480925fd3d01eee70d3681575b5ea811316",
                "reference": "222df480925fd3d01eee70d3681575b5ea811316",
                "shasum": ""
            },
            "require": {
                "symfony/finder": "~2.3",
                "symfony/framework-bundle": "~2.3"
            },
            "require-dev": {
                "amazonwebservices/aws-sdk-for-php": "1.5.*",
                "knplabs/gaufrette": "0.2.*@dev",
                "phpunit/phpunit": "~4.1",
                "sensio/framework-extra-bundle": "2.*",
                "symfony/browser-kit": "2.*",
                "symfony/class-loader": "2.*",
                "symfony/security-bundle": "2.*"
            },
            "suggest": {
                "knplabs/knp-gaufrette-bundle": "0.1.*"
            },
            "type": "symfony-bundle",
            "autoload": {
                "psr-0": {
                    "Oneup\\UploaderBundle": ""
                }
            },
            "notification-url": "https://packagist.org/downloads/",
            "license": [
                "MIT"
            ],
            "authors": [
                {
                    "name": "Jim Schmid",
                    "email": "js@1up.io",
                    "homepage": "http://1up.io",
                    "role": "Developer"
                }
            ],
            "description": "Handles multi file uploads in Symfony2. Features included: Chunked upload, Orphans management, Gaufrette support.",
            "homepage": "http://1up.io",
            "keywords": [
                "FancyUpload",
                "FineUploader",
                "MooUpload",
                "Uploadify",
                "YUI3 Uploader",
                "blueimp",
                "dropzone",
                "fileupload",
                "jQuery File Uploader",
                "plupload",
                "upload"
            ],
            "time": "2016-01-04 10:59:51"
        },
        {
            "name": "paragonie/random_compat",
            "version": "v1.4.1",
            "source": {
                "type": "git",
                "url": "https://github.com/paragonie/random_compat.git",
                "reference": "c7e26a21ba357863de030f0b9e701c7d04593774"
            },
            "dist": {
                "type": "zip",
                "url": "https://api.github.com/repos/paragonie/random_compat/zipball/c7e26a21ba357863de030f0b9e701c7d04593774",
                "reference": "c7e26a21ba357863de030f0b9e701c7d04593774",
                "shasum": ""
            },
            "require": {
                "php": ">=5.2.0"
            },
            "require-dev": {
                "phpunit/phpunit": "4.*|5.*"
            },
            "suggest": {
                "ext-libsodium": "Provides a modern crypto API that can be used to generate random bytes."
            },
            "type": "library",
            "autoload": {
                "files": [
                    "lib/random.php"
                ]
            },
            "notification-url": "https://packagist.org/downloads/",
            "license": [
                "MIT"
            ],
            "authors": [
                {
                    "name": "Paragon Initiative Enterprises",
                    "email": "security@paragonie.com",
                    "homepage": "https://paragonie.com"
                }
            ],
            "description": "PHP 5.x polyfill for random_bytes() and random_int() from PHP 7",
            "keywords": [
                "csprng",
                "pseudorandom",
                "random"
            ],
            "time": "2016-03-18 20:34:03"
        },
        {
            "name": "phpcollection/phpcollection",
            "version": "0.4.0",
            "source": {
                "type": "git",
                "url": "https://github.com/schmittjoh/php-collection.git",
                "reference": "b8bf55a0a929ca43b01232b36719f176f86c7e83"
            },
            "dist": {
                "type": "zip",
                "url": "https://api.github.com/repos/schmittjoh/php-collection/zipball/b8bf55a0a929ca43b01232b36719f176f86c7e83",
                "reference": "b8bf55a0a929ca43b01232b36719f176f86c7e83",
                "shasum": ""
            },
            "require": {
                "phpoption/phpoption": "1.*"
            },
            "type": "library",
            "extra": {
                "branch-alias": {
                    "dev-master": "0.3-dev"
                }
            },
            "autoload": {
                "psr-0": {
                    "PhpCollection": "src/"
                }
            },
            "notification-url": "https://packagist.org/downloads/",
            "license": [
                "Apache2"
            ],
            "authors": [
                {
                    "name": "Johannes Schmitt",
                    "email": "schmittjoh@gmail.com",
                    "homepage": "https://github.com/schmittjoh",
                    "role": "Developer of wrapped JMSSerializerBundle"
                }
            ],
            "description": "General-Purpose Collection Library for PHP",
            "keywords": [
                "collection",
                "list",
                "map",
                "sequence",
                "set"
            ],
            "time": "2014-03-11 13:46:42"
        },
        {
            "name": "phpoffice/phpexcel",
            "version": "1.8.0",
            "source": {
                "type": "git",
                "url": "https://github.com/PHPOffice/PHPExcel.git",
                "reference": "e69a5e4d0ffa7fb6f171859e0a04346e580df30b"
            },
            "dist": {
                "type": "zip",
                "url": "https://api.github.com/repos/PHPOffice/PHPExcel/zipball/e69a5e4d0ffa7fb6f171859e0a04346e580df30b",
                "reference": "e69a5e4d0ffa7fb6f171859e0a04346e580df30b",
                "shasum": ""
            },
            "require": {
                "ext-xml": "*",
                "ext-xmlwriter": "*",
                "php": ">=5.2.0"
            },
            "type": "library",
            "autoload": {
                "psr-0": {
                    "PHPExcel": "Classes/"
                }
            },
            "notification-url": "https://packagist.org/downloads/",
            "license": [
                "LGPL"
            ],
            "authors": [
                {
                    "name": "Maarten Balliauw",
                    "homepage": "http://blog.maartenballiauw.be"
                },
                {
                    "name": "Mark Baker"
                },
                {
                    "name": "Franck Lefevre",
                    "homepage": "http://blog.rootslabs.net"
                },
                {
                    "name": "Erik Tilt"
                }
            ],
            "description": "PHPExcel - OpenXML - Read, Create and Write Spreadsheet documents in PHP - Spreadsheet engine",
            "homepage": "http://phpexcel.codeplex.com",
            "keywords": [
                "OpenXML",
                "excel",
                "php",
                "spreadsheet",
                "xls",
                "xlsx"
            ],
            "time": "2014-03-02 15:22:49"
        },
        {
            "name": "phpoption/phpoption",
            "version": "1.5.0",
            "source": {
                "type": "git",
                "url": "https://github.com/schmittjoh/php-option.git",
                "reference": "94e644f7d2051a5f0fcf77d81605f152eecff0ed"
            },
            "dist": {
                "type": "zip",
                "url": "https://api.github.com/repos/schmittjoh/php-option/zipball/94e644f7d2051a5f0fcf77d81605f152eecff0ed",
                "reference": "94e644f7d2051a5f0fcf77d81605f152eecff0ed",
                "shasum": ""
            },
            "require": {
                "php": ">=5.3.0"
            },
            "require-dev": {
                "phpunit/phpunit": "4.7.*"
            },
            "type": "library",
            "extra": {
                "branch-alias": {
                    "dev-master": "1.3-dev"
                }
            },
            "autoload": {
                "psr-0": {
                    "PhpOption\\": "src/"
                }
            },
            "notification-url": "https://packagist.org/downloads/",
            "license": [
                "Apache2"
            ],
            "authors": [
                {
                    "name": "Johannes M. Schmitt",
                    "email": "schmittjoh@gmail.com"
                }
            ],
            "description": "Option Type for PHP",
            "keywords": [
                "language",
                "option",
                "php",
                "type"
            ],
            "time": "2015-07-25 16:39:46"
        },
        {
            "name": "psr/http-message",
            "version": "1.0",
            "source": {
                "type": "git",
                "url": "https://github.com/php-fig/http-message.git",
                "reference": "85d63699f0dbedb190bbd4b0d2b9dc707ea4c298"
            },
            "dist": {
                "type": "zip",
                "url": "https://api.github.com/repos/php-fig/http-message/zipball/85d63699f0dbedb190bbd4b0d2b9dc707ea4c298",
                "reference": "85d63699f0dbedb190bbd4b0d2b9dc707ea4c298",
                "shasum": ""
            },
            "require": {
                "php": ">=5.3.0"
            },
            "type": "library",
            "extra": {
                "branch-alias": {
                    "dev-master": "1.0.x-dev"
                }
            },
            "autoload": {
                "psr-4": {
                    "Psr\\Http\\Message\\": "src/"
                }
            },
            "notification-url": "https://packagist.org/downloads/",
            "license": [
                "MIT"
            ],
            "authors": [
                {
                    "name": "PHP-FIG",
                    "homepage": "http://www.php-fig.org/"
                }
            ],
            "description": "Common interface for HTTP messages",
            "keywords": [
                "http",
                "http-message",
                "psr",
                "psr-7",
                "request",
                "response"
            ],
            "time": "2015-05-04 20:22:00"
        },
        {
            "name": "psr/log",
            "version": "1.0.0",
            "source": {
                "type": "git",
                "url": "https://github.com/php-fig/log.git",
                "reference": "fe0936ee26643249e916849d48e3a51d5f5e278b"
            },
            "dist": {
                "type": "zip",
                "url": "https://api.github.com/repos/php-fig/log/zipball/fe0936ee26643249e916849d48e3a51d5f5e278b",
                "reference": "fe0936ee26643249e916849d48e3a51d5f5e278b",
                "shasum": ""
            },
            "type": "library",
            "autoload": {
                "psr-0": {
                    "Psr\\Log\\": ""
                }
            },
            "notification-url": "https://packagist.org/downloads/",
            "license": [
                "MIT"
            ],
            "authors": [
                {
                    "name": "PHP-FIG",
                    "homepage": "http://www.php-fig.org/"
                }
            ],
            "description": "Common interface for logging libraries",
            "keywords": [
                "log",
                "psr",
                "psr-3"
            ],
            "time": "2012-12-21 11:40:51"
        },
        {
            "name": "rackspace/php-opencloud",
            "version": "v1.12.2",
            "source": {
                "type": "git",
                "url": "https://github.com/rackspace/php-opencloud.git",
                "reference": "9c0ade232ddd1ae23994349406171ffea1127b5d"
            },
            "dist": {
                "type": "zip",
                "url": "https://api.github.com/repos/rackspace/php-opencloud/zipball/9c0ade232ddd1ae23994349406171ffea1127b5d",
                "reference": "9c0ade232ddd1ae23994349406171ffea1127b5d",
                "shasum": ""
            },
            "require": {
                "guzzle/guzzle": "~3.8",
                "php": ">=5.3.3",
                "psr/log": "~1.0"
            },
            "require-dev": {
                "apigen/apigen": "~2.8",
                "fabpot/php-cs-fixer": "1.0.*@dev",
                "jakub-onderka/php-parallel-lint": "0.*",
                "phpunit/phpunit": "4.3.*",
                "satooshi/php-coveralls": "0.6.*@dev"
            },
            "type": "library",
            "autoload": {
                "psr-0": {
                    "OpenCloud": [
                        "lib/",
                        "tests/"
                    ]
                }
            },
            "notification-url": "https://packagist.org/downloads/",
            "license": [
                "Apache-2.0"
            ],
            "authors": [
                {
                    "name": "Glen Campbell",
                    "email": "glen.campbell@rackspace.com"
                },
                {
                    "name": "Jamie Hannaford",
                    "email": "jamie.hannaford@rackspace.com",
                    "homepage": "https://github.com/jamiehannaford"
                },
                {
                    "name": "Shaunak Kashyap",
                    "email": "shaunak.kashyap@rackspace.com",
                    "homepage": "https://github.com/ycombinator"
                }
            ],
            "description": "PHP SDK for Rackspace/OpenStack APIs",
            "keywords": [
                "Openstack",
                "nova",
                "opencloud",
                "rackspace",
                "swift"
            ],
            "time": "2015-03-16 23:57:58"
        },
        {
            "name": "sensio/distribution-bundle",
            "version": "v2.3.22",
            "target-dir": "Sensio/Bundle/DistributionBundle",
            "source": {
                "type": "git",
                "url": "https://github.com/sensiolabs/SensioDistributionBundle.git",
                "reference": "98bdda791e7c2dfb5fd55781e69a4b00e4f751a6"
            },
            "dist": {
                "type": "zip",
                "url": "https://api.github.com/repos/sensiolabs/SensioDistributionBundle/zipball/98bdda791e7c2dfb5fd55781e69a4b00e4f751a6",
                "reference": "98bdda791e7c2dfb5fd55781e69a4b00e4f751a6",
                "shasum": ""
            },
            "require": {
                "symfony/framework-bundle": "~2.2"
            },
            "type": "symfony-bundle",
            "extra": {
                "branch-alias": {
                    "dev-master": "2.3.x-dev"
                }
            },
            "autoload": {
                "psr-0": {
                    "Sensio\\Bundle\\DistributionBundle": ""
                }
            },
            "notification-url": "https://packagist.org/downloads/",
            "license": [
                "MIT"
            ],
            "authors": [
                {
                    "name": "Fabien Potencier",
                    "email": "fabien@symfony.com"
                }
            ],
            "description": "The base bundle for the Symfony Distributions",
            "keywords": [
                "configuration",
                "distribution"
            ],
            "time": "2015-06-05 22:32:08"
        },
        {
            "name": "sparkpost/php-sparkpost",
            "version": "1.2.0",
            "source": {
                "type": "git",
                "url": "https://github.com/SparkPost/php-sparkpost.git",
                "reference": "9754ffb24cc8dd7417c95a08b2967c5411e25944"
            },
            "dist": {
                "type": "zip",
                "url": "https://api.github.com/repos/SparkPost/php-sparkpost/zipball/9754ffb24cc8dd7417c95a08b2967c5411e25944",
                "reference": "9754ffb24cc8dd7417c95a08b2967c5411e25944",
                "shasum": ""
            },
            "require": {
                "egeloen/http-adapter": "*",
                "php": ">=5.5.0"
            },
            "require-dev": {
                "fabpot/php-cs-fixer": "^1.11",
                "guzzlehttp/guzzle": "6.*",
                "mockery/mockery": "^0.9.4",
                "phpunit/phpunit": "4.3.*",
                "satooshi/php-coveralls": "dev-master"
            },
            "type": "library",
            "autoload": {
                "psr-4": {
                    "SparkPost\\": "lib/SparkPost/",
                    "SparkPost\\SendGridCompatibility\\": "lib/SendGridCompatibility/",
                    "SparkPost\\Test\\TestUtils\\": "test/unit/TestUtils/"
                }
            },
            "notification-url": "https://packagist.org/downloads/",
            "license": [
                "Apache 2.0"
            ],
            "authors": [
                {
                    "name": "SparkPost"
                }
            ],
            "description": "Client library for interfacing with the SparkPost API.",
            "time": "2016-05-04 13:37:09"
        },
        {
            "name": "swiftmailer/swiftmailer",
            "version": "v5.4.2",
            "source": {
                "type": "git",
                "url": "https://github.com/swiftmailer/swiftmailer.git",
                "reference": "d8db871a54619458a805229a057ea2af33c753e8"
            },
            "dist": {
                "type": "zip",
                "url": "https://api.github.com/repos/swiftmailer/swiftmailer/zipball/d8db871a54619458a805229a057ea2af33c753e8",
                "reference": "d8db871a54619458a805229a057ea2af33c753e8",
                "shasum": ""
            },
            "require": {
                "php": ">=5.3.3"
            },
            "require-dev": {
                "mockery/mockery": "~0.9.1,<0.9.4"
            },
            "type": "library",
            "extra": {
                "branch-alias": {
                    "dev-master": "5.4-dev"
                }
            },
            "autoload": {
                "files": [
                    "lib/swift_required.php"
                ]
            },
            "notification-url": "https://packagist.org/downloads/",
            "license": [
                "MIT"
            ],
            "authors": [
                {
                    "name": "Chris Corbyn"
                },
                {
                    "name": "Fabien Potencier",
                    "email": "fabien@symfony.com"
                }
            ],
            "description": "Swiftmailer, free feature-rich PHP mailer",
            "homepage": "http://swiftmailer.org",
            "keywords": [
                "email",
                "mail",
                "mailer"
            ],
            "time": "2016-05-01 08:45:47"
        },
        {
            "name": "symfony/class-loader",
            "version": "v2.6.13",
            "target-dir": "Symfony/Component/ClassLoader",
            "source": {
                "type": "git",
                "url": "https://github.com/symfony/class-loader.git",
                "reference": "c5311911ee5bf1c4bfcd8b5788037e7534e4e17d"
            },
            "dist": {
                "type": "zip",
                "url": "https://api.github.com/repos/symfony/class-loader/zipball/c5311911ee5bf1c4bfcd8b5788037e7534e4e17d",
                "reference": "c5311911ee5bf1c4bfcd8b5788037e7534e4e17d",
                "shasum": ""
            },
            "require": {
                "php": ">=5.3.3"
            },
            "require-dev": {
                "symfony/finder": "~2.0,>=2.0.5",
                "symfony/phpunit-bridge": "~2.7"
            },
            "type": "library",
            "extra": {
                "branch-alias": {
                    "dev-master": "2.6-dev"
                }
            },
            "autoload": {
                "psr-0": {
                    "Symfony\\Component\\ClassLoader\\": ""
                }
            },
            "notification-url": "https://packagist.org/downloads/",
            "license": [
                "MIT"
            ],
            "authors": [
                {
                    "name": "Fabien Potencier",
                    "email": "fabien@symfony.com"
                },
                {
                    "name": "Symfony Community",
                    "homepage": "https://symfony.com/contributors"
                }
            ],
            "description": "Symfony ClassLoader Component",
            "homepage": "https://symfony.com",
            "time": "2015-06-25 11:21:15"
        },
        {
            "name": "symfony/config",
            "version": "v2.6.13",
            "target-dir": "Symfony/Component/Config",
            "source": {
                "type": "git",
                "url": "https://github.com/symfony/config.git",
                "reference": "0ca496cbe208fc37c4cf3415ebb3056e0963115b"
            },
            "dist": {
                "type": "zip",
                "url": "https://api.github.com/repos/symfony/config/zipball/0ca496cbe208fc37c4cf3415ebb3056e0963115b",
                "reference": "0ca496cbe208fc37c4cf3415ebb3056e0963115b",
                "shasum": ""
            },
            "require": {
                "php": ">=5.3.3",
                "symfony/filesystem": "~2.3"
            },
            "require-dev": {
                "symfony/phpunit-bridge": "~2.7"
            },
            "type": "library",
            "extra": {
                "branch-alias": {
                    "dev-master": "2.6-dev"
                }
            },
            "autoload": {
                "psr-0": {
                    "Symfony\\Component\\Config\\": ""
                }
            },
            "notification-url": "https://packagist.org/downloads/",
            "license": [
                "MIT"
            ],
            "authors": [
                {
                    "name": "Fabien Potencier",
                    "email": "fabien@symfony.com"
                },
                {
                    "name": "Symfony Community",
                    "homepage": "https://symfony.com/contributors"
                }
            ],
            "description": "Symfony Config Component",
            "homepage": "https://symfony.com",
            "time": "2015-07-08 05:59:48"
        },
        {
            "name": "symfony/console",
            "version": "v2.6.13",
            "target-dir": "Symfony/Component/Console",
            "source": {
                "type": "git",
                "url": "https://github.com/symfony/console.git",
                "reference": "0e5e18ae09d3f5c06367759be940e9ed3f568359"
            },
            "dist": {
                "type": "zip",
                "url": "https://api.github.com/repos/symfony/console/zipball/0e5e18ae09d3f5c06367759be940e9ed3f568359",
                "reference": "0e5e18ae09d3f5c06367759be940e9ed3f568359",
                "shasum": ""
            },
            "require": {
                "php": ">=5.3.3"
            },
            "require-dev": {
                "psr/log": "~1.0",
                "symfony/event-dispatcher": "~2.1",
                "symfony/phpunit-bridge": "~2.7",
                "symfony/process": "~2.1"
            },
            "suggest": {
                "psr/log": "For using the console logger",
                "symfony/event-dispatcher": "",
                "symfony/process": ""
            },
            "type": "library",
            "extra": {
                "branch-alias": {
                    "dev-master": "2.6-dev"
                }
            },
            "autoload": {
                "psr-0": {
                    "Symfony\\Component\\Console\\": ""
                }
            },
            "notification-url": "https://packagist.org/downloads/",
            "license": [
                "MIT"
            ],
            "authors": [
                {
                    "name": "Fabien Potencier",
                    "email": "fabien@symfony.com"
                },
                {
                    "name": "Symfony Community",
                    "homepage": "https://symfony.com/contributors"
                }
            ],
            "description": "Symfony Console Component",
            "homepage": "https://symfony.com",
            "time": "2015-07-26 09:08:40"
        },
        {
            "name": "symfony/debug",
            "version": "v2.6.13",
            "target-dir": "Symfony/Component/Debug",
            "source": {
                "type": "git",
                "url": "https://github.com/symfony/debug.git",
                "reference": "fca5696e0c9787722baa8f2ad6940dfd7a6a6941"
            },
            "dist": {
                "type": "zip",
                "url": "https://api.github.com/repos/symfony/debug/zipball/fca5696e0c9787722baa8f2ad6940dfd7a6a6941",
                "reference": "fca5696e0c9787722baa8f2ad6940dfd7a6a6941",
                "shasum": ""
            },
            "require": {
                "php": ">=5.3.3",
                "psr/log": "~1.0"
            },
            "conflict": {
                "symfony/http-kernel": ">=2.3,<2.3.24|~2.4.0|>=2.5,<2.5.9|>=2.6,<2.6.2"
            },
            "require-dev": {
                "symfony/class-loader": "~2.2",
                "symfony/http-foundation": "~2.1",
                "symfony/http-kernel": "~2.3.24|~2.5.9|~2.6,>=2.6.2",
                "symfony/phpunit-bridge": "~2.7"
            },
            "suggest": {
                "symfony/http-foundation": "",
                "symfony/http-kernel": ""
            },
            "type": "library",
            "extra": {
                "branch-alias": {
                    "dev-master": "2.6-dev"
                }
            },
            "autoload": {
                "psr-0": {
                    "Symfony\\Component\\Debug\\": ""
                }
            },
            "notification-url": "https://packagist.org/downloads/",
            "license": [
                "MIT"
            ],
            "authors": [
                {
                    "name": "Fabien Potencier",
                    "email": "fabien@symfony.com"
                },
                {
                    "name": "Symfony Community",
                    "homepage": "https://symfony.com/contributors"
                }
            ],
            "description": "Symfony Debug Component",
            "homepage": "https://symfony.com",
            "time": "2015-07-08 05:59:48"
        },
        {
            "name": "symfony/dependency-injection",
            "version": "v2.6.13",
            "target-dir": "Symfony/Component/DependencyInjection",
            "source": {
                "type": "git",
                "url": "https://github.com/symfony/dependency-injection.git",
                "reference": "d9fe6837d74aed11e5ee741cd6b6dfe45e0af78e"
            },
            "dist": {
                "type": "zip",
                "url": "https://api.github.com/repos/symfony/dependency-injection/zipball/d9fe6837d74aed11e5ee741cd6b6dfe45e0af78e",
                "reference": "d9fe6837d74aed11e5ee741cd6b6dfe45e0af78e",
                "shasum": ""
            },
            "require": {
                "php": ">=5.3.3"
            },
            "conflict": {
                "symfony/expression-language": "<2.6"
            },
            "require-dev": {
                "symfony/config": "~2.2",
                "symfony/expression-language": "~2.6",
                "symfony/phpunit-bridge": "~2.7",
                "symfony/yaml": "~2.1"
            },
            "suggest": {
                "symfony/config": "",
                "symfony/proxy-manager-bridge": "Generate service proxies to lazy load them",
                "symfony/yaml": ""
            },
            "type": "library",
            "extra": {
                "branch-alias": {
                    "dev-master": "2.6-dev"
                }
            },
            "autoload": {
                "psr-0": {
                    "Symfony\\Component\\DependencyInjection\\": ""
                }
            },
            "notification-url": "https://packagist.org/downloads/",
            "license": [
                "MIT"
            ],
            "authors": [
                {
                    "name": "Fabien Potencier",
                    "email": "fabien@symfony.com"
                },
                {
                    "name": "Symfony Community",
                    "homepage": "https://symfony.com/contributors"
                }
            ],
            "description": "Symfony DependencyInjection Component",
            "homepage": "https://symfony.com",
            "time": "2015-07-22 10:08:40"
        },
        {
            "name": "symfony/doctrine-bridge",
            "version": "v2.6.13",
            "target-dir": "Symfony/Bridge/Doctrine",
            "source": {
                "type": "git",
                "url": "https://github.com/symfony/doctrine-bridge.git",
                "reference": "7eba724851776d766e085019ff72cbaf665ebbed"
            },
            "dist": {
                "type": "zip",
                "url": "https://api.github.com/repos/symfony/doctrine-bridge/zipball/7eba724851776d766e085019ff72cbaf665ebbed",
                "reference": "7eba724851776d766e085019ff72cbaf665ebbed",
                "shasum": ""
            },
            "require": {
                "doctrine/common": "~2.3",
                "php": ">=5.3.3"
            },
            "require-dev": {
                "doctrine/data-fixtures": "1.0.*",
                "doctrine/dbal": "~2.2",
                "doctrine/orm": "~2.2,>=2.2.3",
                "symfony/dependency-injection": "~2.2",
                "symfony/expression-language": "~2.2",
                "symfony/form": "~2.3,>=2.3.8",
                "symfony/http-kernel": "~2.2",
                "symfony/phpunit-bridge": "~2.7",
                "symfony/property-access": "~2.3",
                "symfony/security": "~2.2",
                "symfony/stopwatch": "~2.2",
                "symfony/translation": "~2.0,>=2.0.5",
                "symfony/validator": "~2.5,>=2.5.5"
            },
            "suggest": {
                "doctrine/data-fixtures": "",
                "doctrine/dbal": "",
                "doctrine/orm": "",
                "symfony/form": "",
                "symfony/validator": ""
            },
            "type": "symfony-bridge",
            "extra": {
                "branch-alias": {
                    "dev-master": "2.6-dev"
                }
            },
            "autoload": {
                "psr-0": {
                    "Symfony\\Bridge\\Doctrine\\": ""
                }
            },
            "notification-url": "https://packagist.org/downloads/",
            "license": [
                "MIT"
            ],
            "authors": [
                {
                    "name": "Fabien Potencier",
                    "email": "fabien@symfony.com"
                },
                {
                    "name": "Symfony Community",
                    "homepage": "https://symfony.com/contributors"
                }
            ],
            "description": "Symfony Doctrine Bridge",
            "homepage": "https://symfony.com",
            "time": "2015-07-09 16:02:48"
        },
        {
            "name": "symfony/event-dispatcher",
            "version": "v2.6.13",
            "target-dir": "Symfony/Component/EventDispatcher",
            "source": {
                "type": "git",
                "url": "https://github.com/symfony/event-dispatcher.git",
                "reference": "672593bc4b0043a0acf91903bb75a1c82d8f2e02"
            },
            "dist": {
                "type": "zip",
                "url": "https://api.github.com/repos/symfony/event-dispatcher/zipball/672593bc4b0043a0acf91903bb75a1c82d8f2e02",
                "reference": "672593bc4b0043a0acf91903bb75a1c82d8f2e02",
                "shasum": ""
            },
            "require": {
                "php": ">=5.3.3"
            },
            "require-dev": {
                "psr/log": "~1.0",
                "symfony/config": "~2.0,>=2.0.5",
                "symfony/dependency-injection": "~2.6",
                "symfony/expression-language": "~2.6",
                "symfony/phpunit-bridge": "~2.7",
                "symfony/stopwatch": "~2.3"
            },
            "suggest": {
                "symfony/dependency-injection": "",
                "symfony/http-kernel": ""
            },
            "type": "library",
            "extra": {
                "branch-alias": {
                    "dev-master": "2.6-dev"
                }
            },
            "autoload": {
                "psr-0": {
                    "Symfony\\Component\\EventDispatcher\\": ""
                }
            },
            "notification-url": "https://packagist.org/downloads/",
            "license": [
                "MIT"
            ],
            "authors": [
                {
                    "name": "Fabien Potencier",
                    "email": "fabien@symfony.com"
                },
                {
                    "name": "Symfony Community",
                    "homepage": "https://symfony.com/contributors"
                }
            ],
            "description": "Symfony EventDispatcher Component",
            "homepage": "https://symfony.com",
            "time": "2015-05-02 15:18:45"
        },
        {
            "name": "symfony/filesystem",
<<<<<<< HEAD
            "version": "v2.8.5",
            "source": {
                "type": "git",
                "url": "https://github.com/symfony/filesystem.git",
                "reference": "dee379131dceed90a429e951546b33edfe7dccbb"
            },
            "dist": {
                "type": "zip",
                "url": "https://api.github.com/repos/symfony/filesystem/zipball/dee379131dceed90a429e951546b33edfe7dccbb",
                "reference": "dee379131dceed90a429e951546b33edfe7dccbb",
=======
            "version": "v2.8.4",
            "source": {
                "type": "git",
                "url": "https://github.com/symfony/filesystem.git",
                "reference": "f08ffdf229252cd2745558cb2112df43903bcae4"
            },
            "dist": {
                "type": "zip",
                "url": "https://api.github.com/repos/symfony/filesystem/zipball/f08ffdf229252cd2745558cb2112df43903bcae4",
                "reference": "f08ffdf229252cd2745558cb2112df43903bcae4",
>>>>>>> 59a2c688
                "shasum": ""
            },
            "require": {
                "php": ">=5.3.9"
            },
            "type": "library",
            "extra": {
                "branch-alias": {
                    "dev-master": "2.8-dev"
                }
            },
            "autoload": {
                "psr-4": {
                    "Symfony\\Component\\Filesystem\\": ""
                },
                "exclude-from-classmap": [
                    "/Tests/"
                ]
            },
            "notification-url": "https://packagist.org/downloads/",
            "license": [
                "MIT"
            ],
            "authors": [
                {
                    "name": "Fabien Potencier",
                    "email": "fabien@symfony.com"
                },
                {
                    "name": "Symfony Community",
                    "homepage": "https://symfony.com/contributors"
                }
            ],
            "description": "Symfony Filesystem Component",
            "homepage": "https://symfony.com",
<<<<<<< HEAD
            "time": "2016-04-12 18:01:21"
        },
        {
            "name": "symfony/finder",
            "version": "v2.3.40",
=======
            "time": "2016-03-27 10:20:16"
        },
        {
            "name": "symfony/finder",
            "version": "v2.3.39",
>>>>>>> 59a2c688
            "target-dir": "Symfony/Component/Finder",
            "source": {
                "type": "git",
                "url": "https://github.com/symfony/finder.git",
                "reference": "24cbc57da78ef7d05250c657b18b1ddcb1298bdf"
            },
            "dist": {
                "type": "zip",
                "url": "https://api.github.com/repos/symfony/finder/zipball/24cbc57da78ef7d05250c657b18b1ddcb1298bdf",
                "reference": "24cbc57da78ef7d05250c657b18b1ddcb1298bdf",
                "shasum": ""
            },
            "require": {
                "php": ">=5.3.3"
            },
            "type": "library",
            "extra": {
                "branch-alias": {
                    "dev-master": "2.3-dev"
                }
            },
            "autoload": {
                "psr-0": {
                    "Symfony\\Component\\Finder\\": ""
                },
                "exclude-from-classmap": [
                    "/Tests/"
                ]
            },
            "notification-url": "https://packagist.org/downloads/",
            "license": [
                "MIT"
            ],
            "authors": [
                {
                    "name": "Fabien Potencier",
                    "email": "fabien@symfony.com"
                },
                {
                    "name": "Symfony Community",
                    "homepage": "https://symfony.com/contributors"
                }
            ],
            "description": "Symfony Finder Component",
            "homepage": "https://symfony.com",
            "time": "2016-03-09 12:50:31"
        },
        {
            "name": "symfony/form",
            "version": "v2.6.13",
            "target-dir": "Symfony/Component/Form",
            "source": {
                "type": "git",
                "url": "https://github.com/symfony/form.git",
                "reference": "23394a60d49d2aa904dacda6e5eb29d88251f9da"
            },
            "dist": {
                "type": "zip",
                "url": "https://api.github.com/repos/symfony/form/zipball/23394a60d49d2aa904dacda6e5eb29d88251f9da",
                "reference": "23394a60d49d2aa904dacda6e5eb29d88251f9da",
                "shasum": ""
            },
            "require": {
                "php": ">=5.3.3",
                "symfony/event-dispatcher": "~2.1",
                "symfony/intl": "~2.3",
                "symfony/options-resolver": "~2.6",
                "symfony/property-access": "~2.3"
            },
            "require-dev": {
                "doctrine/collections": "~1.0",
                "symfony/http-foundation": "~2.2",
                "symfony/http-kernel": "~2.4",
                "symfony/phpunit-bridge": "~2.7",
                "symfony/security-csrf": "~2.4",
                "symfony/translation": "~2.0,>=2.0.5",
                "symfony/validator": "~2.6,>=2.6.8"
            },
            "suggest": {
                "symfony/framework-bundle": "For templating with PHP.",
                "symfony/security-csrf": "For protecting forms against CSRF attacks.",
                "symfony/twig-bridge": "For templating with Twig.",
                "symfony/validator": "For form validation."
            },
            "type": "library",
            "extra": {
                "branch-alias": {
                    "dev-master": "2.6-dev"
                }
            },
            "autoload": {
                "psr-0": {
                    "Symfony\\Component\\Form\\": ""
                }
            },
            "notification-url": "https://packagist.org/downloads/",
            "license": [
                "MIT"
            ],
            "authors": [
                {
                    "name": "Fabien Potencier",
                    "email": "fabien@symfony.com"
                },
                {
                    "name": "Symfony Community",
                    "homepage": "https://symfony.com/contributors"
                }
            ],
            "description": "Symfony Form Component",
            "homepage": "https://symfony.com",
            "time": "2015-11-23 10:27:01"
        },
        {
            "name": "symfony/framework-bundle",
            "version": "v2.5.12",
            "target-dir": "Symfony/Bundle/FrameworkBundle",
            "source": {
                "type": "git",
                "url": "https://github.com/symfony/framework-bundle.git",
                "reference": "fa14c45455fe387f5b90a4d0bf4b520a7378abb1"
            },
            "dist": {
                "type": "zip",
                "url": "https://api.github.com/repos/symfony/framework-bundle/zipball/fa14c45455fe387f5b90a4d0bf4b520a7378abb1",
                "reference": "fa14c45455fe387f5b90a4d0bf4b520a7378abb1",
                "shasum": ""
            },
            "require": {
                "doctrine/annotations": "~1.0",
                "php": ">=5.3.3",
                "symfony/config": "~2.4",
                "symfony/dependency-injection": "~2.3,>=2.3.3",
                "symfony/event-dispatcher": "~2.5",
                "symfony/filesystem": "~2.3",
                "symfony/http-foundation": "~2.4.9|~2.5,>=2.5.4",
                "symfony/http-kernel": "~2.5,>=2.5.7",
                "symfony/routing": "~2.2",
                "symfony/security-core": "~2.4",
                "symfony/security-csrf": "~2.4",
                "symfony/stopwatch": "~2.3",
                "symfony/templating": "~2.1",
                "symfony/translation": "~2.3,>=2.3.19"
            },
            "require-dev": {
                "symfony/browser-kit": "~2.4",
                "symfony/class-loader": "~2.1",
                "symfony/console": "~2.5,>=2.5.2",
                "symfony/css-selector": "~2.0,>=2.0.5",
                "symfony/dom-crawler": "~2.0,>=2.0.5",
                "symfony/expression-language": "~2.4",
                "symfony/finder": "~2.0,>=2.0.5",
                "symfony/form": "2.5.*",
                "symfony/intl": "~2.3",
                "symfony/process": "~2.0,>=2.0.5",
                "symfony/security": "~2.4",
                "symfony/validator": "~2.5",
                "symfony/yaml": "~2.0,>=2.0.5"
            },
            "suggest": {
                "doctrine/cache": "For using alternative cache drivers",
                "symfony/console": "For using the console commands",
                "symfony/finder": "For using the translation loader and cache warmer",
                "symfony/form": "For using forms",
                "symfony/validator": "For using validation",
                "symfony/yaml": "For using the config:debug and yaml:lint commands"
            },
            "type": "symfony-bundle",
            "extra": {
                "branch-alias": {
                    "dev-master": "2.5-dev"
                }
            },
            "autoload": {
                "psr-0": {
                    "Symfony\\Bundle\\FrameworkBundle\\": ""
                }
            },
            "notification-url": "https://packagist.org/downloads/",
            "license": [
                "MIT"
            ],
            "authors": [
                {
                    "name": "Symfony Community",
                    "homepage": "http://symfony.com/contributors"
                },
                {
                    "name": "Fabien Potencier",
                    "email": "fabien@symfony.com"
                }
            ],
            "description": "Symfony FrameworkBundle",
            "homepage": "http://symfony.com",
            "time": "2015-02-08 07:07:45"
        },
        {
            "name": "symfony/http-foundation",
            "version": "v2.6.13",
            "target-dir": "Symfony/Component/HttpFoundation",
            "source": {
                "type": "git",
                "url": "https://github.com/symfony/http-foundation.git",
                "reference": "e8fd1b73ac1c3de1f76c73801ddf1a8ecb1c1c9c"
            },
            "dist": {
                "type": "zip",
                "url": "https://api.github.com/repos/symfony/http-foundation/zipball/e8fd1b73ac1c3de1f76c73801ddf1a8ecb1c1c9c",
                "reference": "e8fd1b73ac1c3de1f76c73801ddf1a8ecb1c1c9c",
                "shasum": ""
            },
            "require": {
                "php": ">=5.3.3"
            },
            "require-dev": {
                "symfony/expression-language": "~2.4",
                "symfony/phpunit-bridge": "~2.7"
            },
            "type": "library",
            "extra": {
                "branch-alias": {
                    "dev-master": "2.6-dev"
                }
            },
            "autoload": {
                "psr-0": {
                    "Symfony\\Component\\HttpFoundation\\": ""
                },
                "classmap": [
                    "Symfony/Component/HttpFoundation/Resources/stubs"
                ]
            },
            "notification-url": "https://packagist.org/downloads/",
            "license": [
                "MIT"
            ],
            "authors": [
                {
                    "name": "Fabien Potencier",
                    "email": "fabien@symfony.com"
                },
                {
                    "name": "Symfony Community",
                    "homepage": "https://symfony.com/contributors"
                }
            ],
            "description": "Symfony HttpFoundation Component",
            "homepage": "https://symfony.com",
            "time": "2015-07-22 10:08:40"
        },
        {
            "name": "symfony/http-kernel",
            "version": "v2.6.13",
            "target-dir": "Symfony/Component/HttpKernel",
            "source": {
                "type": "git",
                "url": "https://github.com/symfony/http-kernel.git",
                "reference": "cdd991d304fed833514dc44d6aafcf19397c26cb"
            },
            "dist": {
                "type": "zip",
                "url": "https://api.github.com/repos/symfony/http-kernel/zipball/cdd991d304fed833514dc44d6aafcf19397c26cb",
                "reference": "cdd991d304fed833514dc44d6aafcf19397c26cb",
                "shasum": ""
            },
            "require": {
                "php": ">=5.3.3",
                "psr/log": "~1.0",
                "symfony/debug": "~2.6,>=2.6.2",
                "symfony/event-dispatcher": "~2.6,>=2.6.7",
                "symfony/http-foundation": "~2.5,>=2.5.4"
            },
            "require-dev": {
                "symfony/browser-kit": "~2.3",
                "symfony/class-loader": "~2.1",
                "symfony/config": "~2.0,>=2.0.5",
                "symfony/console": "~2.3",
                "symfony/css-selector": "~2.0,>=2.0.5",
                "symfony/dependency-injection": "~2.2",
                "symfony/dom-crawler": "~2.0,>=2.0.5",
                "symfony/expression-language": "~2.4",
                "symfony/finder": "~2.0,>=2.0.5",
                "symfony/phpunit-bridge": "~2.7",
                "symfony/process": "~2.0,>=2.0.5",
                "symfony/routing": "~2.2",
                "symfony/stopwatch": "~2.3",
                "symfony/templating": "~2.2",
                "symfony/translation": "~2.0,>=2.0.5",
                "symfony/var-dumper": "~2.6"
            },
            "suggest": {
                "symfony/browser-kit": "",
                "symfony/class-loader": "",
                "symfony/config": "",
                "symfony/console": "",
                "symfony/dependency-injection": "",
                "symfony/finder": "",
                "symfony/var-dumper": ""
            },
            "type": "library",
            "extra": {
                "branch-alias": {
                    "dev-master": "2.6-dev"
                }
            },
            "autoload": {
                "psr-0": {
                    "Symfony\\Component\\HttpKernel\\": ""
                }
            },
            "notification-url": "https://packagist.org/downloads/",
            "license": [
                "MIT"
            ],
            "authors": [
                {
                    "name": "Fabien Potencier",
                    "email": "fabien@symfony.com"
                },
                {
                    "name": "Symfony Community",
                    "homepage": "https://symfony.com/contributors"
                }
            ],
            "description": "Symfony HttpKernel Component",
            "homepage": "https://symfony.com",
            "time": "2016-01-14 10:11:16"
        },
        {
            "name": "symfony/intl",
            "version": "v2.6.13",
            "target-dir": "Symfony/Component/Intl",
            "source": {
                "type": "git",
                "url": "https://github.com/symfony/intl.git",
                "reference": "4e2720da07bb0731064aaaa7ad854e5b23908ce6"
            },
            "dist": {
                "type": "zip",
                "url": "https://api.github.com/repos/symfony/intl/zipball/4e2720da07bb0731064aaaa7ad854e5b23908ce6",
                "reference": "4e2720da07bb0731064aaaa7ad854e5b23908ce6",
                "shasum": ""
            },
            "require": {
                "php": ">=5.3.3"
            },
            "require-dev": {
                "symfony/filesystem": ">=2.1",
                "symfony/phpunit-bridge": "~2.7"
            },
            "suggest": {
                "ext-intl": "to use the component with locales other than \"en\""
            },
            "type": "library",
            "extra": {
                "branch-alias": {
                    "dev-master": "2.6-dev"
                }
            },
            "autoload": {
                "psr-0": {
                    "Symfony\\Component\\Intl\\": ""
                },
                "classmap": [
                    "Symfony/Component/Intl/Resources/stubs"
                ],
                "files": [
                    "Symfony/Component/Intl/Resources/stubs/functions.php"
                ]
            },
            "notification-url": "https://packagist.org/downloads/",
            "license": [
                "MIT"
            ],
            "authors": [
                {
                    "name": "Bernhard Schussek",
                    "email": "bschussek@gmail.com"
                },
                {
                    "name": "Eriksen Costa",
                    "email": "eriksen.costa@infranology.com.br"
                },
                {
                    "name": "Igor Wiedler",
                    "email": "igor@wiedler.ch"
                },
                {
                    "name": "Symfony Community",
                    "homepage": "https://symfony.com/contributors"
                }
            ],
            "description": "A PHP replacement layer for the C intl extension that includes additional data from the ICU library.",
            "homepage": "https://symfony.com",
            "keywords": [
                "i18n",
                "icu",
                "internationalization",
                "intl",
                "l10n",
                "localization"
            ],
            "time": "2015-07-23 02:17:26"
        },
        {
            "name": "symfony/monolog-bridge",
            "version": "v2.6.13",
            "target-dir": "Symfony/Bridge/Monolog",
            "source": {
                "type": "git",
                "url": "https://github.com/symfony/monolog-bridge.git",
                "reference": "ba66eeabaa004e3ab70764cab59b056b182aa535"
            },
            "dist": {
                "type": "zip",
                "url": "https://api.github.com/repos/symfony/monolog-bridge/zipball/ba66eeabaa004e3ab70764cab59b056b182aa535",
                "reference": "ba66eeabaa004e3ab70764cab59b056b182aa535",
                "shasum": ""
            },
            "require": {
                "monolog/monolog": "~1.11",
                "php": ">=5.3.3"
            },
            "require-dev": {
                "symfony/console": "~2.4",
                "symfony/event-dispatcher": "~2.2",
                "symfony/http-kernel": "~2.4",
                "symfony/phpunit-bridge": "~2.7"
            },
            "suggest": {
                "symfony/console": "For the possibility to show log messages in console commands depending on verbosity settings. You need version ~2.3 of the console for it.",
                "symfony/event-dispatcher": "Needed when using log messages in console commands",
                "symfony/http-kernel": "For using the debugging handlers together with the response life cycle of the HTTP kernel."
            },
            "type": "symfony-bridge",
            "extra": {
                "branch-alias": {
                    "dev-master": "2.6-dev"
                }
            },
            "autoload": {
                "psr-0": {
                    "Symfony\\Bridge\\Monolog\\": ""
                }
            },
            "notification-url": "https://packagist.org/downloads/",
            "license": [
                "MIT"
            ],
            "authors": [
                {
                    "name": "Fabien Potencier",
                    "email": "fabien@symfony.com"
                },
                {
                    "name": "Symfony Community",
                    "homepage": "https://symfony.com/contributors"
                }
            ],
            "description": "Symfony Monolog Bridge",
            "homepage": "https://symfony.com",
            "time": "2015-06-25 11:21:15"
        },
        {
            "name": "symfony/monolog-bundle",
            "version": "v2.4.1",
            "target-dir": "Symfony/Bundle/MonologBundle",
            "source": {
                "type": "git",
                "url": "https://github.com/symfony/monolog-bundle.git",
                "reference": "e81c2e9c4dc0a9ff794674017069e036f575f278"
            },
            "dist": {
                "type": "zip",
                "url": "https://api.github.com/repos/symfony/monolog-bundle/zipball/e81c2e9c4dc0a9ff794674017069e036f575f278",
                "reference": "e81c2e9c4dc0a9ff794674017069e036f575f278",
                "shasum": ""
            },
            "require": {
                "monolog/monolog": "~1.6",
                "php": ">=5.3.2",
                "symfony/config": "~2.3",
                "symfony/dependency-injection": "~2.3",
                "symfony/http-kernel": "~2.3",
                "symfony/monolog-bridge": "~2.3"
            },
            "require-dev": {
                "symfony/console": "~2.3",
                "symfony/yaml": "~2.3"
            },
            "type": "symfony-bundle",
            "extra": {
                "branch-alias": {
                    "dev-master": "2.4.x-dev"
                }
            },
            "autoload": {
                "psr-0": {
                    "Symfony\\Bundle\\MonologBundle": ""
                }
            },
            "notification-url": "https://packagist.org/downloads/",
            "license": [
                "MIT"
            ],
            "authors": [
                {
                    "name": "Symfony Community",
                    "homepage": "http://symfony.com/contributors"
                },
                {
                    "name": "Fabien Potencier",
                    "email": "fabien@symfony.com"
                }
            ],
            "description": "Symfony MonologBundle",
            "homepage": "http://symfony.com",
            "keywords": [
                "log",
                "logging"
            ],
            "time": "2013-08-26 10:15:04"
        },
        {
            "name": "symfony/options-resolver",
            "version": "v2.6.13",
            "target-dir": "Symfony/Component/OptionsResolver",
            "source": {
                "type": "git",
                "url": "https://github.com/symfony/options-resolver.git",
                "reference": "31e56594cee489e9a235b852228b0598b52101c1"
            },
            "dist": {
                "type": "zip",
                "url": "https://api.github.com/repos/symfony/options-resolver/zipball/31e56594cee489e9a235b852228b0598b52101c1",
                "reference": "31e56594cee489e9a235b852228b0598b52101c1",
                "shasum": ""
            },
            "require": {
                "php": ">=5.3.3"
            },
            "require-dev": {
                "symfony/phpunit-bridge": "~2.7"
            },
            "type": "library",
            "extra": {
                "branch-alias": {
                    "dev-master": "2.6-dev"
                }
            },
            "autoload": {
                "psr-0": {
                    "Symfony\\Component\\OptionsResolver\\": ""
                }
            },
            "notification-url": "https://packagist.org/downloads/",
            "license": [
                "MIT"
            ],
            "authors": [
                {
                    "name": "Fabien Potencier",
                    "email": "fabien@symfony.com"
                },
                {
                    "name": "Symfony Community",
                    "homepage": "https://symfony.com/contributors"
                }
            ],
            "description": "Symfony OptionsResolver Component",
            "homepage": "https://symfony.com",
            "keywords": [
                "config",
                "configuration",
                "options"
            ],
            "time": "2015-05-13 11:33:56"
        },
        {
            "name": "symfony/process",
            "version": "v2.6.13",
            "target-dir": "Symfony/Component/Process",
            "source": {
                "type": "git",
                "url": "https://github.com/symfony/process.git",
                "reference": "57f1e88bb5dafa449b83f9f265b11d52d517b3e9"
            },
            "dist": {
                "type": "zip",
                "url": "https://api.github.com/repos/symfony/process/zipball/57f1e88bb5dafa449b83f9f265b11d52d517b3e9",
                "reference": "57f1e88bb5dafa449b83f9f265b11d52d517b3e9",
                "shasum": ""
            },
            "require": {
                "php": ">=5.3.3"
            },
            "require-dev": {
                "symfony/phpunit-bridge": "~2.7"
            },
            "type": "library",
            "extra": {
                "branch-alias": {
                    "dev-master": "2.6-dev"
                }
            },
            "autoload": {
                "psr-0": {
                    "Symfony\\Component\\Process\\": ""
                }
            },
            "notification-url": "https://packagist.org/downloads/",
            "license": [
                "MIT"
            ],
            "authors": [
                {
                    "name": "Fabien Potencier",
                    "email": "fabien@symfony.com"
                },
                {
                    "name": "Symfony Community",
                    "homepage": "https://symfony.com/contributors"
                }
            ],
            "description": "Symfony Process Component",
            "homepage": "https://symfony.com",
            "time": "2015-06-30 16:10:16"
        },
        {
            "name": "symfony/property-access",
<<<<<<< HEAD
            "version": "v2.8.5",
            "source": {
                "type": "git",
                "url": "https://github.com/symfony/property-access.git",
                "reference": "1d6f0181fbddda4bb2e2a41f7a5928d590f06b34"
            },
            "dist": {
                "type": "zip",
                "url": "https://api.github.com/repos/symfony/property-access/zipball/1d6f0181fbddda4bb2e2a41f7a5928d590f06b34",
                "reference": "1d6f0181fbddda4bb2e2a41f7a5928d590f06b34",
=======
            "version": "v2.8.4",
            "source": {
                "type": "git",
                "url": "https://github.com/symfony/property-access.git",
                "reference": "79393f926015975f3350212c72bc2f5e38360dba"
            },
            "dist": {
                "type": "zip",
                "url": "https://api.github.com/repos/symfony/property-access/zipball/79393f926015975f3350212c72bc2f5e38360dba",
                "reference": "79393f926015975f3350212c72bc2f5e38360dba",
>>>>>>> 59a2c688
                "shasum": ""
            },
            "require": {
                "php": ">=5.3.9"
            },
            "type": "library",
            "extra": {
                "branch-alias": {
                    "dev-master": "2.8-dev"
                }
            },
            "autoload": {
                "psr-4": {
                    "Symfony\\Component\\PropertyAccess\\": ""
                },
                "exclude-from-classmap": [
                    "/Tests/"
                ]
            },
            "notification-url": "https://packagist.org/downloads/",
            "license": [
                "MIT"
            ],
            "authors": [
                {
                    "name": "Fabien Potencier",
                    "email": "fabien@symfony.com"
                },
                {
                    "name": "Symfony Community",
                    "homepage": "https://symfony.com/contributors"
                }
            ],
            "description": "Symfony PropertyAccess Component",
            "homepage": "https://symfony.com",
            "keywords": [
                "access",
                "array",
                "extraction",
                "index",
                "injection",
                "object",
                "property",
                "property path",
                "reflection"
            ],
<<<<<<< HEAD
            "time": "2016-04-20 18:52:26"
=======
            "time": "2016-03-23 13:11:46"
>>>>>>> 59a2c688
        },
        {
            "name": "symfony/routing",
            "version": "v2.6.13",
            "target-dir": "Symfony/Component/Routing",
            "source": {
                "type": "git",
                "url": "https://github.com/symfony/routing.git",
                "reference": "0a1764d41bbb54f3864808c50569ac382b44d128"
            },
            "dist": {
                "type": "zip",
                "url": "https://api.github.com/repos/symfony/routing/zipball/0a1764d41bbb54f3864808c50569ac382b44d128",
                "reference": "0a1764d41bbb54f3864808c50569ac382b44d128",
                "shasum": ""
            },
            "require": {
                "php": ">=5.3.3"
            },
            "require-dev": {
                "doctrine/annotations": "~1.0",
                "doctrine/common": "~2.2",
                "psr/log": "~1.0",
                "symfony/config": "~2.2",
                "symfony/expression-language": "~2.4",
                "symfony/http-foundation": "~2.3",
                "symfony/phpunit-bridge": "~2.7",
                "symfony/yaml": "~2.0,>=2.0.5"
            },
            "suggest": {
                "doctrine/annotations": "For using the annotation loader",
                "symfony/config": "For using the all-in-one router or any loader",
                "symfony/expression-language": "For using expression matching",
                "symfony/yaml": "For using the YAML loader"
            },
            "type": "library",
            "extra": {
                "branch-alias": {
                    "dev-master": "2.6-dev"
                }
            },
            "autoload": {
                "psr-0": {
                    "Symfony\\Component\\Routing\\": ""
                }
            },
            "notification-url": "https://packagist.org/downloads/",
            "license": [
                "MIT"
            ],
            "authors": [
                {
                    "name": "Fabien Potencier",
                    "email": "fabien@symfony.com"
                },
                {
                    "name": "Symfony Community",
                    "homepage": "https://symfony.com/contributors"
                }
            ],
            "description": "Symfony Routing Component",
            "homepage": "https://symfony.com",
            "keywords": [
                "router",
                "routing",
                "uri",
                "url"
            ],
            "time": "2015-07-09 16:02:48"
        },
        {
            "name": "symfony/security",
            "version": "v2.6.13",
            "target-dir": "Symfony/Component/Security",
            "source": {
                "type": "git",
                "url": "https://github.com/symfony/security.git",
                "reference": "722b5b4c34885aa589887f4620fd9ff7e3b931c3"
            },
            "dist": {
                "type": "zip",
                "url": "https://api.github.com/repos/symfony/security/zipball/722b5b4c34885aa589887f4620fd9ff7e3b931c3",
                "reference": "722b5b4c34885aa589887f4620fd9ff7e3b931c3",
                "shasum": ""
            },
            "require": {
                "paragonie/random_compat": "~1.0",
                "php": ">=5.3.3",
                "symfony/event-dispatcher": "~2.2",
                "symfony/http-foundation": "~2.1",
                "symfony/http-kernel": "~2.4"
            },
            "replace": {
                "symfony/security-acl": "self.version",
                "symfony/security-core": "self.version",
                "symfony/security-csrf": "self.version",
                "symfony/security-http": "self.version"
            },
            "require-dev": {
                "doctrine/common": "~2.2",
                "doctrine/dbal": "~2.2",
                "ircmaxell/password-compat": "~1.0",
                "psr/log": "~1.0",
                "symfony/expression-language": "~2.6",
                "symfony/intl": "~2.3",
                "symfony/phpunit-bridge": "~2.7",
                "symfony/routing": "~2.2",
                "symfony/translation": "~2.0,>=2.0.5",
                "symfony/validator": "~2.5,>=2.5.5"
            },
            "suggest": {
                "doctrine/dbal": "For using the built-in ACL implementation",
                "ircmaxell/password-compat": "For using the BCrypt password encoder in PHP <5.5",
                "symfony/class-loader": "For using the ACL generateSql script",
                "symfony/expression-language": "For using the expression voter",
                "symfony/finder": "For using the ACL generateSql script",
                "symfony/routing": "For using the HttpUtils class to create sub-requests, redirect the user, and match URLs",
                "symfony/validator": "For using the user password constraint"
            },
            "type": "library",
            "extra": {
                "branch-alias": {
                    "dev-master": "2.6-dev"
                }
            },
            "autoload": {
                "psr-0": {
                    "Symfony\\Component\\Security\\": ""
                }
            },
            "notification-url": "https://packagist.org/downloads/",
            "license": [
                "MIT"
            ],
            "authors": [
                {
                    "name": "Fabien Potencier",
                    "email": "fabien@symfony.com"
                },
                {
                    "name": "Symfony Community",
                    "homepage": "https://symfony.com/contributors"
                }
            ],
            "description": "Symfony Security Component",
            "homepage": "https://symfony.com",
            "time": "2016-01-14 09:04:34"
        },
        {
            "name": "symfony/security-bundle",
            "version": "v2.6.13",
            "target-dir": "Symfony/Bundle/SecurityBundle",
            "source": {
                "type": "git",
                "url": "https://github.com/symfony/security-bundle.git",
                "reference": "6adb8e508e9ed21abaa6b01184beef91ece8c8ba"
            },
            "dist": {
                "type": "zip",
                "url": "https://api.github.com/repos/symfony/security-bundle/zipball/6adb8e508e9ed21abaa6b01184beef91ece8c8ba",
                "reference": "6adb8e508e9ed21abaa6b01184beef91ece8c8ba",
                "shasum": ""
            },
            "require": {
                "php": ">=5.3.3",
                "symfony/http-kernel": "~2.2",
                "symfony/security": "~2.6"
            },
            "require-dev": {
                "doctrine/doctrine-bundle": "~1.2",
                "symfony/browser-kit": "~2.4",
                "symfony/console": "~2.3",
                "symfony/css-selector": "~2.0,>=2.0.5",
                "symfony/dependency-injection": "~2.3",
                "symfony/dom-crawler": "~2.0,>=2.0.5",
                "symfony/expression-language": "~2.6",
                "symfony/form": "~2.4",
                "symfony/framework-bundle": "~2.6",
                "symfony/http-foundation": "~2.3",
                "symfony/phpunit-bridge": "~2.7",
                "symfony/process": "~2.0,>=2.0.5",
                "symfony/twig-bridge": "~2.2,>=2.2.6",
                "symfony/twig-bundle": "~2.2",
                "symfony/validator": "~2.5",
                "symfony/yaml": "~2.0,>=2.0.5",
                "twig/twig": "~1.12"
            },
            "type": "symfony-bundle",
            "extra": {
                "branch-alias": {
                    "dev-master": "2.6-dev"
                }
            },
            "autoload": {
                "psr-0": {
                    "Symfony\\Bundle\\SecurityBundle\\": ""
                }
            },
            "notification-url": "https://packagist.org/downloads/",
            "license": [
                "MIT"
            ],
            "authors": [
                {
                    "name": "Fabien Potencier",
                    "email": "fabien@symfony.com"
                },
                {
                    "name": "Symfony Community",
                    "homepage": "https://symfony.com/contributors"
                }
            ],
            "description": "Symfony SecurityBundle",
            "homepage": "https://symfony.com",
            "time": "2015-07-09 16:02:48"
        },
        {
            "name": "symfony/stopwatch",
            "version": "v2.6.13",
            "target-dir": "Symfony/Component/Stopwatch",
            "source": {
                "type": "git",
                "url": "https://github.com/symfony/stopwatch.git",
                "reference": "a0d91f2f4e2c60bd78f13388aa68f9d7cab8c987"
            },
            "dist": {
                "type": "zip",
                "url": "https://api.github.com/repos/symfony/stopwatch/zipball/a0d91f2f4e2c60bd78f13388aa68f9d7cab8c987",
                "reference": "a0d91f2f4e2c60bd78f13388aa68f9d7cab8c987",
                "shasum": ""
            },
            "require": {
                "php": ">=5.3.3"
            },
            "require-dev": {
                "symfony/phpunit-bridge": "~2.7"
            },
            "type": "library",
            "extra": {
                "branch-alias": {
                    "dev-master": "2.6-dev"
                }
            },
            "autoload": {
                "psr-0": {
                    "Symfony\\Component\\Stopwatch\\": ""
                }
            },
            "notification-url": "https://packagist.org/downloads/",
            "license": [
                "MIT"
            ],
            "authors": [
                {
                    "name": "Fabien Potencier",
                    "email": "fabien@symfony.com"
                },
                {
                    "name": "Symfony Community",
                    "homepage": "https://symfony.com/contributors"
                }
            ],
            "description": "Symfony Stopwatch Component",
            "homepage": "https://symfony.com",
            "time": "2015-07-01 18:23:01"
        },
        {
            "name": "symfony/swiftmailer-bundle",
            "version": "v2.3.11",
            "source": {
                "type": "git",
                "url": "https://github.com/symfony/swiftmailer-bundle.git",
                "reference": "5e1a90f28213231ceee19c953bbebc5b5b95c690"
            },
            "dist": {
                "type": "zip",
                "url": "https://api.github.com/repos/symfony/swiftmailer-bundle/zipball/5e1a90f28213231ceee19c953bbebc5b5b95c690",
                "reference": "5e1a90f28213231ceee19c953bbebc5b5b95c690",
                "shasum": ""
            },
            "require": {
                "php": ">=5.3.2",
                "swiftmailer/swiftmailer": ">=4.2.0,~5.0",
                "symfony/config": "~2.3|~3.0",
                "symfony/dependency-injection": "~2.3|~3.0",
                "symfony/http-kernel": "~2.3|~3.0",
                "symfony/yaml": "~2.3|~3.0"
            },
            "require-dev": {
                "symfony/phpunit-bridge": "~2.7|~3.0"
            },
            "suggest": {
                "psr/log": "Allows logging"
            },
            "type": "symfony-bundle",
            "extra": {
                "branch-alias": {
                    "dev-master": "2.3-dev"
                }
            },
            "autoload": {
                "psr-4": {
                    "Symfony\\Bundle\\SwiftmailerBundle\\": ""
                }
            },
            "notification-url": "https://packagist.org/downloads/",
            "license": [
                "MIT"
            ],
            "authors": [
                {
                    "name": "Symfony Community",
                    "homepage": "http://symfony.com/contributors"
                },
                {
                    "name": "Fabien Potencier",
                    "email": "fabien@symfony.com"
                }
            ],
            "description": "Symfony SwiftmailerBundle",
            "homepage": "http://symfony.com",
            "time": "2016-01-15 16:41:20"
        },
        {
            "name": "symfony/templating",
            "version": "v2.6.13",
            "target-dir": "Symfony/Component/Templating",
            "source": {
                "type": "git",
                "url": "https://github.com/symfony/templating.git",
                "reference": "c952f520774000056a335486bc706909ce11f226"
            },
            "dist": {
                "type": "zip",
                "url": "https://api.github.com/repos/symfony/templating/zipball/c952f520774000056a335486bc706909ce11f226",
                "reference": "c952f520774000056a335486bc706909ce11f226",
                "shasum": ""
            },
            "require": {
                "php": ">=5.3.3"
            },
            "require-dev": {
                "psr/log": "~1.0",
                "symfony/phpunit-bridge": "~2.7"
            },
            "suggest": {
                "psr/log": "For using debug logging in loaders"
            },
            "type": "library",
            "extra": {
                "branch-alias": {
                    "dev-master": "2.6-dev"
                }
            },
            "autoload": {
                "psr-0": {
                    "Symfony\\Component\\Templating\\": ""
                }
            },
            "notification-url": "https://packagist.org/downloads/",
            "license": [
                "MIT"
            ],
            "authors": [
                {
                    "name": "Fabien Potencier",
                    "email": "fabien@symfony.com"
                },
                {
                    "name": "Symfony Community",
                    "homepage": "https://symfony.com/contributors"
                }
            ],
            "description": "Symfony Templating Component",
            "homepage": "https://symfony.com",
            "time": "2015-06-25 11:21:15"
        },
        {
            "name": "symfony/translation",
            "version": "v2.6.13",
            "target-dir": "Symfony/Component/Translation",
            "source": {
                "type": "git",
                "url": "https://github.com/symfony/translation.git",
                "reference": "d84291215b5892834dd8ca8ee52f9cbdb8274904"
            },
            "dist": {
                "type": "zip",
                "url": "https://api.github.com/repos/symfony/translation/zipball/d84291215b5892834dd8ca8ee52f9cbdb8274904",
                "reference": "d84291215b5892834dd8ca8ee52f9cbdb8274904",
                "shasum": ""
            },
            "require": {
                "php": ">=5.3.3"
            },
            "require-dev": {
                "psr/log": "~1.0",
                "symfony/config": "~2.3,>=2.3.12",
                "symfony/intl": "~2.3",
                "symfony/phpunit-bridge": "~2.7",
                "symfony/yaml": "~2.2"
            },
            "suggest": {
                "psr/log": "To use logging capability in translator",
                "symfony/config": "",
                "symfony/yaml": ""
            },
            "type": "library",
            "extra": {
                "branch-alias": {
                    "dev-master": "2.6-dev"
                }
            },
            "autoload": {
                "psr-0": {
                    "Symfony\\Component\\Translation\\": ""
                }
            },
            "notification-url": "https://packagist.org/downloads/",
            "license": [
                "MIT"
            ],
            "authors": [
                {
                    "name": "Fabien Potencier",
                    "email": "fabien@symfony.com"
                },
                {
                    "name": "Symfony Community",
                    "homepage": "https://symfony.com/contributors"
                }
            ],
            "description": "Symfony Translation Component",
            "homepage": "https://symfony.com",
            "time": "2015-07-08 05:59:48"
        },
        {
            "name": "symfony/twig-bridge",
<<<<<<< HEAD
            "version": "v2.8.5",
            "source": {
                "type": "git",
                "url": "https://github.com/symfony/twig-bridge.git",
                "reference": "789ffb6f63574d8d5573520ba12156f5c395fcd5"
            },
            "dist": {
                "type": "zip",
                "url": "https://api.github.com/repos/symfony/twig-bridge/zipball/789ffb6f63574d8d5573520ba12156f5c395fcd5",
                "reference": "789ffb6f63574d8d5573520ba12156f5c395fcd5",
=======
            "version": "v2.8.4",
            "source": {
                "type": "git",
                "url": "https://github.com/symfony/twig-bridge.git",
                "reference": "11326178aea4aceb99f72c8ff0cac32d668309c7"
            },
            "dist": {
                "type": "zip",
                "url": "https://api.github.com/repos/symfony/twig-bridge/zipball/11326178aea4aceb99f72c8ff0cac32d668309c7",
                "reference": "11326178aea4aceb99f72c8ff0cac32d668309c7",
>>>>>>> 59a2c688
                "shasum": ""
            },
            "require": {
                "php": ">=5.3.9",
                "twig/twig": "~1.23|~2.0"
            },
            "require-dev": {
                "symfony/asset": "~2.7|~3.0.0",
                "symfony/console": "~2.8|~3.0.0",
                "symfony/expression-language": "~2.4|~3.0.0",
                "symfony/finder": "~2.3|~3.0.0",
                "symfony/form": "~2.8.4",
                "symfony/http-kernel": "~2.8|~3.0.0",
                "symfony/polyfill-intl-icu": "~1.0",
                "symfony/routing": "~2.2|~3.0.0",
                "symfony/security": "~2.6|~3.0.0",
                "symfony/security-acl": "~2.6|~3.0.0",
                "symfony/stopwatch": "~2.2|~3.0.0",
                "symfony/templating": "~2.1|~3.0.0",
                "symfony/translation": "~2.7|~3.0.0",
                "symfony/var-dumper": "~2.6|~3.0.0",
                "symfony/yaml": "~2.0,>=2.0.5|~3.0.0"
            },
            "suggest": {
                "symfony/asset": "For using the AssetExtension",
                "symfony/expression-language": "For using the ExpressionExtension",
                "symfony/finder": "",
                "symfony/form": "For using the FormExtension",
                "symfony/http-kernel": "For using the HttpKernelExtension",
                "symfony/routing": "For using the RoutingExtension",
                "symfony/security": "For using the SecurityExtension",
                "symfony/stopwatch": "For using the StopwatchExtension",
                "symfony/templating": "For using the TwigEngine",
                "symfony/translation": "For using the TranslationExtension",
                "symfony/var-dumper": "For using the DumpExtension",
                "symfony/yaml": "For using the YamlExtension"
            },
            "type": "symfony-bridge",
            "extra": {
                "branch-alias": {
                    "dev-master": "2.8-dev"
                }
            },
            "autoload": {
                "psr-4": {
                    "Symfony\\Bridge\\Twig\\": ""
                },
                "exclude-from-classmap": [
                    "/Tests/"
                ]
            },
            "notification-url": "https://packagist.org/downloads/",
            "license": [
                "MIT"
            ],
            "authors": [
                {
                    "name": "Fabien Potencier",
                    "email": "fabien@symfony.com"
                },
                {
                    "name": "Symfony Community",
                    "homepage": "https://symfony.com/contributors"
                }
            ],
            "description": "Symfony Twig Bridge",
            "homepage": "https://symfony.com",
<<<<<<< HEAD
            "time": "2016-03-30 10:37:34"
=======
            "time": "2016-03-25 18:30:27"
>>>>>>> 59a2c688
        },
        {
            "name": "symfony/twig-bundle",
            "version": "v2.5.12",
            "target-dir": "Symfony/Bundle/TwigBundle",
            "source": {
                "type": "git",
                "url": "https://github.com/symfony/twig-bundle.git",
                "reference": "9f8fd54367a8a7729affa38be7a1d5d070def6ce"
            },
            "dist": {
                "type": "zip",
                "url": "https://api.github.com/repos/symfony/twig-bundle/zipball/9f8fd54367a8a7729affa38be7a1d5d070def6ce",
                "reference": "9f8fd54367a8a7729affa38be7a1d5d070def6ce",
                "shasum": ""
            },
            "require": {
                "php": ">=5.3.3",
                "symfony/http-foundation": "~2.5",
                "symfony/http-kernel": "~2.3.24|~2.5.9|~2.6,>=2.6.2",
                "symfony/twig-bridge": "~2.5"
            },
            "require-dev": {
                "symfony/config": "~2.2",
                "symfony/dependency-injection": "~2.2",
                "symfony/expression-language": "~2.4",
                "symfony/framework-bundle": "~2.1",
                "symfony/routing": "~2.1",
                "symfony/stopwatch": "~2.2",
                "symfony/templating": "~2.1"
            },
            "type": "symfony-bundle",
            "extra": {
                "branch-alias": {
                    "dev-master": "2.5-dev"
                }
            },
            "autoload": {
                "psr-0": {
                    "Symfony\\Bundle\\TwigBundle\\": ""
                }
            },
            "notification-url": "https://packagist.org/downloads/",
            "license": [
                "MIT"
            ],
            "authors": [
                {
                    "name": "Symfony Community",
                    "homepage": "http://symfony.com/contributors"
                },
                {
                    "name": "Fabien Potencier",
                    "email": "fabien@symfony.com"
                }
            ],
            "description": "Symfony TwigBundle",
            "homepage": "http://symfony.com",
            "time": "2015-01-06 17:42:03"
        },
        {
            "name": "symfony/validator",
            "version": "v2.6.13",
            "target-dir": "Symfony/Component/Validator",
            "source": {
                "type": "git",
                "url": "https://github.com/symfony/validator.git",
                "reference": "fccfab79928e612eedca96dcf3a9e8efd2ee495f"
            },
            "dist": {
                "type": "zip",
                "url": "https://api.github.com/repos/symfony/validator/zipball/fccfab79928e612eedca96dcf3a9e8efd2ee495f",
                "reference": "fccfab79928e612eedca96dcf3a9e8efd2ee495f",
                "shasum": ""
            },
            "require": {
                "php": ">=5.3.3",
                "symfony/translation": "~2.0,>=2.0.5"
            },
            "require-dev": {
                "doctrine/annotations": "~1.0",
                "doctrine/cache": "~1.0",
                "doctrine/common": "~2.3",
                "egulias/email-validator": "~1.2,>=1.2.1",
                "symfony/config": "~2.2",
                "symfony/expression-language": "~2.4",
                "symfony/http-foundation": "~2.1",
                "symfony/intl": "~2.3",
                "symfony/phpunit-bridge": "~2.7",
                "symfony/property-access": "~2.3",
                "symfony/yaml": "~2.0,>=2.0.5"
            },
            "suggest": {
                "doctrine/annotations": "For using the annotation mapping. You will also need doctrine/cache.",
                "doctrine/cache": "For using the default cached annotation reader and metadata cache.",
                "egulias/email-validator": "Strict (RFC compliant) email validation",
                "symfony/config": "",
                "symfony/expression-language": "For using the 2.4 Expression validator",
                "symfony/http-foundation": "",
                "symfony/intl": "",
                "symfony/property-access": "For using the 2.4 Validator API",
                "symfony/yaml": ""
            },
            "type": "library",
            "extra": {
                "branch-alias": {
                    "dev-master": "2.6-dev"
                }
            },
            "autoload": {
                "psr-0": {
                    "Symfony\\Component\\Validator\\": ""
                }
            },
            "notification-url": "https://packagist.org/downloads/",
            "license": [
                "MIT"
            ],
            "authors": [
                {
                    "name": "Fabien Potencier",
                    "email": "fabien@symfony.com"
                },
                {
                    "name": "Symfony Community",
                    "homepage": "https://symfony.com/contributors"
                }
            ],
            "description": "Symfony Validator Component",
            "homepage": "https://symfony.com",
            "time": "2015-07-01 19:58:06"
        },
        {
            "name": "symfony/yaml",
            "version": "v2.6.13",
            "target-dir": "Symfony/Component/Yaml",
            "source": {
                "type": "git",
                "url": "https://github.com/symfony/yaml.git",
                "reference": "c044d1744b8e91aaaa0d9bac683ab87ec7cbf359"
            },
            "dist": {
                "type": "zip",
                "url": "https://api.github.com/repos/symfony/yaml/zipball/c044d1744b8e91aaaa0d9bac683ab87ec7cbf359",
                "reference": "c044d1744b8e91aaaa0d9bac683ab87ec7cbf359",
                "shasum": ""
            },
            "require": {
                "php": ">=5.3.3"
            },
            "require-dev": {
                "symfony/phpunit-bridge": "~2.7"
            },
            "type": "library",
            "extra": {
                "branch-alias": {
                    "dev-master": "2.6-dev"
                }
            },
            "autoload": {
                "psr-0": {
                    "Symfony\\Component\\Yaml\\": ""
                }
            },
            "notification-url": "https://packagist.org/downloads/",
            "license": [
                "MIT"
            ],
            "authors": [
                {
                    "name": "Fabien Potencier",
                    "email": "fabien@symfony.com"
                },
                {
                    "name": "Symfony Community",
                    "homepage": "https://symfony.com/contributors"
                }
            ],
            "description": "Symfony Yaml Component",
            "homepage": "https://symfony.com",
            "time": "2015-07-26 08:59:42"
        },
        {
            "name": "twig/twig",
            "version": "v1.24.0",
            "source": {
                "type": "git",
                "url": "https://github.com/twigphp/Twig.git",
                "reference": "3e5aa30ebfbafd5951fb1b01e338e1800ce7e0e8"
            },
            "dist": {
                "type": "zip",
                "url": "https://api.github.com/repos/twigphp/Twig/zipball/3e5aa30ebfbafd5951fb1b01e338e1800ce7e0e8",
                "reference": "3e5aa30ebfbafd5951fb1b01e338e1800ce7e0e8",
                "shasum": ""
            },
            "require": {
                "php": ">=5.2.7"
            },
            "require-dev": {
                "symfony/debug": "~2.7",
                "symfony/phpunit-bridge": "~2.7"
            },
            "type": "library",
            "extra": {
                "branch-alias": {
                    "dev-master": "1.24-dev"
                }
            },
            "autoload": {
                "psr-0": {
                    "Twig_": "lib/"
                }
            },
            "notification-url": "https://packagist.org/downloads/",
            "license": [
                "BSD-3-Clause"
            ],
            "authors": [
                {
                    "name": "Fabien Potencier",
                    "email": "fabien@symfony.com",
                    "homepage": "http://fabien.potencier.org",
                    "role": "Lead Developer"
                },
                {
                    "name": "Armin Ronacher",
                    "email": "armin.ronacher@active-4.com",
                    "role": "Project Founder"
                },
                {
                    "name": "Twig Team",
                    "homepage": "http://twig.sensiolabs.org/contributors",
                    "role": "Contributors"
                }
            ],
            "description": "Twig, the flexible, fast, and secure template language for PHP",
            "homepage": "http://twig.sensiolabs.org",
            "keywords": [
                "templating"
            ],
            "time": "2016-01-25 21:22:18"
        },
        {
            "name": "twilio/sdk",
            "version": "4.10.0",
            "source": {
                "type": "git",
                "url": "https://github.com/twilio/twilio-php.git",
                "reference": "292fef46097bcc935007a117ddce9acc40a1a8c1"
            },
            "dist": {
                "type": "zip",
                "url": "https://api.github.com/repos/twilio/twilio-php/zipball/292fef46097bcc935007a117ddce9acc40a1a8c1",
                "reference": "292fef46097bcc935007a117ddce9acc40a1a8c1",
                "shasum": ""
            },
            "require": {
                "php": ">=5.2.1"
            },
            "require-dev": {
                "mockery/mockery": ">=0.7.2",
                "phpunit/phpunit": "4.5.*"
            },
            "type": "library",
            "autoload": {
                "files": [
                    "Services/Twilio.php"
                ]
            },
            "notification-url": "https://packagist.org/downloads/",
            "license": [
                "MIT"
            ],
            "authors": [
                {
                    "name": "Kevin Burke",
                    "email": "kevin@twilio.com"
                },
                {
                    "name": "Kyle Conroy",
                    "email": "kyle+pear@twilio.com"
                }
            ],
            "description": "A PHP wrapper for Twilio's API",
            "homepage": "http://github.com/twilio/twilio-php",
            "keywords": [
                "api",
                "sms",
                "twilio"
            ],
            "time": "2016-01-29 00:19:22"
        },
        {
            "name": "willdurand/jsonp-callback-validator",
            "version": "v1.1.0",
            "source": {
                "type": "git",
                "url": "https://github.com/willdurand/JsonpCallbackValidator.git",
                "reference": "1a7d388bb521959e612ef50c5c7b1691b097e909"
            },
            "dist": {
                "type": "zip",
                "url": "https://api.github.com/repos/willdurand/JsonpCallbackValidator/zipball/1a7d388bb521959e612ef50c5c7b1691b097e909",
                "reference": "1a7d388bb521959e612ef50c5c7b1691b097e909",
                "shasum": ""
            },
            "require": {
                "php": ">=5.3.0"
            },
            "require-dev": {
                "phpunit/phpunit": "~3.7"
            },
            "type": "library",
            "autoload": {
                "psr-0": {
                    "JsonpCallbackValidator": "src/"
                }
            },
            "notification-url": "https://packagist.org/downloads/",
            "license": [
                "MIT"
            ],
            "authors": [
                {
                    "name": "William Durand",
                    "email": "william.durand1@gmail.com",
                    "homepage": "http://www.willdurand.fr"
                }
            ],
            "description": "JSONP callback validator.",
            "time": "2014-01-20 22:35:06"
        },
        {
            "name": "willdurand/negotiation",
            "version": "1.5.0",
            "source": {
                "type": "git",
                "url": "https://github.com/willdurand/Negotiation.git",
                "reference": "2a59f2376557303e3fa91465ab691abb82945edf"
            },
            "dist": {
                "type": "zip",
                "url": "https://api.github.com/repos/willdurand/Negotiation/zipball/2a59f2376557303e3fa91465ab691abb82945edf",
                "reference": "2a59f2376557303e3fa91465ab691abb82945edf",
                "shasum": ""
            },
            "require": {
                "php": ">=5.3.0"
            },
            "type": "library",
            "extra": {
                "branch-alias": {
                    "dev-master": "1.5-dev"
                }
            },
            "autoload": {
                "psr-4": {
                    "Negotiation\\": "src/Negotiation"
                }
            },
            "notification-url": "https://packagist.org/downloads/",
            "license": [
                "MIT"
            ],
            "authors": [
                {
                    "name": "William Durand",
                    "email": "william.durand1@gmail.com"
                }
            ],
            "description": "Content Negotiation tools for PHP provided as a standalone library.",
            "homepage": "http://williamdurand.fr/Negotiation/",
            "keywords": [
                "accept",
                "content",
                "format",
                "header",
                "negotiation"
            ],
            "time": "2015-10-01 07:42:40"
        },
        {
            "name": "willdurand/oauth-server-bundle",
            "version": "dev-master",
            "source": {
                "type": "git",
                "url": "https://github.com/willdurand/BazingaOAuthServerBundle.git",
                "reference": "38ab204706bf63d0aceada90308251a5a5a72af6"
            },
            "dist": {
                "type": "zip",
                "url": "https://api.github.com/repos/willdurand/BazingaOAuthServerBundle/zipball/38ab204706bf63d0aceada90308251a5a5a72af6",
                "reference": "38ab204706bf63d0aceada90308251a5a5a72af6",
                "shasum": ""
            },
            "require": {
                "php": ">=5.3.3",
                "symfony/console": "~2.3",
                "symfony/framework-bundle": "~2.3",
                "symfony/security-bundle": "~2.3"
            },
            "require-dev": {
                "doctrine/doctrine-bundle": "1.3.*@dev",
                "willdurand/propel-typehintable-behavior": "@dev"
            },
            "suggest": {
                "willdurand/propel-typehintable-behavior": "Needed when using the propel implementation"
            },
            "type": "symfony-bundle",
            "autoload": {
                "psr-4": {
                    "Bazinga\\OAuthServerBundle\\": ""
                }
            },
            "notification-url": "https://packagist.org/downloads/",
            "license": [
                "MIT"
            ],
            "authors": [
                {
                    "name": "William Durand",
                    "email": "william.durand1@gmail.com"
                }
            ],
            "description": "Server side implementation of the OAuth 1.0 protocol based on RFC 5849",
            "keywords": [
                "api",
                "oauth",
                "server"
            ],
            "time": "2015-06-25 22:29:38"
        },
        {
            "name": "zendframework/zend-diactoros",
            "version": "1.3.5",
            "source": {
                "type": "git",
                "url": "https://github.com/zendframework/zend-diactoros.git",
                "reference": "b1d59735b672865dbeb930805029c24f226e3e77"
            },
            "dist": {
                "type": "zip",
                "url": "https://api.github.com/repos/zendframework/zend-diactoros/zipball/b1d59735b672865dbeb930805029c24f226e3e77",
                "reference": "b1d59735b672865dbeb930805029c24f226e3e77",
                "shasum": ""
            },
            "require": {
                "php": "^5.4 || ^7.0",
                "psr/http-message": "~1.0"
            },
            "provide": {
                "psr/http-message-implementation": "~1.0.0"
            },
            "require-dev": {
                "phpunit/phpunit": "~4.6",
                "squizlabs/php_codesniffer": "^2.3.1"
            },
            "type": "library",
            "extra": {
                "branch-alias": {
                    "dev-master": "1.3-dev",
                    "dev-develop": "1.4-dev"
                }
            },
            "autoload": {
                "psr-4": {
                    "Zend\\Diactoros\\": "src/"
                }
            },
            "notification-url": "https://packagist.org/downloads/",
            "license": [
                "BSD-2-Clause"
            ],
            "description": "PSR HTTP Message implementations",
            "homepage": "https://github.com/zendframework/zend-diactoros",
            "keywords": [
                "http",
                "psr",
                "psr-7"
            ],
            "time": "2016-03-17 18:02:05"
        }
    ],
    "packages-dev": [
        {
            "name": "babdev/transifex",
            "version": "1.2.0",
            "source": {
                "type": "git",
                "url": "https://github.com/BabDev/Transifex-API.git",
                "reference": "9d0d82a91bef2f60d4479e6d618be19fd1f7ba41"
            },
            "dist": {
                "type": "zip",
                "url": "https://api.github.com/repos/BabDev/Transifex-API/zipball/9d0d82a91bef2f60d4479e6d618be19fd1f7ba41",
                "reference": "9d0d82a91bef2f60d4479e6d618be19fd1f7ba41",
                "shasum": ""
            },
            "require": {
                "joomla/http": "~1.1",
                "php": ">=5.3.10"
            },
            "require-dev": {
                "joomla/test": "~1.0",
                "phpunit/phpunit": "~4.5",
                "squizlabs/php_codesniffer": "~1.5"
            },
            "type": "library",
            "extra": {
                "branch-alias": {
                    "dev-1.x": "1.x-dev"
                }
            },
            "autoload": {
                "psr-4": {
                    "BabDev\\Transifex\\": "src/"
                }
            },
            "notification-url": "https://packagist.org/downloads/",
            "license": [
                "GPL-2.0+"
            ],
            "authors": [
                {
                    "name": "Michael Babker",
                    "homepage": "https://www.babdev.com"
                }
            ],
            "description": "The Transifex API Package is a wrapper of the Transifex API available for PHP developers",
            "homepage": "https://github.com/BabDev/Transifex-API",
            "keywords": [
                "php",
                "transifex"
            ],
            "time": "2015-07-13 02:53:14"
        },
        {
            "name": "liip/functional-test-bundle",
            "version": "1.3.4",
            "source": {
                "type": "git",
                "url": "https://github.com/liip/LiipFunctionalTestBundle.git",
                "reference": "0981fc0a18678b50a53410496239b602dc5a355b"
            },
            "dist": {
                "type": "zip",
                "url": "https://api.github.com/repos/liip/LiipFunctionalTestBundle/zipball/0981fc0a18678b50a53410496239b602dc5a355b",
                "reference": "0981fc0a18678b50a53410496239b602dc5a355b",
                "shasum": ""
            },
            "require": {
                "doctrine/common": "~2.0",
                "php": "^5.3.9|^7.0",
                "symfony/browser-kit": "~2.3|~3.0",
                "symfony/framework-bundle": "~2.3|~3.0",
                "symfony/validator": "~2.5|~3.0"
            },
            "suggest": {
                "doctrine/dbal": "Required when using the fixture loading functionality with an ORM and SQLite",
                "doctrine/doctrine-fixtures-bundle": "Required when using the fixture loading functionality",
                "doctrine/orm": "Required when using the fixture loading functionality with an ORM and SQLite",
                "nelmio/alice": "Required when using loadFixtureFiles functionality"
            },
            "type": "symfony-bundle",
            "extra": {
                "branch-alias": {
                    "dev-master": "1.3.x-dev"
                }
            },
            "autoload": {
                "psr-4": {
                    "Liip\\FunctionalTestBundle\\": ""
                }
            },
            "notification-url": "https://packagist.org/downloads/",
            "license": [
                "MIT"
            ],
            "authors": [
                {
                    "name": "Liip AG",
                    "homepage": "http://www.liip.ch/"
                },
                {
                    "name": "Community contributions",
                    "homepage": "https://github.com/liip/LiipFunctionalTestBundle/contributors"
                }
            ],
            "description": "This bundles provides additional functional test-cases for Symfony2 applications",
            "keywords": [
                "Symfony2"
            ],
            "time": "2015-12-28 19:04:56"
        },
        {
            "name": "phpdocumentor/reflection-docblock",
            "version": "2.0.4",
            "source": {
                "type": "git",
                "url": "https://github.com/phpDocumentor/ReflectionDocBlock.git",
                "reference": "d68dbdc53dc358a816f00b300704702b2eaff7b8"
            },
            "dist": {
                "type": "zip",
                "url": "https://api.github.com/repos/phpDocumentor/ReflectionDocBlock/zipball/d68dbdc53dc358a816f00b300704702b2eaff7b8",
                "reference": "d68dbdc53dc358a816f00b300704702b2eaff7b8",
                "shasum": ""
            },
            "require": {
                "php": ">=5.3.3"
            },
            "require-dev": {
                "phpunit/phpunit": "~4.0"
            },
            "suggest": {
                "dflydev/markdown": "~1.0",
                "erusev/parsedown": "~1.0"
            },
            "type": "library",
            "extra": {
                "branch-alias": {
                    "dev-master": "2.0.x-dev"
                }
            },
            "autoload": {
                "psr-0": {
                    "phpDocumentor": [
                        "src/"
                    ]
                }
            },
            "notification-url": "https://packagist.org/downloads/",
            "license": [
                "MIT"
            ],
            "authors": [
                {
                    "name": "Mike van Riel",
                    "email": "mike.vanriel@naenius.com"
                }
            ],
            "time": "2015-02-03 12:10:50"
        },
        {
            "name": "phpspec/prophecy",
            "version": "v1.3.1",
            "source": {
                "type": "git",
                "url": "https://github.com/phpspec/prophecy.git",
                "reference": "9ca52329bcdd1500de24427542577ebf3fc2f1c9"
            },
            "dist": {
                "type": "zip",
                "url": "https://api.github.com/repos/phpspec/prophecy/zipball/9ca52329bcdd1500de24427542577ebf3fc2f1c9",
                "reference": "9ca52329bcdd1500de24427542577ebf3fc2f1c9",
                "shasum": ""
            },
            "require": {
                "doctrine/instantiator": "~1.0,>=1.0.2",
                "phpdocumentor/reflection-docblock": "~2.0"
            },
            "require-dev": {
                "phpspec/phpspec": "~2.0"
            },
            "type": "library",
            "extra": {
                "branch-alias": {
                    "dev-master": "1.2.x-dev"
                }
            },
            "autoload": {
                "psr-0": {
                    "Prophecy\\": "src/"
                }
            },
            "notification-url": "https://packagist.org/downloads/",
            "license": [
                "MIT"
            ],
            "authors": [
                {
                    "name": "Konstantin Kudryashov",
                    "email": "ever.zet@gmail.com",
                    "homepage": "http://everzet.com"
                },
                {
                    "name": "Marcello Duarte",
                    "email": "marcello.duarte@gmail.com"
                }
            ],
            "description": "Highly opinionated mocking framework for PHP 5.3+",
            "homepage": "http://phpspec.org",
            "keywords": [
                "Double",
                "Dummy",
                "fake",
                "mock",
                "spy",
                "stub"
            ],
            "time": "2014-11-17 16:23:49"
        },
        {
            "name": "phpunit/php-code-coverage",
            "version": "2.2.4",
            "source": {
                "type": "git",
                "url": "https://github.com/sebastianbergmann/php-code-coverage.git",
                "reference": "eabf68b476ac7d0f73793aada060f1c1a9bf8979"
            },
            "dist": {
                "type": "zip",
                "url": "https://api.github.com/repos/sebastianbergmann/php-code-coverage/zipball/eabf68b476ac7d0f73793aada060f1c1a9bf8979",
                "reference": "eabf68b476ac7d0f73793aada060f1c1a9bf8979",
                "shasum": ""
            },
            "require": {
                "php": ">=5.3.3",
                "phpunit/php-file-iterator": "~1.3",
                "phpunit/php-text-template": "~1.2",
                "phpunit/php-token-stream": "~1.3",
                "sebastian/environment": "^1.3.2",
                "sebastian/version": "~1.0"
            },
            "require-dev": {
                "ext-xdebug": ">=2.1.4",
                "phpunit/phpunit": "~4"
            },
            "suggest": {
                "ext-dom": "*",
                "ext-xdebug": ">=2.2.1",
                "ext-xmlwriter": "*"
            },
            "type": "library",
            "extra": {
                "branch-alias": {
                    "dev-master": "2.2.x-dev"
                }
            },
            "autoload": {
                "classmap": [
                    "src/"
                ]
            },
            "notification-url": "https://packagist.org/downloads/",
            "license": [
                "BSD-3-Clause"
            ],
            "authors": [
                {
                    "name": "Sebastian Bergmann",
                    "email": "sb@sebastian-bergmann.de",
                    "role": "lead"
                }
            ],
            "description": "Library that provides collection, processing, and rendering functionality for PHP code coverage information.",
            "homepage": "https://github.com/sebastianbergmann/php-code-coverage",
            "keywords": [
                "coverage",
                "testing",
                "xunit"
            ],
            "time": "2015-10-06 15:47:00"
        },
        {
            "name": "phpunit/php-file-iterator",
            "version": "1.3.4",
            "source": {
                "type": "git",
                "url": "https://github.com/sebastianbergmann/php-file-iterator.git",
                "reference": "acd690379117b042d1c8af1fafd61bde001bf6bb"
            },
            "dist": {
                "type": "zip",
                "url": "https://api.github.com/repos/sebastianbergmann/php-file-iterator/zipball/acd690379117b042d1c8af1fafd61bde001bf6bb",
                "reference": "acd690379117b042d1c8af1fafd61bde001bf6bb",
                "shasum": ""
            },
            "require": {
                "php": ">=5.3.3"
            },
            "type": "library",
            "autoload": {
                "classmap": [
                    "File/"
                ]
            },
            "notification-url": "https://packagist.org/downloads/",
            "include-path": [
                ""
            ],
            "license": [
                "BSD-3-Clause"
            ],
            "authors": [
                {
                    "name": "Sebastian Bergmann",
                    "email": "sb@sebastian-bergmann.de",
                    "role": "lead"
                }
            ],
            "description": "FilterIterator implementation that filters files based on a list of suffixes.",
            "homepage": "https://github.com/sebastianbergmann/php-file-iterator/",
            "keywords": [
                "filesystem",
                "iterator"
            ],
            "time": "2013-10-10 15:34:57"
        },
        {
            "name": "phpunit/php-text-template",
            "version": "1.2.1",
            "source": {
                "type": "git",
                "url": "https://github.com/sebastianbergmann/php-text-template.git",
                "reference": "31f8b717e51d9a2afca6c9f046f5d69fc27c8686"
            },
            "dist": {
                "type": "zip",
                "url": "https://api.github.com/repos/sebastianbergmann/php-text-template/zipball/31f8b717e51d9a2afca6c9f046f5d69fc27c8686",
                "reference": "31f8b717e51d9a2afca6c9f046f5d69fc27c8686",
                "shasum": ""
            },
            "require": {
                "php": ">=5.3.3"
            },
            "type": "library",
            "autoload": {
                "classmap": [
                    "src/"
                ]
            },
            "notification-url": "https://packagist.org/downloads/",
            "license": [
                "BSD-3-Clause"
            ],
            "authors": [
                {
                    "name": "Sebastian Bergmann",
                    "email": "sebastian@phpunit.de",
                    "role": "lead"
                }
            ],
            "description": "Simple template engine.",
            "homepage": "https://github.com/sebastianbergmann/php-text-template/",
            "keywords": [
                "template"
            ],
            "time": "2015-06-21 13:50:34"
        },
        {
            "name": "phpunit/php-timer",
            "version": "1.0.7",
            "source": {
                "type": "git",
                "url": "https://github.com/sebastianbergmann/php-timer.git",
                "reference": "3e82f4e9fc92665fafd9157568e4dcb01d014e5b"
            },
            "dist": {
                "type": "zip",
                "url": "https://api.github.com/repos/sebastianbergmann/php-timer/zipball/3e82f4e9fc92665fafd9157568e4dcb01d014e5b",
                "reference": "3e82f4e9fc92665fafd9157568e4dcb01d014e5b",
                "shasum": ""
            },
            "require": {
                "php": ">=5.3.3"
            },
            "type": "library",
            "autoload": {
                "classmap": [
                    "src/"
                ]
            },
            "notification-url": "https://packagist.org/downloads/",
            "license": [
                "BSD-3-Clause"
            ],
            "authors": [
                {
                    "name": "Sebastian Bergmann",
                    "email": "sb@sebastian-bergmann.de",
                    "role": "lead"
                }
            ],
            "description": "Utility class for timing",
            "homepage": "https://github.com/sebastianbergmann/php-timer/",
            "keywords": [
                "timer"
            ],
            "time": "2015-06-21 08:01:12"
        },
        {
            "name": "phpunit/php-token-stream",
            "version": "1.4.8",
            "source": {
                "type": "git",
                "url": "https://github.com/sebastianbergmann/php-token-stream.git",
                "reference": "3144ae21711fb6cac0b1ab4cbe63b75ce3d4e8da"
            },
            "dist": {
                "type": "zip",
                "url": "https://api.github.com/repos/sebastianbergmann/php-token-stream/zipball/3144ae21711fb6cac0b1ab4cbe63b75ce3d4e8da",
                "reference": "3144ae21711fb6cac0b1ab4cbe63b75ce3d4e8da",
                "shasum": ""
            },
            "require": {
                "ext-tokenizer": "*",
                "php": ">=5.3.3"
            },
            "require-dev": {
                "phpunit/phpunit": "~4.2"
            },
            "type": "library",
            "extra": {
                "branch-alias": {
                    "dev-master": "1.4-dev"
                }
            },
            "autoload": {
                "classmap": [
                    "src/"
                ]
            },
            "notification-url": "https://packagist.org/downloads/",
            "license": [
                "BSD-3-Clause"
            ],
            "authors": [
                {
                    "name": "Sebastian Bergmann",
                    "email": "sebastian@phpunit.de"
                }
            ],
            "description": "Wrapper around PHP's tokenizer extension.",
            "homepage": "https://github.com/sebastianbergmann/php-token-stream/",
            "keywords": [
                "tokenizer"
            ],
            "time": "2015-09-15 10:49:45"
        },
        {
            "name": "phpunit/phpunit",
            "version": "4.5.0",
            "source": {
                "type": "git",
                "url": "https://github.com/sebastianbergmann/phpunit.git",
                "reference": "5b578d3865a9128b9c209b011fda6539ec06e7a5"
            },
            "dist": {
                "type": "zip",
                "url": "https://api.github.com/repos/sebastianbergmann/phpunit/zipball/5b578d3865a9128b9c209b011fda6539ec06e7a5",
                "reference": "5b578d3865a9128b9c209b011fda6539ec06e7a5",
                "shasum": ""
            },
            "require": {
                "ext-dom": "*",
                "ext-json": "*",
                "ext-pcre": "*",
                "ext-reflection": "*",
                "ext-spl": "*",
                "php": ">=5.3.3",
                "phpspec/prophecy": "~1.3.1",
                "phpunit/php-code-coverage": "~2.0",
                "phpunit/php-file-iterator": "~1.3.2",
                "phpunit/php-text-template": "~1.2",
                "phpunit/php-timer": "~1.0.2",
                "phpunit/phpunit-mock-objects": "~2.3",
                "sebastian/comparator": "~1.1",
                "sebastian/diff": "~1.1",
                "sebastian/environment": "~1.2",
                "sebastian/exporter": "~1.2",
                "sebastian/global-state": "~1.0",
                "sebastian/version": "~1.0",
                "symfony/yaml": "~2.0"
            },
            "suggest": {
                "phpunit/php-invoker": "~1.1"
            },
            "bin": [
                "phpunit"
            ],
            "type": "library",
            "extra": {
                "branch-alias": {
                    "dev-master": "4.5.x-dev"
                }
            },
            "autoload": {
                "classmap": [
                    "src/"
                ]
            },
            "notification-url": "https://packagist.org/downloads/",
            "license": [
                "BSD-3-Clause"
            ],
            "authors": [
                {
                    "name": "Sebastian Bergmann",
                    "email": "sebastian@phpunit.de",
                    "role": "lead"
                }
            ],
            "description": "The PHP Unit Testing framework.",
            "homepage": "https://phpunit.de/",
            "keywords": [
                "phpunit",
                "testing",
                "xunit"
            ],
            "time": "2015-02-05 15:51:19"
        },
        {
            "name": "phpunit/phpunit-mock-objects",
            "version": "2.3.8",
            "source": {
                "type": "git",
                "url": "https://github.com/sebastianbergmann/phpunit-mock-objects.git",
                "reference": "ac8e7a3db35738d56ee9a76e78a4e03d97628983"
            },
            "dist": {
                "type": "zip",
                "url": "https://api.github.com/repos/sebastianbergmann/phpunit-mock-objects/zipball/ac8e7a3db35738d56ee9a76e78a4e03d97628983",
                "reference": "ac8e7a3db35738d56ee9a76e78a4e03d97628983",
                "shasum": ""
            },
            "require": {
                "doctrine/instantiator": "^1.0.2",
                "php": ">=5.3.3",
                "phpunit/php-text-template": "~1.2",
                "sebastian/exporter": "~1.2"
            },
            "require-dev": {
                "phpunit/phpunit": "~4.4"
            },
            "suggest": {
                "ext-soap": "*"
            },
            "type": "library",
            "extra": {
                "branch-alias": {
                    "dev-master": "2.3.x-dev"
                }
            },
            "autoload": {
                "classmap": [
                    "src/"
                ]
            },
            "notification-url": "https://packagist.org/downloads/",
            "license": [
                "BSD-3-Clause"
            ],
            "authors": [
                {
                    "name": "Sebastian Bergmann",
                    "email": "sb@sebastian-bergmann.de",
                    "role": "lead"
                }
            ],
            "description": "Mock Object library for PHPUnit",
            "homepage": "https://github.com/sebastianbergmann/phpunit-mock-objects/",
            "keywords": [
                "mock",
                "xunit"
            ],
            "time": "2015-10-02 06:51:40"
        },
        {
            "name": "sebastian/comparator",
            "version": "1.2.0",
            "source": {
                "type": "git",
                "url": "https://github.com/sebastianbergmann/comparator.git",
                "reference": "937efb279bd37a375bcadf584dec0726f84dbf22"
            },
            "dist": {
                "type": "zip",
                "url": "https://api.github.com/repos/sebastianbergmann/comparator/zipball/937efb279bd37a375bcadf584dec0726f84dbf22",
                "reference": "937efb279bd37a375bcadf584dec0726f84dbf22",
                "shasum": ""
            },
            "require": {
                "php": ">=5.3.3",
                "sebastian/diff": "~1.2",
                "sebastian/exporter": "~1.2"
            },
            "require-dev": {
                "phpunit/phpunit": "~4.4"
            },
            "type": "library",
            "extra": {
                "branch-alias": {
                    "dev-master": "1.2.x-dev"
                }
            },
            "autoload": {
                "classmap": [
                    "src/"
                ]
            },
            "notification-url": "https://packagist.org/downloads/",
            "license": [
                "BSD-3-Clause"
            ],
            "authors": [
                {
                    "name": "Jeff Welch",
                    "email": "whatthejeff@gmail.com"
                },
                {
                    "name": "Volker Dusch",
                    "email": "github@wallbash.com"
                },
                {
                    "name": "Bernhard Schussek",
                    "email": "bschussek@2bepublished.at"
                },
                {
                    "name": "Sebastian Bergmann",
                    "email": "sebastian@phpunit.de"
                }
            ],
            "description": "Provides the functionality to compare PHP values for equality",
            "homepage": "http://www.github.com/sebastianbergmann/comparator",
            "keywords": [
                "comparator",
                "compare",
                "equality"
            ],
            "time": "2015-07-26 15:48:44"
        },
        {
            "name": "sebastian/diff",
            "version": "1.4.1",
            "source": {
                "type": "git",
                "url": "https://github.com/sebastianbergmann/diff.git",
                "reference": "13edfd8706462032c2f52b4b862974dd46b71c9e"
            },
            "dist": {
                "type": "zip",
                "url": "https://api.github.com/repos/sebastianbergmann/diff/zipball/13edfd8706462032c2f52b4b862974dd46b71c9e",
                "reference": "13edfd8706462032c2f52b4b862974dd46b71c9e",
                "shasum": ""
            },
            "require": {
                "php": ">=5.3.3"
            },
            "require-dev": {
                "phpunit/phpunit": "~4.8"
            },
            "type": "library",
            "extra": {
                "branch-alias": {
                    "dev-master": "1.4-dev"
                }
            },
            "autoload": {
                "classmap": [
                    "src/"
                ]
            },
            "notification-url": "https://packagist.org/downloads/",
            "license": [
                "BSD-3-Clause"
            ],
            "authors": [
                {
                    "name": "Kore Nordmann",
                    "email": "mail@kore-nordmann.de"
                },
                {
                    "name": "Sebastian Bergmann",
                    "email": "sebastian@phpunit.de"
                }
            ],
            "description": "Diff implementation",
            "homepage": "https://github.com/sebastianbergmann/diff",
            "keywords": [
                "diff"
            ],
            "time": "2015-12-08 07:14:41"
        },
        {
            "name": "sebastian/environment",
<<<<<<< HEAD
            "version": "1.3.6",
            "source": {
                "type": "git",
                "url": "https://github.com/sebastianbergmann/environment.git",
                "reference": "2292b116f43c272ff4328083096114f84ea46a56"
            },
            "dist": {
                "type": "zip",
                "url": "https://api.github.com/repos/sebastianbergmann/environment/zipball/2292b116f43c272ff4328083096114f84ea46a56",
                "reference": "2292b116f43c272ff4328083096114f84ea46a56",
=======
            "version": "1.3.5",
            "source": {
                "type": "git",
                "url": "https://github.com/sebastianbergmann/environment.git",
                "reference": "dc7a29032cf72b54f36dac15a1ca5b3a1b6029bf"
            },
            "dist": {
                "type": "zip",
                "url": "https://api.github.com/repos/sebastianbergmann/environment/zipball/dc7a29032cf72b54f36dac15a1ca5b3a1b6029bf",
                "reference": "dc7a29032cf72b54f36dac15a1ca5b3a1b6029bf",
>>>>>>> 59a2c688
                "shasum": ""
            },
            "require": {
                "php": ">=5.3.3"
            },
            "require-dev": {
                "phpunit/phpunit": "~4.4"
            },
            "type": "library",
            "extra": {
                "branch-alias": {
                    "dev-master": "1.3.x-dev"
                }
            },
            "autoload": {
                "classmap": [
                    "src/"
                ]
            },
            "notification-url": "https://packagist.org/downloads/",
            "license": [
                "BSD-3-Clause"
            ],
            "authors": [
                {
                    "name": "Sebastian Bergmann",
                    "email": "sebastian@phpunit.de"
                }
            ],
            "description": "Provides functionality to handle HHVM/PHP environments",
            "homepage": "http://www.github.com/sebastianbergmann/environment",
            "keywords": [
                "Xdebug",
                "environment",
                "hhvm"
            ],
<<<<<<< HEAD
            "time": "2016-05-04 07:59:13"
=======
            "time": "2016-02-26 18:40:46"
>>>>>>> 59a2c688
        },
        {
            "name": "sebastian/exporter",
            "version": "1.2.1",
            "source": {
                "type": "git",
                "url": "https://github.com/sebastianbergmann/exporter.git",
                "reference": "7ae5513327cb536431847bcc0c10edba2701064e"
            },
            "dist": {
                "type": "zip",
                "url": "https://api.github.com/repos/sebastianbergmann/exporter/zipball/7ae5513327cb536431847bcc0c10edba2701064e",
                "reference": "7ae5513327cb536431847bcc0c10edba2701064e",
                "shasum": ""
            },
            "require": {
                "php": ">=5.3.3",
                "sebastian/recursion-context": "~1.0"
            },
            "require-dev": {
                "phpunit/phpunit": "~4.4"
            },
            "type": "library",
            "extra": {
                "branch-alias": {
                    "dev-master": "1.2.x-dev"
                }
            },
            "autoload": {
                "classmap": [
                    "src/"
                ]
            },
            "notification-url": "https://packagist.org/downloads/",
            "license": [
                "BSD-3-Clause"
            ],
            "authors": [
                {
                    "name": "Jeff Welch",
                    "email": "whatthejeff@gmail.com"
                },
                {
                    "name": "Volker Dusch",
                    "email": "github@wallbash.com"
                },
                {
                    "name": "Bernhard Schussek",
                    "email": "bschussek@2bepublished.at"
                },
                {
                    "name": "Sebastian Bergmann",
                    "email": "sebastian@phpunit.de"
                },
                {
                    "name": "Adam Harvey",
                    "email": "aharvey@php.net"
                }
            ],
            "description": "Provides the functionality to export PHP variables for visualization",
            "homepage": "http://www.github.com/sebastianbergmann/exporter",
            "keywords": [
                "export",
                "exporter"
            ],
            "time": "2015-06-21 07:55:53"
        },
        {
            "name": "sebastian/global-state",
            "version": "1.1.1",
            "source": {
                "type": "git",
                "url": "https://github.com/sebastianbergmann/global-state.git",
                "reference": "bc37d50fea7d017d3d340f230811c9f1d7280af4"
            },
            "dist": {
                "type": "zip",
                "url": "https://api.github.com/repos/sebastianbergmann/global-state/zipball/bc37d50fea7d017d3d340f230811c9f1d7280af4",
                "reference": "bc37d50fea7d017d3d340f230811c9f1d7280af4",
                "shasum": ""
            },
            "require": {
                "php": ">=5.3.3"
            },
            "require-dev": {
                "phpunit/phpunit": "~4.2"
            },
            "suggest": {
                "ext-uopz": "*"
            },
            "type": "library",
            "extra": {
                "branch-alias": {
                    "dev-master": "1.0-dev"
                }
            },
            "autoload": {
                "classmap": [
                    "src/"
                ]
            },
            "notification-url": "https://packagist.org/downloads/",
            "license": [
                "BSD-3-Clause"
            ],
            "authors": [
                {
                    "name": "Sebastian Bergmann",
                    "email": "sebastian@phpunit.de"
                }
            ],
            "description": "Snapshotting of global state",
            "homepage": "http://www.github.com/sebastianbergmann/global-state",
            "keywords": [
                "global state"
            ],
            "time": "2015-10-12 03:26:01"
        },
        {
            "name": "sebastian/recursion-context",
            "version": "1.0.2",
            "source": {
                "type": "git",
                "url": "https://github.com/sebastianbergmann/recursion-context.git",
                "reference": "913401df809e99e4f47b27cdd781f4a258d58791"
            },
            "dist": {
                "type": "zip",
                "url": "https://api.github.com/repos/sebastianbergmann/recursion-context/zipball/913401df809e99e4f47b27cdd781f4a258d58791",
                "reference": "913401df809e99e4f47b27cdd781f4a258d58791",
                "shasum": ""
            },
            "require": {
                "php": ">=5.3.3"
            },
            "require-dev": {
                "phpunit/phpunit": "~4.4"
            },
            "type": "library",
            "extra": {
                "branch-alias": {
                    "dev-master": "1.0.x-dev"
                }
            },
            "autoload": {
                "classmap": [
                    "src/"
                ]
            },
            "notification-url": "https://packagist.org/downloads/",
            "license": [
                "BSD-3-Clause"
            ],
            "authors": [
                {
                    "name": "Jeff Welch",
                    "email": "whatthejeff@gmail.com"
                },
                {
                    "name": "Sebastian Bergmann",
                    "email": "sebastian@phpunit.de"
                },
                {
                    "name": "Adam Harvey",
                    "email": "aharvey@php.net"
                }
            ],
            "description": "Provides functionality to recursively process PHP variables",
            "homepage": "http://www.github.com/sebastianbergmann/recursion-context",
            "time": "2015-11-11 19:50:13"
        },
        {
            "name": "sebastian/version",
            "version": "1.0.6",
            "source": {
                "type": "git",
                "url": "https://github.com/sebastianbergmann/version.git",
                "reference": "58b3a85e7999757d6ad81c787a1fbf5ff6c628c6"
            },
            "dist": {
                "type": "zip",
                "url": "https://api.github.com/repos/sebastianbergmann/version/zipball/58b3a85e7999757d6ad81c787a1fbf5ff6c628c6",
                "reference": "58b3a85e7999757d6ad81c787a1fbf5ff6c628c6",
                "shasum": ""
            },
            "type": "library",
            "autoload": {
                "classmap": [
                    "src/"
                ]
            },
            "notification-url": "https://packagist.org/downloads/",
            "license": [
                "BSD-3-Clause"
            ],
            "authors": [
                {
                    "name": "Sebastian Bergmann",
                    "email": "sebastian@phpunit.de",
                    "role": "lead"
                }
            ],
            "description": "Library that helps with managing the version number of Git-hosted PHP projects",
            "homepage": "https://github.com/sebastianbergmann/version",
            "time": "2015-06-21 13:59:46"
        },
        {
            "name": "sensio/generator-bundle",
            "version": "v2.5.3",
            "target-dir": "Sensio/Bundle/GeneratorBundle",
            "source": {
                "type": "git",
                "url": "https://github.com/sensiolabs/SensioGeneratorBundle.git",
                "reference": "e50108c2133ee5c9c484555faed50c17a61221d3"
            },
            "dist": {
                "type": "zip",
                "url": "https://api.github.com/repos/sensiolabs/SensioGeneratorBundle/zipball/e50108c2133ee5c9c484555faed50c17a61221d3",
                "reference": "e50108c2133ee5c9c484555faed50c17a61221d3",
                "shasum": ""
            },
            "require": {
                "symfony/console": "~2.5",
                "symfony/framework-bundle": "~2.2"
            },
            "require-dev": {
                "doctrine/orm": "~2.2,>=2.2.3",
                "symfony/doctrine-bridge": "~2.2",
                "twig/twig": "~1.11"
            },
            "type": "symfony-bundle",
            "extra": {
                "branch-alias": {
                    "dev-master": "2.5.x-dev"
                }
            },
            "autoload": {
                "psr-0": {
                    "Sensio\\Bundle\\GeneratorBundle": ""
                }
            },
            "notification-url": "https://packagist.org/downloads/",
            "license": [
                "MIT"
            ],
            "authors": [
                {
                    "name": "Fabien Potencier",
                    "email": "fabien@symfony.com"
                }
            ],
            "description": "This bundle generates code for you",
            "time": "2015-03-17 06:36:52"
        },
        {
            "name": "symfony/browser-kit",
<<<<<<< HEAD
            "version": "v3.0.5",
=======
            "version": "v3.0.4",
>>>>>>> 59a2c688
            "source": {
                "type": "git",
                "url": "https://github.com/symfony/browser-kit.git",
                "reference": "e07127ac31230b30887c2dddf3708d883d239b14"
            },
            "dist": {
                "type": "zip",
                "url": "https://api.github.com/repos/symfony/browser-kit/zipball/e07127ac31230b30887c2dddf3708d883d239b14",
                "reference": "e07127ac31230b30887c2dddf3708d883d239b14",
                "shasum": ""
            },
            "require": {
                "php": ">=5.5.9",
                "symfony/dom-crawler": "~2.8|~3.0"
            },
            "require-dev": {
                "symfony/css-selector": "~2.8|~3.0",
                "symfony/process": "~2.8|~3.0"
            },
            "suggest": {
                "symfony/process": ""
            },
            "type": "library",
            "extra": {
                "branch-alias": {
                    "dev-master": "3.0-dev"
                }
            },
            "autoload": {
                "psr-4": {
                    "Symfony\\Component\\BrowserKit\\": ""
                },
                "exclude-from-classmap": [
                    "/Tests/"
                ]
            },
            "notification-url": "https://packagist.org/downloads/",
            "license": [
                "MIT"
            ],
            "authors": [
                {
                    "name": "Fabien Potencier",
                    "email": "fabien@symfony.com"
                },
                {
                    "name": "Symfony Community",
                    "homepage": "https://symfony.com/contributors"
                }
            ],
            "description": "Symfony BrowserKit Component",
            "homepage": "https://symfony.com",
            "time": "2016-03-04 07:55:57"
        },
        {
            "name": "symfony/dom-crawler",
<<<<<<< HEAD
            "version": "v3.0.5",
            "source": {
                "type": "git",
                "url": "https://github.com/symfony/dom-crawler.git",
                "reference": "49b588841225b205700e5122fa01911cabada857"
            },
            "dist": {
                "type": "zip",
                "url": "https://api.github.com/repos/symfony/dom-crawler/zipball/49b588841225b205700e5122fa01911cabada857",
                "reference": "49b588841225b205700e5122fa01911cabada857",
=======
            "version": "v3.0.4",
            "source": {
                "type": "git",
                "url": "https://github.com/symfony/dom-crawler.git",
                "reference": "18a06d7a9af41718c20764a674a0ebba3bc40d1f"
            },
            "dist": {
                "type": "zip",
                "url": "https://api.github.com/repos/symfony/dom-crawler/zipball/18a06d7a9af41718c20764a674a0ebba3bc40d1f",
                "reference": "18a06d7a9af41718c20764a674a0ebba3bc40d1f",
>>>>>>> 59a2c688
                "shasum": ""
            },
            "require": {
                "php": ">=5.5.9",
                "symfony/polyfill-mbstring": "~1.0"
            },
            "require-dev": {
                "symfony/css-selector": "~2.8|~3.0"
            },
            "suggest": {
                "symfony/css-selector": ""
            },
            "type": "library",
            "extra": {
                "branch-alias": {
                    "dev-master": "3.0-dev"
                }
            },
            "autoload": {
                "psr-4": {
                    "Symfony\\Component\\DomCrawler\\": ""
                },
                "exclude-from-classmap": [
                    "/Tests/"
                ]
            },
            "notification-url": "https://packagist.org/downloads/",
            "license": [
                "MIT"
            ],
            "authors": [
                {
                    "name": "Fabien Potencier",
                    "email": "fabien@symfony.com"
                },
                {
                    "name": "Symfony Community",
                    "homepage": "https://symfony.com/contributors"
                }
            ],
            "description": "Symfony DomCrawler Component",
            "homepage": "https://symfony.com",
<<<<<<< HEAD
            "time": "2016-04-12 18:09:53"
=======
            "time": "2016-03-23 13:23:25"
>>>>>>> 59a2c688
        },
        {
            "name": "symfony/polyfill-mbstring",
            "version": "v1.1.1",
            "source": {
                "type": "git",
                "url": "https://github.com/symfony/polyfill-mbstring.git",
                "reference": "1289d16209491b584839022f29257ad859b8532d"
            },
            "dist": {
                "type": "zip",
                "url": "https://api.github.com/repos/symfony/polyfill-mbstring/zipball/1289d16209491b584839022f29257ad859b8532d",
                "reference": "1289d16209491b584839022f29257ad859b8532d",
                "shasum": ""
            },
            "require": {
                "php": ">=5.3.3"
            },
            "suggest": {
                "ext-mbstring": "For best performance"
            },
            "type": "library",
            "extra": {
                "branch-alias": {
                    "dev-master": "1.1-dev"
                }
            },
            "autoload": {
                "psr-4": {
                    "Symfony\\Polyfill\\Mbstring\\": ""
                },
                "files": [
                    "bootstrap.php"
                ]
            },
            "notification-url": "https://packagist.org/downloads/",
            "license": [
                "MIT"
            ],
            "authors": [
                {
                    "name": "Nicolas Grekas",
                    "email": "p@tchwork.com"
                },
                {
                    "name": "Symfony Community",
                    "homepage": "https://symfony.com/contributors"
                }
            ],
            "description": "Symfony polyfill for the Mbstring extension",
            "homepage": "https://symfony.com",
            "keywords": [
                "compatibility",
                "mbstring",
                "polyfill",
                "portable",
                "shim"
            ],
            "time": "2016-01-20 09:13:37"
        },
        {
            "name": "symfony/web-profiler-bundle",
            "version": "v2.5.12",
            "target-dir": "Symfony/Bundle/WebProfilerBundle",
            "source": {
                "type": "git",
                "url": "https://github.com/symfony/web-profiler-bundle.git",
                "reference": "cc2c3c38c26f69b25c0ce8ca8ba2ebf8e231a210"
            },
            "dist": {
                "type": "zip",
                "url": "https://api.github.com/repos/symfony/web-profiler-bundle/zipball/cc2c3c38c26f69b25c0ce8ca8ba2ebf8e231a210",
                "reference": "cc2c3c38c26f69b25c0ce8ca8ba2ebf8e231a210",
                "shasum": ""
            },
            "require": {
                "php": ">=5.3.3",
                "symfony/http-kernel": "~2.4",
                "symfony/routing": "~2.2",
                "symfony/twig-bridge": "~2.2"
            },
            "require-dev": {
                "symfony/config": "~2.2",
                "symfony/console": "~2.3",
                "symfony/dependency-injection": "~2.2",
                "symfony/stopwatch": "~2.2"
            },
            "type": "symfony-bundle",
            "extra": {
                "branch-alias": {
                    "dev-master": "2.5-dev"
                }
            },
            "autoload": {
                "psr-0": {
                    "Symfony\\Bundle\\WebProfilerBundle\\": ""
                }
            },
            "notification-url": "https://packagist.org/downloads/",
            "license": [
                "MIT"
            ],
            "authors": [
                {
                    "name": "Symfony Community",
                    "homepage": "http://symfony.com/contributors"
                },
                {
                    "name": "Fabien Potencier",
                    "email": "fabien@symfony.com"
                }
            ],
            "description": "Symfony WebProfilerBundle",
            "homepage": "http://symfony.com",
            "time": "2015-01-06 17:40:45"
        },
        {
            "name": "webfactory/exceptions-bundle",
            "version": "4.3.0",
            "source": {
                "type": "git",
                "url": "https://github.com/webfactory/exceptions-bundle.git",
                "reference": "21520dcb9eabe1359a888b7dce556b93e2e89cef"
            },
            "dist": {
                "type": "zip",
                "url": "https://api.github.com/repos/webfactory/exceptions-bundle/zipball/21520dcb9eabe1359a888b7dce556b93e2e89cef",
                "reference": "21520dcb9eabe1359a888b7dce556b93e2e89cef",
                "shasum": ""
            },
            "require": {
                "symfony/twig-bundle": "~2.2"
            },
            "require-dev": {
                "phpunit/phpunit": "~4.0",
                "symfony/framework-bundle": "~2.2"
            },
            "type": "symfony-bundle",
            "extra": {
                "branch-alias": {
                    "dev-default": "3.1.x-dev"
                }
            },
            "autoload": {
                "psr-4": {
                    "Webfactory\\Bundle\\ExceptionsBundle\\": ""
                }
            },
            "notification-url": "https://packagist.org/downloads/",
            "license": [
                "MIT"
            ],
            "authors": [
                {
                    "name": "webfactory GmbH",
                    "email": "info@webfactory.de",
                    "homepage": "http://www.webfactory.de",
                    "role": "Developer"
                }
            ],
            "description": "A simple controller to display error pages during development plus some building blocks for more user-friendly error pages.",
            "homepage": "http://inside.webfactory.de/de/blog/symfony2-exception-handling-and-custom-error-pages-explained.html",
            "time": "2016-01-19 14:46:51"
        }
    ],
    "aliases": [],
    "minimum-stability": "stable",
    "stability-flags": {
        "doctrine/migrations": 15,
        "willdurand/oauth-server-bundle": 20,
        "webfactory/exceptions-bundle": 0
    },
    "prefer-stable": false,
    "prefer-lowest": false,
    "platform": {
        "php": ">=5.3.10"
    },
    "platform-dev": []
}<|MERGE_RESOLUTION|>--- conflicted
+++ resolved
@@ -4,9 +4,8 @@
         "Read more about it at https://getcomposer.org/doc/01-basic-usage.md#composer-lock-the-lock-file",
         "This file is @generated automatically"
     ],
-<<<<<<< HEAD
-    "hash": "616102d5550b39f6036b15e912a7db16",
-    "content-hash": "f7b27dd1f6eeb3243427ec323ddf1b5a",
+    "hash": "ebda2c3a756527f2d5de07f672798dca",
+    "content-hash": "f83d4ff110570190a8c8a730c8aeb430",
     "packages": [
         {
             "name": "aws/aws-sdk-php",
@@ -20,23 +19,6 @@
                 "type": "zip",
                 "url": "https://api.github.com/repos/aws/aws-sdk-php/zipball/2d7183cd22381237bce25f11d741a77bdeb2d0b8",
                 "reference": "2d7183cd22381237bce25f11d741a77bdeb2d0b8",
-=======
-    "hash": "5369452516a80d6b7742f6125c8032dd",
-    "content-hash": "98a93eda796585d037cfbc3fdd91ee73",
-    "packages": [
-        {
-            "name": "aws/aws-sdk-php",
-            "version": "2.8.29",
-            "source": {
-                "type": "git",
-                "url": "https://github.com/aws/aws-sdk-php.git",
-                "reference": "83b86d1bbbca452b00a1f0bbea6fcbb506c76650"
-            },
-            "dist": {
-                "type": "zip",
-                "url": "https://api.github.com/repos/aws/aws-sdk-php/zipball/83b86d1bbbca452b00a1f0bbea6fcbb506c76650",
-                "reference": "83b86d1bbbca452b00a1f0bbea6fcbb506c76650",
->>>>>>> 59a2c688
                 "shasum": ""
             },
             "require": {
@@ -86,11 +68,7 @@
                 "s3",
                 "sdk"
             ],
-<<<<<<< HEAD
             "time": "2016-05-03 17:42:24"
-=======
-            "time": "2016-04-11 17:00:10"
->>>>>>> 59a2c688
         },
         {
             "name": "camspiers/json-pretty",
@@ -1453,21 +1431,19 @@
                 "maxmind"
             ],
             "time": "2016-04-15 19:49:51"
-<<<<<<< HEAD
-=======
         },
         {
             "name": "giggsey/libphonenumber-for-php",
-            "version": "7.3.1",
+            "version": "7.3.2",
             "source": {
                 "type": "git",
                 "url": "https://github.com/giggsey/libphonenumber-for-php.git",
-                "reference": "848269d74ff1f2433dad747c0b0f96317205548d"
-            },
-            "dist": {
-                "type": "zip",
-                "url": "https://api.github.com/repos/giggsey/libphonenumber-for-php/zipball/848269d74ff1f2433dad747c0b0f96317205548d",
-                "reference": "848269d74ff1f2433dad747c0b0f96317205548d",
+                "reference": "0681962d2feba35935d1bd06d3088b548801b76a"
+            },
+            "dist": {
+                "type": "zip",
+                "url": "https://api.github.com/repos/giggsey/libphonenumber-for-php/zipball/0681962d2feba35935d1bd06d3088b548801b76a",
+                "reference": "0681962d2feba35935d1bd06d3088b548801b76a",
                 "shasum": ""
             },
             "require": {
@@ -1517,8 +1493,7 @@
                 "phonenumber",
                 "validation"
             ],
-            "time": "2016-04-21 10:06:43"
->>>>>>> 59a2c688
+            "time": "2016-05-04 08:29:21"
         },
         {
             "name": "guzzle/guzzle",
@@ -1616,7 +1591,6 @@
             "time": "2015-03-18 18:23:50"
         },
         {
-<<<<<<< HEAD
             "name": "guzzlehttp/guzzle",
             "version": "6.2.0",
             "source": {
@@ -1765,30 +1739,10 @@
                 },
                 "files": [
                     "src/functions_include.php"
-=======
-            "name": "ip2location/ip2location-php",
-            "version": "7.2.4",
-            "source": {
-                "type": "git",
-                "url": "https://github.com/chrislim2888/IP2Location-PHP-Module.git",
-                "reference": "623787bc81e10aa50f510d5aefad9cd725695bf6"
-            },
-            "dist": {
-                "type": "zip",
-                "url": "https://api.github.com/repos/chrislim2888/IP2Location-PHP-Module/zipball/623787bc81e10aa50f510d5aefad9cd725695bf6",
-                "reference": "623787bc81e10aa50f510d5aefad9cd725695bf6",
-                "shasum": ""
-            },
-            "type": "library",
-            "autoload": {
-                "classmap": [
-                    "IP2Location.php"
->>>>>>> 59a2c688
                 ]
             },
             "notification-url": "https://packagist.org/downloads/",
             "license": [
-<<<<<<< HEAD
                 "MIT"
             ],
             "authors": [
@@ -1806,7 +1760,29 @@
                 "uri"
             ],
             "time": "2016-04-13 19:56:01"
-=======
+        },
+        {
+            "name": "ip2location/ip2location-php",
+            "version": "7.2.4",
+            "source": {
+                "type": "git",
+                "url": "https://github.com/chrislim2888/IP2Location-PHP-Module.git",
+                "reference": "623787bc81e10aa50f510d5aefad9cd725695bf6"
+            },
+            "dist": {
+                "type": "zip",
+                "url": "https://api.github.com/repos/chrislim2888/IP2Location-PHP-Module/zipball/623787bc81e10aa50f510d5aefad9cd725695bf6",
+                "reference": "623787bc81e10aa50f510d5aefad9cd725695bf6",
+                "shasum": ""
+            },
+            "type": "library",
+            "autoload": {
+                "classmap": [
+                    "IP2Location.php"
+                ]
+            },
+            "notification-url": "https://packagist.org/downloads/",
+            "license": [
                 "LGPLv3"
             ],
             "authors": [
@@ -1824,7 +1800,6 @@
                 "ip2locationlite"
             ],
             "time": "2016-01-07 01:12:07"
->>>>>>> 59a2c688
         },
         {
             "name": "ircmaxell/password-compat",
@@ -2535,7 +2510,7 @@
                     "email": "stof@notk.org"
                 },
                 {
-                    "name": "Knplabs",
+                    "name": "KnpLabs",
                     "homepage": "http://knplabs.com"
                 },
                 {
@@ -3863,7 +3838,6 @@
         },
         {
             "name": "symfony/filesystem",
-<<<<<<< HEAD
             "version": "v2.8.5",
             "source": {
                 "type": "git",
@@ -3874,18 +3848,6 @@
                 "type": "zip",
                 "url": "https://api.github.com/repos/symfony/filesystem/zipball/dee379131dceed90a429e951546b33edfe7dccbb",
                 "reference": "dee379131dceed90a429e951546b33edfe7dccbb",
-=======
-            "version": "v2.8.4",
-            "source": {
-                "type": "git",
-                "url": "https://github.com/symfony/filesystem.git",
-                "reference": "f08ffdf229252cd2745558cb2112df43903bcae4"
-            },
-            "dist": {
-                "type": "zip",
-                "url": "https://api.github.com/repos/symfony/filesystem/zipball/f08ffdf229252cd2745558cb2112df43903bcae4",
-                "reference": "f08ffdf229252cd2745558cb2112df43903bcae4",
->>>>>>> 59a2c688
                 "shasum": ""
             },
             "require": {
@@ -3921,19 +3883,11 @@
             ],
             "description": "Symfony Filesystem Component",
             "homepage": "https://symfony.com",
-<<<<<<< HEAD
             "time": "2016-04-12 18:01:21"
         },
         {
             "name": "symfony/finder",
             "version": "v2.3.40",
-=======
-            "time": "2016-03-27 10:20:16"
-        },
-        {
-            "name": "symfony/finder",
-            "version": "v2.3.39",
->>>>>>> 59a2c688
             "target-dir": "Symfony/Component/Finder",
             "source": {
                 "type": "git",
@@ -4564,7 +4518,6 @@
         },
         {
             "name": "symfony/property-access",
-<<<<<<< HEAD
             "version": "v2.8.5",
             "source": {
                 "type": "git",
@@ -4575,18 +4528,6 @@
                 "type": "zip",
                 "url": "https://api.github.com/repos/symfony/property-access/zipball/1d6f0181fbddda4bb2e2a41f7a5928d590f06b34",
                 "reference": "1d6f0181fbddda4bb2e2a41f7a5928d590f06b34",
-=======
-            "version": "v2.8.4",
-            "source": {
-                "type": "git",
-                "url": "https://github.com/symfony/property-access.git",
-                "reference": "79393f926015975f3350212c72bc2f5e38360dba"
-            },
-            "dist": {
-                "type": "zip",
-                "url": "https://api.github.com/repos/symfony/property-access/zipball/79393f926015975f3350212c72bc2f5e38360dba",
-                "reference": "79393f926015975f3350212c72bc2f5e38360dba",
->>>>>>> 59a2c688
                 "shasum": ""
             },
             "require": {
@@ -4633,11 +4574,7 @@
                 "property path",
                 "reflection"
             ],
-<<<<<<< HEAD
             "time": "2016-04-20 18:52:26"
-=======
-            "time": "2016-03-23 13:11:46"
->>>>>>> 59a2c688
         },
         {
             "name": "symfony/routing",
@@ -5076,7 +5013,6 @@
         },
         {
             "name": "symfony/twig-bridge",
-<<<<<<< HEAD
             "version": "v2.8.5",
             "source": {
                 "type": "git",
@@ -5087,18 +5023,6 @@
                 "type": "zip",
                 "url": "https://api.github.com/repos/symfony/twig-bridge/zipball/789ffb6f63574d8d5573520ba12156f5c395fcd5",
                 "reference": "789ffb6f63574d8d5573520ba12156f5c395fcd5",
-=======
-            "version": "v2.8.4",
-            "source": {
-                "type": "git",
-                "url": "https://github.com/symfony/twig-bridge.git",
-                "reference": "11326178aea4aceb99f72c8ff0cac32d668309c7"
-            },
-            "dist": {
-                "type": "zip",
-                "url": "https://api.github.com/repos/symfony/twig-bridge/zipball/11326178aea4aceb99f72c8ff0cac32d668309c7",
-                "reference": "11326178aea4aceb99f72c8ff0cac32d668309c7",
->>>>>>> 59a2c688
                 "shasum": ""
             },
             "require": {
@@ -5166,11 +5090,7 @@
             ],
             "description": "Symfony Twig Bridge",
             "homepage": "https://symfony.com",
-<<<<<<< HEAD
             "time": "2016-03-30 10:37:34"
-=======
-            "time": "2016-03-25 18:30:27"
->>>>>>> 59a2c688
         },
         {
             "name": "symfony/twig-bundle",
@@ -6358,7 +6278,6 @@
         },
         {
             "name": "sebastian/environment",
-<<<<<<< HEAD
             "version": "1.3.6",
             "source": {
                 "type": "git",
@@ -6369,18 +6288,6 @@
                 "type": "zip",
                 "url": "https://api.github.com/repos/sebastianbergmann/environment/zipball/2292b116f43c272ff4328083096114f84ea46a56",
                 "reference": "2292b116f43c272ff4328083096114f84ea46a56",
-=======
-            "version": "1.3.5",
-            "source": {
-                "type": "git",
-                "url": "https://github.com/sebastianbergmann/environment.git",
-                "reference": "dc7a29032cf72b54f36dac15a1ca5b3a1b6029bf"
-            },
-            "dist": {
-                "type": "zip",
-                "url": "https://api.github.com/repos/sebastianbergmann/environment/zipball/dc7a29032cf72b54f36dac15a1ca5b3a1b6029bf",
-                "reference": "dc7a29032cf72b54f36dac15a1ca5b3a1b6029bf",
->>>>>>> 59a2c688
                 "shasum": ""
             },
             "require": {
@@ -6417,11 +6324,7 @@
                 "environment",
                 "hhvm"
             ],
-<<<<<<< HEAD
             "time": "2016-05-04 07:59:13"
-=======
-            "time": "2016-02-26 18:40:46"
->>>>>>> 59a2c688
         },
         {
             "name": "sebastian/exporter",
@@ -6678,11 +6581,7 @@
         },
         {
             "name": "symfony/browser-kit",
-<<<<<<< HEAD
             "version": "v3.0.5",
-=======
-            "version": "v3.0.4",
->>>>>>> 59a2c688
             "source": {
                 "type": "git",
                 "url": "https://github.com/symfony/browser-kit.git",
@@ -6739,7 +6638,6 @@
         },
         {
             "name": "symfony/dom-crawler",
-<<<<<<< HEAD
             "version": "v3.0.5",
             "source": {
                 "type": "git",
@@ -6750,18 +6648,6 @@
                 "type": "zip",
                 "url": "https://api.github.com/repos/symfony/dom-crawler/zipball/49b588841225b205700e5122fa01911cabada857",
                 "reference": "49b588841225b205700e5122fa01911cabada857",
-=======
-            "version": "v3.0.4",
-            "source": {
-                "type": "git",
-                "url": "https://github.com/symfony/dom-crawler.git",
-                "reference": "18a06d7a9af41718c20764a674a0ebba3bc40d1f"
-            },
-            "dist": {
-                "type": "zip",
-                "url": "https://api.github.com/repos/symfony/dom-crawler/zipball/18a06d7a9af41718c20764a674a0ebba3bc40d1f",
-                "reference": "18a06d7a9af41718c20764a674a0ebba3bc40d1f",
->>>>>>> 59a2c688
                 "shasum": ""
             },
             "require": {
@@ -6804,11 +6690,7 @@
             ],
             "description": "Symfony DomCrawler Component",
             "homepage": "https://symfony.com",
-<<<<<<< HEAD
             "time": "2016-04-12 18:09:53"
-=======
-            "time": "2016-03-23 13:23:25"
->>>>>>> 59a2c688
         },
         {
             "name": "symfony/polyfill-mbstring",
