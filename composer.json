--- conflicted
+++ resolved
@@ -82,13 +82,10 @@
         "jbroadway/urlify": "^1.0",
         "geoip2/geoip2": "~2.0",
         "camspiers/json-pretty": "1.0.*",
-<<<<<<< HEAD
+        "misd/phone-number-bundle": "^1.1",
+        "ip2location/ip2location-php": "^7.2",
         "sparkpost/php-sparkpost": "^1.2",
         "guzzlehttp/guzzle": "^6.2"
-=======
-        "misd/phone-number-bundle": "^1.1",
-        "ip2location/ip2location-php": "^7.2"
->>>>>>> 59a2c688
     },
     "require-dev": {
         "symfony/web-profiler-bundle": "2.5.*",
