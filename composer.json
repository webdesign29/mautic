--- conflicted
+++ resolved
@@ -39,13 +39,8 @@
         "symfony/security-bundle": "2.6.*",
         "symfony/swiftmailer-bundle": "~2.3",
 
-<<<<<<< HEAD
-        "symfony/doctrine-bridge": "2.5.*",
+        "symfony/doctrine-bridge": "2.6.*",
         "symfony/monolog-bridge": "2.6.*",
-=======
-        "symfony/doctrine-bridge": "2.6.*",
-        "symfony/monolog-bridge": "2.5.*",
->>>>>>> 675f012e
 
         "sensio/distribution-bundle": "~2.3",
 
