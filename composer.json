--- conflicted
+++ resolved
@@ -113,11 +113,8 @@
         "ramsey/uuid": "^3.7",
         "sendgrid/sendgrid": "~6.0",
         "noxlogic/ratelimit-bundle": "^1.11",
-<<<<<<< HEAD
-        "cweagans/composer-patches": "^1.6"
-=======
+        "cweagans/composer-patches": "^1.6",
         "sensio/framework-extra-bundle": "~3.0"
->>>>>>> f1a7d0be
     },
     "require-dev": {
         "symfony/web-profiler-bundle": "~2.8",
