{
    "name": "mautic/core",
    "license": "GPL-3.0",
    "type": "project",
    "description": "Mautic Open Source Distribution",
    "autoload": {
        "psr-4": {
            "Mautic\\": "app/bundles/",
            "MauticPlugin\\": "plugins/",
            "Mautic\\Middleware\\": "app/middlewares/"
        },
        "classmap": [
            "app/AppKernel.php",
            "app/AppCache.php"
        ]
    },
    "require": {
        "php": "~5.6.19|~7.0",

        "symfony/console": "~2.8",
        "symfony/debug": "~2.8",
        "symfony/form": "~2.8",
        "symfony/intl": "~2.8",
        "symfony/options-resolver": "~2.8",
        "symfony/process": "~2.8",
        "symfony/security": "~2.8",
        "symfony/security-acl": "~2.7",
        "symfony/translation": "~2.8",
        "symfony/validator": "~2.8",
        "symfony/yaml": "~2.8",
        "symfony/property-access": "~2.8",
        "symfony/dom-crawler": "~2.8",
        "symfony/browser-kit": "~2.8",

        "symfony/asset": "~2.7",
        "symfony/class-loader": "~2.1",
        "symfony/dependency-injection": "~2.8",
        "symfony/config": "~2.8",
        "symfony/event-dispatcher": "~2.8",
        "symfony/finder": "~2.0,>=2.0.5",
        "symfony/http-foundation": "~2.5,>=2.5.4",
        "symfony/http-kernel": "~2.8",
        "symfony/polyfill-mbstring": "~1.0",
        "symfony/filesystem": "~2.8",
        "symfony/routing": "~2.8",
        "symfony/security-core": "~2.8",
        "symfony/security-csrf": "~2.6",
        "symfony/stopwatch": "~2.3",
        "symfony/templating": "~2.1",

        "symfony/framework-bundle": "~2.8",
        "symfony/monolog-bundle": "~2.11",
        "symfony/security-bundle": "~2.8",
        "symfony/swiftmailer-bundle": "~2.3",

        "symfony/doctrine-bridge": "~2.8",
        "symfony/monolog-bridge": "~2.8",

        "sensio/distribution-bundle": "~5.0",

        "symfony/twig-bundle": "~2.8",

        "doctrine/dbal": "~2.5.4",
        "doctrine/common": "~2.5.3",
        "doctrine/annotations": "1.2.*,>=1.2.7",
        "doctrine/cache": "~1.5.4",
        "doctrine/migrations": "~1.2.2",
        "doctrine/orm": "~2.5.4",
        "doctrine/doctrine-bundle": "~1.6",
        "doctrine/doctrine-cache-bundle": "~1.3.0",
        "doctrine/doctrine-fixtures-bundle": "~2.3.0",
        "doctrine/doctrine-migrations-bundle": "~1.1.1",

        "knplabs/gaufrette": "0.2",
        "aws/aws-sdk-php": "~2.8",
        "rackspace/php-opencloud": "1.12.*",

        "knplabs/knp-menu": "^2.0",
        "knplabs/knp-menu-bundle":"^2.0",
        "friendsofsymfony/rest-bundle": "1.8.*",
        "friendsofsymfony/oauth-server-bundle": "1.5.2",
        "willdurand/oauth-server-bundle": "dev-master",
        "jms/serializer-bundle": "~1.1",
        "oneup/uploader-bundle": "~1.3",

        "phpoffice/phpexcel": "1.8.1",
        "joomla/http": "1.2.*",
        "joomla/filter": "1.2.*",
        "mrclay/minify": "2.2.0",
        "jbroadway/urlify": "^1.0",
        "geoip2/geoip2": "~2.0",
        "misd/phone-number-bundle": "^1.1",
        "ip2location/ip2location-php": "^7.2",
        "guzzlehttp/guzzle": "^6.2",
        "twilio/sdk": "^4.10",
        "debril/rss-atom-bundle": "~2.4.1",

        "stack/run": "^1.0",
        "stack/builder": "^1.0",
<<<<<<< HEAD
        "lightsaml/sp-bundle": "~1.0.2"
=======

        "piwik/device-detector": "~3.7.0",
        "php-http/guzzle6-adapter": "^1.1",
        "sparkpost/sparkpost": "~2.0.3",
        "doctrine/data-fixtures": "1.2.1"
>>>>>>> c4cfd5b3
    },
    "require-dev": {
        "symfony/web-profiler-bundle": "~2.8",
        "liip/functional-test-bundle": "^1.3.4",
        "sensio/generator-bundle": "~3.0",
        "babdev/transifex": "~1.0",
        "webfactory/exceptions-bundle": "~4.3",
        "phpunit/phpunit": "4.5",
        "friendsofphp/php-cs-fixer": "^1.12"
    },
    "repositories": [
        {
            "type": "git",
            "url": "https://github.com/mautic/BazingaOAuthServerBundle.git"
        }
    ],
    "scripts": {
        "post-install-cmd": [
            "Sensio\\Bundle\\DistributionBundle\\Composer\\ScriptHandler::buildBootstrap",
            "Sensio\\Bundle\\DistributionBundle\\Composer\\ScriptHandler::clearCache",
            "cp ./build/hooks/pre-commit ./.git/hooks/pre-commit"
        ],
        "post-update-cmd": [
            "Sensio\\Bundle\\DistributionBundle\\Composer\\ScriptHandler::buildBootstrap",
            "Sensio\\Bundle\\DistributionBundle\\Composer\\ScriptHandler::clearCache",
            "cp ./build/hooks/pre-commit ./.git/hooks/pre-commit"
        ]
    },
    "config": {
        "bin-dir": "bin"
    },
    "extra": {
        "symfony-app-dir": "app",
        "symfony-web-dir": "../"
    }
}<|MERGE_RESOLUTION|>--- conflicted
+++ resolved
@@ -97,15 +97,12 @@
 
         "stack/run": "^1.0",
         "stack/builder": "^1.0",
-<<<<<<< HEAD
-        "lightsaml/sp-bundle": "~1.0.2"
-=======
 
         "piwik/device-detector": "~3.7.0",
         "php-http/guzzle6-adapter": "^1.1",
         "sparkpost/sparkpost": "~2.0.3",
-        "doctrine/data-fixtures": "1.2.1"
->>>>>>> c4cfd5b3
+        "doctrine/data-fixtures": "1.2.1",
+        "lightsaml/sp-bundle": "~1.0.3"
     },
     "require-dev": {
         "symfony/web-profiler-bundle": "~2.8",
