{
    "name": "mautic/core",
    "license": "GPL-3.0",
    "type": "project",
    "description": "Mautic Open Source Distribution",
    "autoload": {
        "psr-4": {
            "Mautic\\": "app/bundles/",
            "MauticPlugin\\": "plugins/",
            "Mautic\\Middleware\\": "app/middlewares/"
        },
        "classmap": [
            "app/AppKernel.php",
            "app/AppCache.php"
        ]
    },
    "require": {
<<<<<<< HEAD
        "php": "~5.6.19",
=======
        "php": "~5.6.19|~7.0",
>>>>>>> 877b6706

        "symfony/console": "~2.8",
        "symfony/debug": "~2.8",
        "symfony/form": "~2.8",
        "symfony/intl": "~2.8",
        "symfony/options-resolver": "~2.8",
        "symfony/process": "~2.8",
        "symfony/security": "~2.8",
        "symfony/security-acl": "~2.7",
        "symfony/translation": "~2.8",
        "symfony/validator": "~2.8",
        "symfony/yaml": "~2.8",
        "symfony/property-access": "~2.8",
        "symfony/dom-crawler": "~2.8",
        "symfony/browser-kit": "~2.8",

        "symfony/asset": "~2.7",
        "symfony/class-loader": "~2.1",
        "symfony/dependency-injection": "~2.8",
        "symfony/config": "~2.8",
        "symfony/event-dispatcher": "~2.8",
        "symfony/finder": "~2.0,>=2.0.5",
        "symfony/http-foundation": "~2.5,>=2.5.4",
        "symfony/http-kernel": "~2.8",
        "symfony/polyfill-mbstring": "~1.0",
        "symfony/filesystem": "~2.8",
        "symfony/routing": "~2.8",
        "symfony/security-core": "~2.8",
        "symfony/security-csrf": "~2.6",
        "symfony/stopwatch": "~2.3",
        "symfony/templating": "~2.1",

        "symfony/framework-bundle": "~2.8",
        "symfony/monolog-bundle": "~2.11",
        "symfony/security-bundle": "~2.8",
        "symfony/swiftmailer-bundle": "~2.3",

        "symfony/doctrine-bridge": "~2.8",
        "symfony/monolog-bridge": "~2.8",

        "sensio/distribution-bundle": "~5.0",

        "symfony/twig-bundle": "~2.8",

        "doctrine/dbal": "~2.5.4",
        "doctrine/common": "~2.5.3",
        "doctrine/annotations": "1.2.*,>=1.2.7",
        "doctrine/cache": "~1.5.4",
        "doctrine/migrations": "~1.2.2",
        "doctrine/orm": "~2.5.4",
        "doctrine/doctrine-bundle": "~1.6",
        "doctrine/doctrine-cache-bundle": "~1.3.0",
        "doctrine/doctrine-fixtures-bundle": "~2.3.0",
        "doctrine/doctrine-migrations-bundle": "~1.1.1",

        "knplabs/gaufrette": "0.2",
        "aws/aws-sdk-php": "~2.8",
        "rackspace/php-opencloud": "1.12.*",

        "knplabs/knp-menu": "^2.0",
        "knplabs/knp-menu-bundle":"^2.0",
        "friendsofsymfony/rest-bundle": "1.3.*",
        "friendsofsymfony/oauth-server-bundle": "1.5.2",
        "willdurand/oauth-server-bundle": "dev-master",
        "jms/serializer-bundle": "~1.1",
        "oneup/uploader-bundle": "~1.3",

        "phpoffice/phpexcel": "1.8.0",
        "joomla/http": "1.2.*",
        "joomla/filter": "1.2.*",
        "mrclay/minify": "2.2.0",
        "jbroadway/urlify": "^1.0",
        "geoip2/geoip2": "~2.0",
        "misd/phone-number-bundle": "^1.1",
        "ip2location/ip2location-php": "^7.2",

        "twilio/sdk": "^4.10",

        "stack/run": "^1.0",
        "stack/builder": "^1.0"
    },
    "require-dev": {
        "symfony/web-profiler-bundle": "~2.8",
        "liip/functional-test-bundle": "^1.3.4",
        "sensio/generator-bundle": "~3.0",
        "babdev/transifex": "~1.0",
        "webfactory/exceptions-bundle": "~4.3",
        "phpunit/phpunit": "4.5"
    },
    "scripts": {
        "post-install-cmd": [
            "Sensio\\Bundle\\DistributionBundle\\Composer\\ScriptHandler::buildBootstrap",
            "Sensio\\Bundle\\DistributionBundle\\Composer\\ScriptHandler::clearCache"
        ],
        "post-update-cmd": [
            "Sensio\\Bundle\\DistributionBundle\\Composer\\ScriptHandler::buildBootstrap",
            "Sensio\\Bundle\\DistributionBundle\\Composer\\ScriptHandler::clearCache"
        ]
    },
    "config": {
        "bin-dir": "bin"
    },
    "extra": {
        "symfony-app-dir": "app",
        "symfony-web-dir": "../"
    }
}<|MERGE_RESOLUTION|>--- conflicted
+++ resolved
@@ -15,11 +15,7 @@
         ]
     },
     "require": {
-<<<<<<< HEAD
-        "php": "~5.6.19",
-=======
         "php": "~5.6.19|~7.0",
->>>>>>> 877b6706
 
         "symfony/console": "~2.8",
         "symfony/debug": "~2.8",
