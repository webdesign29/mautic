--- conflicted
+++ resolved
@@ -2,17 +2,10 @@
 <html>
     <head>
         {% if page is defined %}
-<<<<<<< HEAD
-        <title>{{ page.getTitle() }}</title>
-        <meta name="description" content="{{ page.getMetaDescription() }}">
-        {% endif %}
-        <link rel="stylesheet" href="{{ getAssetUrl('themes/goldstar/css/goldstar.css') }}" type="text/css" />
-=======
         <title>{pagetitle}</title>
         <meta name="description" content="{pagemetadescription}">
         {% endif %}
         <link rel="stylesheet" href="{{ getAssetUrl('themes/'~template~'/css/goldstar.css') }}" type="text/css" />
->>>>>>> 7e2e2484
     </head>
     <body>
         {{ outputScripts('bodyOpen') }}
