<?php
/**
 * @package     Mautic
 * @copyright   2014 Mautic Contributors. All rights reserved.
 * @author      Mautic
 * @link        http://mautic.org
 * @license     GNU/GPLv3 http://www.gnu.org/licenses/gpl-3.0.html
 */
$view->extend(":$template:base.html.php");
$parentVariant = $page->getVariantParent();
$title         = (!empty($parentVariant)) ? $parentVariant->getTitle() : $page->getTitle();
$view['slots']->set('public', (isset($public) && $public === true) ? true : false);
$view['slots']->set('pageTitle', $title);
?>

<<<<<<< HEAD
<div id="header">
    <div class="container">
        <div class="row">
            <div class="col-xs-12 col-sm-4"><?php $view['slots']->output('top1'); ?></div>
            <div class="col-xs-12 col-sm-4"><?php $view['slots']->output('top2'); ?></div>
            <div class="col-xs-12 col-sm-4"><?php $view['slots']->output('top3'); ?></div>
        </div>
    </div>
</div>

<div id="content" class="container">
    <div class="row">
        <div class="col-xs-12 col-sm-6">
=======
<?php if ($view['slots']->hasContent(array('top1', 'top2', 'top3'))): ?>
<div id="header">
    <div class="container">
        <div class="row">
            <?php if ($view['slots']->hasContent('top1')): ?>
            <div class="col-xs-12 col-sm-4"><?php $view['slots']->output('top1'); ?></div>
            <?php endif; // end of top1 ?>
            <?php if ($view['slots']->hasContent('top2')): ?>
            <div class="col-xs-12 col-sm-4"><?php $view['slots']->output('top2'); ?></div>
            <?php endif; // end of top2 ?>
            <?php if ($view['slots']->hasContent('top3')): ?>
            <div class="col-xs-12 col-sm-4 pull-right"><?php $view['slots']->output('top3'); ?></div>
            <?php endif; // end of top3 ?>
        </div>
    </div>
</div>
<?php endif; // end of header check ?>

<?php if ($view['slots']->hasContent(array('left1', 'left2', 'left3', 'right1', 'right2', 'right3'))): ?>
<div id="content" class="container">
    <div class="row">
        <div class="col-xs-12 col-sm-6">
            <?php if ($view['slots']->hasContent('left1')): ?>
>>>>>>> 9593c951
            <div class="row">
                <div class="col-xs-12">
                    <?php $view['slots']->output('left1'); ?>
                </div>
            </div>
            <?php endif; // end of left1 ?>

            <?php if ($view['slots']->hasContent('left2')): ?>
            <div class="row">
                <div class="col-xs-12">
                    <?php $view['slots']->output('left2'); ?>
                </div>
            </div>
            <?php endif; // end of left2 ?>

            <?php if ($view['slots']->hasContent('left3')): ?>
            <div class="row">
                <div class="col-xs-12">
                    <?php $view['slots']->output('left3'); ?>
                </div>
            </div>
            <?php endif; // end of left3 ?>
        </div>

        <div class="col-xs-12 col-sm-6">
<<<<<<< HEAD
=======
            <?php if ($view['slots']->hasContent('right1')): ?>
>>>>>>> 9593c951
            <div class="row">
                <div class="col-xs-12">
                    <?php $view['slots']->output('right1'); ?>
                </div>
            </div>
            <?php endif; // end of right1 ?>

            <?php if ($view['slots']->hasContent('right2')): ?>
            <div class="row">
                <div class="col-xs-12">
                    <?php $view['slots']->output('right2'); ?>
                </div>
            </div>
            <?php endif; // end of right2 ?>

            <?php if ($view['slots']->hasContent('right3')): ?>
            <div class="row">
                <div class="col-xs-12">
                    <?php $view['slots']->output('right3'); ?>
                </div>
            </div>
            <?php endif; // end of right3 ?>
        </div>
    </div>
</div>
<<<<<<< HEAD

<div id="footer">
    <div class="container">
        <div class="row">
            <div class="col-xs-12 col-sm-4"><?php $view['slots']->output('bottom1'); ?></div>
            <div class="col-xs-12 col-sm-4"><?php $view['slots']->output('bottom2'); ?></div>
            <div class="col-xs-12 col-sm-4"><?php $view['slots']->output('bottom3'); ?></div>
        </div>
    </div>
</div>

=======
<?php endif; // end of content check ?>

<?php if ($view['slots']->hasContent(array('bottom1', 'bottom2', 'bottom3'))): ?>
<div id="footer">
    <div class="container">
        <div class="row">
            <?php if ($view['slots']->hasContent('bottom1')): ?>
            <div class="col-xs-12 col-sm-4"><?php $view['slots']->output('bottom1'); ?></div>
            <?php endif; // end of bottom1 ?>
            <?php if ($view['slots']->hasContent('bottom2')): ?>
            <div class="col-xs-12 col-sm-4"><?php $view['slots']->output('bottom2'); ?></div>
            <?php endif; // end of bottom2 ?>
            <?php if ($view['slots']->hasContent('bottom3')): ?>
            <div class="col-xs-12 col-sm-4 pull-right"><?php $view['slots']->output('bottom3'); ?></div>
            <?php endif; // end of bottom3 ?>
        </div>
    </div>
</div>
<?php endif; // end of footer check ?>

<?php if ($view['slots']->hasContent('footer')): ?>
>>>>>>> 9593c951
<div id="copyright">
    <div class="container">
        <div class="row">
            <div class="col-xs-12"><?php $view['slots']->output('footer'); ?></div>
        </div>
    </div>
</div>
<<<<<<< HEAD
=======
<?php endif; // end of footer ?>
>>>>>>> 9593c951

<?php $view['slots']->output('builder'); ?><|MERGE_RESOLUTION|>--- conflicted
+++ resolved
@@ -13,21 +13,6 @@
 $view['slots']->set('pageTitle', $title);
 ?>
 
-<<<<<<< HEAD
-<div id="header">
-    <div class="container">
-        <div class="row">
-            <div class="col-xs-12 col-sm-4"><?php $view['slots']->output('top1'); ?></div>
-            <div class="col-xs-12 col-sm-4"><?php $view['slots']->output('top2'); ?></div>
-            <div class="col-xs-12 col-sm-4"><?php $view['slots']->output('top3'); ?></div>
-        </div>
-    </div>
-</div>
-
-<div id="content" class="container">
-    <div class="row">
-        <div class="col-xs-12 col-sm-6">
-=======
 <?php if ($view['slots']->hasContent(array('top1', 'top2', 'top3'))): ?>
 <div id="header">
     <div class="container">
@@ -51,7 +36,6 @@
     <div class="row">
         <div class="col-xs-12 col-sm-6">
             <?php if ($view['slots']->hasContent('left1')): ?>
->>>>>>> 9593c951
             <div class="row">
                 <div class="col-xs-12">
                     <?php $view['slots']->output('left1'); ?>
@@ -77,10 +61,7 @@
         </div>
 
         <div class="col-xs-12 col-sm-6">
-<<<<<<< HEAD
-=======
             <?php if ($view['slots']->hasContent('right1')): ?>
->>>>>>> 9593c951
             <div class="row">
                 <div class="col-xs-12">
                     <?php $view['slots']->output('right1'); ?>
@@ -106,19 +87,6 @@
         </div>
     </div>
 </div>
-<<<<<<< HEAD
-
-<div id="footer">
-    <div class="container">
-        <div class="row">
-            <div class="col-xs-12 col-sm-4"><?php $view['slots']->output('bottom1'); ?></div>
-            <div class="col-xs-12 col-sm-4"><?php $view['slots']->output('bottom2'); ?></div>
-            <div class="col-xs-12 col-sm-4"><?php $view['slots']->output('bottom3'); ?></div>
-        </div>
-    </div>
-</div>
-
-=======
 <?php endif; // end of content check ?>
 
 <?php if ($view['slots']->hasContent(array('bottom1', 'bottom2', 'bottom3'))): ?>
@@ -140,7 +108,6 @@
 <?php endif; // end of footer check ?>
 
 <?php if ($view['slots']->hasContent('footer')): ?>
->>>>>>> 9593c951
 <div id="copyright">
     <div class="container">
         <div class="row">
@@ -148,9 +115,6 @@
         </div>
     </div>
 </div>
-<<<<<<< HEAD
-=======
 <?php endif; // end of footer ?>
->>>>>>> 9593c951
 
 <?php $view['slots']->output('builder'); ?>