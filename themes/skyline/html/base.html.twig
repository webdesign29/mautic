--- conflicted
+++ resolved
@@ -2,17 +2,10 @@
 <html>
     <head>
         {% if page is defined %}
-<<<<<<< HEAD
-        <title>{{ page.getTitle() }}</title>
-        <meta name="description" content="{{ page.getMetaDescription() }}">
-        {% endif %}
-        <link rel="stylesheet" href="{{ getAssetUrl('themes/skyline/css/skyline.css') }}" type="text/css" />
-=======
         <title>{pagetitle}</title>
         <meta name="description" content="{pagemetadescription}">
         {% endif %}
         <link rel="stylesheet" href="{{ getAssetUrl('themes/'~template~'/css/skyline.css') }}" type="text/css" />
->>>>>>> 7e2e2484
     </head>
     <body style="padding:0; margin:0; display:block; background:#ffffff; -webkit-text-size-adjust:none" bgcolor="#ffffff">
         {{ outputScripts('bodyOpen') }}
