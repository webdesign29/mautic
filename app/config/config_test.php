--- conflicted
+++ resolved
@@ -49,11 +49,7 @@
                 'driver'   => 'pdo_mysql',
                 'host'     => isset($_SERVER['DB_HOST']) ? $_SERVER['DB_HOST'] : '%mautic.db_host%',
                 'port'     => isset($_SERVER['DB_PORT']) ? $_SERVER['DB_PORT'] : '%mautic.db_port%',
-<<<<<<< HEAD
-                'dbname'   => isset($_SERVER['DB_NAME']) ? $_SERVER['DB_NAME'] : 'mautic_test',
-=======
                 'dbname'   => isset($_SERVER['DB_NAME']) ? $_SERVER['DB_NAME'] : '%mautic.db_name%',
->>>>>>> b3f2e62b
                 'user'     => isset($_SERVER['DB_USER']) ? $_SERVER['DB_USER'] : '%mautic.db_user%',
                 'password' => isset($_SERVER['DB_PASSWD']) ? $_SERVER['DB_PASSWD'] : '%mautic.db_password%',
                 'charset'  => 'UTF8',
