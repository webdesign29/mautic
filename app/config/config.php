--- conflicted
+++ resolved
@@ -1,9 +1,10 @@
 <?php
-<<<<<<< HEAD
 include __DIR__ . '/paths_helper.php';
 
+$ormMappings = $serializerMappings = array();
+
 //Note Mautic specific bundles so they can be applied as needed without having to specify them individually
-$buildBundles = function($namespace, $bundle) use ($container, $paths, $root) {
+$buildBundles = function($namespace, $bundle) use ($container, $paths, $root, &$ormMappings, &$serializerMappings) {
     $isPlugin = $isMautic = false;
 
     if (strpos($namespace, 'MauticPlugin\\') !== false) {
@@ -19,22 +20,14 @@
         $isMautic   = true;
         $bundleBase = str_replace('Mautic', '', $bundle);
         $relative   = $paths['bundles'] . '/' . $bundleBase;
-=======
-$ormMappings = $serializerMappings = array();
-
-//Note Mautic specific bundles so they can be applied as needed without having to specify them individually
-$buildBundles = function($namespace, $bundle) use ($container, &$ormMappings, &$serializerMappings) {
-    if (strpos($namespace, 'Mautic\\') !== false) {
-        $bundleBase    = str_replace('Mautic', '', $bundle);
-        $directory     = $container->getParameter('kernel.root_dir') . '/bundles/' . $bundleBase;
-        $baseNamespace = preg_replace('#\\\[^\\\]*$#', '', $namespace);
+    }
+
+    if ($isMautic || $isPlugin) {
+        $directory  = $paths['root'].'/'.$relative;
 
         // Check for a single config file
-        if (file_exists($directory.'/Config/config.php')) {
-            $config = include $directory.'/Config/config.php';
-        } else {
-            $config = array();
-        }
+        $config = (file_exists($directory.'/Config/config.php')) ? include $directory.'/Config/config.php' : array();
+
 
         // Set ORM mapping to staticphp for core entities
         if (file_exists($directory.'/Entity')) {
@@ -52,34 +45,6 @@
                 'path'             => "@$bundle/Entity"
             );
         }
-
-        return array(
-            "isAddon"           => false,
-            "base"              => str_replace('Bundle', '', $bundleBase),
-            "bundle"            => $bundleBase,
-            "namespace"         => $baseNamespace,
-            "symfonyBundleName" => $bundle,
-            "bundleClass"       => $namespace,
-            "relative"          => basename($container->getParameter('kernel.root_dir')) . '/bundles/' . $bundleBase,
-            "directory"         => $directory,
-            "config"            => $config
-        );
->>>>>>> 8c88be73
-    }
-
-<<<<<<< HEAD
-    if ($isMautic || $isPlugin) {
-        $directory  = $paths['root'].'/'.$relative;
-=======
-// Note MauticAddon bundles so they can be applied as needed
-$buildAddonBundles = function($namespace, $bundle) use ($container, &$ormMappings, &$serializerMappings) {
-    if (strpos($namespace, 'MauticAddon\\') !== false) {
-        $directory     = dirname($container->getParameter('kernel.root_dir')) . '/addons/' . $bundle;
-        $baseNamespace = preg_replace('#\\\[^\\\]*$#', '', $namespace);
->>>>>>> 8c88be73
-
-        // Check for a single config file
-        $config = (file_exists($directory.'/Config/config.php')) ? include $directory.'/Config/config.php' : array();
 
         // Check for staticphp mapping
         if (file_exists($directory.'/Entity')) {
@@ -115,7 +80,6 @@
         }
 
         return array(
-<<<<<<< HEAD
             'isPlugin'          => $isPlugin,
             'base'              => str_replace('Bundle', '', $bundleBase),
             'bundle'            => $bundleBase,
@@ -125,17 +89,6 @@
             'relative'          => $relative,
             'directory'         => $directory,
             'config'            => $config
-=======
-            "isAddon"           => true,
-            "base"              => str_replace('Bundle', '', $bundle),
-            "bundle"            => $bundle,
-            "namespace"         => $baseNamespace,
-            "symfonyBundleName" => $bundle,
-            "bundleClass"       => $namespace,
-            "relative"          => 'addons/' . $bundle,
-            "directory"         => $directory,
-            "config"            => $config
->>>>>>> 8c88be73
         );
     }
 
