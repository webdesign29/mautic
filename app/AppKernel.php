<?php

/*
 * @copyright   2014 Mautic Contributors. All rights reserved
 * @author      Mautic
 *
 * @link        http://mautic.org
 *
 * @license     GNU/GPLv3 http://www.gnu.org/licenses/gpl-3.0.html
 */

use Symfony\Component\Config\Loader\LoaderInterface;
use Symfony\Component\HttpFoundation\RedirectResponse;
use Symfony\Component\HttpFoundation\Request;
use Symfony\Component\HttpKernel\Config\EnvParametersResource;
use Symfony\Component\HttpKernel\DependencyInjection;
use Symfony\Component\HttpKernel\HttpKernelInterface;
use Symfony\Component\HttpKernel\Kernel;

/**
 * Mautic Application Kernel.
 */
class AppKernel extends Kernel
{
    /**
     * Major version number.
     *
     * @const integer
     */
    const MAJOR_VERSION = 2;

    /**
     * Minor version number.
     *
     * @const integer
     */
    const MINOR_VERSION = 4;

    /**
     * Patch version number.
     *
     * @const integer
     */
    const PATCH_VERSION = 1;

    /**
     * Extra version identifier.
     *
     * This constant is used to define additional version segments such as development
     * or beta status.
     *
     * @const string
     */
    const EXTRA_VERSION = '-dev';

    /**
     * @var array
     */
    private $pluginBundles = [];

    /**
     * Constructor.
     *
     * @param string $environment The environment
     * @param bool   $debug       Whether to enable debugging or not
     *
     * @api
     */
    public function __construct($environment, $debug)
    {
        defined('MAUTIC_ENV') or define('MAUTIC_ENV', $environment);
        defined('MAUTIC_VERSION') or define(
            'MAUTIC_VERSION',
            self::MAJOR_VERSION.'.'.self::MINOR_VERSION.'.'.self::PATCH_VERSION.self::EXTRA_VERSION
        );

        parent::__construct($environment, $debug);
    }

    /**
     * {@inheritdoc}
     */
    public function handle(Request $request, $type = HttpKernelInterface::MASTER_REQUEST, $catch = true)
    {
        if (strpos($request->getRequestUri(), 'installer') !== false || !$this->isInstalled()) {
            define('MAUTIC_INSTALLER', 1);
        }

        if (defined('MAUTIC_INSTALLER')) {
            $uri = $request->getRequestUri();
            if (strpos($uri, 'installer') === false) {
                $base = $request->getBaseUrl();
                //check to see if the .htaccess file exists or if not running under apache
                if ((strpos(strtolower($_SERVER['SERVER_SOFTWARE']), 'apache') === false
                    || !file_exists(__DIR__.'../.htaccess')
                    && strpos(
                        $base,
                        'index'
                    ) === false)
                ) {
                    $base .= '/index.php';
                }

                return new RedirectResponse($base.'/installer');
            }
        }

        if (false === $this->booted) {
            $this->boot();
        }

        // Check for an an active db connection and die with error if unable to connect
        if (!defined('MAUTIC_INSTALLER')) {
            $db = $this->getContainer()->get('database_connection');
            try {
                $db->connect();
            } catch (\Exception $e) {
                error_log($e);
                throw new \Mautic\CoreBundle\Exception\DatabaseConnectionException(
                    $this->getContainer()->get('translator')->trans(
                        'mautic.core.db.connection.error',
                        [
                            '%code%' => $e->getCode(),
                        ]
                    )
                );
            }
        }

        return parent::handle($request, $type, $catch);
    }

    /**
     * {@inheritdoc}
     */
    public function registerBundles()
    {
        $bundles = [
            // Symfony/Core Bundles
            new Symfony\Bundle\FrameworkBundle\FrameworkBundle(),
            new Symfony\Bundle\SecurityBundle\SecurityBundle(),
            new Symfony\Bundle\MonologBundle\MonologBundle(),
            new Symfony\Bundle\SwiftmailerBundle\SwiftmailerBundle(),
            new Doctrine\Bundle\DoctrineBundle\DoctrineBundle(),
            new Doctrine\Bundle\DoctrineCacheBundle\DoctrineCacheBundle(),
            new Doctrine\Bundle\FixturesBundle\DoctrineFixturesBundle(),
            new Doctrine\Bundle\MigrationsBundle\DoctrineMigrationsBundle(),
            new Knp\Bundle\MenuBundle\KnpMenuBundle(),
            new FOS\OAuthServerBundle\FOSOAuthServerBundle(),
            new Bazinga\OAuthServerBundle\BazingaOAuthServerBundle(),
            new FOS\RestBundle\FOSRestBundle(),
            new JMS\SerializerBundle\JMSSerializerBundle(),
            new Oneup\UploaderBundle\OneupUploaderBundle(),
            new Symfony\Bundle\TwigBundle\TwigBundle(),
            new Debril\RssAtomBundle\DebrilRssAtomBundle(),
            // Mautic Bundles
            new Mautic\ApiBundle\MauticApiBundle(),
            new Mautic\AssetBundle\MauticAssetBundle(),
            new Mautic\CalendarBundle\MauticCalendarBundle(),
            new Mautic\CampaignBundle\MauticCampaignBundle(),
            new Mautic\CategoryBundle\MauticCategoryBundle(),
            new Mautic\ConfigBundle\MauticConfigBundle(),
            new Mautic\CoreBundle\MauticCoreBundle(),
            new Mautic\DashboardBundle\MauticDashboardBundle(),
            new Mautic\DynamicContentBundle\MauticDynamicContentBundle(),
            new Mautic\EmailBundle\MauticEmailBundle(),
            new Mautic\FormBundle\MauticFormBundle(),
            new Mautic\InstallBundle\MauticInstallBundle(),
            new Mautic\LeadBundle\MauticLeadBundle(),
            new Mautic\NotificationBundle\MauticNotificationBundle(),
            new Mautic\PageBundle\MauticPageBundle(),
            new Mautic\PluginBundle\MauticPluginBundle(),
            new Mautic\PointBundle\MauticPointBundle(),
            new Mautic\ReportBundle\MauticReportBundle(),
            new Mautic\SmsBundle\MauticSmsBundle(),
            new Mautic\StageBundle\MauticStageBundle(),
            new Mautic\UserBundle\MauticUserBundle(),
            new Mautic\WebhookBundle\MauticWebhookBundle(),
<<<<<<< HEAD
            new LightSaml\SymfonyBridgeBundle\LightSamlSymfonyBridgeBundle(),
            new LightSaml\SpBundle\LightSamlSpBundle(),
=======
>>>>>>> c4cfd5b3
        ];

        //dynamically register Mautic Plugin Bundles
        $searchPath = dirname(__DIR__).'/plugins';
        $finder     = new \Symfony\Component\Finder\Finder();
        $finder->files()
            ->followLinks()
            ->depth('1')
            ->in($searchPath)
            ->name('*Bundle.php');

        foreach ($finder as $file) {
            $dirname  = basename($file->getRelativePath());
            $filename = substr($file->getFilename(), 0, -4);

            $class = '\\MauticPlugin'.'\\'.$dirname.'\\'.$filename;
            if (class_exists($class)) {
                $plugin = new $class();

                if ($plugin instanceof \Symfony\Component\HttpKernel\Bundle\Bundle) {
                    $bundles[] = $plugin;
                }

                unset($plugin);
            }
        }

        if (in_array($this->getEnvironment(), ['dev', 'test'])) {
            $bundles[] = new Symfony\Bundle\WebProfilerBundle\WebProfilerBundle();
            $bundles[] = new Sensio\Bundle\DistributionBundle\SensioDistributionBundle();
            $bundles[] = new Sensio\Bundle\GeneratorBundle\SensioGeneratorBundle();
            $bundles[] = new Webfactory\Bundle\ExceptionsBundle\WebfactoryExceptionsBundle();
        }

        if (in_array($this->getEnvironment(), ['test'])) {
            $bundles[] = new Liip\FunctionalTestBundle\LiipFunctionalTestBundle();
        }

        // Check for local bundle inclusion
        if (file_exists(__DIR__.'/config/bundles_local.php')) {
            include __DIR__.'/config/bundles_local.php';
        }

        return $bundles;
    }

    /**
     * {@inheritdoc}
     */
    public function boot()
    {
        if (true === $this->booted) {
            return;
        }

        if (!defined('MAUTIC_TABLE_PREFIX')) {
            //set the table prefix before boot
            $localParams = $this->getLocalParams();
            $prefix      = isset($localParams['db_table_prefix']) ? $localParams['db_table_prefix'] : '';
            define('MAUTIC_TABLE_PREFIX', $prefix);
        }

        if ($this->loadClassCache) {
            $this->doLoadClassCache($this->loadClassCache[0], $this->loadClassCache[1]);
        }

        // init bundles
        $this->initializeBundles();

        // init container
        $this->initializeContainer();

        // If in console, set the table prefix since handle() is not executed
        if (defined('IN_MAUTIC_CONSOLE') && !defined('MAUTIC_TABLE_PREFIX')) {
            $localParams = $this->getLocalParams();
            $prefix      = isset($localParams['db_table_prefix']) ? $localParams['db_table_prefix'] : '';
            define('MAUTIC_TABLE_PREFIX', $prefix);
        }

        $registeredPluginBundles = $this->container->getParameter('mautic.plugin.bundles');

        foreach ($this->getBundles() as $name => $bundle) {
            $bundle->setContainer($this->container);
            $bundle->boot();
        }

        $this->pluginBundles = $registeredPluginBundles;

        $this->booted = true;
    }

    /**
     * Returns a list of addon bundles that are enabled.
     *
     * @return array
     */
    public function getPluginBundles()
    {
        return $this->pluginBundles;
    }

    /**
     * {@inheritdoc}
     */
    public function registerContainerConfiguration(LoaderInterface $loader)
    {
        $loader->load(__DIR__.'/config/config_'.$this->getEnvironment().'.php');
    }

    /**
     * Retrieves the application's version number.
     *
     * @return string
     */
    public function getVersion()
    {
        return MAUTIC_VERSION;
    }

    /**
     * Checks if the application has been installed.
     *
     * @return bool
     */
    private function isInstalled()
    {
        static $isInstalled = null;

        if ($isInstalled === null) {
            $params      = $this->getLocalParams();
            $isInstalled = (is_array($params) && !empty($params['db_driver']) && !empty($params['mailer_from_name']));
        }

        return $isInstalled;
    }

    /**
     * @param array $params
     *
     * @return \Doctrine\DBAL\Connection
     *
     * @throws Exception
     * @throws \Doctrine\DBAL\DBALException
     */
    public function getDatabaseConnection($params = [])
    {
        if (empty($params)) {
            $params = $this->getLocalParams();
        }

        if (!empty($params) && !empty($params['db_driver'])) {
            $testParams = ['driver', 'host', 'port', 'name', 'user', 'password', 'path'];
            $dbParams   = [];
            foreach ($testParams as &$p) {
                $param = (isset($params["db_{$p}"])) ? $params["db_{$p}"] : '';
                if ($p == 'port') {
                    $param = (int) $param;
                }
                $name            = ($p == 'name') ? 'dbname' : $p;
                $dbParams[$name] = $param;
            }

            // Test a database connection and existence of a user
            $db = \Doctrine\DBAL\DriverManager::getConnection($dbParams);
            $db->connect();

            return $db;
        } else {
            throw new \Exception('not configured');
        }
    }

    /**
     * {@inheritdoc}
     *
     * @api
     */
    public function getCacheDir()
    {
        $parameters = $this->getLocalParams();
        if (isset($parameters['cache_path'])) {
            $envFolder = (strpos($parameters['cache_path'], -1) != '/') ? '/'.$this->environment : $this->environment;

            return str_replace('%kernel.root_dir%', $this->getRootDir(), $parameters['cache_path'].$envFolder);
        } else {
            return parent::getCacheDir();
        }
    }

    /**
     * {@inheritdoc}
     *
     * @api
     */
    public function getLogDir()
    {
        $parameters = $this->getLocalParams();
        if (isset($parameters['log_path'])) {
            return str_replace('%kernel.root_dir%', $this->getRootDir(), $parameters['log_path']);
        } else {
            return parent::getLogDir();
        }
    }

    /**
     * Get Mautic's local configuration file.
     *
     * @return array
     */
    public function getLocalParams()
    {
        static $localParameters;

        if (!is_array($localParameters)) {
            /** @var $paths */
            $root = $this->getRootDir();
            include $root.'/config/paths.php';

            if ($configFile = $this->getLocalConfigFile()) {
                /** @var $parameters */
                include $configFile;
                $localParameters = (isset($parameters) && is_array($parameters)) ? $parameters : [];
            } else {
                $localParameters = [];
            }

            //check for parameter overrides
            if (file_exists($root.'/config/parameters_local.php')) {
                /** @var $parameters */
                include $root.'/config/parameters_local.php';
                $localParameters = array_merge($localParameters, $parameters);
            }

            foreach ($localParameters as $k => &$v) {
                if (!empty($v) && is_string($v) && preg_match('/getenv\((.*?)\)/', $v, $match)) {
                    $v = (string) getenv($match[1]);
                }
            }
        }

        return $localParameters;
    }

    /**
     * Get local config file.
     *
     * @param bool $checkExists If true, then return false if the file doesn't exist
     *
     * @return bool
     */
    public function getLocalConfigFile($checkExists = true)
    {
        /** @var $paths */
        $root = $this->getRootDir();
        include $root.'/config/paths.php';

        if (isset($paths['local_config'])) {
            $paths['local_config'] = str_replace('%kernel.root_dir%', $root, $paths['local_config']);
            if (!$checkExists || file_exists($paths['local_config'])) {
                return $paths['local_config'];
            }
        }

        return false;
    }

    /**
     * Get the container file name or path.
     *
     * @param bool|true $fullPath
     *
     * @return string
     */
    public function getContainerFile($fullPath = true)
    {
        $fileName = $this->getContainerClass().'.php';

        if ($fullPath) {
            // Override the container class for the local instance
            $params        = $this->getLocalParams();
            $containerPath = (isset($params['container_path'])) ? $params['container_path'] : $this->getCacheDir();

            if (!file_exists($containerPath)) {
                @mkdir($containerPath, 0755, true);
            }

            $containerPath = (isset($params['container_path'])) ? $params['container_path'] : $this->getCacheDir();

            $fileName = $containerPath.'/'.$fileName;
        }

        return $fileName;
    }

    /**
     * Initializes the service container.
     *
     * The cached version of the service container is used when fresh, otherwise the
     * container is built.
     */
    protected function initializeContainer()
    {
        $class = $this->getContainerClass();

        $cache = new \Symfony\Component\Config\ConfigCache($this->getContainerFile(true), $this->debug);

        $fresh = file_exists($this->getCacheDir().'/classes.php');
        if (!$cache->isFresh()) {
            $container = $this->buildContainer();
            $container->compile();
            $this->dumpContainer($cache, $container, $class, $this->getContainerBaseClass());

            if ($this->debug) {
                $fresh = false;
            }
        }

        require_once $cache->getPath();

        $this->container = new $class();
        $this->container->set('kernel', $this);

        // Warm up the cache if classes.php is missing or in dev mode
        if (!$fresh && $this->container->has('cache_warmer')) {
            $this->container->get('cache_warmer')->warmUp($this->container->getParameter('kernel.cache_dir'));
        }
    }

    /**
     * Builds the service container.
     *
     * @return \Symfony\Component\DependencyInjection\ContainerBuilder The compiled service container
     *
     * @throws \RuntimeException
     */
    protected function buildContainer()
    {
        foreach (['cache' => $this->getCacheDir(), 'logs' => $this->getLogDir()] as $name => $dir) {
            if (!is_dir($dir)) {
                if (false === @mkdir($dir, 0777, true) && !is_dir($dir)) {
                    throw new \RuntimeException(sprintf("Unable to create the %s directory (%s)\n", $name, $dir));
                }
            } elseif (!is_writable($dir)) {
                throw new \RuntimeException(sprintf("Unable to write in the %s directory (%s)\n", $name, $dir));
            }
        }

        $container = $this->getContainerBuilder();
        $container->addObjectResource($this);
        $this->prepareContainer($container);

        if (null !== $cont = $this->registerContainerConfiguration($this->getContainerLoader($container))) {
            $container->merge($cont);
        }

        // Only rebuild the classes if it doesn't exist or if the kernel is booted through the console meaning likely cache:clear is used
        if (defined('IN_MAUTIC_CONSOLE') || !file_exists($this->getCacheDir().'/classes.php')) {
            $container->addCompilerPass(new DependencyInjection\AddClassesToCachePass($this));
        }

        // Environmentally set parameters
        $container->addResource(new EnvParametersResource('SYMFONY__'));
        $container->addResource(new EnvParametersResource('MAUTIC__'));

        return $container;
    }
}<|MERGE_RESOLUTION|>--- conflicted
+++ resolved
@@ -176,11 +176,8 @@
             new Mautic\StageBundle\MauticStageBundle(),
             new Mautic\UserBundle\MauticUserBundle(),
             new Mautic\WebhookBundle\MauticWebhookBundle(),
-<<<<<<< HEAD
             new LightSaml\SymfonyBridgeBundle\LightSamlSymfonyBridgeBundle(),
             new LightSaml\SpBundle\LightSamlSpBundle(),
-=======
->>>>>>> c4cfd5b3
         ];
 
         //dynamically register Mautic Plugin Bundles
