<?php
/**
 * @package     Mautic
 * @copyright   2014 Mautic Contributors. All rights reserved.
 * @author      Mautic
 * @link        http://mautic.org
 * @license     GNU/GPLv3 http://www.gnu.org/licenses/gpl-3.0.html
 */

use Symfony\Component\Config\Loader\LoaderInterface;
use Symfony\Component\HttpFoundation\RedirectResponse;
use Symfony\Component\HttpFoundation\Request;
use Symfony\Component\HttpKernel\HttpKernelInterface;
use Symfony\Component\HttpKernel\Kernel;
use Symfony\Component\HttpKernel\Config\EnvParametersResource;
use Symfony\Component\HttpKernel\DependencyInjection;

/**
 * Mautic Application Kernel
 */
class AppKernel extends Kernel
{

    /**
     * Major version number
     *
     * @const integer
     */
    const MAJOR_VERSION = 1;

    /**
     * Minor version number
     *
     * @const integer
     */
    const MINOR_VERSION = 3;

    /**
     * Patch version number
     *
     * @const integer
     */
<<<<<<< HEAD
    const PATCH_VERSION = 1;
=======
    const PATCH_VERSION = 2;
>>>>>>> 23ff430e

    /**
     * Extra version identifier
     *
     * This constant is used to define additional version segments such as development
     * or beta status.
     *
     * @const string
     */
    const EXTRA_VERSION = '-dev';

    /**
     * @var array
     */
    private $pluginBundles  = array();

    /**
     * {@inheritdoc}
     */
    public function handle(Request $request, $type = HttpKernelInterface::MASTER_REQUEST, $catch = true)
    {

        if (strpos($request->getRequestUri(), 'installer') !== false || !$this->isInstalled()) {
            define('MAUTIC_INSTALLER', 1);
        }

        if (false === $this->booted) {
            $this->boot();
        }

        //the context is not populated at this point so have to do it manually
        $router = $this->getContainer()->get('router');
        $requestContext = new \Symfony\Component\Routing\RequestContext();
        $requestContext->fromRequest($request);
        $router->setContext($requestContext);

        if (strpos($request->getRequestUri(), 'installer') === false && !$this->isInstalled()) {
            //the context is not populated at this point so have to do it manually
            $router = $this->getContainer()->get('router');
            $requestContext = new \Symfony\Component\Routing\RequestContext();
            $requestContext->fromRequest($request);
            $router->setContext($requestContext);

            $base  = $requestContext->getBaseUrl();
            //check to see if the .htaccess file exists or if not running under apache
            if ((strpos(strtolower($_SERVER["SERVER_SOFTWARE"]), 'apache') === false || !file_exists(__DIR__ .'../.htaccess') && strpos($base, 'index') === false)) {
                $base .= '/index.php';
            }

            //return new RedirectResponse();
            return new RedirectResponse($base . '/installer');
        }

        // Check for an an active db connection and die with error if unable to connect
        if (!defined('MAUTIC_INSTALLER')) {
            $db = $this->getContainer()->get('database_connection');
            try {
                $db->connect();
            } catch (\Exception $e) {
                error_log($e);
                throw new \Mautic\CoreBundle\Exception\DatabaseConnectionException(
                    $this->getContainer()->get('translator')->trans('mautic.core.db.connection.error', array(
                            '%code%' => $e->getCode()
                        )
                    ));
            }
        }

        return parent::handle($request, $type, $catch);
    }

    /**
     * {@inheritdoc}
     */
    public function registerBundles()
    {
        $bundles = array(
            new Symfony\Bundle\FrameworkBundle\FrameworkBundle(),
            new Symfony\Bundle\SecurityBundle\SecurityBundle(),
            new Symfony\Bundle\MonologBundle\MonologBundle(),
            new Symfony\Bundle\SwiftmailerBundle\SwiftmailerBundle(),
            new Doctrine\Bundle\DoctrineBundle\DoctrineBundle(),
            new Doctrine\Bundle\DoctrineCacheBundle\DoctrineCacheBundle(),
            new Doctrine\Bundle\FixturesBundle\DoctrineFixturesBundle(),
            new Doctrine\Bundle\MigrationsBundle\DoctrineMigrationsBundle(),
            new Knp\Bundle\MenuBundle\KnpMenuBundle(),
            new FOS\OAuthServerBundle\FOSOAuthServerBundle(),
            new Bazinga\OAuthServerBundle\BazingaOAuthServerBundle(),
            new FOS\RestBundle\FOSRestBundle(),
            new JMS\SerializerBundle\JMSSerializerBundle(),
            new Oneup\UploaderBundle\OneupUploaderBundle(),
            new Symfony\Bundle\TwigBundle\TwigBundle(),
        );

        //dynamically register Mautic Bundles
        $searchPath = __DIR__ . '/bundles';
        $finder     = new \Symfony\Component\Finder\Finder();
        $finder->files()
            ->followLinks()
            ->in($searchPath)
            ->depth('1')
            ->name('*Bundle.php');

        foreach ($finder as $file) {
            $dirname  = basename($file->getRelativePath());
            $filename = substr($file->getFilename(), 0, -4);
            $class    = '\\Mautic' . '\\' . $dirname . '\\' . $filename;
            if (class_exists($class)) {
                $bundleInstance = new $class();
                $bundles[]      = $bundleInstance;

                unset($bundleInstance);
            }
        }

        //dynamically register Mautic Plugin Bundles
        $searchPath = dirname(__DIR__) . '/plugins';
        $finder     = new \Symfony\Component\Finder\Finder();
        $finder->files()
            ->followLinks()
            ->depth('1')
            ->in($searchPath)
            ->name('*Bundle.php');

        foreach ($finder as $file) {
            $dirname  = basename($file->getRelativePath());
            $filename = substr($file->getFilename(), 0, -4);

            $class = '\\MauticPlugin' . '\\' . $dirname . '\\' . $filename;
            if (class_exists($class)) {
                $plugin = new $class();

                if ($plugin instanceof \Symfony\Component\HttpKernel\Bundle\Bundle) {
                    $bundles[] = $plugin;
                }

                unset($plugin);
            }
        }

        // @deprecated 1.1.4; bc support for MauticAddon namespace; to be removed in 2.0
        $searchPath = dirname(__DIR__) . '/addons';
        $finder     = new \Symfony\Component\Finder\Finder();
        $finder->files()
            ->followLinks()
            ->depth('1')
            ->in($searchPath)
            ->name('*Bundle.php');

        foreach ($finder as $file) {
            $dirname  = basename($file->getRelativePath());
            $filename = substr($file->getFilename(), 0, -4);

            $class = '\\MauticAddon' . '\\' . $dirname . '\\' . $filename;
            if (class_exists($class)) {
                $addon = new $class();

                if ($addon instanceof \Symfony\Component\HttpKernel\Bundle\Bundle) {
                    $bundles[] = $addon;
                }

                unset($addon);
            }
        }

        if (in_array($this->getEnvironment(), array('dev', 'test'))) {
            $bundles[] = new Symfony\Bundle\WebProfilerBundle\WebProfilerBundle();
            $bundles[] = new Sensio\Bundle\DistributionBundle\SensioDistributionBundle();
            $bundles[] = new Sensio\Bundle\GeneratorBundle\SensioGeneratorBundle();
            $bundles[] = new Webfactory\Bundle\ExceptionsBundle\WebfactoryExceptionsBundle();
        }

        if (in_array($this->getEnvironment(), array('test'))) {
            $bundles[] = new Liip\FunctionalTestBundle\LiipFunctionalTestBundle();
        }

        // Check for local bundle inclusion
        if (file_exists(__DIR__ .'/config/bundles_local.php')) {
            include __DIR__ . '/config/bundles_local.php';
        }

        return $bundles;
    }

    /**
     * {@inheritdoc}
     */
    public function boot()
    {
        if (true === $this->booted) {
            return;
        }

        if (!defined('MAUTIC_INSTALLER') && !defined('MAUTIC_TABLE_PREFIX')) {
            //set the table prefix before boot
            $localParams = $this->getLocalParams();
            $prefix      = isset($localParams['db_table_prefix']) ? $localParams['db_table_prefix'] : '';
            define('MAUTIC_TABLE_PREFIX', $prefix);
        }

        if ($this->loadClassCache) {
            $this->doLoadClassCache($this->loadClassCache[0], $this->loadClassCache[1]);
        }

        // init bundles
        $this->initializeBundles();

        // init container
        $this->initializeContainer();

        // If in console, set the table prefix since handle() is not executed
        if (defined('IN_MAUTIC_CONSOLE') && !defined('MAUTIC_TABLE_PREFIX')) {
            $localParams = $this->getLocalParams();
            $prefix      = isset($localParams['db_table_prefix']) ? $localParams['db_table_prefix'] : '';
            define('MAUTIC_TABLE_PREFIX', $prefix);
        }

        $registeredPluginBundles = $this->container->getParameter('mautic.plugin.bundles');

        foreach ($this->getBundles() as $name => $bundle) {
            $bundle->setContainer($this->container);
            $bundle->boot();
        }

        $this->pluginBundles = $registeredPluginBundles;

        $this->booted = true;
    }

    /**
     * Returns a list of addon bundles that are enabled
     *
     * @return array
     */
    public function getPluginBundles()
    {
        return $this->pluginBundles;
    }

    /**
     * {@inheritdoc}
     */
    public function registerContainerConfiguration(LoaderInterface $loader)
    {
        $loader->load(__DIR__ . '/config/config_' . $this->getEnvironment() . '.php');
    }

    /**
     * Retrieves the application's version number
     *
     * @return string
     */
    public function getVersion()
    {
        return self::MAJOR_VERSION . '.' . self::MINOR_VERSION . '.' . self::PATCH_VERSION . self::EXTRA_VERSION;
    }

    /**
     * Checks if the application has been installed
     *
     * @return bool
     */
    private function isInstalled()
    {
        static $isInstalled = null;

        if ($isInstalled === null) {
            $params      = $this->getLocalParams();
            $isInstalled = (is_array($params) && !empty($params['db_driver']) && !empty($params['mailer_from_name']));
        }

        return $isInstalled;
    }

    /**
     * @param array $params
     *
     * @return \Doctrine\DBAL\Connection
     * @throws Exception
     * @throws \Doctrine\DBAL\DBALException
     */
    public function getDatabaseConnection($params = array())
    {
        if (empty($params)) {
            $params = $this->getLocalParams();
        }

        if (!empty($params) && !empty($params['db_driver'])) {
            $testParams = array('driver', 'host', 'port', 'name', 'user', 'password', 'path');
            $dbParams   = array();
            foreach ($testParams as &$p) {
                $param = (isset($params["db_{$p}"])) ? $params["db_{$p}"] : '';
                if ($p == 'port') {
                    $param = (int) $param;
                }
                $name  = ($p == 'name') ? 'dbname' : $p;
                $dbParams[$name] = $param;
            }

            // Test a database connection and existence of a user
            $db = \Doctrine\DBAL\DriverManager::getConnection($dbParams);
            $db->connect();

            return $db;
        } else {
            throw new \Exception('not configured');
        }
    }

    /**
     * {@inheritdoc}
     *
     * @api
     */
    public function getCacheDir()
    {
        $parameters = $this->getLocalParams();
        if (isset($parameters['cache_path'])) {
            $envFolder = (strpos($parameters['cache_path'], -1) != '/') ? '/' . $this->environment : $this->environment;
            return str_replace('%kernel.root_dir%', $this->getRootDir(), $parameters['cache_path'] . $envFolder);
        } else {
            return parent::getCacheDir();
        }
    }

    /**
     * {@inheritdoc}
     *
     * @api
     */
    public function getLogDir()
    {
        $parameters = $this->getLocalParams();
        if (isset($parameters['log_path'])) {
            return str_replace('%kernel.root_dir%', $this->getRootDir(), $parameters['log_path']);
        } else {
            return parent::getLogDir();
        }
    }

    /**
     * Get Mautic's local configuration file
     *
     * @return array
     */
    public function getLocalParams()
    {
        static $localParameters;

        if (!is_array($localParameters)) {
            /** @var $paths */
            $root = $this->getRootDir();
            include $root . '/config/paths.php';

            if ($configFile = $this->getLocalConfigFile()) {
                /** @var $parameters */
                include $configFile;
                $localParameters = (isset($parameters) && is_array($parameters)) ? $parameters : array();
            } else {
                $localParameters = array();
            }

            //check for parameter overrides
            if (file_exists($root . '/config/parameters_local.php')) {
                /** @var $parameters */
                include $root . '/config/parameters_local.php';
                $localParameters = array_merge($localParameters, $parameters);
            }

            foreach ($localParameters as $k => &$v) {
                if (!empty($v) && is_string($v) && preg_match('/getenv\((.*?)\)/', $v, $match)) {
                    $v = (string) getenv($match[1]);
                }
            }
        }

        return $localParameters;
    }

    /**
     * Get local config file
     *
     * @param bool $checkExists If true, then return false if the file doesn't exist
     *
     * @return bool
     */
    public function getLocalConfigFile($checkExists = true)
    {
        /** @var $paths */
        $root = $this->getRootDir();
        include $root . '/config/paths.php';

        if (isset($paths['local_config'])) {
            $paths['local_config'] = str_replace('%kernel.root_dir%', $root, $paths['local_config']);
            if (!$checkExists || file_exists($paths['local_config'])) {
                return $paths['local_config'];
            }
        }

        return false;
    }

    /**
     * Get the container file name or path
     *
     * @param bool|true $fullPath
     *
     * @return string
     */
    public function getContainerFile($fullPath = true)
    {
        $fileName = $this->getContainerClass() . '.php';

        if ($fullPath) {
            // Override the container class for the local instance
            $params        = $this->getLocalParams();
            $containerPath = (isset($params['container_path'])) ? $params['container_path'] : $this->getCacheDir();

            if (!file_exists($containerPath)) {
                @mkdir($containerPath, 0755, true);
            }

            $containerPath = (isset($params['container_path'])) ? $params['container_path'] : $this->getCacheDir();

            $fileName = $containerPath . '/' . $fileName;
        }

        return $fileName;
    }

    /**
     * Initializes the service container.
     *
     * The cached version of the service container is used when fresh, otherwise the
     * container is built.
     */
    protected function initializeContainer()
    {
        $class = $this->getContainerClass();

        $cache = new \Symfony\Component\Config\ConfigCache($this->getContainerFile(true), $this->debug);

        $fresh = file_exists($this->getCacheDir().'/classes.php');
        if (!$cache->isFresh()) {
            $container = $this->buildContainer();
            $container->compile();
            $this->dumpContainer($cache, $container, $class, $this->getContainerBaseClass());

            if ($this->debug) {
                $fresh = false;
            }
        }

        require_once $cache;

        $this->container = new $class();
        $this->container->set('kernel', $this);

        // Warm up the cache if classes.php is missing or in dev mode
        if (!$fresh && $this->container->has('cache_warmer')) {
            $this->container->get('cache_warmer')->warmUp($this->container->getParameter('kernel.cache_dir'));
        }
    }

    /**
     * Builds the service container.
     *
     * @return \Symfony\Component\DependencyInjection\ContainerBuilder The compiled service container
     *
     * @throws \RuntimeException
     */
    protected function buildContainer()
    {
        foreach (array('cache' => $this->getCacheDir(), 'logs' => $this->getLogDir()) as $name => $dir) {
            if (!is_dir($dir)) {
                if (false === @mkdir($dir, 0777, true) && !is_dir($dir)) {
                    throw new \RuntimeException(sprintf("Unable to create the %s directory (%s)\n", $name, $dir));
                }
            } elseif (!is_writable($dir)) {
                throw new \RuntimeException(sprintf("Unable to write in the %s directory (%s)\n", $name, $dir));
            }
        }

        $container = $this->getContainerBuilder();
        $container->addObjectResource($this);
        $this->prepareContainer($container);

        if (null !== $cont = $this->registerContainerConfiguration($this->getContainerLoader($container))) {
            $container->merge($cont);
        }

        // Only rebuild the classes if it doesn't exist or if the kernel is booted through the console meaning likely cache:clear is used
        if (defined('IN_MAUTIC_CONSOLE') || !file_exists($this->getCacheDir().'/classes.php')) {
            $container->addCompilerPass(new DependencyInjection\AddClassesToCachePass($this));
        }

        // Environmentally set parameters
        $container->addResource(new EnvParametersResource('SYMFONY__'));
        $container->addResource(new EnvParametersResource('MAUTIC__'));

        return $container;
    }
}<|MERGE_RESOLUTION|>--- conflicted
+++ resolved
@@ -40,11 +40,7 @@
      *
      * @const integer
      */
-<<<<<<< HEAD
-    const PATCH_VERSION = 1;
-=======
     const PATCH_VERSION = 2;
->>>>>>> 23ff430e
 
     /**
      * Extra version identifier
