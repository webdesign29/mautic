--- conflicted
+++ resolved
@@ -25,41 +25,9 @@
 class AppKernel extends Kernel
 {
     /**
-<<<<<<< HEAD
-     * Major version number.
-     *
-     * @const integer
-     */
-    const MAJOR_VERSION = 2;
-
-    /**
-     * Minor version number.
-     *
-     * @const integer
-     */
-    const MINOR_VERSION = 16;
-
-    /**
-     * Patch version number.
-     *
-     * @const integer
-     */
-    const PATCH_VERSION = 2;
-
-    /**
-     * Extra version identifier.
-     *
-     * This constant is used to define additional version segments such as development
-     * or beta status.
-     *
-     * @const string
-     */
-    const EXTRA_VERSION = '';
-=======
      * @var bool|null
      */
     private $installed;
->>>>>>> 5a058b07
 
     /**
      * @var ParameterLoader|null
