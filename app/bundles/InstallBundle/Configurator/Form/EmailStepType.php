--- conflicted
+++ resolved
@@ -95,10 +95,7 @@
                 'choices_as_values' => true,
                 'label'             => 'mautic.install.form.email.transport',
                 'label_attr'        => ['class' => 'control-label'],
-<<<<<<< HEAD
-=======
                 'placeholder'       => false,
->>>>>>> 216a6332
                 'attr'              => [
                     'class'    => 'form-control',
                     'tooltip'  => 'mautic.install.form.email.transport_descr',
@@ -166,13 +163,7 @@
                 ],
                 'label'       => 'mautic.install.form.email.encryption',
                 'expanded'    => true,
-<<<<<<< HEAD
-                'attr'        => [
-                    'placeholder' => 'mautic.install.form.none',
-                ],
-=======
                 'placeholder' => 'mautic.install.form.none',
->>>>>>> 216a6332
             ]
         );
 
@@ -186,15 +177,8 @@
                     'mautic.email.config.mailer_auth_mode.cram-md5' => 'cram-md5',
                 ],
                 'label'       => 'mautic.install.form.email.auth_mode',
-<<<<<<< HEAD
-                'label_attr'  => [
-                    'class'       => 'control-label',
-                    'placeholder' => 'mautic.install.form.none',
-                ],
-=======
                 'label_attr'  => ['class' => 'control-label'],
                 'placeholder' => 'mautic.install.form.none',
->>>>>>> 216a6332
                 'attr'        => [
                     'class'    => 'form-control',
                     'onchange' => 'MauticInstaller.toggleAuthDetails(this.value);',
@@ -212,10 +196,7 @@
                 ],
                 'label'       => 'mautic.install.form.email.spool_type',
                 'expanded'    => true,
-<<<<<<< HEAD
-=======
                 'placeholder' => false,
->>>>>>> 216a6332
             ]
         );
 
