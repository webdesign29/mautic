--- conflicted
+++ resolved
@@ -63,11 +63,7 @@
             'facebook',
             'googleplus',
             'skype',
-<<<<<<< HEAD
-            'linked',
-=======
             'linkedin',
->>>>>>> 8975892e
             'instagram',
             'foursquare'
         );
@@ -127,11 +123,7 @@
                 'facebook',
                 'googleplus',
                 'skype',
-<<<<<<< HEAD
-                'linked',
-=======
                 'linkedin',
->>>>>>> 8975892e
                 'foursquare',
                 'instagram',
                 'website'
@@ -141,11 +133,7 @@
             $shortVisible = in_array($name, array('firstname', 'lastname', 'email')) ? true : false;
             $entity->setIsShortVisible($shortVisible);
 
-<<<<<<< HEAD
-            $group = (in_array($name, array('twitter', 'facebook', 'googleplus', 'skype', 'linked','instagram', 'foursquare'))) ? 'social' : 'core';
-=======
             $group = (in_array($name, array('twitter', 'facebook', 'googleplus', 'skype', 'linkedin','instagram', 'foursquare'))) ? 'social' : 'core';
->>>>>>> 8975892e
             $entity->setGroup($group);
 
             $manager->persist($entity);
