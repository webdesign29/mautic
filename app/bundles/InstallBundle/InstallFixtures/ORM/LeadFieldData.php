--- conflicted
+++ resolved
@@ -50,11 +50,7 @@
         $translator   = $this->container->get('translator');
         $indexesToAdd = [];
         foreach ($fieldGroups as $object => $fields) {
-<<<<<<< HEAD
-            if ('company' == $object) {
-=======
-            if ($object === 'company') {
->>>>>>> f8e4999f
+            if ('company' === $object) {
                 /** @var ColumnSchemaHelper $schema */
                 $schema = $this->container->get('mautic.schema.helper.factory')->getSchemaHelper('column', 'companies');
             } else {
@@ -105,11 +101,7 @@
         }
 
         foreach ($indexesToAdd as $object => $indexes) {
-<<<<<<< HEAD
-            if ('company' == $object) {
-=======
-            if ($object === 'company') {
->>>>>>> f8e4999f
+            if ('company' === $object) {
                 /** @var IndexSchemaHelper $indexHelper */
                 $indexHelper = $this->container->get('mautic.schema.helper.factory')->getSchemaHelper('index', 'companies');
             } else {
@@ -123,11 +115,7 @@
                     $indexHelper->addIndex([$name], $name.'_search');
                 }
             }
-<<<<<<< HEAD
-            if ('lead' == $object) {
-=======
-            if ($object === 'lead') {
->>>>>>> f8e4999f
+            if ('lead' === $object) {
                 // Add an attribution index
                 $indexHelper->addIndex(['attribution', 'attribution_date'], 'contact_attribution');
                 //Add date added and country index
