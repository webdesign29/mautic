<?php
/**
 * @package     Mautic
 * @copyright   2014 Mautic Contributors. All rights reserved.
 * @author      Mautic
 * @link        http://mautic.org
 * @license     GNU/GPLv3 http://www.gnu.org/licenses/gpl-3.0.html
 */

if (!$app->getRequest()->isXmlHttpRequest()):
    //load base template
    $view->extend('MauticUserBundle:Security:base.html.php');
    $view['slots']->set('header', $view['translator']->trans('mautic.user.auth.header'));
else:
    $view->extend('MauticUserBundle:Security:ajax.html.php');
endif;
?>
<<<<<<< HEAD
<form class="form-group login-form" name="login" data-toggle="ajax" role="form" action="<?php echo $view['router']->generate('mautic_user_logincheck') ?>" method="post">
=======

<form class="form-group login-form" name="login" data-toggle="ajax" role="form" action="<?php echo $view['router']->path('mautic_user_logincheck') ?>" method="post">
>>>>>>> 782a8e8e
    <div class="input-group mb-md">

        <span class="input-group-addon"><i class="fa fa-user"></i></span>
        <label for="username" class="sr-only"><?php echo $view['translator']->trans('mautic.user.auth.form.loginusername'); ?></label>
        <input type="text" id="username" name="_username"
               class="form-control input-lg" value="<?php echo $last_username ?>" required autofocus
               placeholder='<?php echo $view['translator']->trans('mautic.user.auth.form.loginusername'); ?>' />
    </div>
    <div class="input-group mb-md">
        <span class="input-group-addon"><i class="fa fa-key"></i></span>
        <label for="password" class="sr-only"><?php echo $view['translator']->trans('mautic.core.password'); ?>:</label>
        <input type="password" id="password" name="_password"
               class="form-control input-lg" required
               placeholder='<?php echo $view['translator']->trans('mautic.core.password'); ?>' />
    </div>

    <div class="checkbox-inline custom-primary pull-left mb-md">
        <label for="remember_me">
            <input type="checkbox" id="remember_me" name="_remember_me" />
            <span></span>
            <?php echo $view['translator']->trans('mautic.user.auth.form.rememberme'); ?>
        </label>
    </div>

    <input type="hidden" name="_csrf_token" value="<?php echo $view['form']->csrfToken('authenticate') ?>" />
    <button class="btn btn-lg btn-primary btn-block" type="submit"><?php echo $view['translator']->trans('mautic.user.auth.form.loginbtn'); ?></button>

    <div class="mt-sm text-right">
        <a href="<?php echo $view['router']->path('mautic_user_passwordreset'); ?>"><?php echo $view['translator']->trans('mautic.user.user.passwordreset.link'); ?></a>
    </div>
</form>
<?php if (!empty($integrations)): ?>
<ul class="list-group">
<?php foreach ($integrations as $sso): ?>
    <a href="<?php echo $view['router']->generate('mautic_sso_login', array('integration' => $sso->getName())); ?>" class="list-group-item">
        <img class="pull-left mr-xs" style="height: 16px;" src="<?php echo $view['assets']->getUrl($sso->getIcon()); ?>" >
        <p class="list-group-item-text"><?php echo $view['translator']->trans('mautic.integration.sso.' . $sso->getName()); ?></p>
    </a>
<?php endforeach; ?>
</ul>
<?php endif; ?><|MERGE_RESOLUTION|>--- conflicted
+++ resolved
@@ -15,12 +15,8 @@
     $view->extend('MauticUserBundle:Security:ajax.html.php');
 endif;
 ?>
-<<<<<<< HEAD
-<form class="form-group login-form" name="login" data-toggle="ajax" role="form" action="<?php echo $view['router']->generate('mautic_user_logincheck') ?>" method="post">
-=======
 
 <form class="form-group login-form" name="login" data-toggle="ajax" role="form" action="<?php echo $view['router']->path('mautic_user_logincheck') ?>" method="post">
->>>>>>> 782a8e8e
     <div class="input-group mb-md">
 
         <span class="input-group-addon"><i class="fa fa-user"></i></span>
@@ -55,7 +51,7 @@
 <?php if (!empty($integrations)): ?>
 <ul class="list-group">
 <?php foreach ($integrations as $sso): ?>
-    <a href="<?php echo $view['router']->generate('mautic_sso_login', array('integration' => $sso->getName())); ?>" class="list-group-item">
+    <a href="<?php echo $view['router']->path('mautic_sso_login', array('integration' => $sso->getName())); ?>" class="list-group-item">
         <img class="pull-left mr-xs" style="height: 16px;" src="<?php echo $view['assets']->getUrl($sso->getIcon()); ?>" >
         <p class="list-group-item-text"><?php echo $view['translator']->trans('mautic.integration.sso.' . $sso->getName()); ?></p>
     </a>
