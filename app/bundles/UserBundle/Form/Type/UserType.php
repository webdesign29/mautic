<?php
/**
 * @package     Mautic
 * @copyright   2014 Mautic Contributors. All rights reserved.
 * @author      Mautic
 * @link        http://mautic.org
 * @license     GNU/GPLv3 http://www.gnu.org/licenses/gpl-3.0.html
 */

namespace Mautic\UserBundle\Form\Type;

use Doctrine\ORM\EntityManager;
use Doctrine\ORM\EntityRepository;
use Mautic\CoreBundle\Form\EventListener\CleanFormSubscriber;
use Mautic\CoreBundle\Form\EventListener\FormExitSubscriber;
use Mautic\CoreBundle\Helper\CoreParametersHelper;
use Mautic\CoreBundle\Helper\LanguageHelper;
use Mautic\UserBundle\Model\UserModel;
use Symfony\Component\Form\AbstractType;
use Symfony\Component\Form\FormBuilderInterface;
use Symfony\Component\OptionsResolver\OptionsResolverInterface;
use Symfony\Component\Translation\TranslatorInterface;
use Symfony\Component\Validator\Constraints as Assert;

/**
 * Class UserType
 */
class UserType extends AbstractType
{

    /**
     * @var \Symfony\Bundle\FrameworkBundle\Translation\Translator
     */
    private $translator;

    /**
     * @var bool|mixed
     */
    private $supportedLanguages;

    /**
     * @var \Doctrine\ORM\EntityManager
     */
    private $em;

    /**
     * @var \Mautic\UserBundle\Model\UserModel
     */
    private $model;

    /**
     * UserType constructor.
     *
     * @param TranslatorInterface  $translator
     * @param EntityManager        $em
     * @param UserModel            $model
     * @param LanguageHelper       $languageHelper
     * @param CoreParametersHelper $parametersHelper
     */
    public function __construct(
        TranslatorInterface $translator,
        EntityManager $em,
        UserModel $model,
        LanguageHelper $languageHelper,
        CoreParametersHelper $parametersHelper
    ) {
        $this->translator = $translator;
        $this->em         = $em;
        $this->model      = $model;

        // Get the list of available languages
<<<<<<< HEAD
        /** @var \Mautic\CoreBundle\Helper\LanguageHelper $languageHelper */
        $languageHelper = $factory->getHelper('language');
        $languages      = $languageHelper->fetchLanguages(false, false);
        $langChoices    = [];
=======
        $languages   = $languageHelper->fetchLanguages(false, false);
        $langChoices = [];
>>>>>>> d030a9b4

        foreach ($languages as $code => $langData) {
            $langChoices[$code] = $langData['name'];
        }

        $langChoices = array_merge($langChoices, $parametersHelper->getParameter('supported_languages'));

        // Alpha sort the languages by name
        asort($langChoices);

        $this->supportedLanguages = $langChoices;
    }

    /**
     * {@inheritdoc}
     */
    public function buildForm(FormBuilderInterface $builder, array $options)
    {
        $builder->addEventSubscriber(new CleanFormSubscriber());
        $builder->addEventSubscriber(new FormExitSubscriber('user.user', $options));

        $builder->add(
            'username',
            'text',
            [
                'label'      => 'mautic.core.username',
                'label_attr' => ['class' => 'control-label'],
                'attr'       => [
                    'class'        => 'form-control',
                    'preaddon'     => 'fa fa-user',
                    'autocomplete' => 'off'
                ]
            ]
        );

        $builder->add(
            'firstName',
            'text',
            [
                'label'      => 'mautic.core.firstname',
                'label_attr' => ['class' => 'control-label'],
                'attr'       => ['class' => 'form-control']
            ]
        );

        $builder->add(
            'lastName',
            'text',
            [
                'label'      => 'mautic.core.lastname',
                'label_attr' => ['class' => 'control-label'],
                'attr'       => ['class' => 'form-control']
            ]
        );

        $positions = $this->model->getLookupResults('position', null, 0, true);
        $builder->add(
            'position',
            'text',
            [
                'label'      => 'mautic.core.position',
                'label_attr' => ['class' => 'control-label'],
                'attr'       => [
                    'class'        => 'form-control',
                    'data-options' => json_encode($positions)
                ],
                'required'   => false
            ]
        );

        $builder->add(
            'email',
            'email',
            [
                'label'      => 'mautic.core.type.email',
                'label_attr' => ['class' => 'control-label'],
                'attr'       => [
                    'class'    => 'form-control',
                    'preaddon' => 'fa fa-envelope'
                ]
            ]
        );

        $existing    = (!empty($options['data']) && $options['data']->getId());
        $placeholder = ($existing) ?
            $this->translator->trans('mautic.user.user.form.passwordplaceholder') : '';
        $required    = ($existing) ? false : true;
        $builder->add(
            'plainPassword',
            'repeated',
            [
                'first_name'      => 'password',
                'first_options'   => [
                    'label'          => 'mautic.core.password',
                    'label_attr'     => ['class' => 'control-label'],
                    'attr'           => [
                        'class'        => 'form-control',
                        'placeholder'  => $placeholder,
                        'tooltip'      => 'mautic.user.user.form.help.passwordrequirements',
                        'preaddon'     => 'fa fa-lock',
                        'autocomplete' => 'off'
                    ],
                    'required'       => $required,
                    'error_bubbling' => false
                ],
                'second_name'     => 'confirm',
                'second_options'  => [
                    'label'          => 'mautic.user.user.form.passwordconfirm',
                    'label_attr'     => ['class' => 'control-label'],
                    'attr'           => [
                        'class'        => 'form-control',
                        'placeholder'  => $placeholder,
                        'tooltip'      => 'mautic.user.user.form.help.passwordrequirements',
                        'preaddon'     => 'fa fa-lock',
                        'autocomplete' => 'off'
                    ],
                    'required'       => $required,
                    'error_bubbling' => false
                ],
                'type'            => 'password',
                'invalid_message' => 'mautic.user.user.password.mismatch',
                'required'        => $required,
                'error_bubbling'  => false
            ]
        );

        $builder->add(
            'timezone',
            'timezone',
            [
                'label'       => 'mautic.core.timezone',
                'label_attr'  => ['class' => 'control-label'],
                'attr'        => [
                    'class' => 'form-control'
                ],
                'multiple'    => false,
                'empty_value' => 'mautic.user.user.form.defaulttimezone'
            ]
        );

        $builder->add(
            'locale',
            'choice',
            [
                'choices'     => $this->supportedLanguages,
                'label'       => 'mautic.core.language',
                'label_attr'  => ['class' => 'control-label'],
                'attr'        => [
                    'class' => 'form-control'
                ],
                'multiple'    => false,
                'empty_value' => 'mautic.user.user.form.defaultlocale'
            ]
        );

        $defaultSignature = '';
        if (isset($options['data']) && $options['data']->getSignature() === null) {
            $defaultSignature = $this->translator->trans('mautic.email.default.signature', ['%from_name%' => '|FROM_NAME|']);
        } elseif (isset($options['data'])) {
            $defaultSignature = $options['data']->getSignature();
        }

        $builder->add(
            'signature',
            'textarea',
            [
                'label'      => 'mautic.email.token.signature',
                'label_attr' => ['class' => 'control-label'],
                'required'   => false,
                'attr'       => [
                    'class' => 'form-control'
                ],
                'data'       => $defaultSignature
            ]
        );

        if (empty($options['in_profile'])) {
            $builder->add(
                $builder->create(
                    'role',
                    'entity',
                    [
                        'label'         => 'mautic.user.role',
                        'label_attr'    => ['class' => 'control-label'],
                        'attr'          => [
                            'class' => 'form-control'
                        ],
                        'class'         => 'MauticUserBundle:Role',
                        'property'      => 'name',
                        'query_builder' => function (EntityRepository $er) {
                            return $er->createQueryBuilder('r')
                                ->where('r.isPublished = true')
                                ->orderBy('r.name', 'ASC');
                        }
                    ]
                )
            );

            $builder->add('isPublished', 'yesno_button_group');

            $builder->add('buttons', 'form_buttons');

        } else {

            $builder->add(
                'buttons',
                'form_buttons',
                [
                    'save_text'  => 'mautic.core.form.apply',
                    'apply_text' => false
                ]
            );
        }

        if (!empty($options["action"])) {
            $builder->setAction($options["action"]);
        }
    }

    /**
     * {@inheritdoc}
     */
    public function setDefaultOptions(OptionsResolverInterface $resolver)
    {
        $resolver->setDefaults(
            [
                'data_class'        => 'Mautic\UserBundle\Entity\User',
                'validation_groups' => [
                    'Mautic\UserBundle\Entity\User',
                    'determineValidationGroups',
                ],
                'ignore_formexit'   => false,
                'in_profile'        => false
            ]
        );
    }

    /**
     * {@inheritdoc}
     */
    public function getName()
    {
        return "user";
    }
}<|MERGE_RESOLUTION|>--- conflicted
+++ resolved
@@ -69,15 +69,8 @@
         $this->model      = $model;
 
         // Get the list of available languages
-<<<<<<< HEAD
-        /** @var \Mautic\CoreBundle\Helper\LanguageHelper $languageHelper */
-        $languageHelper = $factory->getHelper('language');
-        $languages      = $languageHelper->fetchLanguages(false, false);
-        $langChoices    = [];
-=======
         $languages   = $languageHelper->fetchLanguages(false, false);
         $langChoices = [];
->>>>>>> d030a9b4
 
         foreach ($languages as $code => $langData) {
             $langChoices[$code] = $langData['name'];
