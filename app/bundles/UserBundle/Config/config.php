--- conflicted
+++ resolved
@@ -64,25 +64,10 @@
             ],
             'mautic_user_account' => [
                 'path'       => '/account',
-<<<<<<< HEAD
-                'controller' => 'MauticUserBundle:Profile:index'
-            ),
-        ),
-
-        'api'  => array(
-            'mautic_api_getusers'        => array(
-                'path'       => '/users',
-                'controller' => 'MauticUserBundle:Api\UserApi:getEntities',
-            ),
-            'mautic_api_getuser'         => array(
-                'path'         => '/users/{id}',
-                'controller'   => 'MauticUserBundle:Api\UserApi:getEntity'
-            ),
-            'mautic_api_getself'         => array(
-=======
                 'controller' => 'MauticUserBundle:Profile:index',
             ],
         ],
+
         'api' => [
             'mautic_api_usersstandard' => [
                 'standard_entity' => true,
@@ -91,7 +76,6 @@
                 'controller'      => 'MauticUserBundle:Api\UserApi',
             ],
             'mautic_api_getself' => [
->>>>>>> c4cfd5b3
                 'path'       => '/users/self',
                 'controller' => 'MauticUserBundle:Api\UserApi:getSelf',
             ],
@@ -123,22 +107,6 @@
         ],
     ],
 
-<<<<<<< HEAD
-    'services' => array(
-        'events' => array(
-            'mautic.user.subscriber'        => array(
-                'class'     => 'Mautic\UserBundle\EventListener\UserSubscriber'
-            ),
-            'mautic.user.search.subscriber' => array(
-                'class'     => 'Mautic\UserBundle\EventListener\SearchSubscriber'
-            ),
-            'mautic.user.config.subscriber' => array(
-                'class'     => 'Mautic\UserBundle\EventListener\ConfigSubscriber'
-            )
-        ),
-        'forms'  => array(
-            'mautic.form.type.user'           => array(
-=======
     'services' => [
         'events' => [
             'mautic.user.subscriber' => [
@@ -155,10 +123,12 @@
                     'mautic.user.model.role',
                 ],
             ],
+            'mautic.user.config.subscriber' => [
+                'class' => 'Mautic\UserBundle\EventListener\ConfigSubscriber',
+            ],
         ],
         'forms' => [
             'mautic.form.type.user' => [
->>>>>>> c4cfd5b3
                 'class'     => 'Mautic\UserBundle\Form\Type\UserType',
                 'arguments' => [
                     'translator',
@@ -197,21 +167,14 @@
             'mautic.form.type.role_list' => [
                 'class'     => 'Mautic\UserBundle\Form\Type\RoleListType',
                 'arguments' => 'mautic.user.model.role',
-<<<<<<< HEAD
-                'alias'     => 'role_list'
-            ),
-            'mautic.form.type.saml_config'      => array(
-                'class'     => 'Mautic\UserBundle\Form\Type\ConfigType',
-                'alias'     => 'saml_config'
-            )
-        ),
-        'other'  => array(
-=======
                 'alias'     => 'role_list',
             ],
+            'mautic.form.type.saml_config' => [
+                'class' => 'Mautic\UserBundle\Form\Type\ConfigType',
+                'alias' => 'saml_config',
+            ],
         ],
         'other' => [
->>>>>>> c4cfd5b3
             // Authentication
             'mautic.user.manager' => [
                 'class'     => 'Doctrine\ORM\EntityManager',
@@ -287,49 +250,21 @@
                 'arguments' => [
                     'mautic.user.model.user',
                     'event_dispatcher',
-<<<<<<< HEAD
-                    'mautic.helper.user'
-                ]
-            ),
-            'mautic.security.saml.id_store'         => array(
+                    'mautic.helper.user',
+                ],
+            ],
+            'mautic.security.saml.id_store' => [
                 'class'     => 'Mautic\UserBundle\Security\Store\IdStore',
                 'arguments' => [
                     'doctrine.orm.entity_manager',
-                    'lightsaml.system.time_provider'
-                ]
-            ),
-            'mautic.security.saml.user_creator'         => array(
+                    'lightsaml.system.time_provider',
+                ],
+            ],
+            'mautic.security.saml.user_creator' => [
                 'class'     => 'Mautic\UserBundle\Security\User\UserCreator',
                 'arguments' => [
                     'doctrine.orm.entity_manager',
-                    'lightsaml_sp.username_mapper.simple'
-                ]
-            )
-
-        ),
-        'models' =>  array(
-            'mautic.user.model.role' => array(
-                'class' => 'Mautic\UserBundle\Model\RoleModel'
-            ),
-            'mautic.user.model.user' => array(
-                'class' => 'Mautic\UserBundle\Model\UserModel',
-                'arguments' => array(
-                    'mautic.helper.mailer'
-                )
-            )
-        )
-    ),
-    'parameters' => [
-        'saml_enabled'            => 'no',
-        'idp_entity_id'              => '',
-        'idp_entity_id' => '',
-        'idp_login_url' => '',
-        'idp_logout_url' => '',
-        'idp_ceritificate' => ''
-    ]
-);
-=======
-                    'mautic.helper.user',
+                    'lightsaml_sp.username_mapper.simple',
                 ],
             ],
         ],
@@ -345,5 +280,12 @@
             ],
         ],
     ],
-];
->>>>>>> c4cfd5b3
+    'parameters' => [
+        'saml_enabled'     => 'no',
+        'idp_entity_id'    => '',
+        'idp_entity_id'    => '',
+        'idp_login_url'    => '',
+        'idp_logout_url'   => '',
+        'idp_ceritificate' => '',
+    ],
+];