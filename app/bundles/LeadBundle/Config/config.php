--- conflicted
+++ resolved
@@ -818,7 +818,13 @@
                     \Mautic\LeadBundle\Entity\MergeRecord::class,
                 ],
             ],
-<<<<<<< HEAD
+            'mautic.lead.repository.field' => [
+                'class'     => Doctrine\ORM\EntityRepository::class,
+                'factory'   => ['@doctrine.orm.entity_manager', 'getRepository'],
+                'arguments' => [
+                    \Mautic\LeadBundle\Entity\LeadField::class,
+                ],
+            ],
             //  Segment Filter Query builders
             'mautic.lead.query.builder.basic' => [
                 'class'     => \Mautic\LeadBundle\Segment\Query\Filter\BaseFilterQueryBuilder::class,
@@ -855,14 +861,6 @@
                     'mautic.lead.repository.lead_segment_query_builder',
                     'doctrine.orm.entity_manager',
                     'mautic.lead.model.lead_segment_filter_factory', ],
-=======
-            'mautic.lead.repository.field' => [
-                'class'     => Doctrine\ORM\EntityRepository::class,
-                'factory'   => ['@doctrine.orm.entity_manager', 'getRepository'],
-                'arguments' => [
-                    \Mautic\LeadBundle\Entity\LeadField::class,
-                ],
->>>>>>> 5f9d4f23
             ],
         ],
         'helpers' => [
