<?php

/*
 * @copyright   2014 Mautic Contributors. All rights reserved
 * @author      Mautic
 *
 * @link        http://mautic.org
 *
 * @license     GNU/GPLv3 http://www.gnu.org/licenses/gpl-3.0.html
 */

return [
    'routes' => [
        'main' => [
            'mautic_plugin_timeline_index' => [
                'path'         => '/plugin/{integration}/timeline/{page}',
                'controller'   => 'MauticLeadBundle:Timeline:pluginIndex',
                'requirements' => [
                    'integration' => '.+',
                ],
            ],
            'mautic_plugin_timeline_view' => [
                'path'         => '/plugin/{integration}/timeline/view/{leadId}/{page}',
                'controller'   => 'MauticLeadBundle:Timeline:pluginView',
                'requirements' => [
                    'integration' => '.+',
                    'leadId'      => '\d+',
                ],
            ],
            'mautic_segment_index' => [
                'path'       => '/segments/{page}',
                'controller' => 'MauticLeadBundle:List:index',
            ],
            'mautic_segment_action' => [
                'path'       => '/segments/{objectAction}/{objectId}',
                'controller' => 'MauticLeadBundle:List:execute',
            ],
            'mautic_contactfield_index' => [
                'path'       => '/contacts/fields/{page}',
                'controller' => 'MauticLeadBundle:Field:index',
            ],
            'mautic_contactfield_action' => [
                'path'       => '/contacts/fields/{objectAction}/{objectId}',
                'controller' => 'MauticLeadBundle:Field:execute',
            ],
            'mautic_contact_index' => [
                'path'       => '/contacts/{page}',
                'controller' => 'MauticLeadBundle:Lead:index',
            ],
            'mautic_contactnote_index' => [
                'path'       => '/contacts/notes/{leadId}/{page}',
                'controller' => 'MauticLeadBundle:Note:index',
                'defaults'   => [
                    'leadId' => 0,
                ],
                'requirements' => [
                    'leadId' => '\d+',
                ],
            ],
            'mautic_contactnote_action' => [
                'path'         => '/contacts/notes/{leadId}/{objectAction}/{objectId}',
                'controller'   => 'MauticLeadBundle:Note:executeNote',
                'requirements' => [
                    'leadId' => '\d+',
                ],
            ],
            'mautic_contacttimeline_action' => [
                'path'         => '/contacts/timeline/{leadId}/{page}',
                'controller'   => 'MauticLeadBundle:Timeline:index',
                'requirements' => [
                    'leadId' => '\d+',
                ],
            ],
            'mautic_contact_timeline_export_action' => [
                'path'         => '/contacts/timeline/batchExport/{leadId}',
                'controller'   => 'MauticLeadBundle:Timeline:batchExport',
                'requirements' => [
                    'leadId' => '\d+',
                ],
            ],
            'mautic_contact_action' => [
                'path'       => '/contacts/{objectAction}/{objectId}',
                'controller' => 'MauticLeadBundle:Lead:execute',
            ],
            'mautic_company_index' => [
                'path'       => '/companies/{page}',
                'controller' => 'MauticLeadBundle:Company:index',
            ],
            'mautic_company_action' => [
                'path'       => '/companies/{objectAction}/{objectId}',
                'controller' => 'MauticLeadBundle:Company:execute',
            ],
        ],
        'api' => [
            'mautic_api_contactsstandard' => [
                'standard_entity' => true,
                'name'            => 'contacts',
                'path'            => '/contacts',
                'controller'      => 'MauticLeadBundle:Api\LeadApi',
            ],
            'mautic_api_dncaddcontact' => [
                'path'       => '/contacts/{id}/dnc/{channel}/add',
                'controller' => 'MauticLeadBundle:Api\LeadApi:addDnc',
                'method'     => 'POST',
                'defaults'   => [
                    'channel' => 'email',
                ],
            ],
            'mautic_api_dncremovecontact' => [
                'path'       => '/contacts/{id}/dnc/{channel}/remove',
                'controller' => 'MauticLeadBundle:Api\LeadApi:removeDnc',
                'method'     => 'POST',
            ],
            'mautic_api_getcontactevents' => [
                'path'       => '/contacts/{id}/events',
                'controller' => 'MauticLeadBundle:Api\LeadApi:getEvents',
            ],
            'mautic_api_getcontactnotes' => [
                'path'       => '/contacts/{id}/notes',
                'controller' => 'MauticLeadBundle:Api\LeadApi:getNotes',
            ],
            'mautic_api_getcontactdevices' => [
                'path'       => '/contacts/{id}/devices',
                'controller' => 'MauticLeadBundle:Api\LeadApi:getDevices',
            ],
            'mautic_api_getcontactcampaigns' => [
                'path'       => '/contacts/{id}/campaigns',
                'controller' => 'MauticLeadBundle:Api\LeadApi:getCampaigns',
            ],
            'mautic_api_getcontactssegments' => [
                'path'       => '/contacts/{id}/segments',
                'controller' => 'MauticLeadBundle:Api\LeadApi:getLists',
            ],
            'mautic_api_getcontactscompanies' => [
                'path'       => '/contacts/{id}/companies',
                'controller' => 'MauticLeadBundle:Api\LeadApi:getCompanies',
            ],
            'mautic_api_getcontactowners' => [
                'path'       => '/contacts/list/owners',
                'controller' => 'MauticLeadBundle:Api\LeadApi:getOwners',
            ],
            'mautic_api_getcontactfields' => [
                'path'       => '/contacts/list/fields',
                'controller' => 'MauticLeadBundle:Api\LeadApi:getFields',
            ],
            'mautic_api_getcontactsegments' => [
                'path'       => '/contacts/list/segments',
                'controller' => 'MauticLeadBundle:Api\ListApi:getLists',
            ],
            'mautic_api_segmentsstandard' => [
                'standard_entity' => true,
                'name'            => 'lists',
                'path'            => '/segments',
                'controller'      => 'MauticLeadBundle:Api\ListApi',
            ],
            'mautic_api_segmentaddcontact' => [
                'path'       => '/segments/{id}/contact/{leadId}/add',
                'controller' => 'MauticLeadBundle:Api\ListApi:addLead',
                'method'     => 'POST',
            ],
            'mautic_api_segmentremovecontact' => [
                'path'       => '/segments/{id}/contact/{leadId}/remove',
                'controller' => 'MauticLeadBundle:Api\ListApi:removeLead',
                'method'     => 'POST',
            ],
            'mautic_api_companiesstandard' => [
                'standard_entity' => true,
                'name'            => 'companies',
                'path'            => '/companies',
                'controller'      => 'MauticLeadBundle:Api\CompanyApi',
            ],
            'mautic_api_companyaddcontact' => [
                'path'       => '/companies/{companyId}/contact/{contactId}/add',
                'controller' => 'MauticLeadBundle:Api\CompanyApi:addContact',
                'method'     => 'POST',
            ],
            'mautic_api_companyremovecontact' => [
                'path'       => '/companies/{companyId}/contact/{contactId}/remove',
                'controller' => 'MauticLeadBundle:Api\CompanyApi:removeContact',
                'method'     => 'POST',
            ],
            'mautic_api_fieldsstandard' => [
                'standard_entity' => true,
                'name'            => 'fields',
                'path'            => '/fields/{object}',
                'controller'      => 'MauticLeadBundle:Api\FieldApi',
                'defaults'        => [
                    'object' => 'contact',
                ],
            ],
            'mautic_api_notesstandard' => [
                'standard_entity' => true,
                'name'            => 'notes',
                'path'            => '/notes',
                'controller'      => 'MauticLeadBundle:Api\NoteApi',
            ],
            'mautic_api_devicesstandard' => [
                'standard_entity' => true,
                'name'            => 'devices',
                'path'            => '/devices',
                'controller'      => 'MauticLeadBundle:Api\DeviceApi',
            ],

            // @deprecated 2.6.0 to be removed in 3.0
            'bc_mautic_api_segmentaddcontact' => [
                'path'       => '/segments/{id}/contact/add/{leadId}',
                'controller' => 'MauticLeadBundle:Api\ListApi:addLead',
                'method'     => 'POST',
            ],
            'bc_mautic_api_segmentremovecontact' => [
                'path'       => '/segments/{id}/contact/remove/{leadId}',
                'controller' => 'MauticLeadBundle:Api\ListApi:removeLead',
                'method'     => 'POST',
            ],
            'bc_mautic_api_companyaddcontact' => [
                'path'       => '/companies/{companyId}/contact/add/{contactId}',
                'controller' => 'MauticLeadBundle:Api\CompanyApi:addContact',
                'method'     => 'POST',
            ],
            'bc_mautic_api_companyremovecontact' => [
                'path'       => '/companies/{companyId}/contact/remove/{contactId}',
                'controller' => 'MauticLeadBundle:Api\CompanyApi:removeContact',
                'method'     => 'POST',
            ],
            'bc_mautic_api_dncaddcontact' => [
                'path'       => '/contacts/{id}/dnc/add/{channel}',
                'controller' => 'MauticLeadBundle:Api\LeadApi:addDnc',
                'method'     => 'POST',
                'defaults'   => [
                    'channel' => 'email',
                ],
            ],
            'bc_mautic_api_dncremovecontact' => [
                'path'       => '/contacts/{id}/dnc/remove/{channel}',
                'controller' => 'MauticLeadBundle:Api\LeadApi:removeDnc',
                'method'     => 'POST',
            ],
        ],
    ],
    'menu' => [
        'main' => [
            'items' => [
                'mautic.lead.leads' => [
                    'iconClass' => 'fa-user',
                    'access'    => ['lead:leads:viewown', 'lead:leads:viewother'],
                    'route'     => 'mautic_contact_index',
                    'priority'  => 80,
                ],
                'mautic.companies.menu.index' => [
                    'route'     => 'mautic_company_index',
                    'iconClass' => 'fa-building-o',
                    'access'    => ['lead:leads:viewother'],
                    'priority'  => 75,
                ],
                'mautic.lead.list.menu.index' => [
                    'iconClass' => 'fa-pie-chart',
                    'access'    => ['lead:leads:viewown', 'lead:leads:viewother'],
                    'route'     => 'mautic_segment_index',
                    'priority'  => 70,
                ],
            ],
        ],
        'admin' => [
            'priority' => 50,
            'items'    => [
                'mautic.lead.field.menu.index' => [
                    'id'        => 'mautic_lead_field',
                    'iconClass' => 'fa-list',
                    'route'     => 'mautic_contactfield_index',
                    'access'    => 'lead:fields:full',
                ],
            ],
        ],
    ],
    'services' => [
        'events' => [
            'mautic.lead.subscriber' => [
                'class'     => 'Mautic\LeadBundle\EventListener\LeadSubscriber',
                'arguments' => [
                    'mautic.helper.ip_lookup',
                    'mautic.core.model.auditlog',
                ],
                'methodCalls' => [
                    'setModelFactory' => ['mautic.model.factory'],
                ],
            ],
            'mautic.lead.subscriber.company' => [
                'class'     => 'Mautic\LeadBundle\EventListener\CompanySubscriber',
                'arguments' => [
                    'mautic.helper.ip_lookup',
                    'mautic.core.model.auditlog',
                ],
            ],
            'mautic.lead.emailbundle.subscriber' => [
                'class' => 'Mautic\LeadBundle\EventListener\EmailSubscriber',
            ],
            'mautic.lead.formbundle.subscriber' => [
                'class'     => 'Mautic\LeadBundle\EventListener\FormSubscriber',
                'arguments' => [
                    'mautic.email.model.email',
                ],
            ],
            'mautic.lead.campaignbundle.subscriber' => [
                'class'     => 'Mautic\LeadBundle\EventListener\CampaignSubscriber',
                'arguments' => [
                    'mautic.helper.ip_lookup',
                    'mautic.lead.model.lead',
                    'mautic.lead.model.field',
                    'mautic.lead.model.list',
                ],
            ],
            'mautic.lead.reportbundle.subscriber' => [
                'class'     => 'Mautic\LeadBundle\EventListener\ReportSubscriber',
                'arguments' => [
                    'mautic.lead.model.list',
                    'mautic.lead.model.field',
                    'mautic.lead.model.lead',
                    'mautic.stage.model.stage',
                    'mautic.campaign.model.campaign',
                    'mautic.user.model.user',
                    'mautic.lead.model.company',
                ],
            ],
            'mautic.lead.calendarbundle.subscriber' => [
                'class' => 'Mautic\LeadBundle\EventListener\CalendarSubscriber',
            ],
            'mautic.lead.pointbundle.subscriber' => [
                'class' => 'Mautic\LeadBundle\EventListener\PointSubscriber',
            ],
            'mautic.lead.search.subscriber' => [
                'class'     => 'Mautic\LeadBundle\EventListener\SearchSubscriber',
                'arguments' => [
                    'mautic.lead.model.lead',
                ],
            ],
            'mautic.webhook.subscriber' => [
                'class'       => 'Mautic\LeadBundle\EventListener\WebhookSubscriber',
                'methodCalls' => [
                    'setWebhookModel' => ['mautic.webhook.model.webhook'],
                ],
            ],
            'mautic.lead.dashboard.subscriber' => [
                'class'     => 'Mautic\LeadBundle\EventListener\DashboardSubscriber',
                'arguments' => [
                    'mautic.lead.model.lead',
                    'mautic.lead.model.list',
                ],
            ],
            'mautic.lead.maintenance.subscriber' => [
                'class'     => 'Mautic\LeadBundle\EventListener\MaintenanceSubscriber',
                'arguments' => [
                    'doctrine.dbal.default_connection',
                ],
            ],
            'mautic.lead.stats.subscriber' => [
                'class'     => \Mautic\LeadBundle\EventListener\StatsSubscriber::class,
                'arguments' => [
                    'doctrine.orm.entity_manager',
                ],
            ],
            'mautic.lead.button.subscriber' => [
                'class' => \Mautic\LeadBundle\EventListener\ButtonSubscriber::class,
            ],
        ],
        'forms' => [
            'mautic.form.type.lead' => [
                'class'     => 'Mautic\LeadBundle\Form\Type\LeadType',
                'arguments' => ['mautic.factory', 'mautic.lead.model.company'],
                'alias'     => 'lead',
            ],
            'mautic.form.type.leadlist' => [
                'class'     => 'Mautic\LeadBundle\Form\Type\ListType',
                'arguments' => [
                    'translator',
                    'mautic.lead.model.list',
                    'mautic.email.model.email',
                    'mautic.security',
                    'mautic.lead.model.lead',
                    'mautic.stage.model.stage',
                    'mautic.category.model.category',
                    'mautic.helper.user',
                ],
                'alias' => 'leadlist',
            ],
            'mautic.form.type.leadlist_choices' => [
                'class'     => 'Mautic\LeadBundle\Form\Type\LeadListType',
                'arguments' => ['mautic.factory'],
                'alias'     => 'leadlist_choices',
            ],
            'mautic.form.type.leadlist_filter' => [
                'class'     => 'Mautic\LeadBundle\Form\Type\FilterType',
                'alias'     => 'leadlist_filter',
                'arguments' => ['mautic.factory'],
            ],
            'mautic.form.type.leadfield' => [
                'class'     => 'Mautic\LeadBundle\Form\Type\FieldType',
                'arguments' => ['mautic.factory'],
                'alias'     => 'leadfield',
            ],
            'mautic.form.type.lead.submitaction.pointschange' => [
                'class'     => 'Mautic\LeadBundle\Form\Type\FormSubmitActionPointsChangeType',
                'arguments' => ['mautic.factory'],
                'alias'     => 'lead_submitaction_pointschange',
            ],
            'mautic.form.type.lead.submitaction.addutmtags' => [
                'class'     => 'Mautic\LeadBundle\Form\Type\ActionAddUtmTagsType',
                'arguments' => 'mautic.factory',
                'alias'     => 'lead_action_addutmtags',
            ],
            'mautic.form.type.lead.submitaction.removedonotcontact' => [
                'class'     => 'Mautic\LeadBundle\Form\Type\ActionRemoveDoNotContact',
                'arguments' => 'mautic.factory',
                'alias'     => 'lead_action_removedonotcontact',
            ],
            'mautic.form.type.lead.submitaction.changelist' => [
                'class'     => 'Mautic\LeadBundle\Form\Type\EventListType',
                'arguments' => ['mautic.factory'],
                'alias'     => 'leadlist_action_type',
            ],
            'mautic.form.type.leadpoints_trigger' => [
                'class' => 'Mautic\LeadBundle\Form\Type\PointTriggerType',
                'alias' => 'leadpoints_trigger',
            ],
            'mautic.form.type.leadpoints_action' => [
                'class' => 'Mautic\LeadBundle\Form\Type\PointActionType',
                'alias' => 'leadpoints_action',
            ],
            'mautic.form.type.leadlist_trigger' => [
                'class' => 'Mautic\LeadBundle\Form\Type\ListTriggerType',
                'alias' => 'leadlist_trigger',
            ],
            'mautic.form.type.leadlist_action' => [
                'class' => 'Mautic\LeadBundle\Form\Type\ListActionType',
                'alias' => 'leadlist_action',
            ],
            'mautic.form.type.updatelead_action' => [
                'class'     => 'Mautic\LeadBundle\Form\Type\UpdateLeadActionType',
                'arguments' => ['mautic.factory'],
                'alias'     => 'updatelead_action',
            ],
            'mautic.form.type.leadnote' => [
                'class' => Mautic\LeadBundle\Form\Type\NoteType::class,
                'alias' => 'leadnote',
            ],
            'mautic.form.type.leaddevice' => [
                'class' => Mautic\LeadBundle\Form\Type\DeviceType::class,
                'alias' => 'leaddevice',
            ],
            'mautic.form.type.lead_import' => [
                'class' => 'Mautic\LeadBundle\Form\Type\LeadImportType',
                'alias' => 'lead_import',
            ],
            'mautic.form.type.lead_field_import' => [
                'class'     => 'Mautic\LeadBundle\Form\Type\LeadImportFieldType',
                'arguments' => ['mautic.factory'],
                'alias'     => 'lead_field_import',
            ],
            'mautic.form.type.lead_quickemail' => [
                'class'     => 'Mautic\LeadBundle\Form\Type\EmailType',
                'arguments' => ['mautic.factory'],
                'alias'     => 'lead_quickemail',
            ],
            'mautic.form.type.lead_tags' => [
                'class'     => 'Mautic\LeadBundle\Form\Type\TagListType',
                'alias'     => 'lead_tags',
                'arguments' => ['mautic.factory'],
            ],
            'mautic.form.type.lead_tag' => [
                'class'     => 'Mautic\LeadBundle\Form\Type\TagType',
                'alias'     => 'lead_tag',
                'arguments' => ['mautic.factory'],
            ],
            'mautic.form.type.modify_lead_tags' => [
                'class'     => 'Mautic\LeadBundle\Form\Type\ModifyLeadTagsType',
                'alias'     => 'modify_lead_tags',
                'arguments' => ['mautic.factory'],
            ],
            'mautic.form.type.lead_batch' => [
                'class' => 'Mautic\LeadBundle\Form\Type\BatchType',
                'alias' => 'lead_batch',
            ],
            'mautic.form.type.lead_batch_dnc' => [
                'class' => 'Mautic\LeadBundle\Form\Type\DncType',
                'alias' => 'lead_batch_dnc',
            ],
            'mautic.form.type.lead_batch_stage' => [
                'class' => 'Mautic\LeadBundle\Form\Type\StageType',
                'alias' => 'lead_batch_stage',
            ],
            'mautic.form.type.lead_merge' => [
                'class' => 'Mautic\LeadBundle\Form\Type\MergeType',
                'alias' => 'lead_merge',
            ],
            'mautic.form.type.lead_contact_frequency_rules' => [
                'class'     => 'Mautic\LeadBundle\Form\Type\ContactFrequencyType',
                'arguments' => [
                    'mautic.helper.core_parameters',
                ],
                'alias' => 'lead_contact_frequency_rules',
            ],
            'mautic.form.type.campaignevent_lead_field_value' => [
                'class'     => 'Mautic\LeadBundle\Form\Type\CampaignEventLeadFieldValueType',
                'arguments' => ['mautic.factory'],
                'alias'     => 'campaignevent_lead_field_value',
            ],
<<<<<<< HEAD
            'mautic.form.type.campaignevent_lead_tags' => [
                'class'     => 'Mautic\LeadBundle\Form\Type\CampaignEventLeadTagsType::class',
                'arguments' => ['translator'],
                'alias'     => 'campaignevent_lead_tags',
            ],
            'mautic.form.type.campaignevent_lead_segments' => [
                'class' => 'Mautic\LeadBundle\Form\Type\CampaignEventLeadSegmentsType',
                'alias' => 'campaignevent_lead_segments',
=======
            'mautic.form.type.campaignevent_lead_owner' => [
                'class' => 'Mautic\LeadBundle\Form\Type\CampaignEventLeadOwnerType',
                'alias' => 'campaignevent_lead_owner',
>>>>>>> 04ddd354
            ],
            'mautic.form.type.lead_fields' => [
                'class'     => 'Mautic\LeadBundle\Form\Type\LeadFieldsType',
                'arguments' => ['mautic.factory'],
                'alias'     => 'leadfields_choices',
            ],
            'mautic.form.type.lead_dashboard_leads_in_time_widget' => [
                'class' => 'Mautic\LeadBundle\Form\Type\DashboardLeadsInTimeWidgetType',
                'alias' => 'lead_dashboard_leads_in_time_widget',
            ],
            'mautic.form.type.lead_dashboard_leads_lifetime_widget' => [
                'class'     => 'Mautic\LeadBundle\Form\Type\DashboardLeadsLifetimeWidgetType',
                'arguments' => ['mautic.factory'],
                'alias'     => 'lead_dashboard_leads_lifetime_widget',
            ],
            'mautic.company.type.form' => [
                'class'     => 'Mautic\LeadBundle\Form\Type\CompanyType',
                'arguments' => ['doctrine.orm.entity_manager', 'mautic.security', 'router', 'translator'],
                'alias'     => 'company',
            ],
            'mautic.company.campaign.action.type.form' => [
                'class'     => 'Mautic\LeadBundle\Form\Type\AddToCompanyActionType',
                'arguments' => ['router'],
                'alias'     => 'addtocompany_action',
            ],
            'mautic.company.list.type.form' => [
                'class'     => 'Mautic\LeadBundle\Form\Type\CompanyListType',
                'arguments' => [
                    'mautic.lead.model.company',
                    'mautic.helper.user',
                    'translator',
                    'router',
                    'database_connection',
                ],
                'alias' => 'company_list',
            ],
            'mautic.form.type.lead_categories' => [
                'class'     => 'Mautic\LeadBundle\Form\Type\LeadCategoryType',
                'arguments' => ['mautic.category.model.category'],
                'alias'     => 'leadcategory_choices',
            ],
            'mautic.company.merge.type.form' => [
                'class' => 'Mautic\LeadBundle\Form\Type\CompanyMergeType',
                'alias' => 'company_merge',
            ],
            'mautic.form.type.company_change_score' => [
                'class' => 'Mautic\LeadBundle\Form\Type\CompanyChangeScoreActionType',
                'alias' => 'scorecontactscompanies_action',
            ],
        ],
        'other' => [
            'mautic.lead.doctrine.subscriber' => [
                'class'     => 'Mautic\LeadBundle\EventListener\DoctrineSubscriber',
                'tag'       => 'doctrine.event_subscriber',
                'arguments' => ['monolog.logger.mautic'],
            ],
            'mautic.validator.leadlistaccess' => [
                'class'     => 'Mautic\LeadBundle\Form\Validator\Constraints\LeadListAccessValidator',
                'arguments' => ['mautic.factory'],
                'tag'       => 'validator.constraint_validator',
                'alias'     => 'leadlist_access',
            ],
            'mautic.lead.constraint.alias' => [
                'class'     => 'Mautic\LeadBundle\Form\Validator\Constraints\UniqueUserAliasValidator',
                'arguments' => ['mautic.factory'],
                'tag'       => 'validator.constraint_validator',
                'alias'     => 'uniqueleadlist',
            ],
        ],
        'helpers' => [
            'mautic.helper.template.avatar' => [
                'class'     => 'Mautic\LeadBundle\Templating\Helper\AvatarHelper',
                'arguments' => ['mautic.factory'],
                'alias'     => 'lead_avatar',
            ],
        ],
        'models' => [
            'mautic.lead.model.lead' => [
                'class'     => 'Mautic\LeadBundle\Model\LeadModel',
                'arguments' => [
                    'request_stack',
                    'mautic.helper.cookie',
                    'mautic.helper.ip_lookup',
                    'mautic.helper.paths',
                    'mautic.helper.integration',
                    'mautic.lead.model.field',
                    'mautic.lead.model.list',
                    'form.factory',
                    'mautic.lead.model.company',
                    'mautic.category.model.category',
                    'mautic.channel.helper.channel_list',
                    '%mautic.track_contact_by_ip%',
                ],
            ],
            'mautic.lead.model.field' => [
                'class'     => 'Mautic\LeadBundle\Model\FieldModel',
                'arguments' => [
                    'mautic.schema.helper.factory',
                ],
            ],
            'mautic.lead.model.list' => [
                'class'     => 'Mautic\LeadBundle\Model\ListModel',
                'arguments' => [
                    'mautic.helper.core_parameters',
                ],
            ],
            'mautic.lead.model.note' => [
                'class' => 'Mautic\LeadBundle\Model\NoteModel',
            ],
            'mautic.lead.model.device' => [
                'class' => Mautic\LeadBundle\Model\DeviceModel::class,
            ],
            'mautic.lead.model.company' => [
                'class'     => 'Mautic\LeadBundle\Model\CompanyModel',
                'arguments' => [
                    'mautic.lead.model.field',
                    'session',
                ],
            ],
        ],
    ],
];<|MERGE_RESOLUTION|>--- conflicted
+++ resolved
@@ -503,7 +503,6 @@
                 'arguments' => ['mautic.factory'],
                 'alias'     => 'campaignevent_lead_field_value',
             ],
-<<<<<<< HEAD
             'mautic.form.type.campaignevent_lead_tags' => [
                 'class'     => 'Mautic\LeadBundle\Form\Type\CampaignEventLeadTagsType::class',
                 'arguments' => ['translator'],
@@ -512,11 +511,10 @@
             'mautic.form.type.campaignevent_lead_segments' => [
                 'class' => 'Mautic\LeadBundle\Form\Type\CampaignEventLeadSegmentsType',
                 'alias' => 'campaignevent_lead_segments',
-=======
+            ],
             'mautic.form.type.campaignevent_lead_owner' => [
                 'class' => 'Mautic\LeadBundle\Form\Type\CampaignEventLeadOwnerType',
                 'alias' => 'campaignevent_lead_owner',
->>>>>>> 04ddd354
             ],
             'mautic.form.type.lead_fields' => [
                 'class'     => 'Mautic\LeadBundle\Form\Type\LeadFieldsType',
