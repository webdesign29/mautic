<?php

/*
 * @copyright   2014 Mautic Contributors. All rights reserved
 * @author      Mautic
 *
 * @link        http://mautic.org
 *
 * @license     GNU/GPLv3 http://www.gnu.org/licenses/gpl-3.0.html
 */

return [
    'routes' => [
        'main' => [
            'mautic_plugin_timeline_index' => [
                'path'         => '/plugin/{integration}/timeline/{page}',
                'controller'   => 'MauticLeadBundle:Timeline:pluginIndex',
                'requirements' => [
                    'integration' => '.+',
                ],
            ],
            'mautic_plugin_timeline_view' => [
                'path'         => '/plugin/{integration}/timeline/view/{leadId}/{page}',
                'controller'   => 'MauticLeadBundle:Timeline:pluginView',
                'requirements' => [
                    'integration' => '.+',
                    'leadId'      => '\d+',
                ],
            ],
            'mautic_segment_batch_contact_set' => [
                'path'       => '/segments/batch/contact/set',
                'controller' => 'MauticLeadBundle:BatchSegment:set',
            ],
            'mautic_segment_batch_contact_view' => [
                'path'       => '/segments/batch/contact/view',
                'controller' => 'MauticLeadBundle:BatchSegment:index',
            ],
            'mautic_segment_index' => [
                'path'       => '/segments/{page}',
                'controller' => 'MauticLeadBundle:List:index',
            ],
            'mautic_segment_action' => [
                'path'       => '/segments/{objectAction}/{objectId}',
                'controller' => 'MauticLeadBundle:List:execute',
            ],
            'mautic_contactfield_index' => [
                'path'       => '/contacts/fields/{page}',
                'controller' => 'MauticLeadBundle:Field:index',
            ],
            'mautic_contactfield_action' => [
                'path'       => '/contacts/fields/{objectAction}/{objectId}',
                'controller' => 'MauticLeadBundle:Field:execute',
            ],
            'mautic_contact_index' => [
                'path'       => '/contacts/{page}',
                'controller' => 'MauticLeadBundle:Lead:index',
            ],
            'mautic_contactnote_index' => [
                'path'       => '/contacts/notes/{leadId}/{page}',
                'controller' => 'MauticLeadBundle:Note:index',
                'defaults'   => [
                    'leadId' => 0,
                ],
                'requirements' => [
                    'leadId' => '\d+',
                ],
            ],
            'mautic_contactnote_action' => [
                'path'         => '/contacts/notes/{leadId}/{objectAction}/{objectId}',
                'controller'   => 'MauticLeadBundle:Note:executeNote',
                'requirements' => [
                    'leadId' => '\d+',
                ],
            ],
            'mautic_contacttimeline_action' => [
                'path'         => '/contacts/timeline/{leadId}/{page}',
                'controller'   => 'MauticLeadBundle:Timeline:index',
                'requirements' => [
                    'leadId' => '\d+',
                ],
            ],
            'mautic_contact_timeline_export_action' => [
                'path'         => '/contacts/timeline/batchExport/{leadId}',
                'controller'   => 'MauticLeadBundle:Timeline:batchExport',
                'requirements' => [
                    'leadId' => '\d+',
                ],
            ],
            'mautic_contact_auditlog_action' => [
                'path'         => '/contacts/auditlog/{leadId}/{page}',
                'controller'   => 'MauticLeadBundle:Auditlog:index',
                'requirements' => [
                    'leadId' => '\d+',
                ],
            ],
            'mautic_contact_auditlog_export_action' => [
                'path'         => '/contacts/auditlog/batchExport/{leadId}',
                'controller'   => 'MauticLeadBundle:Auditlog:batchExport',
                'requirements' => [
                    'leadId' => '\d+',
                ],
            ],
            'mautic_contact_export_action' => [
                'path'         => '/contacts/contact/export/{contactId}',
                'controller'   => 'MauticLeadBundle:Lead:contactExport',
                'requirements' => [
                    'contactId' => '\d+',
                ],
            ],
            // @deprecated 2.9.1 to be removed in 3.0. Use mautic_import_index instead.
            'mautic_contact_import_index' => [
                'path'       => '/{object}/import/{page}',
                'controller' => 'MauticLeadBundle:Import:index',
                'defaults'   => [
                    'object' => 'contacts',
                ],
            ],
            // @deprecated 2.9.1 to be removed in 3.0. Use mautic_import_action instead.
            'mautic_contact_import_action' => [
                'path'       => '/{object}/import/{objectAction}/{objectId}',
                'controller' => 'MauticLeadBundle:Import:execute',
                'defaults'   => [
                    'object' => 'contacts',
                ],
            ],
            'mautic_import_index' => [
                'path'       => '/{object}/import/{page}',
                'controller' => 'MauticLeadBundle:Import:index',
            ],
            'mautic_import_action' => [
                'path'       => '/{object}/import/{objectAction}/{objectId}',
                'controller' => 'MauticLeadBundle:Import:execute',
            ],
            'mautic_contact_action' => [
                'path'       => '/contacts/{objectAction}/{objectId}',
                'controller' => 'MauticLeadBundle:Lead:execute',
            ],
            'mautic_company_index' => [
                'path'       => '/companies/{page}',
                'controller' => 'MauticLeadBundle:Company:index',
            ],
            'mautic_company_action' => [
                'path'       => '/companies/{objectAction}/{objectId}',
                'controller' => 'MauticLeadBundle:Company:execute',
            ],
            'mautic_segment_contacts' => [
                'path'       => '/segment/view/{objectId}/contact/{page}',
                'controller' => 'MauticLeadBundle:List:contacts',
            ],
        ],
        'api' => [
            'mautic_api_contactsstandard' => [
                'standard_entity' => true,
                'name'            => 'contacts',
                'path'            => '/contacts',
                'controller'      => 'MauticLeadBundle:Api\LeadApi',
            ],
            'mautic_api_dncaddcontact' => [
                'path'       => '/contacts/{id}/dnc/{channel}/add',
                'controller' => 'MauticLeadBundle:Api\LeadApi:addDnc',
                'method'     => 'POST',
                'defaults'   => [
                    'channel' => 'email',
                ],
            ],
            'mautic_api_dncremovecontact' => [
                'path'       => '/contacts/{id}/dnc/{channel}/remove',
                'controller' => 'MauticLeadBundle:Api\LeadApi:removeDnc',
                'method'     => 'POST',
            ],
            'mautic_api_getcontactevents' => [
                'path'       => '/contacts/{id}/activity',
                'controller' => 'MauticLeadBundle:Api\LeadApi:getActivity',
            ],
            'mautic_api_getcontactsevents' => [
                'path'       => '/contacts/activity',
                'controller' => 'MauticLeadBundle:Api\LeadApi:getAllActivity',
            ],
            'mautic_api_getcontactnotes' => [
                'path'       => '/contacts/{id}/notes',
                'controller' => 'MauticLeadBundle:Api\LeadApi:getNotes',
            ],
            'mautic_api_getcontactdevices' => [
                'path'       => '/contacts/{id}/devices',
                'controller' => 'MauticLeadBundle:Api\LeadApi:getDevices',
            ],
            'mautic_api_getcontactcampaigns' => [
                'path'       => '/contacts/{id}/campaigns',
                'controller' => 'MauticLeadBundle:Api\LeadApi:getCampaigns',
            ],
            'mautic_api_getcontactssegments' => [
                'path'       => '/contacts/{id}/segments',
                'controller' => 'MauticLeadBundle:Api\LeadApi:getLists',
            ],
            'mautic_api_getcontactscompanies' => [
                'path'       => '/contacts/{id}/companies',
                'controller' => 'MauticLeadBundle:Api\LeadApi:getCompanies',
            ],
            'mautic_api_utmcreateevent' => [
                'path'       => '/contacts/{id}/utm/add',
                'controller' => 'MauticLeadBundle:Api\LeadApi:addUtmTags',
                'method'     => 'POST',
            ],
            'mautic_api_utmremoveevent' => [
                'path'       => '/contacts/{id}/utm/{utmid}/remove',
                'controller' => 'MauticLeadBundle:Api\LeadApi:removeUtmTags',
                'method'     => 'POST',
            ],
            'mautic_api_getcontactowners' => [
                'path'       => '/contacts/list/owners',
                'controller' => 'MauticLeadBundle:Api\LeadApi:getOwners',
            ],
            'mautic_api_getcontactfields' => [
                'path'       => '/contacts/list/fields',
                'controller' => 'MauticLeadBundle:Api\LeadApi:getFields',
            ],
            'mautic_api_getcontactsegments' => [
                'path'       => '/contacts/list/segments',
                'controller' => 'MauticLeadBundle:Api\ListApi:getLists',
            ],
            'mautic_api_segmentsstandard' => [
                'standard_entity' => true,
                'name'            => 'lists',
                'path'            => '/segments',
                'controller'      => 'MauticLeadBundle:Api\ListApi',
            ],
            'mautic_api_segmentaddcontact' => [
                'path'       => '/segments/{id}/contact/{leadId}/add',
                'controller' => 'MauticLeadBundle:Api\ListApi:addLead',
                'method'     => 'POST',
            ],
            'mautic_api_segmentaddcontacts' => [
                'path'       => '/segments/{id}/contacts/add',
                'controller' => 'MauticLeadBundle:Api\ListApi:addLeads',
                'method'     => 'POST',
            ],
            'mautic_api_segmentremovecontact' => [
                'path'       => '/segments/{id}/contact/{leadId}/remove',
                'controller' => 'MauticLeadBundle:Api\ListApi:removeLead',
                'method'     => 'POST',
            ],
            'mautic_api_companiesstandard' => [
                'standard_entity' => true,
                'name'            => 'companies',
                'path'            => '/companies',
                'controller'      => 'MauticLeadBundle:Api\CompanyApi',
            ],
            'mautic_api_companyaddcontact' => [
                'path'       => '/companies/{companyId}/contact/{contactId}/add',
                'controller' => 'MauticLeadBundle:Api\CompanyApi:addContact',
                'method'     => 'POST',
            ],
            'mautic_api_companyremovecontact' => [
                'path'       => '/companies/{companyId}/contact/{contactId}/remove',
                'controller' => 'MauticLeadBundle:Api\CompanyApi:removeContact',
                'method'     => 'POST',
            ],
            'mautic_api_fieldsstandard' => [
                'standard_entity' => true,
                'name'            => 'fields',
                'path'            => '/fields/{object}',
                'controller'      => 'MauticLeadBundle:Api\FieldApi',
                'defaults'        => [
                    'object' => 'contact',
                ],
            ],
            'mautic_api_notesstandard' => [
                'standard_entity' => true,
                'name'            => 'notes',
                'path'            => '/notes',
                'controller'      => 'MauticLeadBundle:Api\NoteApi',
            ],
            'mautic_api_devicesstandard' => [
                'standard_entity' => true,
                'name'            => 'devices',
                'path'            => '/devices',
                'controller'      => 'MauticLeadBundle:Api\DeviceApi',
            ],
            'mautic_api_tagsstandard' => [
                'standard_entity' => true,
                'name'            => 'tags',
                'path'            => '/tags',
                'controller'      => 'MauticLeadBundle:Api\TagApi',
            ],

            // @deprecated 2.6.0 to be removed in 3.0
            'bc_mautic_api_segmentaddcontact' => [
                'path'       => '/segments/{id}/contact/add/{leadId}',
                'controller' => 'MauticLeadBundle:Api\ListApi:addLead',
                'method'     => 'POST',
            ],
            'bc_mautic_api_segmentremovecontact' => [
                'path'       => '/segments/{id}/contact/remove/{leadId}',
                'controller' => 'MauticLeadBundle:Api\ListApi:removeLead',
                'method'     => 'POST',
            ],
            'bc_mautic_api_companyaddcontact' => [
                'path'       => '/companies/{companyId}/contact/add/{contactId}',
                'controller' => 'MauticLeadBundle:Api\CompanyApi:addContact',
                'method'     => 'POST',
            ],
            'bc_mautic_api_companyremovecontact' => [
                'path'       => '/companies/{companyId}/contact/remove/{contactId}',
                'controller' => 'MauticLeadBundle:Api\CompanyApi:removeContact',
                'method'     => 'POST',
            ],
            'bc_mautic_api_dncaddcontact' => [
                'path'       => '/contacts/{id}/dnc/add/{channel}',
                'controller' => 'MauticLeadBundle:Api\LeadApi:addDnc',
                'method'     => 'POST',
                'defaults'   => [
                    'channel' => 'email',
                ],
            ],
            'bc_mautic_api_dncremovecontact' => [
                'path'       => '/contacts/{id}/dnc/remove/{channel}',
                'controller' => 'MauticLeadBundle:Api\LeadApi:removeDnc',
                'method'     => 'POST',
            ],
            // @deprecated 2.10.0 to be removed in 3.0
            'bc_mautic_api_getcontactevents' => [
                'path'       => '/contacts/{id}/events',
                'controller' => 'MauticLeadBundle:Api\LeadApi:getEvents',
            ],
        ],
    ],
    'menu' => [
        'main' => [
            'items' => [
                'mautic.lead.leads' => [
                    'iconClass' => 'fa-user',
                    'access'    => ['lead:leads:viewown', 'lead:leads:viewother'],
                    'route'     => 'mautic_contact_index',
                    'priority'  => 80,
                ],
                'mautic.companies.menu.index' => [
                    'route'     => 'mautic_company_index',
                    'iconClass' => 'fa-building-o',
                    'access'    => ['lead:leads:viewother'],
                    'priority'  => 75,
                ],
                'mautic.lead.list.menu.index' => [
                    'iconClass' => 'fa-pie-chart',
                    'access'    => ['lead:leads:viewown', 'lead:leads:viewother'],
                    'route'     => 'mautic_segment_index',
                    'priority'  => 70,
                ],
            ],
        ],
        'admin' => [
            'priority' => 50,
            'items'    => [
                'mautic.lead.field.menu.index' => [
                    'id'        => 'mautic_lead_field',
                    'iconClass' => 'fa-list',
                    'route'     => 'mautic_contactfield_index',
                    'access'    => 'lead:fields:full',
                ],
            ],
        ],
    ],
    'services' => [
        'events' => [
            'mautic.lead.subscriber' => [
                'class'     => Mautic\LeadBundle\EventListener\LeadSubscriber::class,
                'arguments' => [
                    'mautic.helper.ip_lookup',
                    'mautic.core.model.auditlog',
                    'mautic.lead.event.dispatcher',
                    'mautic.helper.template.dnc_reason',
                    'doctrine.orm.entity_manager',
                    'translator',
                    'router',
                ],
                'methodCalls' => [
                    'setModelFactory' => ['mautic.model.factory'],
                ],
            ],
            'mautic.lead.subscriber.company' => [
                'class'     => \Mautic\LeadBundle\EventListener\CompanySubscriber::class,
                'arguments' => [
                    'mautic.helper.ip_lookup',
                    'mautic.core.model.auditlog',
                ],
            ],
            'mautic.lead.emailbundle.subscriber' => [
<<<<<<< HEAD
                'class'     => 'Mautic\LeadBundle\EventListener\EmailSubscriber',
                'arguments' => [
                    'mautic.helper.token_builder.factory',
=======
                'class'     => \Mautic\LeadBundle\EventListener\EmailSubscriber::class,
                'arguments' => [
                    'mautic.factory',
>>>>>>> c58830bb
                ],
            ],
            'mautic.lead.formbundle.subscriber' => [
                'class'     => \Mautic\LeadBundle\EventListener\FormSubscriber::class,
                'arguments' => [
                    'mautic.email.model.email',
                ],
            ],
            'mautic.lead.campaignbundle.subscriber' => [
                'class'     => \Mautic\LeadBundle\EventListener\CampaignSubscriber::class,
                'arguments' => [
                    'mautic.helper.ip_lookup',
                    'mautic.lead.model.lead',
                    'mautic.lead.model.field',
                    'mautic.lead.model.list',
                    'mautic.lead.model.company',
                    'mautic.campaign.model.campaign',
                    '%mautic.parameters%',
                ],
            ],
            'mautic.lead.campaignbundle.action_delete_contacts.subscriber' => [
                'class'     => \Mautic\LeadBundle\EventListener\CampaignActionDeleteContactSubscriber::class,
                'arguments' => [
                   'mautic.lead.model.lead',
                   'mautic.campaign.helper.removed_contact_tracker',
                ],
            ],
            'mautic.lead.reportbundle.subscriber' => [
                'class'     => \Mautic\LeadBundle\EventListener\ReportSubscriber::class,
                'arguments' => [
                    'mautic.lead.model.lead',
                    'mautic.stage.model.stage',
                    'mautic.campaign.model.campaign',
                    'mautic.lead.model.company',
                    'mautic.lead.model.company_report_data',
                    'mautic.lead.reportbundle.fields_builder',
                    'translator',
                ],
            ],
            'mautic.lead.reportbundle.segment_subscriber' => [
                'class'     => \Mautic\LeadBundle\EventListener\SegmentReportSubscriber::class,
                'arguments' => [
                    'mautic.lead.reportbundle.fields_builder',
                ],
            ],
            'mautic.lead.reportbundle.report_utm_tag_subscriber' => [
                'class'     => \Mautic\LeadBundle\EventListener\ReportUtmTagSubscriber::class,
                'arguments' => [
                    'mautic.lead.reportbundle.fields_builder',
                    'mautic.lead.model.company_report_data',
                ],
            ],
            'mautic.lead.calendarbundle.subscriber' => [
                'class'     => \Mautic\LeadBundle\EventListener\CalendarSubscriber::class,
                'arguments' => [
                    'doctrine.dbal.default_connection',
                    'translator',
                    'router',
                ],
            ],
            'mautic.lead.pointbundle.subscriber' => [
                'class' => \Mautic\LeadBundle\EventListener\PointSubscriber::class,
            ],
            'mautic.lead.search.subscriber' => [
                'class'     => \Mautic\LeadBundle\EventListener\SearchSubscriber::class,
                'arguments' => [
                    'mautic.lead.model.lead',
                    'mautic.email.repository.email',
                    'translator',
                    'mautic.security',
                    'mautic.helper.templating',
                ],
            ],
            'mautic.webhook.subscriber' => [
                'class'     => \Mautic\LeadBundle\EventListener\WebhookSubscriber::class,
                'arguments' => [
                    'mautic.webhook.model.webhook',
                ],
            ],
            'mautic.lead.dashboard.subscriber' => [
                'class'     => \Mautic\LeadBundle\EventListener\DashboardSubscriber::class,
                'arguments' => [
                    'mautic.lead.model.lead',
                    'mautic.lead.model.list',
                    'router',
                    'translator',
                ],
            ],
            'mautic.lead.maintenance.subscriber' => [
                'class'     => \Mautic\LeadBundle\EventListener\MaintenanceSubscriber::class,
                'arguments' => [
                    'doctrine.dbal.default_connection',
                    'translator',
                ],
            ],
            'mautic.lead.stats.subscriber' => [
                'class'     => \Mautic\LeadBundle\EventListener\StatsSubscriber::class,
                'arguments' => [
                    'mautic.security',
                    'doctrine.orm.entity_manager',
                ],
            ],
            'mautic.lead.button.subscriber' => [
                'class'     => \Mautic\LeadBundle\EventListener\ButtonSubscriber::class,
                'arguments' => [
                    'translator',
                    'router',
                ],
            ],
            'mautic.lead.import.subscriber' => [
                'class'     => Mautic\LeadBundle\EventListener\ImportSubscriber::class,
                'arguments' => [
                    'mautic.helper.ip_lookup',
                    'mautic.core.model.auditlog',
                ],
            ],
            'mautic.lead.configbundle.subscriber' => [
                'class' => Mautic\LeadBundle\EventListener\ConfigSubscriber::class,
            ],
            'mautic.lead.timeline_events.subscriber' => [
                'class'     => \Mautic\LeadBundle\EventListener\TimelineEventLogSubscriber::class,
                'arguments' => [
                    'translator',
                    'mautic.lead.repository.lead_event_log',
                ],
            ],
            'mautic.lead.timeline_events.campaign.subscriber' => [
                'class'     => \Mautic\LeadBundle\EventListener\TimelineEventLogCampaignSubscriber::class,
                'arguments' => [
                    'mautic.lead.repository.lead_event_log',
                    'mautic.helper.user',
                    'translator',
                ],
            ],
            'mautic.lead.timeline_events.segment.subscriber' => [
                'class'     => \Mautic\LeadBundle\EventListener\TimelineEventLogSegmentSubscriber::class,
                'arguments' => [
                    'mautic.lead.repository.lead_event_log',
                    'mautic.helper.user',
                    'translator',
                    'doctrine.orm.entity_manager',
                ],
            ],
            'mautic.lead.subscriber.segment' => [
                'class'     => \Mautic\LeadBundle\EventListener\SegmentSubscriber::class,
                'arguments' => [
                    'mautic.helper.ip_lookup',
                    'mautic.core.model.auditlog',
                ],
            ],
        ],
        'forms' => [
            'mautic.form.type.lead' => [
                'class'     => 'Mautic\LeadBundle\Form\Type\LeadType',
                'arguments' => ['mautic.factory', 'mautic.lead.model.company'],
                'alias'     => 'lead',
            ],
            'mautic.form.type.leadlist' => [
                'class'     => 'Mautic\LeadBundle\Form\Type\ListType',
                'arguments' => [
                    'translator',
                    'mautic.lead.model.list',
                    'mautic.email.model.email',
                    'mautic.security',
                    'mautic.lead.model.lead',
                    'mautic.stage.model.stage',
                    'mautic.category.model.category',
                    'mautic.helper.user',
                    'mautic.campaign.model.campaign',
                    'mautic.asset.model.asset',
                ],
                'alias' => 'leadlist',
            ],
            'mautic.form.type.leadlist_choices' => [
                'class'     => 'Mautic\LeadBundle\Form\Type\LeadListType',
                'arguments' => ['mautic.factory'],
                'alias'     => 'leadlist_choices',
            ],
            'mautic.form.type.leadlist_filter' => [
                'class'       => 'Mautic\LeadBundle\Form\Type\FilterType',
                'alias'       => 'leadlist_filter',
                'arguments'   => ['mautic.factory'],
                'methodCalls' => [
                    'setConnection' => [
                        'database_connection',
                    ],
                ],
            ],
            'mautic.form.type.leadfield' => [
                'class'     => 'Mautic\LeadBundle\Form\Type\FieldType',
                'arguments' => ['mautic.factory'],
                'alias'     => 'leadfield',
            ],
            'mautic.form.type.lead.submitaction.pointschange' => [
                'class'     => 'Mautic\LeadBundle\Form\Type\FormSubmitActionPointsChangeType',
                'arguments' => ['mautic.factory'],
                'alias'     => 'lead_submitaction_pointschange',
            ],
            'mautic.form.type.lead.submitaction.addutmtags' => [
                'class'     => 'Mautic\LeadBundle\Form\Type\ActionAddUtmTagsType',
                'arguments' => 'mautic.factory',
                'alias'     => 'lead_action_addutmtags',
            ],
            'mautic.form.type.lead.submitaction.removedonotcontact' => [
                'class'     => 'Mautic\LeadBundle\Form\Type\ActionRemoveDoNotContact',
                'arguments' => 'mautic.factory',
                'alias'     => 'lead_action_removedonotcontact',
            ],
            'mautic.form.type.lead.submitaction.changelist' => [
                'class'     => 'Mautic\LeadBundle\Form\Type\EventListType',
                'arguments' => ['mautic.factory'],
                'alias'     => 'leadlist_action_type',
            ],
            'mautic.form.type.leadpoints_trigger' => [
                'class' => 'Mautic\LeadBundle\Form\Type\PointTriggerType',
                'alias' => 'leadpoints_trigger',
            ],
            'mautic.form.type.leadpoints_action' => [
                'class' => 'Mautic\LeadBundle\Form\Type\PointActionType',
                'alias' => 'leadpoints_action',
            ],
            'mautic.form.type.leadlist_trigger' => [
                'class' => 'Mautic\LeadBundle\Form\Type\ListTriggerType',
                'alias' => 'leadlist_trigger',
            ],
            'mautic.form.type.leadlist_action' => [
                'class' => 'Mautic\LeadBundle\Form\Type\ListActionType',
                'alias' => 'leadlist_action',
            ],
            'mautic.form.type.updatelead_action' => [
                'class'     => 'Mautic\LeadBundle\Form\Type\UpdateLeadActionType',
                'arguments' => ['mautic.factory'],
                'alias'     => 'updatelead_action',
            ],
            'mautic.form.type.updatecompany_action' => [
                'class'     => Mautic\LeadBundle\Form\Type\UpdateCompanyActionType::class,
                'arguments' => ['mautic.lead.model.field'],
                'alias'     => 'updatecompany_action',
            ],
            'mautic.form.type.leadnote' => [
                'class' => Mautic\LeadBundle\Form\Type\NoteType::class,
                'alias' => 'leadnote',
            ],
            'mautic.form.type.leaddevice' => [
                'class' => Mautic\LeadBundle\Form\Type\DeviceType::class,
                'alias' => 'leaddevice',
            ],
            'mautic.form.type.lead_import' => [
                'class' => 'Mautic\LeadBundle\Form\Type\LeadImportType',
                'alias' => 'lead_import',
            ],
            'mautic.form.type.lead_field_import' => [
                'class'     => 'Mautic\LeadBundle\Form\Type\LeadImportFieldType',
                'arguments' => ['mautic.factory'],
                'alias'     => 'lead_field_import',
            ],
            'mautic.form.type.lead_quickemail' => [
                'class'     => \Mautic\LeadBundle\Form\Type\EmailType::class,
                'arguments' => ['mautic.helper.user'],
                'alias'     => 'lead_quickemail',
            ],
            'mautic.form.type.lead_tags' => [
                'class'     => \Mautic\LeadBundle\Form\Type\TagListType::class,
                'alias'     => 'lead_tags',
                'arguments' => ['translator'],
            ],
            'mautic.form.type.lead_tag' => [
                'class'     => \Mautic\LeadBundle\Form\Type\TagType::class,
                'alias'     => 'lead_tag',
                'arguments' => ['doctrine.orm.entity_manager'],
            ],
            'mautic.form.type.modify_lead_tags' => [
                'class'     => \Mautic\LeadBundle\Form\Type\ModifyLeadTagsType::class,
                'alias'     => 'modify_lead_tags',
                'arguments' => ['translator'],
            ],
            'mautic.form.type.lead_entity_tag' => [
                'class' => \Mautic\LeadBundle\Form\Type\TagEntityType::class,
                'alias' => \Mautic\LeadBundle\Form\Type\TagEntityType::class,
            ],
            'mautic.form.type.lead_batch' => [
                'class' => 'Mautic\LeadBundle\Form\Type\BatchType',
                'alias' => 'lead_batch',
            ],
            'mautic.form.type.lead_batch_dnc' => [
                'class' => 'Mautic\LeadBundle\Form\Type\DncType',
                'alias' => 'lead_batch_dnc',
            ],
            'mautic.form.type.lead_batch_stage' => [
                'class' => 'Mautic\LeadBundle\Form\Type\StageType',
                'alias' => 'lead_batch_stage',
            ],
            'mautic.form.type.lead_batch_owner' => [
                'class' => 'Mautic\LeadBundle\Form\Type\OwnerType',
                'alias' => 'lead_batch_owner',
            ],
            'mautic.form.type.lead_merge' => [
                'class' => 'Mautic\LeadBundle\Form\Type\MergeType',
                'alias' => 'lead_merge',
            ],
            'mautic.form.type.lead_contact_frequency_rules' => [
                'class'     => 'Mautic\LeadBundle\Form\Type\ContactFrequencyType',
                'arguments' => [
                    'mautic.helper.core_parameters',
                ],
                'alias' => 'lead_contact_frequency_rules',
            ],
            'mautic.form.type.contact_channels' => [
                'class'     => \Mautic\LeadBundle\Form\Type\ContactChannelsType::class,
                'arguments' => [
                    'mautic.helper.core_parameters',
                ],
            ],
            'mautic.form.type.campaignevent_lead_field_value' => [
                'class'     => 'Mautic\LeadBundle\Form\Type\CampaignEventLeadFieldValueType',
                'arguments' => [
                    'translator',
                    'mautic.lead.model.lead',
                    'mautic.lead.model.field',
                ],
                'alias' => 'campaignevent_lead_field_value',
            ],
            'mautic.form.type.campaignevent_lead_device' => [
                'class' => 'Mautic\LeadBundle\Form\Type\CampaignEventLeadDeviceType',
                'alias' => 'campaignevent_lead_device',
            ],
            'mautic.form.type.campaignevent_lead_tags' => [
                'class'     => Mautic\LeadBundle\Form\Type\CampaignEventLeadTagsType::class,
                'arguments' => ['translator'],
                'alias'     => 'campaignevent_lead_tags',
            ],
            'mautic.form.type.campaignevent_lead_segments' => [
                'class' => 'Mautic\LeadBundle\Form\Type\CampaignEventLeadSegmentsType',
                'alias' => 'campaignevent_lead_segments',
            ],
            'mautic.form.type.campaignevent_lead_campaigns' => [
                'class'     => Mautic\LeadBundle\Form\Type\CampaignEventLeadCampaignsType::class,
                'alias'     => 'campaignevent_lead_campaigns',
                'arguments' => ['mautic.lead.model.list'],
            ],
            'mautic.form.type.campaignevent_lead_owner' => [
                'class' => 'Mautic\LeadBundle\Form\Type\CampaignEventLeadOwnerType',
                'alias' => 'campaignevent_lead_owner',
            ],
            'mautic.form.type.lead_fields' => [
                'class'     => 'Mautic\LeadBundle\Form\Type\LeadFieldsType',
                'arguments' => [
                    'mautic.lead.model.field',
                ],
                'alias'     => 'leadfields_choices',
            ],
            'mautic.form.type.lead_dashboard_leads_in_time_widget' => [
                'class' => 'Mautic\LeadBundle\Form\Type\DashboardLeadsInTimeWidgetType',
                'alias' => 'lead_dashboard_leads_in_time_widget',
            ],
            'mautic.form.type.lead_dashboard_leads_lifetime_widget' => [
                'class'     => 'Mautic\LeadBundle\Form\Type\DashboardLeadsLifetimeWidgetType',
                'arguments' => ['mautic.factory'],
                'alias'     => 'lead_dashboard_leads_lifetime_widget',
            ],
            'mautic.company.type.form' => [
                'class'     => 'Mautic\LeadBundle\Form\Type\CompanyType',
                'arguments' => ['doctrine.orm.entity_manager', 'mautic.security', 'router', 'translator'],
                'alias'     => 'company',
            ],
            'mautic.company.campaign.action.type.form' => [
                'class'     => 'Mautic\LeadBundle\Form\Type\AddToCompanyActionType',
                'arguments' => ['router'],
                'alias'     => 'addtocompany_action',
            ],
            'mautic.lead.events.changeowner.type.form' => [
                'class'     => 'Mautic\LeadBundle\Form\Type\ChangeOwnerType',
                'arguments' => ['mautic.user.model.user'],
            ],
            'mautic.company.list.type.form' => [
                'class'     => 'Mautic\LeadBundle\Form\Type\CompanyListType',
                'arguments' => [
                    'mautic.lead.model.company',
                    'mautic.helper.user',
                    'translator',
                    'router',
                    'database_connection',
                ],
                'alias' => 'company_list',
            ],
            'mautic.form.type.lead_categories' => [
                'class'     => 'Mautic\LeadBundle\Form\Type\LeadCategoryType',
                'arguments' => ['mautic.category.model.category'],
                'alias'     => 'leadcategory_choices',
            ],
            'mautic.company.merge.type.form' => [
                'class' => 'Mautic\LeadBundle\Form\Type\CompanyMergeType',
                'alias' => 'company_merge',
            ],
            'mautic.form.type.company_change_score' => [
                'class' => 'Mautic\LeadBundle\Form\Type\CompanyChangeScoreActionType',
                'alias' => 'scorecontactscompanies_action',
            ],
            'mautic.form.type.config.form' => [
                'class' => Mautic\LeadBundle\Form\Type\ConfigType::class,
                'alias' => 'leadconfig',
            ],
        ],
        'other' => [
            'mautic.lead.doctrine.subscriber' => [
                'class'     => 'Mautic\LeadBundle\EventListener\DoctrineSubscriber',
                'tag'       => 'doctrine.event_subscriber',
                'arguments' => ['monolog.logger.mautic'],
            ],
            'mautic.validator.leadlistaccess' => [
                'class'     => 'Mautic\LeadBundle\Form\Validator\Constraints\LeadListAccessValidator',
                'arguments' => ['mautic.factory'],
                'tag'       => 'validator.constraint_validator',
                'alias'     => 'leadlist_access',
            ],
            \Mautic\LeadBundle\Form\Validator\Constraints\FieldAliasKeywordValidator::class => [
                'class'     => \Mautic\LeadBundle\Form\Validator\Constraints\FieldAliasKeywordValidator::class,
                'tag'       => 'validator.constraint_validator',
                'arguments' => [
                    'mautic.lead.model.list',
                    'mautic.helper.field.alias',
                    '@doctrine.orm.entity_manager',
                ],
            ],
            \Mautic\CoreBundle\Form\Validator\Constraints\FileEncodingValidator::class => [
                'class'     => \Mautic\CoreBundle\Form\Validator\Constraints\FileEncodingValidator::class,
                'tag'       => 'validator.constraint_validator',
                'arguments' => [
                    'mautic.lead.model.list',
                    'mautic.helper.field.alias',
                ],
            ],
            'mautic.lead.constraint.alias' => [
                'class'     => 'Mautic\LeadBundle\Form\Validator\Constraints\UniqueUserAliasValidator',
                'arguments' => ['mautic.factory'],
                'tag'       => 'validator.constraint_validator',
                'alias'     => 'uniqueleadlist',
            ],
            'mautic.lead.event.dispatcher' => [
                'class'     => \Mautic\LeadBundle\Helper\LeadChangeEventDispatcher::class,
                'arguments' => [
                    'event_dispatcher',
                ],
            ],
            'mautic.lead.merger' => [
                'class'     => \Mautic\LeadBundle\Deduplicate\ContactMerger::class,
                'arguments' => [
                    'mautic.lead.model.lead',
                    'mautic.lead.repository.merged_records',
                    'event_dispatcher',
                    'monolog.logger.mautic',
                ],
            ],
            'mautic.lead.deduper' => [
                'class'     => \Mautic\LeadBundle\Deduplicate\ContactDeduper::class,
                'arguments' => [
                    'mautic.lead.model.field',
                    'mautic.lead.merger',
                    'mautic.lead.repository.lead',
                ],
            ],
            'mautic.lead.helper.primary_company' => [
                'class'     => \Mautic\LeadBundle\Helper\PrimaryCompanyHelper::class,
                'arguments' => [
                    'mautic.lead.repository.company_lead',
                ],
            ],
            'mautic.lead.validator.length' => [
                'class'     => Mautic\LeadBundle\Validator\Constraints\LengthValidator::class,
                'tag'       => 'validator.constraint_validator',
            ],
        ],
        'repositories' => [
            'mautic.lead.repository.company' => [
                'class'     => Doctrine\ORM\EntityRepository::class,
                'factory'   => ['@doctrine.orm.entity_manager', 'getRepository'],
                'arguments' => [
                    \Mautic\LeadBundle\Entity\Company::class,
                ],
            ],
            'mautic.lead.repository.company_lead' => [
                'class'     => Doctrine\ORM\EntityRepository::class,
                'factory'   => ['@doctrine.orm.entity_manager', 'getRepository'],
                'arguments' => [
                    \Mautic\LeadBundle\Entity\CompanyLead::class,
                ],
            ],
            'mautic.lead.repository.stages_lead_log' => [
                'class'     => Doctrine\ORM\EntityRepository::class,
                'factory'   => ['@doctrine.orm.entity_manager', 'getRepository'],
                'arguments' => [
                    \Mautic\LeadBundle\Entity\StagesChangeLog::class,
                ],
            ],
            'mautic.lead.repository.dnc' => [
                'class'     => Doctrine\ORM\EntityRepository::class,
                'factory'   => ['@doctrine.orm.entity_manager', 'getRepository'],
                'arguments' => [
                    \Mautic\LeadBundle\Entity\DoNotContact::class,
                ],
            ],
            'mautic.lead.repository.lead' => [
                'class'     => Doctrine\ORM\EntityRepository::class,
                'factory'   => ['@doctrine.orm.entity_manager', 'getRepository'],
                'arguments' => [
                    \Mautic\LeadBundle\Entity\Lead::class,
                ],
            ],
            'mautic.lead.repository.frequency_rule' => [
                'class'     => \Mautic\LeadBundle\Entity\FrequencyRuleRepository::class,
                'factory'   => ['@doctrine.orm.entity_manager', 'getRepository'],
                'arguments' => [
                    \Mautic\LeadBundle\Entity\FrequencyRule::class,
                ],
            ],
            'mautic.lead.repository.lead_event_log' => [
                'class'     => Doctrine\ORM\EntityRepository::class,
                'factory'   => ['@doctrine.orm.entity_manager', 'getRepository'],
                'arguments' => [
                    \Mautic\LeadBundle\Entity\LeadEventLog::class,
                ],
            ],
            'mautic.lead.repository.lead_device' => [
                'class'     => Doctrine\ORM\EntityRepository::class,
                'factory'   => ['@doctrine.orm.entity_manager', 'getRepository'],
                'arguments' => [
                    \Mautic\LeadBundle\Entity\LeadDevice::class,
                ],
            ],
            'mautic.lead.repository.lead_list' => [
                'class'     => Doctrine\ORM\EntityRepository::class,
                'factory'   => ['@doctrine.orm.entity_manager', 'getRepository'],
                'arguments' => [
                    \Mautic\LeadBundle\Entity\LeadList::class,
                ],
            ],
            'mautic.lead.repository.points_change_log' => [
                'class'     => Doctrine\ORM\EntityRepository::class,
                'factory'   => ['@doctrine.orm.entity_manager', 'getRepository'],
                'arguments' => [
                    \Mautic\LeadBundle\Entity\PointsChangeLog::class,
                ],
            ],
            'mautic.lead.repository.merged_records' => [
                'class'     => Doctrine\ORM\EntityRepository::class,
                'factory'   => ['@doctrine.orm.entity_manager', 'getRepository'],
                'arguments' => [
                    \Mautic\LeadBundle\Entity\MergeRecord::class,
                ],
            ],
            'mautic.lead.repository.field' => [
                'class'     => Doctrine\ORM\EntityRepository::class,
                'factory'   => ['@doctrine.orm.entity_manager', 'getRepository'],
                'arguments' => [
                    \Mautic\LeadBundle\Entity\LeadField::class,
                ],
            ],
            //  Segment Filter Query builders
            'mautic.lead.query.builder.basic' => [
                'class'     => \Mautic\LeadBundle\Segment\Query\Filter\BaseFilterQueryBuilder::class,
                'arguments' => ['mautic.lead.model.random_parameter_name'],
            ],
            'mautic.lead.query.builder.foreign.value' => [
                'class'     => \Mautic\LeadBundle\Segment\Query\Filter\ForeignValueFilterQueryBuilder::class,
                'arguments' => ['mautic.lead.model.random_parameter_name'],
            ],
            'mautic.lead.query.builder.foreign.func' => [
                'class'     => \Mautic\LeadBundle\Segment\Query\Filter\ForeignFuncFilterQueryBuilder::class,
                'arguments' => ['mautic.lead.model.random_parameter_name'],
            ],
            'mautic.lead.query.builder.special.dnc' => [
                'class'     => \Mautic\LeadBundle\Segment\Query\Filter\DoNotContactFilterQueryBuilder::class,
                'arguments' => ['mautic.lead.model.random_parameter_name'],
            ],
            'mautic.lead.query.builder.special.integration' => [
                'class'     => \Mautic\LeadBundle\Segment\Query\Filter\IntegrationCampaignFilterQueryBuilder::class,
                'arguments' => ['mautic.lead.model.random_parameter_name'],
            ],
            'mautic.lead.query.builder.special.sessions' => [
                'class'     => \Mautic\LeadBundle\Segment\Query\Filter\SessionsFilterQueryBuilder::class,
                'arguments' => ['mautic.lead.model.random_parameter_name'],
            ],
            'mautic.lead.query.builder.complex_relation.value' => [
                'class'     => \Mautic\LeadBundle\Segment\Query\Filter\ComplexRelationValueFilterQueryBuilder::class,
                'arguments' => ['mautic.lead.model.random_parameter_name'],
            ],
            'mautic.lead.query.builder.special.leadlist' => [
                'class'     => \Mautic\LeadBundle\Segment\Query\Filter\SegmentReferenceFilterQueryBuilder::class,
                'arguments' => [
                    'mautic.lead.model.random_parameter_name',
                    'mautic.lead.repository.lead_segment_query_builder',
                    'doctrine.orm.entity_manager',
                    'mautic.lead.model.lead_segment_filter_factory', ],
            ],
        ],
        'helpers' => [
            'mautic.helper.template.avatar' => [
                'class'     => Mautic\LeadBundle\Templating\Helper\AvatarHelper::class,
                'arguments' => ['mautic.factory'],
                'alias'     => 'lead_avatar',
            ],
            'mautic.helper.field.alias' => [
                'class'     => \Mautic\LeadBundle\Helper\FieldAliasHelper::class,
                'arguments' => ['mautic.lead.model.field'],
            ],
            'mautic.helper.template.dnc_reason' => [
                'class'     => Mautic\LeadBundle\Templating\Helper\DncReasonHelper::class,
                'arguments' => ['translator'],
                'alias'     => 'lead_dnc_reason',
            ],
        ],
        'models' => [
            'mautic.lead.model.lead' => [
                'class'     => \Mautic\LeadBundle\Model\LeadModel::class,
                'arguments' => [
                    'request_stack',
                    'mautic.helper.cookie',
                    'mautic.helper.ip_lookup',
                    'mautic.helper.paths',
                    'mautic.helper.integration',
                    'mautic.lead.model.field',
                    'mautic.lead.model.list',
                    'form.factory',
                    'mautic.lead.model.company',
                    'mautic.category.model.category',
                    'mautic.channel.helper.channel_list',
                    'mautic.helper.core_parameters',
                    'mautic.validator.email',
                    'mautic.user.provider',
                    'mautic.tracker.contact',
                    'mautic.tracker.device',
                    'mautic.lead.model.legacy_lead',
                    'mautic.lead.model.ipaddress',
                ],
            ],

            // Deprecated support for circular dependency
            'mautic.lead.model.legacy_lead' => [
                'class'     => \Mautic\LeadBundle\Model\LegacyLeadModel::class,
                'arguments' => [
                    'service_container',
                ],
            ],
            'mautic.lead.model.field' => [
                'class'     => 'Mautic\LeadBundle\Model\FieldModel',
                'arguments' => [
                    'mautic.schema.helper.index',
                    'mautic.schema.helper.column',
                    'mautic.lead.model.list',
                ],
            ],
            'mautic.lead.model.list' => [
                'class'     => \Mautic\LeadBundle\Model\ListModel::class,
                'arguments' => [
                    'mautic.helper.core_parameters',
                    'mautic.lead.model.lead_segment_service',
                ],
            ],
            'mautic.lead.repository.lead_segment_filter_descriptor' => [
                'class'     => \Mautic\LeadBundle\Services\ContactSegmentFilterDictionary::class,
                'arguments' => [],
            ],
            'mautic.lead.repository.lead_segment_query_builder' => [
                'class'     => Mautic\LeadBundle\Segment\Query\ContactSegmentQueryBuilder::class,
                'arguments' => [
                    'doctrine.orm.entity_manager',
                    'mautic.lead.model.random_parameter_name',
                    'event_dispatcher',
                ],
            ],
            'mautic.lead.model.lead_segment_service' => [
                'class'     => \Mautic\LeadBundle\Segment\ContactSegmentService::class,
                'arguments' => [
                    'mautic.lead.model.lead_segment_filter_factory',
                    'mautic.lead.repository.lead_segment_query_builder',
                    'monolog.logger.mautic',
                ],
            ],
            'mautic.lead.model.lead_segment_filter_factory' => [
                'class'     => \Mautic\LeadBundle\Segment\ContactSegmentFilterFactory::class,
                'arguments' => [
                    'mautic.lead.model.lead_segment_schema_cache',
                    '@service_container',
                    'mautic.lead.model.lead_segment_decorator_factory',
                ],
            ],
            'mautic.lead.model.lead_segment_schema_cache' => [
                'class'     => \Mautic\LeadBundle\Segment\TableSchemaColumnsCache::class,
                'arguments' => [
                    'doctrine.orm.entity_manager',
                ],
            ],
            'mautic.lead.model.relative_date' => [
                'class'     => \Mautic\LeadBundle\Segment\RelativeDate::class,
                'arguments' => [
                    'translator',
                ],
            ],
            'mautic.lead.model.lead_segment_filter_operator' => [
                'class'     => \Mautic\LeadBundle\Segment\ContactSegmentFilterOperator::class,
                'arguments' => [
                    'translator',
                    'event_dispatcher',
                    'mautic.lead.segment.operator_options',
                ],
            ],
            'mautic.lead.model.lead_segment_decorator_factory' => [
                'class'     => \Mautic\LeadBundle\Segment\Decorator\DecoratorFactory::class,
                'arguments' => [
                    'mautic.lead.repository.lead_segment_filter_descriptor',
                    'mautic.lead.model.lead_segment_decorator_base',
                    'mautic.lead.model.lead_segment_decorator_custom_mapped',
                    'mautic.lead.model.lead_segment.decorator.date.optionFactory',
                    'mautic.lead.model.lead_segment_decorator_company',
                ],
            ],
            'mautic.lead.model.lead_segment_decorator_base' => [
                'class'     => \Mautic\LeadBundle\Segment\Decorator\BaseDecorator::class,
                'arguments' => [
                    'mautic.lead.model.lead_segment_filter_operator',
                    'mautic.lead.repository.lead_segment_filter_descriptor',
                ],
            ],
            'mautic.lead.model.lead_segment_decorator_custom_mapped' => [
                'class'     => \Mautic\LeadBundle\Segment\Decorator\CustomMappedDecorator::class,
                'arguments' => [
                    'mautic.lead.model.lead_segment_filter_operator',
                    'mautic.lead.repository.lead_segment_filter_descriptor',
                ],
            ],
            'mautic.lead.model.lead_segment_decorator_company' => [
                'class'     => \Mautic\LeadBundle\Segment\Decorator\CompanyDecorator::class,
                'arguments' => [
                    'mautic.lead.model.lead_segment_filter_operator',
                    'mautic.lead.repository.lead_segment_filter_descriptor',
                ],
            ],
            'mautic.lead.model.lead_segment_decorator_date' => [
                'class'     => \Mautic\LeadBundle\Segment\Decorator\DateDecorator::class,
                'arguments' => [
                    'mautic.lead.model.lead_segment_filter_operator',
                    'mautic.lead.repository.lead_segment_filter_descriptor',
                    'mautic.helper.core_parameters',
                ],
            ],
            'mautic.lead.model.lead_segment.decorator.date.optionFactory' => [
                'class'     => \Mautic\LeadBundle\Segment\Decorator\Date\DateOptionFactory::class,
                'arguments' => [
                    'mautic.lead.model.lead_segment_decorator_date',
                    'mautic.lead.model.relative_date',
                    'mautic.lead.model.lead_segment.timezoneResolver',
                ],
            ],
            'mautic.lead.model.lead_segment.timezoneResolver' => [
                'class'     => \Mautic\LeadBundle\Segment\Decorator\Date\TimezoneResolver::class,
                'arguments' => [
                    'mautic.helper.core_parameters',
                ],
            ],
            'mautic.lead.model.random_parameter_name' => [
                'class'     => \Mautic\LeadBundle\Segment\RandomParameterName::class,
            ],
            'mautic.lead.segment.operator_options' => [
                'class'     => \Mautic\LeadBundle\Segment\OperatorOptions::class,
            ],
            'mautic.lead.model.note' => [
                'class' => 'Mautic\LeadBundle\Model\NoteModel',
            ],
            'mautic.lead.model.device' => [
                'class'     => Mautic\LeadBundle\Model\DeviceModel::class,
                'arguments' => [
                    'mautic.lead.repository.lead_device',
                ],
            ],
            'mautic.lead.model.company' => [
                'class'     => 'Mautic\LeadBundle\Model\CompanyModel',
                'arguments' => [
                    'mautic.lead.model.field',
                    'session',
                    'mautic.validator.email',
                ],
            ],
            'mautic.lead.model.import' => [
                'class'     => Mautic\LeadBundle\Model\ImportModel::class,
                'arguments' => [
                    'mautic.helper.paths',
                    'mautic.lead.model.lead',
                    'mautic.core.model.notification',
                    'mautic.helper.core_parameters',
                    'mautic.lead.model.company',
                ],
            ],
            'mautic.lead.model.tag' => [
                'class' => \Mautic\LeadBundle\Model\TagModel::class,
            ],
            'mautic.lead.model.company_report_data' => [
                'class'     => \Mautic\LeadBundle\Model\CompanyReportData::class,
                'arguments' => [
                    'mautic.lead.model.field',
                    'translator',
                ],
            ],
            'mautic.lead.reportbundle.fields_builder' => [
                'class'     => \Mautic\LeadBundle\Report\FieldsBuilder::class,
                'arguments' => [
                    'mautic.lead.model.field',
                    'mautic.lead.model.list',
                    'mautic.user.model.user',
                ],
            ],
            'mautic.lead.model.dnc' => [
                'class'     => \Mautic\LeadBundle\Model\DoNotContact::class,
                'arguments' => [
                    'mautic.lead.model.lead',
                    'mautic.lead.repository.dnc',
                ],
            ],
            'mautic.lead.model.segment.action' => [
                'class'     => \Mautic\LeadBundle\Model\SegmentActionModel::class,
                'arguments' => [
                    'mautic.lead.model.lead',
                ],
            ],
            'mautic.lead.factory.device_detector_factory' => [
                'class' => \Mautic\LeadBundle\Tracker\Factory\DeviceDetectorFactory\DeviceDetectorFactory::class,
            ],
            'mautic.lead.service.contact_tracking_service' => [
                'class'     => \Mautic\LeadBundle\Tracker\Service\ContactTrackingService\ContactTrackingService::class,
                'arguments' => [
                    'mautic.helper.cookie',
                    'mautic.lead.repository.lead_device',
                    'mautic.lead.repository.lead',
                    'mautic.lead.repository.merged_records',
                    'request_stack',
                ],
            ],
            'mautic.lead.service.device_creator_service' => [
                'class' => \Mautic\LeadBundle\Tracker\Service\DeviceCreatorService\DeviceCreatorService::class,
            ],
            'mautic.lead.service.device_tracking_service' => [
                'class'     => \Mautic\LeadBundle\Tracker\Service\DeviceTrackingService\DeviceTrackingService::class,
                'arguments' => [
                    'mautic.helper.cookie',
                    'doctrine.orm.entity_manager',
                    'mautic.lead.repository.lead_device',
                    'mautic.helper.random',
                    'request_stack',
                    'mautic.security',
                ],
            ],
            'mautic.tracker.contact' => [
                'class'     => \Mautic\LeadBundle\Tracker\ContactTracker::class,
                'arguments' => [
                    'mautic.lead.repository.lead',
                    'mautic.lead.service.contact_tracking_service',
                    'mautic.tracker.device',
                    'mautic.security',
                    'monolog.logger.mautic',
                    'mautic.helper.ip_lookup',
                    'request_stack',
                    'mautic.helper.core_parameters',
                    'event_dispatcher',
                    'mautic.lead.model.field',
                ],
            ],
            'mautic.tracker.device' => [
                'class'     => \Mautic\LeadBundle\Tracker\DeviceTracker::class,
                'arguments' => [
                    'mautic.lead.service.device_creator_service',
                    'mautic.lead.factory.device_detector_factory',
                    'mautic.lead.service.device_tracking_service',
                    'monolog.logger.mautic',
                ],
            ],
            'mautic.lead.model.ipaddress' => [
                'class'     => Mautic\LeadBundle\Model\IpAddressModel::class,
                'arguments' => [
                    'doctrine.orm.entity_manager',
                    'monolog.logger.mautic',
                ],
            ],
        ],
        'command' => [
            'mautic.lead.command.deduplicate' => [
                'class'     => \Mautic\LeadBundle\Command\DeduplicateCommand::class,
                'arguments' => [
                    'mautic.lead.deduper',
                    'translator',
                ],
                'tag' => 'console.command',
            ],
        ],
    ],
    'parameters' => [
        'parallel_import_limit'               => 1,
        'background_import_if_more_rows_than' => 0,
    ],
];<|MERGE_RESOLUTION|>--- conflicted
+++ resolved
@@ -384,15 +384,9 @@
                 ],
             ],
             'mautic.lead.emailbundle.subscriber' => [
-<<<<<<< HEAD
                 'class'     => 'Mautic\LeadBundle\EventListener\EmailSubscriber',
                 'arguments' => [
                     'mautic.helper.token_builder.factory',
-=======
-                'class'     => \Mautic\LeadBundle\EventListener\EmailSubscriber::class,
-                'arguments' => [
-                    'mautic.factory',
->>>>>>> c58830bb
                 ],
             ],
             'mautic.lead.formbundle.subscriber' => [
