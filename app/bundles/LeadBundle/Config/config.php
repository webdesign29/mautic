<?php
/**
 * @package     Mautic
 * @copyright   2014 Mautic Contributors. All rights reserved.
 * @author      Mautic
 * @link        http://mautic.org
 * @license     GNU/GPLv3 http://www.gnu.org/licenses/gpl-3.0.html
 */

return array(
    'routes' => array(
        'main' => array(
            'mautic_lead_emailtoken_index' => array(
                'path' => '/leads/emailtokens/{page}',
                'controller' => 'MauticLeadBundle:SubscribedEvents\BuilderToken:index'
            ),
            'mautic_leadlist_index' => array(
                'path' => '/leads/lists/{page}',
                'controller' => 'MauticLeadBundle:List:index'
            ),
            'mautic_leadlist_action' => array(
                'path' => '/leads/lists/{objectAction}/{objectId}',
                'controller' => 'MauticLeadBundle:List:execute'
            ),
            'mautic_leadfield_index' => array(
                'path' => '/leads/fields/{page}',
                'controller' => 'MauticLeadBundle:Field:index'
            ),
            'mautic_leadfield_action' => array(
                'path' => '/leads/fields/{objectAction}/{objectId}',
                'controller' => 'MauticLeadBundle:Field:execute'
            ),
            'mautic_lead_index' => array(
                'path' => '/leads/{page}',
                'controller' => 'MauticLeadBundle:Lead:index'
            ),
            'mautic_leadnote_index' => array(
                'path' => '/leads/notes/{leadId}/{page}',
                'controller' => 'MauticLeadBundle:Note:index',
                'defaults' => array(
                    'leadId' => 0
                ),
                'requirements' => array(
                    'leadId' => '\d+'
                )
            ),
            'mautic_leadnote_action' => array(
                'path' => '/leads/notes/{leadId}/{objectAction}/{objectId}',
                'controller' => 'MauticLeadBundle:Note:executeNote',
                'requirements' => array(
                    'leadId' => '\d+'
                )
            ),
            'mautic_lead_action' => array(
                'path' => '/leads/{objectAction}/{objectId}',
                'controller' => 'MauticLeadBundle:Lead:execute'
            )
        ),
        'api' => array(
            'mautic_api_getleads' => array(
                'path' => '/leads',
                'controller' => 'MauticLeadBundle:Api\LeadApi:getEntities'
            ),
            'mautic_api_newlead' => array(
                'path' => '/leads/new',
                'controller' => 'MauticLeadBundle:Api\LeadApi:newEntity',
                'method' => 'POST'
            ),
            'mautic_api_getlead' => array(
                'path' => '/leads/{id}',
                'controller' => 'MauticLeadBundle:Api\LeadApi:getEntity'
            ),
            'mautic_api_editputlead' => array(
                'path' => '/leads/{id}/edit',
                'controller' => 'MauticLeadBundle:Api\LeadApi:editEntity',
                'method' => 'PUT'
            ),
            'mautic_api_editpatchlead' => array(
                'path' => '/leads/{id}/edit',
                'controller' => 'MauticLeadBundle:Api\LeadApi:editEntity',
                'method' => 'PATCH'
            ),
            'mautic_api_deletelead' => array(
                'path' => '/leads/{id}/delete',
                'controller' => 'MauticLeadBundle:Api\LeadApi:deleteEntity',
                'method' => 'DELETE'
            ),
            'mautic_api_getleadsnotes' => array(
                'path' => '/leads/{id}/notes',
                'controller' => 'MauticLeadBundle:Api\LeadApi:getNotes'
            ),
            'mautic_api_getleadscampaigns' => array(
                'path' => '/leads/{id}/campaigns',
                'controller' => 'MauticLeadBundle:Api\LeadApi:getCampaigns'
            ),
            'mautic_api_getleadslists' => array(
                'path' => '/leads/{id}/lists',
                'controller' => 'MauticLeadBundle:Api\LeadApi:getLists'
            ),
            'mautic_api_getleadowners' => array(
                'path' => '/leads/list/owners',
                'controller' => 'MauticLeadBundle:Api\LeadApi:getOwners'
            ),
            'mautic_api_getleadfields' => array(
                'path' => '/leads/list/fields',
                'controller' => 'MauticLeadBundle:Api\LeadApi:getFields'
            ),
            'mautic_api_editpointslead' => array(
                'path' => '/leads/{id}/setpoints/{points}',
                'controller' => 'MauticLeadBundle:Api\LeadApi:setPoints',
                'method' => 'PATCH'
            ),
            'mautic_api_addpointslead' => array(
                'path' => '/leads/{id}/addpoints/{points}',
                'controller' => 'MauticLeadBundle:Api\LeadApi:addPoints',
                'method' => 'PATCH'
            ),
            'mautic_api_subtractpointslead' => array(
                'path' => '/leads/{id}/subtractpoints/{points}',
                'controller' => 'MauticLeadBundle:Api\LeadApi:subtractPoints',
                'method' => 'PATCH'
            ),
            'mautic_api_getleadlists' => array(
                'path' => '/leads/list/lists',
                'controller' => 'MauticLeadBundle:Api\ListApi:getLists'
            ),
            'mautic_api_getlists' => array(
                'path' => '/lists',
                'controller' => 'MauticLeadBundle:Api\ListApi:getLists'
            ),
            'mautic_api_listaddlead' => array(
                'path' => '/lists/{id}/lead/add/{leadId}',
                'controller' => 'MauticLeadBundle:Api\ListApi:addLead',
                'method' => 'POST'
            ),
            'mautic_api_listremovelead' => array(
                'path' => '/lists/{id}/lead/remove/{leadId}',
                'controller' => 'MauticLeadBundle:Api\ListApi:removeLead',
                'method' => 'POST'
            )
        )
        
    ),
    'menu' => array(
        'main' => array(
<<<<<<< HEAD
            'priority' => 5,
            'items' => array(
                'mautic.lead.leads' => array(
                    'id' => 'menu_lead_parent',
                    'iconClass' => 'fa-user',
                    'access' => array(
                        'lead:leads:viewown',
                        'lead:leads:viewother'
                    ),
                    'children' => array(
                        'mautic.lead.lead.menu.index' => array(
                            'route' => 'mautic_lead_index'
                        ),
                        'mautic.lead.list.menu.index' => array(
                            'route' => 'mautic_leadlist_index'
                        ),
                        'mautic.lead.field.menu.index' => array(
                            'route' => 'mautic_leadfield_index',
                            'access' => 'lead:fields:full'
                        )
                    )
=======
            'priority' => 80,
            'items'    => array(
                'mautic.lead.leads' => array(
                    'id'        => 'menu_lead_contact',
                    'iconClass' => 'fa-user',
                    'access'    => array('lead:leads:viewown', 'lead:leads:viewother'),
                    'route' => 'mautic_lead_index'
                ),
                'mautic.lead.list.menu.index'  => array(
                    'id'        => 'menu_lead_segment',
                    'iconClass' => 'fa-pie-chart',
                    'access'    => array('lead:leads:viewown', 'lead:leads:viewother'),
                    'route' => 'mautic_leadlist_index',
                )
            )
        ),
        'admin' => array(
            'priority' => 50,
            'items'    => array(
                'mautic.lead.field.menu.index' => array(
                    'id'        => 'mautic_lead_field',
                    'iconClass' => 'fa-list',
                    'route'  => 'mautic_leadfield_index',
                    'access' => 'lead:fields:full'
>>>>>>> 0b70f86b
                )
            )
        )
    ),
    'services' => array(
        'events' => array(
            'mautic.lead.subscriber' => array(
                'class' => 'Mautic\LeadBundle\EventListener\LeadSubscriber'
            ),
            'mautic.lead.emailbundle.subscriber' => array(
                'class' => 'Mautic\LeadBundle\EventListener\EmailSubscriber'
            ),
            'mautic.lead.formbundle.subscriber' => array(
                'class' => 'Mautic\LeadBundle\EventListener\FormSubscriber'
            ),
            'mautic.lead.campaignbundle.subscriber' => array(
                'class' => 'Mautic\LeadBundle\EventListener\CampaignSubscriber'
            ),
            'mautic.lead.reportbundle.subscriber' => array(
                'class' => 'Mautic\LeadBundle\EventListener\ReportSubscriber'
            ),
            'mautic.lead.doctrine.subscriber' => array(
                'class' => 'Mautic\LeadBundle\EventListener\DoctrineSubscriber',
                'tag' => 'doctrine.event_subscriber'
            ),
            'mautic.lead.calendarbundle.subscriber' => array(
                'class' => 'Mautic\LeadBundle\EventListener\CalendarSubscriber'
            ),
            'mautic.lead.pointbundle.subscriber' => array(
                'class' => 'Mautic\LeadBundle\EventListener\PointSubscriber'
            ),
            'mautic.lead.search.subscriber' => array(
                'class' => 'Mautic\LeadBundle\EventListener\SearchSubscriber'
            ),
<<<<<<< HEAD
            'mautic.webhook.subscriber' => array(
                'class' => 'Mautic\LeadBundle\EventListener\WebhookSubscriber'
            )
=======
            'mautic.webhook.subscriber'             => array(
                'class' => 'Mautic\LeadBundle\EventListener\WebhookSubscriber'
            ),
            'mautic.lead.dashboard.subscriber'      => array(
                'class' => 'Mautic\LeadBundle\EventListener\DashboardSubscriber'
            ),
>>>>>>> 0b70f86b
        ),
        'forms' => array(
            'mautic.form.type.lead' => array(
                'class' => 'Mautic\LeadBundle\Form\Type\LeadType',
                'arguments' => 'mautic.factory',
                'alias' => 'lead'
            ),
            'mautic.form.type.leadlist' => array(
                'class' => 'Mautic\LeadBundle\Form\Type\ListType',
                'arguments' => 'mautic.factory',
                'alias' => 'leadlist'
            ),
            'mautic.form.type.leadlist_choices' => array(
                'class' => 'Mautic\LeadBundle\Form\Type\LeadListType',
                'arguments' => 'mautic.factory',
                'alias' => 'leadlist_choices'
            ),
            'mautic.form.type.leadlist_filter' => array(
                'class' => 'Mautic\LeadBundle\Form\Type\FilterType',
                'alias' => 'leadlist_filter',
                'arguments' => 'mautic.factory'
            ),
            'mautic.form.type.leadfield' => array(
                'class' => 'Mautic\LeadBundle\Form\Type\FieldType',
                'arguments' => 'mautic.factory',
                'alias' => 'leadfield'
            ),
            'mautic.form.type.leadlist' => array(
                'class' => 'Mautic\LeadBundle\Form\Type\ListType',
                'arguments' => 'mautic.factory',
                'alias' => 'leadlist'
            ),
            'mautic.form.type.lead.submitaction.pointschange' => array(
                'class' => 'Mautic\LeadBundle\Form\Type\FormSubmitActionPointsChangeType',
                'arguments' => 'mautic.factory',
                'alias' => 'lead_submitaction_pointschange'
            ),
            'mautic.form.type.lead.submitaction.changelist' => array(
                'class' => 'Mautic\LeadBundle\Form\Type\EventListType',
                'arguments' => 'mautic.factory',
                'alias' => 'leadlist_action_type'
            ),
            'mautic.form.type.leadpoints_trigger' => array(
                'class' => 'Mautic\LeadBundle\Form\Type\PointTriggerType',
                'alias' => 'leadpoints_trigger'
            ),
            'mautic.form.type.leadpoints_action' => array(
                'class' => 'Mautic\LeadBundle\Form\Type\PointActionType',
                'alias' => 'leadpoints_action'
            ),
            'mautic.form.type.leadlist_trigger' => array(
                'class' => 'Mautic\LeadBundle\Form\Type\ListTriggerType',
                'alias' => 'leadlist_trigger'
            ),
            'mautic.form.type.leadlist_action' => array(
                'class' => 'Mautic\LeadBundle\Form\Type\ListActionType',
                'alias' => 'leadlist_action'
            ),
            'mautic.form.type.updatelead_action' => array(
                'class' => 'Mautic\LeadBundle\Form\Type\UpdateLeadActionType',
                'arguments' => 'mautic.factory',
                'alias' => 'updatelead_action'
            ),
            'mautic.form.type.leadnote' => array(
                'class' => 'Mautic\LeadBundle\Form\Type\NoteType',
                'arguments' => 'mautic.factory',
                'alias' => 'leadnote'
            ),
            'mautic.form.type.lead_import' => array(
                'class' => 'Mautic\LeadBundle\Form\Type\LeadImportType',
                'alias' => 'lead_import'
            ),
            'mautic.form.type.lead_field_import' => array(
                'class' => 'Mautic\LeadBundle\Form\Type\LeadImportFieldType',
                'arguments' => 'mautic.factory',
                'alias' => 'lead_field_import'
            ),
            'mautic.form.type.lead_quickemail' => array(
                'class' => 'Mautic\LeadBundle\Form\Type\EmailType',
                'arguments' => 'mautic.factory',
                'alias' => 'lead_quickemail'
            ),
            'mautic.form.type.lead_tags' => array(
                'class' => 'Mautic\LeadBundle\Form\Type\TagListType',
                'alias' => 'lead_tags',
                'arguments' => 'mautic.factory'
            ),
            'mautic.form.type.lead_tag' => array(
                'class' => 'Mautic\LeadBundle\Form\Type\TagType',
                'alias' => 'lead_tag',
                'arguments' => 'mautic.factory'
            ),
            'mautic.form.type.modify_lead_tags' => array(
                'class' => 'Mautic\LeadBundle\Form\Type\ModifyLeadTagsType',
                'alias' => 'modify_lead_tags',
                'arguments' => 'mautic.factory'
            ),
            'mautic.form.type.lead_batch' => array(
                'class' => 'Mautic\LeadBundle\Form\Type\BatchType',
                'alias' => 'lead_batch'
            ),
            'mautic.form.type.lead_batch_dnc' => array(
                'class' => 'Mautic\LeadBundle\Form\Type\DncType',
                'alias' => 'lead_batch_dnc'
            ),
            'mautic.form.type.lead_merge' => array(
                'class' => 'Mautic\LeadBundle\Form\Type\MergeType',
                'alias' => 'lead_merge'
            ),
            'mautic.form.type.campaignevent_lead_field_value' => array(
                'class' => 'Mautic\LeadBundle\Form\Type\CampaignEventLeadFieldValueType',
                'arguments' => 'mautic.factory',
                'alias' => 'campaignevent_lead_field_value'
            ),
            'mautic.form.type.lead_fields' => array(
                'class' => 'Mautic\LeadBundle\Form\Type\LeadFieldsType',
                'arguments' => 'mautic.factory',
<<<<<<< HEAD
                'alias' => 'leadfields_choices'
=======
                'alias'     => 'leadfields_choices'
            ),
            'mautic.form.type.lead_dashboard_leads_in_time_widget'  => array(
                'class'     => 'Mautic\LeadBundle\Form\Type\DashboardLeadsInTimeWidgetType',
                'alias'     => 'lead_dashboard_leads_in_time_widget'
>>>>>>> 0b70f86b
            )
        ),
        'other' => array(
            'mautic.validator.leadlistaccess' => array(
                'class' => 'Mautic\LeadBundle\Form\Validator\Constraints\LeadListAccessValidator',
                'arguments' => 'mautic.factory',
                'tag' => 'validator.constraint_validator',
                'alias' => 'leadlist_access'
            ),
            'mautic.lead.constraint.alias' => array(
                'class' => 'Mautic\LeadBundle\Form\Validator\Constraints\UniqueUserAliasValidator',
                'arguments' => 'mautic.factory',
                'tag' => 'validator.constraint_validator',
                'alias' => 'uniqueleadlist'
            )
        ),
        'helpers' => array(
            'mautic.helper.template.avatar' => array(
                'class' => 'Mautic\LeadBundle\Templating\Helper\AvatarHelper',
                'arguments' => 'mautic.factory',
                'alias' => 'lead_avatar'
            )
        )
    )
);<|MERGE_RESOLUTION|>--- conflicted
+++ resolved
@@ -141,31 +141,8 @@
         )
         
     ),
-    'menu' => array(
+    'menu'     => array(
         'main' => array(
-<<<<<<< HEAD
-            'priority' => 5,
-            'items' => array(
-                'mautic.lead.leads' => array(
-                    'id' => 'menu_lead_parent',
-                    'iconClass' => 'fa-user',
-                    'access' => array(
-                        'lead:leads:viewown',
-                        'lead:leads:viewother'
-                    ),
-                    'children' => array(
-                        'mautic.lead.lead.menu.index' => array(
-                            'route' => 'mautic_lead_index'
-                        ),
-                        'mautic.lead.list.menu.index' => array(
-                            'route' => 'mautic_leadlist_index'
-                        ),
-                        'mautic.lead.field.menu.index' => array(
-                            'route' => 'mautic_leadfield_index',
-                            'access' => 'lead:fields:full'
-                        )
-                    )
-=======
             'priority' => 80,
             'items'    => array(
                 'mautic.lead.leads' => array(
@@ -190,7 +167,6 @@
                     'iconClass' => 'fa-list',
                     'route'  => 'mautic_leadfield_index',
                     'access' => 'lead:fields:full'
->>>>>>> 0b70f86b
                 )
             )
         )
@@ -225,18 +201,12 @@
             'mautic.lead.search.subscriber' => array(
                 'class' => 'Mautic\LeadBundle\EventListener\SearchSubscriber'
             ),
-<<<<<<< HEAD
             'mautic.webhook.subscriber' => array(
                 'class' => 'Mautic\LeadBundle\EventListener\WebhookSubscriber'
-            )
-=======
-            'mautic.webhook.subscriber'             => array(
-                'class' => 'Mautic\LeadBundle\EventListener\WebhookSubscriber'
             ),
             'mautic.lead.dashboard.subscriber'      => array(
                 'class' => 'Mautic\LeadBundle\EventListener\DashboardSubscriber'
             ),
->>>>>>> 0b70f86b
         ),
         'forms' => array(
             'mautic.form.type.lead' => array(
@@ -354,15 +324,11 @@
             'mautic.form.type.lead_fields' => array(
                 'class' => 'Mautic\LeadBundle\Form\Type\LeadFieldsType',
                 'arguments' => 'mautic.factory',
-<<<<<<< HEAD
                 'alias' => 'leadfields_choices'
-=======
-                'alias'     => 'leadfields_choices'
             ),
             'mautic.form.type.lead_dashboard_leads_in_time_widget'  => array(
                 'class'     => 'Mautic\LeadBundle\Form\Type\DashboardLeadsInTimeWidgetType',
                 'alias'     => 'lead_dashboard_leads_in_time_widget'
->>>>>>> 0b70f86b
             )
         ),
         'other' => array(
