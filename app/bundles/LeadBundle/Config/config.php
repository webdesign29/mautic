<?php

/*
 * @copyright   2014 Mautic Contributors. All rights reserved
 * @author      Mautic
 *
 * @link        http://mautic.org
 *
 * @license     GNU/GPLv3 http://www.gnu.org/licenses/gpl-3.0.html
 */

return [
    'routes' => [
        'main' => [
            'mautic_plugin_timeline_index' => [
                'path'         => '/plugin/{integration}/timeline/{page}',
                'controller'   => 'MauticLeadBundle:Timeline:pluginIndex',
                'requirements' => [
                    'integration' => '.+',
                ],
            ],
            'mautic_plugin_timeline_view' => [
                'path'         => '/plugin/{integration}/timeline/view/{leadId}/{page}',
                'controller'   => 'MauticLeadBundle:Timeline:pluginView',
                'requirements' => [
                    'integration' => '.+',
                    'leadId'      => '\d+',
                ],
            ],
            'mautic_segment_batch_contact_set' => [
                'path'       => '/segments/batch/contact/set',
                'controller' => 'MauticLeadBundle:BatchSegment:set',
            ],
            'mautic_segment_batch_contact_view' => [
                'path'       => '/segments/batch/contact/view',
                'controller' => 'MauticLeadBundle:BatchSegment:index',
            ],
            'mautic_segment_index' => [
                'path'       => '/segments/{page}',
                'controller' => 'MauticLeadBundle:List:index',
            ],
            'mautic_segment_action' => [
                'path'       => '/segments/{objectAction}/{objectId}',
                'controller' => 'MauticLeadBundle:List:execute',
            ],
            'mautic_contactfield_index' => [
                'path'       => '/contacts/fields/{page}',
                'controller' => 'MauticLeadBundle:Field:index',
            ],
            'mautic_contactfield_action' => [
                'path'       => '/contacts/fields/{objectAction}/{objectId}',
                'controller' => 'MauticLeadBundle:Field:execute',
            ],
            'mautic_contact_index' => [
                'path'       => '/contacts/{page}',
                'controller' => 'MauticLeadBundle:Lead:index',
            ],
            'mautic_contactnote_index' => [
                'path'       => '/contacts/notes/{leadId}/{page}',
                'controller' => 'MauticLeadBundle:Note:index',
                'defaults'   => [
                    'leadId' => 0,
                ],
                'requirements' => [
                    'leadId' => '\d+',
                ],
            ],
            'mautic_contactnote_action' => [
                'path'         => '/contacts/notes/{leadId}/{objectAction}/{objectId}',
                'controller'   => 'MauticLeadBundle:Note:executeNote',
                'requirements' => [
                    'leadId' => '\d+',
                ],
            ],
            'mautic_contacttimeline_action' => [
                'path'         => '/contacts/timeline/{leadId}/{page}',
                'controller'   => 'MauticLeadBundle:Timeline:index',
                'requirements' => [
                    'leadId' => '\d+',
                ],
            ],
            'mautic_contact_timeline_export_action' => [
                'path'         => '/contacts/timeline/batchExport/{leadId}',
                'controller'   => 'MauticLeadBundle:Timeline:batchExport',
                'requirements' => [
                    'leadId' => '\d+',
                ],
            ],
            'mautic_contact_auditlog_action' => [
                'path'         => '/contacts/auditlog/{leadId}/{page}',
                'controller'   => 'MauticLeadBundle:Auditlog:index',
                'requirements' => [
                    'leadId' => '\d+',
                ],
            ],
            'mautic_contact_auditlog_export_action' => [
                'path'         => '/contacts/auditlog/batchExport/{leadId}',
                'controller'   => 'MauticLeadBundle:Auditlog:batchExport',
                'requirements' => [
                    'leadId' => '\d+',
                ],
            ],
            'mautic_contact_export_action' => [
                'path'         => '/contacts/contact/export/{contactId}',
                'controller'   => 'MauticLeadBundle:Lead:contactExport',
                'requirements' => [
                    'contactId' => '\d+',
                ],
            ],
            'mautic_import_index' => [
                'path'       => '/{object}/import/{page}',
                'controller' => 'MauticLeadBundle:Import:index',
            ],
            'mautic_import_action' => [
                'path'       => '/{object}/import/{objectAction}/{objectId}',
                'controller' => 'MauticLeadBundle:Import:execute',
            ],
            'mautic_contact_action' => [
                'path'       => '/contacts/{objectAction}/{objectId}',
                'controller' => 'MauticLeadBundle:Lead:execute',
            ],
            'mautic_company_index' => [
                'path'       => '/companies/{page}',
                'controller' => 'MauticLeadBundle:Company:index',
            ],
            'mautic_company_action' => [
                'path'       => '/companies/{objectAction}/{objectId}',
                'controller' => 'MauticLeadBundle:Company:execute',
            ],
            'mautic_segment_contacts' => [
                'path'       => '/segment/view/{objectId}/contact/{page}',
                'controller' => 'MauticLeadBundle:List:contacts',
            ],
        ],
        'api' => [
            'mautic_api_contactsstandard' => [
                'standard_entity' => true,
                'name'            => 'contacts',
                'path'            => '/contacts',
                'controller'      => 'MauticLeadBundle:Api\LeadApi',
            ],
            'mautic_api_dncaddcontact' => [
                'path'       => '/contacts/{id}/dnc/{channel}/add',
                'controller' => 'MauticLeadBundle:Api\LeadApi:addDnc',
                'method'     => 'POST',
                'defaults'   => [
                    'channel' => 'email',
                ],
            ],
            'mautic_api_dncremovecontact' => [
                'path'       => '/contacts/{id}/dnc/{channel}/remove',
                'controller' => 'MauticLeadBundle:Api\LeadApi:removeDnc',
                'method'     => 'POST',
            ],
            'mautic_api_getcontactevents' => [
                'path'       => '/contacts/{id}/activity',
                'controller' => 'MauticLeadBundle:Api\LeadApi:getActivity',
            ],
            'mautic_api_getcontactsevents' => [
                'path'       => '/contacts/activity',
                'controller' => 'MauticLeadBundle:Api\LeadApi:getAllActivity',
            ],
            'mautic_api_getcontactnotes' => [
                'path'       => '/contacts/{id}/notes',
                'controller' => 'MauticLeadBundle:Api\LeadApi:getNotes',
            ],
            'mautic_api_getcontactdevices' => [
                'path'       => '/contacts/{id}/devices',
                'controller' => 'MauticLeadBundle:Api\LeadApi:getDevices',
            ],
            'mautic_api_getcontactcampaigns' => [
                'path'       => '/contacts/{id}/campaigns',
                'controller' => 'MauticLeadBundle:Api\LeadApi:getCampaigns',
            ],
            'mautic_api_getcontactssegments' => [
                'path'       => '/contacts/{id}/segments',
                'controller' => 'MauticLeadBundle:Api\LeadApi:getLists',
            ],
            'mautic_api_getcontactscompanies' => [
                'path'       => '/contacts/{id}/companies',
                'controller' => 'MauticLeadBundle:Api\LeadApi:getCompanies',
            ],
            'mautic_api_utmcreateevent' => [
                'path'       => '/contacts/{id}/utm/add',
                'controller' => 'MauticLeadBundle:Api\LeadApi:addUtmTags',
                'method'     => 'POST',
            ],
            'mautic_api_utmremoveevent' => [
                'path'       => '/contacts/{id}/utm/{utmid}/remove',
                'controller' => 'MauticLeadBundle:Api\LeadApi:removeUtmTags',
                'method'     => 'POST',
            ],
            'mautic_api_getcontactowners' => [
                'path'       => '/contacts/list/owners',
                'controller' => 'MauticLeadBundle:Api\LeadApi:getOwners',
            ],
            'mautic_api_getcontactfields' => [
                'path'       => '/contacts/list/fields',
                'controller' => 'MauticLeadBundle:Api\LeadApi:getFields',
            ],
            'mautic_api_getcontactsegments' => [
                'path'       => '/contacts/list/segments',
                'controller' => 'MauticLeadBundle:Api\ListApi:getLists',
            ],
            'mautic_api_segmentsstandard' => [
                'standard_entity' => true,
                'name'            => 'lists',
                'path'            => '/segments',
                'controller'      => 'MauticLeadBundle:Api\ListApi',
            ],
            'mautic_api_segmentaddcontact' => [
                'path'       => '/segments/{id}/contact/{leadId}/add',
                'controller' => 'MauticLeadBundle:Api\ListApi:addLead',
                'method'     => 'POST',
            ],
            'mautic_api_segmentaddcontacts' => [
                'path'       => '/segments/{id}/contacts/add',
                'controller' => 'MauticLeadBundle:Api\ListApi:addLeads',
                'method'     => 'POST',
            ],
            'mautic_api_segmentremovecontact' => [
                'path'       => '/segments/{id}/contact/{leadId}/remove',
                'controller' => 'MauticLeadBundle:Api\ListApi:removeLead',
                'method'     => 'POST',
            ],
            'mautic_api_companiesstandard' => [
                'standard_entity' => true,
                'name'            => 'companies',
                'path'            => '/companies',
                'controller'      => 'MauticLeadBundle:Api\CompanyApi',
            ],
            'mautic_api_companyaddcontact' => [
                'path'       => '/companies/{companyId}/contact/{contactId}/add',
                'controller' => 'MauticLeadBundle:Api\CompanyApi:addContact',
                'method'     => 'POST',
            ],
            'mautic_api_companyremovecontact' => [
                'path'       => '/companies/{companyId}/contact/{contactId}/remove',
                'controller' => 'MauticLeadBundle:Api\CompanyApi:removeContact',
                'method'     => 'POST',
            ],
            'mautic_api_fieldsstandard' => [
                'standard_entity' => true,
                'name'            => 'fields',
                'path'            => '/fields/{object}',
                'controller'      => 'MauticLeadBundle:Api\FieldApi',
                'defaults'        => [
                    'object' => 'contact',
                ],
            ],
            'mautic_api_notesstandard' => [
                'standard_entity' => true,
                'name'            => 'notes',
                'path'            => '/notes',
                'controller'      => 'MauticLeadBundle:Api\NoteApi',
            ],
            'mautic_api_devicesstandard' => [
                'standard_entity' => true,
                'name'            => 'devices',
                'path'            => '/devices',
                'controller'      => 'MauticLeadBundle:Api\DeviceApi',
            ],
            'mautic_api_tagsstandard' => [
                'standard_entity' => true,
                'name'            => 'tags',
                'path'            => '/tags',
                'controller'      => 'MauticLeadBundle:Api\TagApi',
            ],
        ],
    ],
    'menu' => [
        'main' => [
            'items' => [
                'mautic.lead.leads' => [
                    'iconClass' => 'fa-user',
                    'access'    => ['lead:leads:viewown', 'lead:leads:viewother'],
                    'route'     => 'mautic_contact_index',
                    'priority'  => 80,
                ],
                'mautic.companies.menu.index' => [
                    'route'     => 'mautic_company_index',
                    'iconClass' => 'fa-building-o',
                    'access'    => ['lead:leads:viewother'],
                    'priority'  => 75,
                ],
                'mautic.lead.list.menu.index' => [
                    'iconClass' => 'fa-pie-chart',
                    'access'    => ['lead:leads:viewown', 'lead:leads:viewother'],
                    'route'     => 'mautic_segment_index',
                    'priority'  => 70,
                ],
            ],
        ],
        'admin' => [
            'priority' => 50,
            'items'    => [
                'mautic.lead.field.menu.index' => [
                    'id'        => 'mautic_lead_field',
                    'iconClass' => 'fa-list',
                    'route'     => 'mautic_contactfield_index',
                    'access'    => 'lead:fields:full',
                ],
            ],
        ],
    ],
    'services' => [
        'events' => [
            'mautic.lead.subscriber' => [
                'class'     => Mautic\LeadBundle\EventListener\LeadSubscriber::class,
                'arguments' => [
                    'mautic.helper.ip_lookup',
                    'mautic.core.model.auditlog',
                    'mautic.lead.event.dispatcher',
                    'mautic.helper.template.dnc_reason',
                    'doctrine.orm.entity_manager',
                    'translator',
                    'router',
                ],
                'methodCalls' => [
                    'setModelFactory' => ['mautic.model.factory'],
                ],
            ],
            'mautic.lead.subscriber.company' => [
                'class'     => \Mautic\LeadBundle\EventListener\CompanySubscriber::class,
                'arguments' => [
                    'mautic.helper.ip_lookup',
                    'mautic.core.model.auditlog',
                ],
            ],
            'mautic.lead.emailbundle.subscriber' => [
                'class'     => \Mautic\LeadBundle\EventListener\EmailSubscriber::class,
                'arguments' => [
                    'mautic.factory',
                ],
            ],
            'mautic.lead.formbundle.subscriber' => [
<<<<<<< HEAD
                'class'     => Mautic\LeadBundle\EventListener\FormSubscriber::class,
=======
                'class'     => \Mautic\LeadBundle\EventListener\FormSubscriber::class,
>>>>>>> cfab8794
                'arguments' => [
                    'mautic.email.model.email',
                    'mautic.lead.model.lead',
                    'mautic.tracker.contact',
                    'mautic.helper.ip_lookup',
                ],
            ],
            'mautic.lead.campaignbundle.subscriber' => [
                'class'     => \Mautic\LeadBundle\EventListener\CampaignSubscriber::class,
                'arguments' => [
                    'mautic.helper.ip_lookup',
                    'mautic.lead.model.lead',
                    'mautic.lead.model.field',
                    'mautic.lead.model.list',
                    'mautic.lead.model.company',
                    'mautic.campaign.model.campaign',
                    '%mautic.parameters%',
                ],
            ],
            'mautic.lead.campaignbundle.action_delete_contacts.subscriber' => [
                'class'     => \Mautic\LeadBundle\EventListener\CampaignActionDeleteContactSubscriber::class,
                'arguments' => [
                   'mautic.lead.model.lead',
                   'mautic.campaign.helper.removed_contact_tracker',
                ],
            ],
            'mautic.lead.reportbundle.subscriber' => [
                'class'     => \Mautic\LeadBundle\EventListener\ReportSubscriber::class,
                'arguments' => [
                    'mautic.lead.model.lead',
                    'mautic.stage.model.stage',
                    'mautic.campaign.model.campaign',
                    'mautic.lead.model.company',
                    'mautic.lead.model.company_report_data',
                    'mautic.lead.reportbundle.fields_builder',
                    'translator',
                ],
            ],
            'mautic.lead.reportbundle.segment_subscriber' => [
                'class'     => \Mautic\LeadBundle\EventListener\SegmentReportSubscriber::class,
                'arguments' => [
                    'mautic.lead.reportbundle.fields_builder',
                ],
            ],
            'mautic.lead.reportbundle.report_utm_tag_subscriber' => [
                'class'     => \Mautic\LeadBundle\EventListener\ReportUtmTagSubscriber::class,
                'arguments' => [
                    'mautic.lead.reportbundle.fields_builder',
                    'mautic.lead.model.company_report_data',
                ],
            ],
            'mautic.lead.calendarbundle.subscriber' => [
                'class'     => \Mautic\LeadBundle\EventListener\CalendarSubscriber::class,
                'arguments' => [
                    'doctrine.dbal.default_connection',
                    'translator',
                    'router',
                ],
            ],
            'mautic.lead.pointbundle.subscriber' => [
                'class' => \Mautic\LeadBundle\EventListener\PointSubscriber::class,
            ],
            'mautic.lead.search.subscriber' => [
                'class'     => \Mautic\LeadBundle\EventListener\SearchSubscriber::class,
                'arguments' => [
                    'mautic.lead.model.lead',
                    'mautic.email.repository.email',
                    'translator',
                    'mautic.security',
                    'mautic.helper.templating',
                ],
            ],
            'mautic.webhook.subscriber' => [
                'class'     => \Mautic\LeadBundle\EventListener\WebhookSubscriber::class,
                'arguments' => [
                    'mautic.webhook.model.webhook',
                ],
            ],
            'mautic.lead.dashboard.subscriber' => [
                'class'     => \Mautic\LeadBundle\EventListener\DashboardSubscriber::class,
                'arguments' => [
                    'mautic.lead.model.lead',
                    'mautic.lead.model.list',
                    'router',
                    'translator',
                ],
            ],
            'mautic.lead.maintenance.subscriber' => [
                'class'     => \Mautic\LeadBundle\EventListener\MaintenanceSubscriber::class,
                'arguments' => [
                    'doctrine.dbal.default_connection',
                    'translator',
                ],
            ],
            'mautic.lead.stats.subscriber' => [
                'class'     => \Mautic\LeadBundle\EventListener\StatsSubscriber::class,
                'arguments' => [
                    'mautic.security',
                    'doctrine.orm.entity_manager',
                ],
            ],
            'mautic.lead.button.subscriber' => [
                'class'     => \Mautic\LeadBundle\EventListener\ButtonSubscriber::class,
                'arguments' => [
                    'translator',
                    'router',
                ],
            ],
            'mautic.lead.import.subscriber' => [
                'class'     => Mautic\LeadBundle\EventListener\ImportSubscriber::class,
                'arguments' => [
                    'mautic.helper.ip_lookup',
                    'mautic.core.model.auditlog',
                ],
            ],
            'mautic.lead.configbundle.subscriber' => [
                'class' => Mautic\LeadBundle\EventListener\ConfigSubscriber::class,
            ],
            'mautic.lead.timeline_events.subscriber' => [
                'class'     => \Mautic\LeadBundle\EventListener\TimelineEventLogSubscriber::class,
                'arguments' => [
                    'translator',
                    'mautic.lead.repository.lead_event_log',
                ],
            ],
            'mautic.lead.timeline_events.campaign.subscriber' => [
                'class'     => \Mautic\LeadBundle\EventListener\TimelineEventLogCampaignSubscriber::class,
                'arguments' => [
                    'mautic.lead.repository.lead_event_log',
                    'mautic.helper.user',
                    'translator',
                ],
            ],
            'mautic.lead.timeline_events.segment.subscriber' => [
                'class'     => \Mautic\LeadBundle\EventListener\TimelineEventLogSegmentSubscriber::class,
                'arguments' => [
                    'mautic.lead.repository.lead_event_log',
                    'mautic.helper.user',
                    'translator',
                    'doctrine.orm.entity_manager',
                ],
            ],
            'mautic.lead.subscriber.segment' => [
                'class'     => \Mautic\LeadBundle\EventListener\SegmentSubscriber::class,
                'arguments' => [
                    'mautic.helper.ip_lookup',
                    'mautic.core.model.auditlog',
                ],
            ],
        ],
        'forms' => [
            'mautic.form.type.lead' => [
                'class'     => \Mautic\LeadBundle\Form\Type\LeadType::class,
                'arguments' => [
                    'translator',
                    'mautic.lead.model.company',
                    'doctrine.orm.entity_manager',
                ],
            ],
            'mautic.form.type.leadlist' => [
                'class'     => \Mautic\LeadBundle\Form\Type\ListType::class,
                'arguments' => [
                    'translator',
                    'mautic.lead.model.list',
                    'mautic.email.model.email',
                    'mautic.security',
                    'mautic.lead.model.lead',
                    'mautic.stage.model.stage',
                    'mautic.category.model.category',
                    'mautic.helper.user',
                    'mautic.campaign.model.campaign',
                    'mautic.asset.model.asset',
                ],
            ],
            'mautic.form.type.leadlist_choices' => [
                'class'     => \Mautic\LeadBundle\Form\Type\LeadListType::class,
                'arguments' => ['mautic.lead.model.list'],
            ],
            'mautic.form.type.leadlist_filter' => [
                'class'       => \Mautic\LeadBundle\Form\Type\FilterType::class,
                'arguments'   => ['translator', 'request_stack'],
                'methodCalls' => [
                    'setConnection' => [
                        'database_connection',
                    ],
                ],
            ],
            'mautic.form.type.leadfield' => [
                'class'     => \Mautic\LeadBundle\Form\Type\FieldType::class,
                'arguments' => ['translator', 'mautic.lead.repository.field'],
            ],
            'mautic.form.type.lead.submitaction.pointschange' => [
                'class'     => \Mautic\LeadBundle\Form\Type\FormSubmitActionPointsChangeType::class,
            ],
            'mautic.form.type.lead.submitaction.addutmtags' => [
                'class'     => \Mautic\LeadBundle\Form\Type\ActionAddUtmTagsType::class,
            ],
            'mautic.form.type.lead.submitaction.removedonotcontact' => [
                'class'     => \Mautic\LeadBundle\Form\Type\ActionRemoveDoNotContact::class,
            ],
            'mautic.form.type.leadpoints_action' => [
                'class' => \Mautic\LeadBundle\Form\Type\PointActionType::class,
            ],
            'mautic.form.type.leadlist_action' => [
                'class' => \Mautic\LeadBundle\Form\Type\ListActionType::class,
            ],
            'mautic.form.type.updatelead_action' => [
                'class'     => \Mautic\LeadBundle\Form\Type\UpdateLeadActionType::class,
                'arguments' => ['mautic.lead.model.field'],
            ],
            'mautic.form.type.updatecompany_action' => [
                'class'     => Mautic\LeadBundle\Form\Type\UpdateCompanyActionType::class,
                'arguments' => ['mautic.lead.model.field'],
            ],
            'mautic.form.type.leadnote' => [
                'class' => Mautic\LeadBundle\Form\Type\NoteType::class,
            ],
            'mautic.form.type.leaddevice' => [
                'class' => Mautic\LeadBundle\Form\Type\DeviceType::class,
            ],
            'mautic.form.type.lead_import' => [
                'class' => \Mautic\LeadBundle\Form\Type\LeadImportType::class,
            ],
            'mautic.form.type.lead_field_import' => [
                'class'     => \Mautic\LeadBundle\Form\Type\LeadImportFieldType::class,
                'arguments' => ['translator', 'doctrine.orm.entity_manager'],
            ],
            'mautic.form.type.lead_quickemail' => [
                'class'     => \Mautic\LeadBundle\Form\Type\EmailType::class,
                'arguments' => ['mautic.helper.user'],
            ],
            'mautic.form.type.lead_tag' => [
                'class'     => \Mautic\LeadBundle\Form\Type\TagType::class,
                'arguments' => ['doctrine.orm.entity_manager'],
            ],
            'mautic.form.type.modify_lead_tags' => [
                'class'     => \Mautic\LeadBundle\Form\Type\ModifyLeadTagsType::class,
                'arguments' => ['translator'],
            ],
            'mautic.form.type.lead_entity_tag' => [
                'class' => \Mautic\LeadBundle\Form\Type\TagEntityType::class,
            ],
            'mautic.form.type.lead_batch' => [
                'class' => \Mautic\LeadBundle\Form\Type\BatchType::class,
            ],
            'mautic.form.type.lead_batch_dnc' => [
                'class' => \Mautic\LeadBundle\Form\Type\DncType::class,
            ],
            'mautic.form.type.lead_batch_stage' => [
                'class' => \Mautic\LeadBundle\Form\Type\StageType::class,
            ],
            'mautic.form.type.lead_batch_owner' => [
                'class' => \Mautic\LeadBundle\Form\Type\OwnerType::class,
            ],
            'mautic.form.type.lead_merge' => [
                'class' => \Mautic\LeadBundle\Form\Type\MergeType::class,
            ],
            'mautic.form.type.lead_contact_frequency_rules' => [
                'class'     => \Mautic\LeadBundle\Form\Type\ContactFrequencyType::class,
                'arguments' => [
                    'mautic.helper.core_parameters',
                ],
            ],
            'mautic.form.type.contact_channels' => [
                'class'     => \Mautic\LeadBundle\Form\Type\ContactChannelsType::class,
                'arguments' => [
                    'mautic.helper.core_parameters',
                ],
            ],
            'mautic.form.type.campaignevent_lead_field_value' => [
                'class'     => \Mautic\LeadBundle\Form\Type\CampaignEventLeadFieldValueType::class,
                'arguments' => [
                    'translator',
                    'mautic.lead.model.lead',
                    'mautic.lead.model.field',
                ],
            ],
            'mautic.form.type.campaignevent_lead_device' => [
                'class' => \Mautic\LeadBundle\Form\Type\CampaignEventLeadDeviceType::class,
            ],
            'mautic.form.type.campaignevent_lead_tags' => [
                'class'     => Mautic\LeadBundle\Form\Type\CampaignEventLeadTagsType::class,
                'arguments' => ['translator'],
            ],
            'mautic.form.type.campaignevent_lead_segments' => [
                'class' => \Mautic\LeadBundle\Form\Type\CampaignEventLeadSegmentsType::class,
            ],
            'mautic.form.type.campaignevent_lead_campaigns' => [
                'class'     => Mautic\LeadBundle\Form\Type\CampaignEventLeadCampaignsType::class,
                'arguments' => ['mautic.lead.model.list'],
            ],
            'mautic.form.type.campaignevent_lead_owner' => [
                'class' => \Mautic\LeadBundle\Form\Type\CampaignEventLeadOwnerType::class,
            ],
            'mautic.form.type.lead_fields' => [
                'class'     => \Mautic\LeadBundle\Form\Type\LeadFieldsType::class,
                'arguments' => ['mautic.lead.model.field'],
            ],
            'mautic.form.type.lead_dashboard_leads_in_time_widget' => [
                'class' => \Mautic\LeadBundle\Form\Type\DashboardLeadsInTimeWidgetType::class,
            ],
            'mautic.form.type.lead_dashboard_leads_lifetime_widget' => [
                'class'     => \Mautic\LeadBundle\Form\Type\DashboardLeadsLifetimeWidgetType::class,
                'arguments' => ['mautic.lead.model.list', 'translator'],
            ],
            'mautic.company.type.form' => [
                'class'     => \Mautic\LeadBundle\Form\Type\CompanyType::class,
                'arguments' => ['doctrine.orm.entity_manager', 'mautic.security', 'router', 'translator'],
            ],
            'mautic.company.campaign.action.type.form' => [
                'class'     => \Mautic\LeadBundle\Form\Type\AddToCompanyActionType::class,
                'arguments' => ['router'],
            ],
            'mautic.lead.events.changeowner.type.form' => [
                'class'     => 'Mautic\LeadBundle\Form\Type\ChangeOwnerType',
                'arguments' => ['mautic.user.model.user'],
            ],
            'mautic.company.list.type.form' => [
                'class'     => \Mautic\LeadBundle\Form\Type\CompanyListType::class,
                'arguments' => [
                    'mautic.lead.model.company',
                    'mautic.helper.user',
                    'translator',
                    'router',
                    'database_connection',
                ],
            ],
            'mautic.form.type.lead_categories' => [
                'class'     => \Mautic\LeadBundle\Form\Type\LeadCategoryType::class,
                'arguments' => ['mautic.category.model.category'],
            ],
            'mautic.company.merge.type.form' => [
                'class' => \Mautic\LeadBundle\Form\Type\CompanyMergeType::class,
            ],
            'mautic.form.type.company_change_score' => [
                'class' => \Mautic\LeadBundle\Form\Type\CompanyChangeScoreActionType::class,
            ],
            'mautic.form.type.config.form' => [
                'class' => Mautic\LeadBundle\Form\Type\ConfigType::class,
            ],
        ],
        'other' => [
            'mautic.lead.doctrine.subscriber' => [
                'class'     => 'Mautic\LeadBundle\EventListener\DoctrineSubscriber',
                'tag'       => 'doctrine.event_subscriber',
                'arguments' => ['monolog.logger.mautic'],
            ],
            'mautic.validator.leadlistaccess' => [
                'class'     => \Mautic\LeadBundle\Form\Validator\Constraints\LeadListAccessValidator::class,
                'arguments' => ['mautic.lead.model.list'],
                'tag'       => 'validator.constraint_validator',
                'alias'     => 'leadlist_access',
            ],
            \Mautic\LeadBundle\Form\Validator\Constraints\FieldAliasKeywordValidator::class => [
                'class'     => \Mautic\LeadBundle\Form\Validator\Constraints\FieldAliasKeywordValidator::class,
                'tag'       => 'validator.constraint_validator',
                'arguments' => [
                    'mautic.lead.model.list',
                    'mautic.helper.field.alias',
                    '@doctrine.orm.entity_manager',
                ],
            ],
            \Mautic\CoreBundle\Form\Validator\Constraints\FileEncodingValidator::class => [
                'class'     => \Mautic\CoreBundle\Form\Validator\Constraints\FileEncodingValidator::class,
                'tag'       => 'validator.constraint_validator',
                'arguments' => [
                    'mautic.lead.model.list',
                    'mautic.helper.field.alias',
                ],
            ],
            'mautic.lead.constraint.alias' => [
                'class'     => \Mautic\LeadBundle\Form\Validator\Constraints\UniqueUserAliasValidator::class,
                'arguments' => ['mautic.lead.repository.lead_list', 'mautic.helper.user'],
                'tag'       => 'validator.constraint_validator',
                'alias'     => 'uniqueleadlist',
            ],
            'mautic.lead.event.dispatcher' => [
                'class'     => \Mautic\LeadBundle\Helper\LeadChangeEventDispatcher::class,
                'arguments' => [
                    'event_dispatcher',
                ],
            ],
            'mautic.lead.merger' => [
                'class'     => \Mautic\LeadBundle\Deduplicate\ContactMerger::class,
                'arguments' => [
                    'mautic.lead.model.lead',
                    'mautic.lead.repository.merged_records',
                    'event_dispatcher',
                    'monolog.logger.mautic',
                ],
            ],
            'mautic.lead.deduper' => [
                'class'     => \Mautic\LeadBundle\Deduplicate\ContactDeduper::class,
                'arguments' => [
                    'mautic.lead.model.field',
                    'mautic.lead.merger',
                    'mautic.lead.repository.lead',
                ],
            ],
            'mautic.lead.helper.primary_company' => [
                'class'     => \Mautic\LeadBundle\Helper\PrimaryCompanyHelper::class,
                'arguments' => [
                    'mautic.lead.repository.company_lead',
                ],
            ],
            'mautic.lead.validator.length' => [
                'class'     => Mautic\LeadBundle\Validator\Constraints\LengthValidator::class,
                'tag'       => 'validator.constraint_validator',
            ],
        ],
        'repositories' => [
            'mautic.lead.repository.company' => [
                'class'     => Doctrine\ORM\EntityRepository::class,
                'factory'   => ['@doctrine.orm.entity_manager', 'getRepository'],
                'arguments' => [
                    \Mautic\LeadBundle\Entity\Company::class,
                ],
            ],
            'mautic.lead.repository.company_lead' => [
                'class'     => Doctrine\ORM\EntityRepository::class,
                'factory'   => ['@doctrine.orm.entity_manager', 'getRepository'],
                'arguments' => [
                    \Mautic\LeadBundle\Entity\CompanyLead::class,
                ],
            ],
            'mautic.lead.repository.stages_lead_log' => [
                'class'     => Doctrine\ORM\EntityRepository::class,
                'factory'   => ['@doctrine.orm.entity_manager', 'getRepository'],
                'arguments' => [
                    \Mautic\LeadBundle\Entity\StagesChangeLog::class,
                ],
            ],
            'mautic.lead.repository.dnc' => [
                'class'     => Doctrine\ORM\EntityRepository::class,
                'factory'   => ['@doctrine.orm.entity_manager', 'getRepository'],
                'arguments' => [
                    \Mautic\LeadBundle\Entity\DoNotContact::class,
                ],
            ],
            'mautic.lead.repository.lead' => [
                'class'     => Doctrine\ORM\EntityRepository::class,
                'factory'   => ['@doctrine.orm.entity_manager', 'getRepository'],
                'arguments' => [
                    \Mautic\LeadBundle\Entity\Lead::class,
                ],
            ],
            'mautic.lead.repository.frequency_rule' => [
                'class'     => \Mautic\LeadBundle\Entity\FrequencyRuleRepository::class,
                'factory'   => ['@doctrine.orm.entity_manager', 'getRepository'],
                'arguments' => [
                    \Mautic\LeadBundle\Entity\FrequencyRule::class,
                ],
            ],
            'mautic.lead.repository.lead_event_log' => [
                'class'     => Doctrine\ORM\EntityRepository::class,
                'factory'   => ['@doctrine.orm.entity_manager', 'getRepository'],
                'arguments' => [
                    \Mautic\LeadBundle\Entity\LeadEventLog::class,
                ],
            ],
            'mautic.lead.repository.lead_device' => [
                'class'     => Doctrine\ORM\EntityRepository::class,
                'factory'   => ['@doctrine.orm.entity_manager', 'getRepository'],
                'arguments' => [
                    \Mautic\LeadBundle\Entity\LeadDevice::class,
                ],
            ],
            'mautic.lead.repository.lead_list' => [
                'class'     => Doctrine\ORM\EntityRepository::class,
                'factory'   => ['@doctrine.orm.entity_manager', 'getRepository'],
                'arguments' => [
                    \Mautic\LeadBundle\Entity\LeadList::class,
                ],
            ],
            'mautic.lead.repository.points_change_log' => [
                'class'     => Doctrine\ORM\EntityRepository::class,
                'factory'   => ['@doctrine.orm.entity_manager', 'getRepository'],
                'arguments' => [
                    \Mautic\LeadBundle\Entity\PointsChangeLog::class,
                ],
            ],
            'mautic.lead.repository.merged_records' => [
                'class'     => Doctrine\ORM\EntityRepository::class,
                'factory'   => ['@doctrine.orm.entity_manager', 'getRepository'],
                'arguments' => [
                    \Mautic\LeadBundle\Entity\MergeRecord::class,
                ],
            ],
            'mautic.lead.repository.field' => [
                'class'     => Doctrine\ORM\EntityRepository::class,
                'factory'   => ['@doctrine.orm.entity_manager', 'getRepository'],
                'arguments' => [
                    \Mautic\LeadBundle\Entity\LeadField::class,
                ],
            ],
            //  Segment Filter Query builders
            'mautic.lead.query.builder.basic' => [
                'class'     => \Mautic\LeadBundle\Segment\Query\Filter\BaseFilterQueryBuilder::class,
                'arguments' => ['mautic.lead.model.random_parameter_name'],
            ],
            'mautic.lead.query.builder.foreign.value' => [
                'class'     => \Mautic\LeadBundle\Segment\Query\Filter\ForeignValueFilterQueryBuilder::class,
                'arguments' => ['mautic.lead.model.random_parameter_name'],
            ],
            'mautic.lead.query.builder.foreign.func' => [
                'class'     => \Mautic\LeadBundle\Segment\Query\Filter\ForeignFuncFilterQueryBuilder::class,
                'arguments' => ['mautic.lead.model.random_parameter_name'],
            ],
            'mautic.lead.query.builder.special.dnc' => [
                'class'     => \Mautic\LeadBundle\Segment\Query\Filter\DoNotContactFilterQueryBuilder::class,
                'arguments' => ['mautic.lead.model.random_parameter_name'],
            ],
            'mautic.lead.query.builder.special.integration' => [
                'class'     => \Mautic\LeadBundle\Segment\Query\Filter\IntegrationCampaignFilterQueryBuilder::class,
                'arguments' => ['mautic.lead.model.random_parameter_name'],
            ],
            'mautic.lead.query.builder.special.sessions' => [
                'class'     => \Mautic\LeadBundle\Segment\Query\Filter\SessionsFilterQueryBuilder::class,
                'arguments' => ['mautic.lead.model.random_parameter_name'],
            ],
            'mautic.lead.query.builder.complex_relation.value' => [
                'class'     => \Mautic\LeadBundle\Segment\Query\Filter\ComplexRelationValueFilterQueryBuilder::class,
                'arguments' => ['mautic.lead.model.random_parameter_name'],
            ],
            'mautic.lead.query.builder.special.leadlist' => [
                'class'     => \Mautic\LeadBundle\Segment\Query\Filter\SegmentReferenceFilterQueryBuilder::class,
                'arguments' => [
                    'mautic.lead.model.random_parameter_name',
                    'mautic.lead.repository.lead_segment_query_builder',
                    'doctrine.orm.entity_manager',
                    'mautic.lead.model.lead_segment_filter_factory', ],
            ],
        ],
        'helpers' => [
            'mautic.helper.template.avatar' => [
                'class'     => Mautic\LeadBundle\Templating\Helper\AvatarHelper::class,
                'arguments' => [
                    'templating.helper.assets',
                    'mautic.helper.paths',
                ],
                'alias'     => 'lead_avatar',
            ],
            'mautic.helper.field.alias' => [
                'class'     => \Mautic\LeadBundle\Helper\FieldAliasHelper::class,
                'arguments' => ['mautic.lead.model.field'],
            ],
            'mautic.helper.template.dnc_reason' => [
                'class'     => Mautic\LeadBundle\Templating\Helper\DncReasonHelper::class,
                'arguments' => ['translator'],
                'alias'     => 'lead_dnc_reason',
            ],
        ],
        'models' => [
            'mautic.lead.model.lead' => [
                'class'     => \Mautic\LeadBundle\Model\LeadModel::class,
                'arguments' => [
                    'request_stack',
                    'mautic.helper.cookie',
                    'mautic.helper.ip_lookup',
                    'mautic.helper.paths',
                    'mautic.helper.integration',
                    'mautic.lead.model.field',
                    'mautic.lead.model.list',
                    'form.factory',
                    'mautic.lead.model.company',
                    'mautic.category.model.category',
                    'mautic.channel.helper.channel_list',
                    'mautic.helper.core_parameters',
                    'mautic.validator.email',
                    'mautic.user.provider',
                    'mautic.tracker.contact',
                    'mautic.tracker.device',
                    'mautic.lead.model.legacy_lead',
                    'mautic.lead.model.ipaddress',
                ],
            ],

            // Deprecated support for circular dependency
            'mautic.lead.model.legacy_lead' => [
                'class'     => \Mautic\LeadBundle\Model\LegacyLeadModel::class,
                'arguments' => [
                    'service_container',
                ],
            ],
            'mautic.lead.model.field' => [
                'class'     => 'Mautic\LeadBundle\Model\FieldModel',
                'arguments' => [
                    'mautic.schema.helper.index',
                    'mautic.schema.helper.column',
                    'mautic.lead.model.list',
                ],
            ],
            'mautic.lead.model.list' => [
                'class'     => \Mautic\LeadBundle\Model\ListModel::class,
                'arguments' => [
                    'mautic.helper.core_parameters',
                    'mautic.lead.model.lead_segment_service',
                ],
            ],
            'mautic.lead.repository.lead_segment_filter_descriptor' => [
                'class'     => \Mautic\LeadBundle\Services\ContactSegmentFilterDictionary::class,
                'arguments' => [],
            ],
            'mautic.lead.repository.lead_segment_query_builder' => [
                'class'     => Mautic\LeadBundle\Segment\Query\ContactSegmentQueryBuilder::class,
                'arguments' => [
                    'doctrine.orm.entity_manager',
                    'mautic.lead.model.random_parameter_name',
                    'event_dispatcher',
                ],
            ],
            'mautic.lead.model.lead_segment_service' => [
                'class'     => \Mautic\LeadBundle\Segment\ContactSegmentService::class,
                'arguments' => [
                    'mautic.lead.model.lead_segment_filter_factory',
                    'mautic.lead.repository.lead_segment_query_builder',
                    'monolog.logger.mautic',
                ],
            ],
            'mautic.lead.model.lead_segment_filter_factory' => [
                'class'     => \Mautic\LeadBundle\Segment\ContactSegmentFilterFactory::class,
                'arguments' => [
                    'mautic.lead.model.lead_segment_schema_cache',
                    '@service_container',
                    'mautic.lead.model.lead_segment_decorator_factory',
                ],
            ],
            'mautic.lead.model.lead_segment_schema_cache' => [
                'class'     => \Mautic\LeadBundle\Segment\TableSchemaColumnsCache::class,
                'arguments' => [
                    'doctrine.orm.entity_manager',
                ],
            ],
            'mautic.lead.model.relative_date' => [
                'class'     => \Mautic\LeadBundle\Segment\RelativeDate::class,
                'arguments' => [
                    'translator',
                ],
            ],
            'mautic.lead.model.lead_segment_filter_operator' => [
                'class'     => \Mautic\LeadBundle\Segment\ContactSegmentFilterOperator::class,
                'arguments' => [
                    'translator',
                    'event_dispatcher',
                    'mautic.lead.segment.operator_options',
                ],
            ],
            'mautic.lead.model.lead_segment_decorator_factory' => [
                'class'     => \Mautic\LeadBundle\Segment\Decorator\DecoratorFactory::class,
                'arguments' => [
                    'mautic.lead.repository.lead_segment_filter_descriptor',
                    'mautic.lead.model.lead_segment_decorator_base',
                    'mautic.lead.model.lead_segment_decorator_custom_mapped',
                    'mautic.lead.model.lead_segment.decorator.date.optionFactory',
                    'mautic.lead.model.lead_segment_decorator_company',
                ],
            ],
            'mautic.lead.model.lead_segment_decorator_base' => [
                'class'     => \Mautic\LeadBundle\Segment\Decorator\BaseDecorator::class,
                'arguments' => [
                    'mautic.lead.model.lead_segment_filter_operator',
                    'mautic.lead.repository.lead_segment_filter_descriptor',
                ],
            ],
            'mautic.lead.model.lead_segment_decorator_custom_mapped' => [
                'class'     => \Mautic\LeadBundle\Segment\Decorator\CustomMappedDecorator::class,
                'arguments' => [
                    'mautic.lead.model.lead_segment_filter_operator',
                    'mautic.lead.repository.lead_segment_filter_descriptor',
                ],
            ],
            'mautic.lead.model.lead_segment_decorator_company' => [
                'class'     => \Mautic\LeadBundle\Segment\Decorator\CompanyDecorator::class,
                'arguments' => [
                    'mautic.lead.model.lead_segment_filter_operator',
                    'mautic.lead.repository.lead_segment_filter_descriptor',
                ],
            ],
            'mautic.lead.model.lead_segment_decorator_date' => [
                'class'     => \Mautic\LeadBundle\Segment\Decorator\DateDecorator::class,
                'arguments' => [
                    'mautic.lead.model.lead_segment_filter_operator',
                    'mautic.lead.repository.lead_segment_filter_descriptor',
                    'mautic.helper.core_parameters',
                ],
            ],
            'mautic.lead.model.lead_segment.decorator.date.optionFactory' => [
                'class'     => \Mautic\LeadBundle\Segment\Decorator\Date\DateOptionFactory::class,
                'arguments' => [
                    'mautic.lead.model.lead_segment_decorator_date',
                    'mautic.lead.model.relative_date',
                    'mautic.lead.model.lead_segment.timezoneResolver',
                ],
            ],
            'mautic.lead.model.lead_segment.timezoneResolver' => [
                'class'     => \Mautic\LeadBundle\Segment\Decorator\Date\TimezoneResolver::class,
                'arguments' => [
                    'mautic.helper.core_parameters',
                ],
            ],
            'mautic.lead.model.random_parameter_name' => [
                'class'     => \Mautic\LeadBundle\Segment\RandomParameterName::class,
            ],
            'mautic.lead.segment.operator_options' => [
                'class'     => \Mautic\LeadBundle\Segment\OperatorOptions::class,
            ],
            'mautic.lead.model.note' => [
                'class' => 'Mautic\LeadBundle\Model\NoteModel',
            ],
            'mautic.lead.model.device' => [
                'class'     => Mautic\LeadBundle\Model\DeviceModel::class,
                'arguments' => [
                    'mautic.lead.repository.lead_device',
                ],
            ],
            'mautic.lead.model.company' => [
                'class'     => 'Mautic\LeadBundle\Model\CompanyModel',
                'arguments' => [
                    'mautic.lead.model.field',
                    'session',
                    'mautic.validator.email',
                ],
            ],
            'mautic.lead.model.import' => [
                'class'     => Mautic\LeadBundle\Model\ImportModel::class,
                'arguments' => [
                    'mautic.helper.paths',
                    'mautic.lead.model.lead',
                    'mautic.core.model.notification',
                    'mautic.helper.core_parameters',
                    'mautic.lead.model.company',
                ],
            ],
            'mautic.lead.model.tag' => [
                'class' => \Mautic\LeadBundle\Model\TagModel::class,
            ],
            'mautic.lead.model.company_report_data' => [
                'class'     => \Mautic\LeadBundle\Model\CompanyReportData::class,
                'arguments' => [
                    'mautic.lead.model.field',
                    'translator',
                ],
            ],
            'mautic.lead.reportbundle.fields_builder' => [
                'class'     => \Mautic\LeadBundle\Report\FieldsBuilder::class,
                'arguments' => [
                    'mautic.lead.model.field',
                    'mautic.lead.model.list',
                    'mautic.user.model.user',
                ],
            ],
            'mautic.lead.model.dnc' => [
                'class'     => \Mautic\LeadBundle\Model\DoNotContact::class,
                'arguments' => [
                    'mautic.lead.model.lead',
                    'mautic.lead.repository.dnc',
                ],
            ],
            'mautic.lead.model.segment.action' => [
                'class'     => \Mautic\LeadBundle\Model\SegmentActionModel::class,
                'arguments' => [
                    'mautic.lead.model.lead',
                ],
            ],
            'mautic.lead.factory.device_detector_factory' => [
                'class' => \Mautic\LeadBundle\Tracker\Factory\DeviceDetectorFactory\DeviceDetectorFactory::class,
            ],
            'mautic.lead.service.contact_tracking_service' => [
                'class'     => \Mautic\LeadBundle\Tracker\Service\ContactTrackingService\ContactTrackingService::class,
                'arguments' => [
                    'mautic.helper.cookie',
                    'mautic.lead.repository.lead_device',
                    'mautic.lead.repository.lead',
                    'mautic.lead.repository.merged_records',
                    'request_stack',
                ],
            ],
            'mautic.lead.service.device_creator_service' => [
                'class' => \Mautic\LeadBundle\Tracker\Service\DeviceCreatorService\DeviceCreatorService::class,
            ],
            'mautic.lead.service.device_tracking_service' => [
                'class'     => \Mautic\LeadBundle\Tracker\Service\DeviceTrackingService\DeviceTrackingService::class,
                'arguments' => [
                    'mautic.helper.cookie',
                    'doctrine.orm.entity_manager',
                    'mautic.lead.repository.lead_device',
                    'mautic.helper.random',
                    'request_stack',
                    'mautic.security',
                ],
            ],
            'mautic.tracker.contact' => [
                'class'     => \Mautic\LeadBundle\Tracker\ContactTracker::class,
                'arguments' => [
                    'mautic.lead.repository.lead',
                    'mautic.lead.service.contact_tracking_service',
                    'mautic.tracker.device',
                    'mautic.security',
                    'monolog.logger.mautic',
                    'mautic.helper.ip_lookup',
                    'request_stack',
                    'mautic.helper.core_parameters',
                    'event_dispatcher',
                    'mautic.lead.model.field',
                ],
            ],
            'mautic.tracker.device' => [
                'class'     => \Mautic\LeadBundle\Tracker\DeviceTracker::class,
                'arguments' => [
                    'mautic.lead.service.device_creator_service',
                    'mautic.lead.factory.device_detector_factory',
                    'mautic.lead.service.device_tracking_service',
                    'monolog.logger.mautic',
                ],
            ],
            'mautic.lead.model.ipaddress' => [
                'class'     => Mautic\LeadBundle\Model\IpAddressModel::class,
                'arguments' => [
                    'doctrine.orm.entity_manager',
                    'monolog.logger.mautic',
                ],
            ],
        ],
        'command' => [
            'mautic.lead.command.deduplicate' => [
                'class'     => \Mautic\LeadBundle\Command\DeduplicateCommand::class,
                'arguments' => [
                    'mautic.lead.deduper',
                    'translator',
                ],
                'tag' => 'console.command',
            ],
        ],
        'fixtures' => [
            'mautic.lead.fixture.company' => [
                'class'     => \Mautic\LeadBundle\DataFixtures\ORM\LoadCompanyData::class,
                'tag'       => \Doctrine\Bundle\FixturesBundle\DependencyInjection\CompilerPass\FixturesCompilerPass::FIXTURE_TAG,
                'arguments' => ['mautic.lead.model.company'],
            ],
            'mautic.lead.fixture.contact' => [
                'class'     => \Mautic\LeadBundle\DataFixtures\ORM\LoadLeadData::class,
                'tag'       => \Doctrine\Bundle\FixturesBundle\DependencyInjection\CompilerPass\FixturesCompilerPass::FIXTURE_TAG,
                'arguments' => ['doctrine.orm.entity_manager', 'mautic.helper.core_parameters'],
            ],
            'mautic.lead.fixture.contact_field' => [
                'class'     => \Mautic\LeadBundle\DataFixtures\ORM\LoadLeadFieldData::class,
                'tag'       => \Doctrine\Bundle\FixturesBundle\DependencyInjection\CompilerPass\FixturesCompilerPass::FIXTURE_TAG,
                'arguments' => [],
            ],
            'mautic.lead.fixture.segment' => [
                'class'     => \Mautic\LeadBundle\DataFixtures\ORM\LoadLeadListData::class,
                'tag'       => \Doctrine\Bundle\FixturesBundle\DependencyInjection\CompilerPass\FixturesCompilerPass::FIXTURE_TAG,
                'arguments' => ['mautic.lead.model.list'],
            ],
            'mautic.lead.fixture.test.page_hit' => [
                'class'     => \Mautic\LeadBundle\Tests\DataFixtures\ORM\LoadPageHitData::class,
                'tag'       => \Doctrine\Bundle\FixturesBundle\DependencyInjection\CompilerPass\FixturesCompilerPass::FIXTURE_TAG,
            ],
            'mautic.lead.fixture.test.segment' => [
                'class'     => \Mautic\LeadBundle\Tests\DataFixtures\ORM\LoadSegmentsData::class,
                'tag'       => \Doctrine\Bundle\FixturesBundle\DependencyInjection\CompilerPass\FixturesCompilerPass::FIXTURE_TAG,
                'arguments' => ['mautic.lead.model.list', 'mautic.lead.model.lead'],
            ],
        ],
    ],
    'parameters' => [
        'parallel_import_limit'               => 1,
        'background_import_if_more_rows_than' => 0,
    ],
];<|MERGE_RESOLUTION|>--- conflicted
+++ resolved
@@ -334,11 +334,7 @@
                 ],
             ],
             'mautic.lead.formbundle.subscriber' => [
-<<<<<<< HEAD
                 'class'     => Mautic\LeadBundle\EventListener\FormSubscriber::class,
-=======
-                'class'     => \Mautic\LeadBundle\EventListener\FormSubscriber::class,
->>>>>>> cfab8794
                 'arguments' => [
                     'mautic.email.model.email',
                     'mautic.lead.model.lead',
