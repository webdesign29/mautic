--- conflicted
+++ resolved
@@ -122,7 +122,7 @@
                 'path'       => '/lists/{id}/lead/remove/{leadId}',
                 'controller' => 'MauticLeadBundle:Api\ListApi:removeLead',
                 'method'     => 'POST'
-            ),
+            )
 
         )
     ),
@@ -256,23 +256,11 @@
                 'arguments' => 'mautic.factory',
                 'alias'     => 'lead_field_import'
             ),
-<<<<<<< HEAD
-            'mautic.form.type.lead_merge'                    => array(
-                'class'     => 'Mautic\LeadBundle\Form\Type\MergeType',
-                'arguments' => 'mautic.factory',
-                'alias'     => 'lead_merge'
-            ),
-            'mautic.form.type.lead_quickemail'                    => array(
-=======
             'mautic.form.type.lead_quickemail'                => array(
->>>>>>> b5eff366
                 'class'     => 'Mautic\LeadBundle\Form\Type\EmailType',
                 'arguments' => 'mautic.factory',
                 'alias'     => 'lead_quickemail'
             ),
-<<<<<<< HEAD
-
-=======
             'mautic.form.type.lead_tags'                      => array(
                 'class'     => 'Mautic\LeadBundle\Form\Type\TagListType',
                 'alias'     => 'lead_tags',
@@ -288,7 +276,6 @@
                 'alias'     => 'modify_lead_tags',
                 'arguments' => 'mautic.factory'
             )
->>>>>>> b5eff366
         ),
         'other'   => array(
             'mautic.validator.leadlistaccess' => array(
