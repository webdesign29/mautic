<?php

/*
 * @copyright   2014 Mautic Contributors. All rights reserved
 * @author      Mautic
 *
 * @link        http://mautic.org
 *
 * @license     GNU/GPLv3 http://www.gnu.org/licenses/gpl-3.0.html
 */

return [
    'routes' => [
        'main' => [
            'mautic_plugin_timeline_index' => [
                'path'         => '/plugin/{integration}/timeline/{page}',
                'controller'   => 'MauticLeadBundle:Timeline:pluginIndex',
                'requirements' => [
                    'integration' => '.+',
                ],
            ],
            'mautic_plugin_timeline_view' => [
                'path'         => '/plugin/{integration}/timeline/view/{leadId}/{page}',
                'controller'   => 'MauticLeadBundle:Timeline:pluginView',
                'requirements' => [
                    'integration' => '.+',
                    'leadId'      => '\d+',
                ],
            ],
            'mautic_segment_index' => [
                'path'       => '/segments/{page}',
                'controller' => 'MauticLeadBundle:List:index',
            ],
            'mautic_segment_action' => [
                'path'       => '/segments/{objectAction}/{objectId}',
                'controller' => 'MauticLeadBundle:List:execute',
            ],
            'mautic_contactfield_index' => [
                'path'       => '/contacts/fields/{page}',
                'controller' => 'MauticLeadBundle:Field:index',
            ],
            'mautic_contactfield_action' => [
                'path'       => '/contacts/fields/{objectAction}/{objectId}',
                'controller' => 'MauticLeadBundle:Field:execute',
            ],
            'mautic_contact_index' => [
                'path'       => '/contacts/{page}',
                'controller' => 'MauticLeadBundle:Lead:index',
            ],
            'mautic_contactnote_index' => [
                'path'       => '/contacts/notes/{leadId}/{page}',
                'controller' => 'MauticLeadBundle:Note:index',
                'defaults'   => [
                    'leadId' => 0,
                ],
                'requirements' => [
                    'leadId' => '\d+',
                ],
            ],
            'mautic_contactnote_action' => [
                'path'         => '/contacts/notes/{leadId}/{objectAction}/{objectId}',
                'controller'   => 'MauticLeadBundle:Note:executeNote',
                'requirements' => [
                    'leadId' => '\d+',
                ],
            ],
            'mautic_contacttimeline_action' => [
                'path'         => '/contacts/timeline/{leadId}/{page}',
                'controller'   => 'MauticLeadBundle:Timeline:index',
                'requirements' => [
                    'leadId' => '\d+',
                ],
            ],
            'mautic_contact_timeline_export_action' => [
                'path'         => '/contacts/timeline/batchExport/{leadId}',
                'controller'   => 'MauticLeadBundle:Timeline:batchExport',
                'requirements' => [
                    'leadId' => '\d+',
                ],
            ],
            'mautic_contact_auditlog_action' => [
                'path'         => '/contacts/auditlog/{leadId}/{page}',
                'controller'   => 'MauticLeadBundle:Auditlog:index',
                'requirements' => [
                    'leadId' => '\d+',
                ],
            ],
            'mautic_contact_auditlog_export_action' => [
                'path'         => '/contacts/auditlog/batchExport/{leadId}',
                'controller'   => 'MauticLeadBundle:Auditlog:batchExport',
                'requirements' => [
                    'leadId' => '\d+',
                ],
            ],
            // @deprecated 2.9.1 to be removed in 3.0. Use mautic_import_index instead.
            'mautic_contact_import_index' => [
                'path'       => '/{object}/import/{page}',
                'controller' => 'MauticLeadBundle:Import:index',
                'defaults'   => [
                    'object' => 'contacts',
                ],
            ],
            // @deprecated 2.9.1 to be removed in 3.0. Use mautic_import_action instead.
            'mautic_contact_import_action' => [
                'path'       => '/{object}/import/{objectAction}/{objectId}',
                'controller' => 'MauticLeadBundle:Import:execute',
                'defaults'   => [
                    'object' => 'contacts',
                ],
            ],
            'mautic_import_index' => [
                'path'       => '/{object}/import/{page}',
                'controller' => 'MauticLeadBundle:Import:index',
            ],
            'mautic_import_action' => [
                'path'       => '/{object}/import/{objectAction}/{objectId}',
                'controller' => 'MauticLeadBundle:Import:execute',
            ],
            'mautic_contact_action' => [
                'path'       => '/contacts/{objectAction}/{objectId}',
                'controller' => 'MauticLeadBundle:Lead:execute',
            ],
            'mautic_company_index' => [
                'path'       => '/companies/{page}',
                'controller' => 'MauticLeadBundle:Company:index',
            ],
            'mautic_company_action' => [
                'path'       => '/companies/{objectAction}/{objectId}',
                'controller' => 'MauticLeadBundle:Company:execute',
            ],
            'mautic_segment_contacts' => [
                'path'       => '/segment/view/{objectId}/contact/{page}',
                'controller' => 'MauticLeadBundle:List:contacts',
            ],
        ],
        'api' => [
            'mautic_api_contactsstandard' => [
                'standard_entity' => true,
                'name'            => 'contacts',
                'path'            => '/contacts',
                'controller'      => 'MauticLeadBundle:Api\LeadApi',
            ],
            'mautic_api_dncaddcontact' => [
                'path'       => '/contacts/{id}/dnc/{channel}/add',
                'controller' => 'MauticLeadBundle:Api\LeadApi:addDnc',
                'method'     => 'POST',
                'defaults'   => [
                    'channel' => 'email',
                ],
            ],
            'mautic_api_dncremovecontact' => [
                'path'       => '/contacts/{id}/dnc/{channel}/remove',
                'controller' => 'MauticLeadBundle:Api\LeadApi:removeDnc',
                'method'     => 'POST',
            ],
            'mautic_api_getcontactevents' => [
                'path'       => '/contacts/{id}/activity',
                'controller' => 'MauticLeadBundle:Api\LeadApi:getActivity',
            ],
            'mautic_api_getcontactsevents' => [
                'path'       => '/contacts/activity',
                'controller' => 'MauticLeadBundle:Api\LeadApi:getAllActivity',
            ],
            'mautic_api_getcontactnotes' => [
                'path'       => '/contacts/{id}/notes',
                'controller' => 'MauticLeadBundle:Api\LeadApi:getNotes',
            ],
            'mautic_api_getcontactdevices' => [
                'path'       => '/contacts/{id}/devices',
                'controller' => 'MauticLeadBundle:Api\LeadApi:getDevices',
            ],
            'mautic_api_getcontactcampaigns' => [
                'path'       => '/contacts/{id}/campaigns',
                'controller' => 'MauticLeadBundle:Api\LeadApi:getCampaigns',
            ],
            'mautic_api_getcontactssegments' => [
                'path'       => '/contacts/{id}/segments',
                'controller' => 'MauticLeadBundle:Api\LeadApi:getLists',
            ],
            'mautic_api_getcontactscompanies' => [
                'path'       => '/contacts/{id}/companies',
                'controller' => 'MauticLeadBundle:Api\LeadApi:getCompanies',
            ],
            'mautic_api_utmcreateevent' => [
                'path'       => '/contacts/{id}/utm/add',
                'controller' => 'MauticLeadBundle:Api\LeadApi:addUtmTags',
                'method'     => 'POST',
            ],
            'mautic_api_utmremoveevent' => [
                'path'       => '/contacts/{id}/utm/{utmid}/remove',
                'controller' => 'MauticLeadBundle:Api\LeadApi:removeUtmTags',
                'method'     => 'POST',
            ],
            'mautic_api_getcontactowners' => [
                'path'       => '/contacts/list/owners',
                'controller' => 'MauticLeadBundle:Api\LeadApi:getOwners',
            ],
            'mautic_api_getcontactfields' => [
                'path'       => '/contacts/list/fields',
                'controller' => 'MauticLeadBundle:Api\LeadApi:getFields',
            ],
            'mautic_api_getcontactsegments' => [
                'path'       => '/contacts/list/segments',
                'controller' => 'MauticLeadBundle:Api\ListApi:getLists',
            ],
            'mautic_api_segmentsstandard' => [
                'standard_entity' => true,
                'name'            => 'lists',
                'path'            => '/segments',
                'controller'      => 'MauticLeadBundle:Api\ListApi',
            ],
            'mautic_api_segmentaddcontact' => [
                'path'       => '/segments/{id}/contact/{leadId}/add',
                'controller' => 'MauticLeadBundle:Api\ListApi:addLead',
                'method'     => 'POST',
            ],
            'mautic_api_segmentremovecontact' => [
                'path'       => '/segments/{id}/contact/{leadId}/remove',
                'controller' => 'MauticLeadBundle:Api\ListApi:removeLead',
                'method'     => 'POST',
            ],
            'mautic_api_companiesstandard' => [
                'standard_entity' => true,
                'name'            => 'companies',
                'path'            => '/companies',
                'controller'      => 'MauticLeadBundle:Api\CompanyApi',
            ],
            'mautic_api_companyaddcontact' => [
                'path'       => '/companies/{companyId}/contact/{contactId}/add',
                'controller' => 'MauticLeadBundle:Api\CompanyApi:addContact',
                'method'     => 'POST',
            ],
            'mautic_api_companyremovecontact' => [
                'path'       => '/companies/{companyId}/contact/{contactId}/remove',
                'controller' => 'MauticLeadBundle:Api\CompanyApi:removeContact',
                'method'     => 'POST',
            ],
            'mautic_api_fieldsstandard' => [
                'standard_entity' => true,
                'name'            => 'fields',
                'path'            => '/fields/{object}',
                'controller'      => 'MauticLeadBundle:Api\FieldApi',
                'defaults'        => [
                    'object' => 'contact',
                ],
            ],
            'mautic_api_notesstandard' => [
                'standard_entity' => true,
                'name'            => 'notes',
                'path'            => '/notes',
                'controller'      => 'MauticLeadBundle:Api\NoteApi',
            ],
            'mautic_api_devicesstandard' => [
                'standard_entity' => true,
                'name'            => 'devices',
                'path'            => '/devices',
                'controller'      => 'MauticLeadBundle:Api\DeviceApi',
            ],
            'mautic_api_tagsstandard' => [
                'standard_entity' => true,
                'name'            => 'tags',
                'path'            => '/tags',
                'controller'      => 'MauticLeadBundle:Api\TagApi',
            ],

            // @deprecated 2.6.0 to be removed in 3.0
            'bc_mautic_api_segmentaddcontact' => [
                'path'       => '/segments/{id}/contact/add/{leadId}',
                'controller' => 'MauticLeadBundle:Api\ListApi:addLead',
                'method'     => 'POST',
            ],
            'bc_mautic_api_segmentremovecontact' => [
                'path'       => '/segments/{id}/contact/remove/{leadId}',
                'controller' => 'MauticLeadBundle:Api\ListApi:removeLead',
                'method'     => 'POST',
            ],
            'bc_mautic_api_companyaddcontact' => [
                'path'       => '/companies/{companyId}/contact/add/{contactId}',
                'controller' => 'MauticLeadBundle:Api\CompanyApi:addContact',
                'method'     => 'POST',
            ],
            'bc_mautic_api_companyremovecontact' => [
                'path'       => '/companies/{companyId}/contact/remove/{contactId}',
                'controller' => 'MauticLeadBundle:Api\CompanyApi:removeContact',
                'method'     => 'POST',
            ],
            'bc_mautic_api_dncaddcontact' => [
                'path'       => '/contacts/{id}/dnc/add/{channel}',
                'controller' => 'MauticLeadBundle:Api\LeadApi:addDnc',
                'method'     => 'POST',
                'defaults'   => [
                    'channel' => 'email',
                ],
            ],
            'bc_mautic_api_dncremovecontact' => [
                'path'       => '/contacts/{id}/dnc/remove/{channel}',
                'controller' => 'MauticLeadBundle:Api\LeadApi:removeDnc',
                'method'     => 'POST',
            ],
            // @deprecated 2.10.0 to be removed in 3.0
            'bc_mautic_api_getcontactevents' => [
                'path'       => '/contacts/{id}/events',
                'controller' => 'MauticLeadBundle:Api\LeadApi:getEvents',
            ],
        ],
    ],
    'menu' => [
        'main' => [
            'items' => [
                'mautic.lead.leads' => [
                    'iconClass' => 'fa-user',
                    'access'    => ['lead:leads:viewown', 'lead:leads:viewother'],
                    'route'     => 'mautic_contact_index',
                    'priority'  => 80,
                ],
                'mautic.companies.menu.index' => [
                    'route'     => 'mautic_company_index',
                    'iconClass' => 'fa-building-o',
                    'access'    => ['lead:leads:viewother'],
                    'priority'  => 75,
                ],
                'mautic.lead.list.menu.index' => [
                    'iconClass' => 'fa-pie-chart',
                    'access'    => ['lead:leads:viewown', 'lead:leads:viewother'],
                    'route'     => 'mautic_segment_index',
                    'priority'  => 70,
                ],
            ],
        ],
        'admin' => [
            'priority' => 50,
            'items'    => [
                'mautic.lead.field.menu.index' => [
                    'id'        => 'mautic_lead_field',
                    'iconClass' => 'fa-list',
                    'route'     => 'mautic_contactfield_index',
                    'access'    => 'lead:fields:full',
                ],
            ],
        ],
    ],
    'services' => [
        'events' => [
            'mautic.lead.subscriber' => [
                'class'     => 'Mautic\LeadBundle\EventListener\LeadSubscriber',
                'arguments' => [
                    'mautic.helper.ip_lookup',
                    'mautic.core.model.auditlog',
                    'mautic.lead.event.dispatcher',
                ],
                'methodCalls' => [
                    'setModelFactory' => ['mautic.model.factory'],
                ],
            ],
            'mautic.lead.subscriber.company' => [
                'class'     => 'Mautic\LeadBundle\EventListener\CompanySubscriber',
                'arguments' => [
                    'mautic.helper.ip_lookup',
                    'mautic.core.model.auditlog',
                ],
            ],
            'mautic.lead.emailbundle.subscriber' => [
                'class' => 'Mautic\LeadBundle\EventListener\EmailSubscriber',
            ],
            'mautic.lead.formbundle.subscriber' => [
                'class'     => 'Mautic\LeadBundle\EventListener\FormSubscriber',
                'arguments' => [
                    'mautic.email.model.email',
                ],
            ],
            'mautic.lead.campaignbundle.subscriber' => [
                'class'     => 'Mautic\LeadBundle\EventListener\CampaignSubscriber',
                'arguments' => [
                    'mautic.helper.ip_lookup',
                    'mautic.lead.model.lead',
                    'mautic.lead.model.field',
                    'mautic.lead.model.list',
<<<<<<< HEAD
                    'mautic.lead.model.company',
=======
                    'mautic.campaign.model.campaign',
>>>>>>> acb32781
                ],
            ],
            'mautic.lead.reportbundle.subscriber' => [
                'class'     => \Mautic\LeadBundle\EventListener\ReportSubscriber::class,
                'arguments' => [
                    'mautic.lead.model.lead',
                    'mautic.stage.model.stage',
                    'mautic.campaign.model.campaign',
                    'mautic.lead.model.company',
                    'mautic.lead.model.company_report_data',
                    'mautic.lead.reportbundle.fields_builder',
                ],
            ],
            'mautic.lead.reportbundle.segment_subscriber' => [
                'class'     => \Mautic\LeadBundle\EventListener\SegmentReportSubscriber::class,
                'arguments' => [
                    'mautic.lead.reportbundle.fields_builder',
                ],
            ],
            'mautic.lead.calendarbundle.subscriber' => [
                'class' => 'Mautic\LeadBundle\EventListener\CalendarSubscriber',
            ],
            'mautic.lead.pointbundle.subscriber' => [
                'class' => 'Mautic\LeadBundle\EventListener\PointSubscriber',
            ],
            'mautic.lead.search.subscriber' => [
                'class'     => \Mautic\LeadBundle\EventListener\SearchSubscriber::class,
                'arguments' => [
                    'mautic.lead.model.lead',
                    'doctrine.orm.entity_manager',
                ],
            ],
            'mautic.webhook.subscriber' => [
                'class'       => 'Mautic\LeadBundle\EventListener\WebhookSubscriber',
                'methodCalls' => [
                    'setWebhookModel' => ['mautic.webhook.model.webhook'],
                ],
            ],
            'mautic.lead.dashboard.subscriber' => [
                'class'     => 'Mautic\LeadBundle\EventListener\DashboardSubscriber',
                'arguments' => [
                    'mautic.lead.model.lead',
                    'mautic.lead.model.list',
                ],
            ],
            'mautic.lead.maintenance.subscriber' => [
                'class'     => 'Mautic\LeadBundle\EventListener\MaintenanceSubscriber',
                'arguments' => [
                    'doctrine.dbal.default_connection',
                ],
            ],
            'mautic.lead.stats.subscriber' => [
                'class'     => \Mautic\LeadBundle\EventListener\StatsSubscriber::class,
                'arguments' => [
                    'doctrine.orm.entity_manager',
                ],
            ],
            'mautic.lead.button.subscriber' => [
                'class' => \Mautic\LeadBundle\EventListener\ButtonSubscriber::class,
            ],
            'mautic.lead.import.subscriber' => [
                'class'     => Mautic\LeadBundle\EventListener\ImportSubscriber::class,
                'arguments' => [
                    'mautic.helper.ip_lookup',
                    'mautic.core.model.auditlog',
                ],
            ],
            'mautic.lead.configbundle.subscriber' => [
                'class' => Mautic\LeadBundle\EventListener\ConfigSubscriber::class,
            ],
        ],
        'forms' => [
            'mautic.form.type.lead' => [
                'class'     => 'Mautic\LeadBundle\Form\Type\LeadType',
                'arguments' => ['mautic.factory', 'mautic.lead.model.company'],
                'alias'     => 'lead',
            ],
            'mautic.form.type.leadlist' => [
                'class'     => 'Mautic\LeadBundle\Form\Type\ListType',
                'arguments' => [
                    'translator',
                    'mautic.lead.model.list',
                    'mautic.email.model.email',
                    'mautic.security',
                    'mautic.lead.model.lead',
                    'mautic.stage.model.stage',
                    'mautic.category.model.category',
                    'mautic.helper.user',
                ],
                'alias' => 'leadlist',
            ],
            'mautic.form.type.leadlist_choices' => [
                'class'     => 'Mautic\LeadBundle\Form\Type\LeadListType',
                'arguments' => ['mautic.factory'],
                'alias'     => 'leadlist_choices',
            ],
            'mautic.form.type.leadlist_filter' => [
                'class'       => 'Mautic\LeadBundle\Form\Type\FilterType',
                'alias'       => 'leadlist_filter',
                'arguments'   => ['mautic.factory'],
                'methodCalls' => [
                    'setConnection' => [
                        'database_connection',
                    ],
                ],
            ],
            'mautic.form.type.leadfield' => [
                'class'     => 'Mautic\LeadBundle\Form\Type\FieldType',
                'arguments' => ['mautic.factory'],
                'alias'     => 'leadfield',
            ],
            'mautic.form.type.lead.submitaction.pointschange' => [
                'class'     => 'Mautic\LeadBundle\Form\Type\FormSubmitActionPointsChangeType',
                'arguments' => ['mautic.factory'],
                'alias'     => 'lead_submitaction_pointschange',
            ],
            'mautic.form.type.lead.submitaction.addutmtags' => [
                'class'     => 'Mautic\LeadBundle\Form\Type\ActionAddUtmTagsType',
                'arguments' => 'mautic.factory',
                'alias'     => 'lead_action_addutmtags',
            ],
            'mautic.form.type.lead.submitaction.removedonotcontact' => [
                'class'     => 'Mautic\LeadBundle\Form\Type\ActionRemoveDoNotContact',
                'arguments' => 'mautic.factory',
                'alias'     => 'lead_action_removedonotcontact',
            ],
            'mautic.form.type.lead.submitaction.changelist' => [
                'class'     => 'Mautic\LeadBundle\Form\Type\EventListType',
                'arguments' => ['mautic.factory'],
                'alias'     => 'leadlist_action_type',
            ],
            'mautic.form.type.leadpoints_trigger' => [
                'class' => 'Mautic\LeadBundle\Form\Type\PointTriggerType',
                'alias' => 'leadpoints_trigger',
            ],
            'mautic.form.type.leadpoints_action' => [
                'class' => 'Mautic\LeadBundle\Form\Type\PointActionType',
                'alias' => 'leadpoints_action',
            ],
            'mautic.form.type.leadlist_trigger' => [
                'class' => 'Mautic\LeadBundle\Form\Type\ListTriggerType',
                'alias' => 'leadlist_trigger',
            ],
            'mautic.form.type.leadlist_action' => [
                'class' => 'Mautic\LeadBundle\Form\Type\ListActionType',
                'alias' => 'leadlist_action',
            ],
            'mautic.form.type.updatelead_action' => [
                'class'     => 'Mautic\LeadBundle\Form\Type\UpdateLeadActionType',
                'arguments' => ['mautic.factory'],
                'alias'     => 'updatelead_action',
            ],
            'mautic.form.type.updatecompany_action' => [
                'class'     => Mautic\LeadBundle\Form\Type\UpdateCompanyActionType::class,
                'arguments' => ['mautic.lead.model.field'],
                'alias'     => 'updatecompany_action',
            ],
            'mautic.form.type.leadnote' => [
                'class' => Mautic\LeadBundle\Form\Type\NoteType::class,
                'alias' => 'leadnote',
            ],
            'mautic.form.type.leaddevice' => [
                'class' => Mautic\LeadBundle\Form\Type\DeviceType::class,
                'alias' => 'leaddevice',
            ],
            'mautic.form.type.lead_import' => [
                'class' => 'Mautic\LeadBundle\Form\Type\LeadImportType',
                'alias' => 'lead_import',
            ],
            'mautic.form.type.lead_field_import' => [
                'class'     => 'Mautic\LeadBundle\Form\Type\LeadImportFieldType',
                'arguments' => ['mautic.factory'],
                'alias'     => 'lead_field_import',
            ],
            'mautic.form.type.lead_quickemail' => [
                'class'     => \Mautic\LeadBundle\Form\Type\EmailType::class,
                'arguments' => ['mautic.helper.user'],
                'alias'     => 'lead_quickemail',
            ],
            'mautic.form.type.lead_tags' => [
                'class'     => \Mautic\LeadBundle\Form\Type\TagListType::class,
                'alias'     => 'lead_tags',
                'arguments' => ['translator'],
            ],
            'mautic.form.type.lead_tag' => [
                'class'     => \Mautic\LeadBundle\Form\Type\TagType::class,
                'alias'     => 'lead_tag',
                'arguments' => ['doctrine.orm.entity_manager'],
            ],
            'mautic.form.type.modify_lead_tags' => [
                'class'     => \Mautic\LeadBundle\Form\Type\ModifyLeadTagsType::class,
                'alias'     => 'modify_lead_tags',
                'arguments' => ['translator'],
            ],
            'mautic.form.type.lead_entity_tag' => [
                'class' => \Mautic\LeadBundle\Form\Type\TagEntityType::class,
                'alias' => \Mautic\LeadBundle\Form\Type\TagEntityType::class,
            ],
            'mautic.form.type.lead_batch' => [
                'class' => 'Mautic\LeadBundle\Form\Type\BatchType',
                'alias' => 'lead_batch',
            ],
            'mautic.form.type.lead_batch_dnc' => [
                'class' => 'Mautic\LeadBundle\Form\Type\DncType',
                'alias' => 'lead_batch_dnc',
            ],
            'mautic.form.type.lead_batch_stage' => [
                'class' => 'Mautic\LeadBundle\Form\Type\StageType',
                'alias' => 'lead_batch_stage',
            ],
            'mautic.form.type.lead_batch_owner' => [
                'class' => 'Mautic\LeadBundle\Form\Type\OwnerType',
                'alias' => 'lead_batch_owner',
            ],
            'mautic.form.type.lead_merge' => [
                'class' => 'Mautic\LeadBundle\Form\Type\MergeType',
                'alias' => 'lead_merge',
            ],
            'mautic.form.type.lead_contact_frequency_rules' => [
                'class'     => 'Mautic\LeadBundle\Form\Type\ContactFrequencyType',
                'arguments' => [
                    'mautic.helper.core_parameters',
                ],
                'alias' => 'lead_contact_frequency_rules',
            ],
            'mautic.form.type.campaignevent_lead_field_value' => [
                'class'     => 'Mautic\LeadBundle\Form\Type\CampaignEventLeadFieldValueType',
                'arguments' => [
                    'translator',
                    'mautic.lead.model.lead',
                    'mautic.lead.model.field',
                ],
                'alias' => 'campaignevent_lead_field_value',
            ],
            'mautic.form.type.campaignevent_lead_device' => [
                'class' => 'Mautic\LeadBundle\Form\Type\CampaignEventLeadDeviceType',
                'alias' => 'campaignevent_lead_device',
            ],
            'mautic.form.type.campaignevent_lead_tags' => [
                'class'     => Mautic\LeadBundle\Form\Type\CampaignEventLeadTagsType::class,
                'arguments' => ['translator'],
                'alias'     => 'campaignevent_lead_tags',
            ],
            'mautic.form.type.campaignevent_lead_segments' => [
                'class' => 'Mautic\LeadBundle\Form\Type\CampaignEventLeadSegmentsType',
                'alias' => 'campaignevent_lead_segments',
            ],
            'mautic.form.type.campaignevent_lead_campaigns' => [
                'class'     => Mautic\LeadBundle\Form\Type\CampaignEventLeadCampaignsType::class,
                'alias'     => 'campaignevent_lead_campaigns',
                'arguments' => ['mautic.lead.model.list'],
            ],
            'mautic.form.type.campaignevent_lead_owner' => [
                'class' => 'Mautic\LeadBundle\Form\Type\CampaignEventLeadOwnerType',
                'alias' => 'campaignevent_lead_owner',
            ],
            'mautic.form.type.lead_fields' => [
                'class'     => 'Mautic\LeadBundle\Form\Type\LeadFieldsType',
                'arguments' => ['mautic.factory'],
                'alias'     => 'leadfields_choices',
            ],
            'mautic.form.type.lead_dashboard_leads_in_time_widget' => [
                'class' => 'Mautic\LeadBundle\Form\Type\DashboardLeadsInTimeWidgetType',
                'alias' => 'lead_dashboard_leads_in_time_widget',
            ],
            'mautic.form.type.lead_dashboard_leads_lifetime_widget' => [
                'class'     => 'Mautic\LeadBundle\Form\Type\DashboardLeadsLifetimeWidgetType',
                'arguments' => ['mautic.factory'],
                'alias'     => 'lead_dashboard_leads_lifetime_widget',
            ],
            'mautic.company.type.form' => [
                'class'     => 'Mautic\LeadBundle\Form\Type\CompanyType',
                'arguments' => ['doctrine.orm.entity_manager', 'mautic.security', 'router', 'translator'],
                'alias'     => 'company',
            ],
            'mautic.company.campaign.action.type.form' => [
                'class'     => 'Mautic\LeadBundle\Form\Type\AddToCompanyActionType',
                'arguments' => ['router'],
                'alias'     => 'addtocompany_action',
            ],
            'mautic.lead.events.changeowner.type.form' => [
                'class'     => 'Mautic\LeadBundle\Form\Type\ChangeOwnerType',
                'arguments' => ['mautic.user.model.user'],
            ],
            'mautic.company.list.type.form' => [
                'class'     => 'Mautic\LeadBundle\Form\Type\CompanyListType',
                'arguments' => [
                    'mautic.lead.model.company',
                    'mautic.helper.user',
                    'translator',
                    'router',
                    'database_connection',
                ],
                'alias' => 'company_list',
            ],
            'mautic.form.type.lead_categories' => [
                'class'     => 'Mautic\LeadBundle\Form\Type\LeadCategoryType',
                'arguments' => ['mautic.category.model.category'],
                'alias'     => 'leadcategory_choices',
            ],
            'mautic.company.merge.type.form' => [
                'class' => 'Mautic\LeadBundle\Form\Type\CompanyMergeType',
                'alias' => 'company_merge',
            ],
            'mautic.form.type.company_change_score' => [
                'class' => 'Mautic\LeadBundle\Form\Type\CompanyChangeScoreActionType',
                'alias' => 'scorecontactscompanies_action',
            ],
            'mautic.form.type.config.form' => [
                'class' => Mautic\LeadBundle\Form\Type\ConfigType::class,
                'alias' => 'leadconfig',
            ],
        ],
        'other' => [
            'mautic.lead.doctrine.subscriber' => [
                'class'     => 'Mautic\LeadBundle\EventListener\DoctrineSubscriber',
                'tag'       => 'doctrine.event_subscriber',
                'arguments' => ['monolog.logger.mautic'],
            ],
            'mautic.validator.leadlistaccess' => [
                'class'     => 'Mautic\LeadBundle\Form\Validator\Constraints\LeadListAccessValidator',
                'arguments' => ['mautic.factory'],
                'tag'       => 'validator.constraint_validator',
                'alias'     => 'leadlist_access',
            ],
            \Mautic\LeadBundle\Form\Validator\Constraints\FieldAliasKeywordValidator::class => [
                'class'     => \Mautic\LeadBundle\Form\Validator\Constraints\FieldAliasKeywordValidator::class,
                'tag'       => 'validator.constraint_validator',
                'arguments' => [
                    'mautic.lead.model.list',
                    'mautic.helper.field.alias',
                ],
            ],
            'mautic.lead.constraint.alias' => [
                'class'     => 'Mautic\LeadBundle\Form\Validator\Constraints\UniqueUserAliasValidator',
                'arguments' => ['mautic.factory'],
                'tag'       => 'validator.constraint_validator',
                'alias'     => 'uniqueleadlist',
            ],
            'mautic.lead.repository.dnc' => [
                'class'     => Doctrine\ORM\EntityRepository::class,
                'factory'   => ['@doctrine.orm.entity_manager', 'getRepository'],
                'arguments' => [
                    \Mautic\LeadBundle\Entity\DoNotContact::class,
                ],
            ],
            'mautic.lead.repository.lead' => [
                'class'     => Doctrine\ORM\EntityRepository::class,
                'factory'   => ['@doctrine.orm.entity_manager', 'getRepository'],
                'arguments' => [
                    \Mautic\LeadBundle\Entity\Lead::class,
                ],
            ],
            'mautic.lead.event.dispatcher' => [
                'class'     => \Mautic\LeadBundle\Helper\LeadChangeEventDispatcher::class,
                'arguments' => [
                    'event_dispatcher',
                ],
            ],
        ],
        'helpers' => [
            'mautic.helper.template.avatar' => [
                'class'     => 'Mautic\LeadBundle\Templating\Helper\AvatarHelper',
                'arguments' => ['mautic.factory'],
                'alias'     => 'lead_avatar',
            ],
            'mautic.helper.field.alias' => [
                'class'     => \Mautic\LeadBundle\Helper\FieldAliasHelper::class,
                'arguments' => ['mautic.lead.model.field'],
            ],
        ],
        'models' => [
            'mautic.lead.model.lead' => [
                'class'     => 'Mautic\LeadBundle\Model\LeadModel',
                'arguments' => [
                    'request_stack',
                    'mautic.helper.cookie',
                    'mautic.helper.ip_lookup',
                    'mautic.helper.paths',
                    'mautic.helper.integration',
                    'mautic.lead.model.field',
                    'mautic.lead.model.list',
                    'form.factory',
                    'mautic.lead.model.company',
                    'mautic.category.model.category',
                    'mautic.channel.helper.channel_list',
                    '%mautic.track_contact_by_ip%',
                    'mautic.helper.core_parameters',
                    'mautic.validator.email',
                    'mautic.user.provider',
                ],
            ],
            'mautic.lead.model.field' => [
                'class'     => 'Mautic\LeadBundle\Model\FieldModel',
                'arguments' => [
                    'mautic.schema.helper.index',
                    'mautic.schema.helper.column',
                ],
            ],
            'mautic.lead.model.list' => [
                'class'     => 'Mautic\LeadBundle\Model\ListModel',
                'arguments' => [
                    'mautic.helper.core_parameters',
                ],
            ],
            'mautic.lead.model.note' => [
                'class' => 'Mautic\LeadBundle\Model\NoteModel',
            ],
            'mautic.lead.model.device' => [
                'class' => Mautic\LeadBundle\Model\DeviceModel::class,
            ],
            'mautic.lead.model.company' => [
                'class'     => 'Mautic\LeadBundle\Model\CompanyModel',
                'arguments' => [
                    'mautic.lead.model.field',
                    'session',
                    'mautic.validator.email',
                ],
            ],
            'mautic.lead.model.import' => [
                'class'     => Mautic\LeadBundle\Model\ImportModel::class,
                'arguments' => [
                    'mautic.helper.paths',
                    'mautic.lead.model.lead',
                    'mautic.core.model.notification',
                    'mautic.helper.core_parameters',
                    'mautic.lead.model.company',
                ],
            ],
            'mautic.lead.model.tag' => [
                'class' => \Mautic\LeadBundle\Model\TagModel::class,
            ],
            'mautic.lead.model.company_report_data' => [
                'class'     => \Mautic\LeadBundle\Model\CompanyReportData::class,
                'arguments' => [
                    'mautic.lead.model.field',
                    'translator',
                ],
            ],
            'mautic.lead.reportbundle.fields_builder' => [
                'class'     => \Mautic\LeadBundle\Report\FieldsBuilder::class,
                'arguments' => [
                    'mautic.lead.model.field',
                    'mautic.lead.model.list',
                    'mautic.user.model.user',
                ],
            ],
            'mautic.lead.model.dnc' => [
                'class'     => \Mautic\LeadBundle\Model\DoNotContact::class,
                'arguments' => [
                    'mautic.lead.model.lead',
                    'mautic.lead.repository.dnc',
                ],
            ],
        ],
    ],
    'parameters' => [
        'parallel_import_limit'               => 1,
        'background_import_if_more_rows_than' => 0,
    ],
];<|MERGE_RESOLUTION|>--- conflicted
+++ resolved
@@ -375,11 +375,8 @@
                     'mautic.lead.model.lead',
                     'mautic.lead.model.field',
                     'mautic.lead.model.list',
-<<<<<<< HEAD
                     'mautic.lead.model.company',
-=======
                     'mautic.campaign.model.campaign',
->>>>>>> acb32781
                 ],
             ],
             'mautic.lead.reportbundle.subscriber' => [
