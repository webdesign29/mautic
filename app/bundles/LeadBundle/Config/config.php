--- conflicted
+++ resolved
@@ -425,16 +425,14 @@
                 ],
                 'alias' => 'company_list',
             ],
-<<<<<<< HEAD
             'mautic.form.type.lead_categories' => [
                 'class'     => 'Mautic\LeadBundle\Form\Type\LeadCategoryType',
                 'arguments' => 'mautic.category.model.category',
                 'alias'     => 'leadcategory_choices',
-=======
+            ],
             'mautic.form.type.company_change_score' => [
                 'class' => 'Mautic\LeadBundle\Form\Type\CompanyChangeScoreActionType',
                 'alias' => 'scorecontactscompanies_action',
->>>>>>> 33970153
             ],
         ],
         'other' => [
