<?php

/*
 * @copyright   2014 Mautic Contributors. All rights reserved
 * @author      Mautic
 *
 * @link        http://mautic.org
 *
 * @license     GNU/GPLv3 http://www.gnu.org/licenses/gpl-3.0.html
 */

return [
    'routes' => [
        'main' => [
            'mautic_plugin_timeline_index' => [
                'path'         => '/plugin/{integration}/timeline/{page}',
                'controller'   => 'MauticLeadBundle:Timeline:pluginIndex',
                'requirements' => [
                    'integration' => '.+',
                ],
            ],
            'mautic_plugin_timeline_view' => [
                'path'         => '/plugin/{integration}/timeline/view/{leadId}/{page}',
                'controller'   => 'MauticLeadBundle:Timeline:pluginView',
                'requirements' => [
                    'integration' => '.+',
                    'leadId'      => '\d+',
                ],
            ],
            'mautic_segment_index' => [
                'path'       => '/segments/{page}',
                'controller' => 'MauticLeadBundle:List:index',
            ],
            'mautic_segment_action' => [
                'path'       => '/segments/{objectAction}/{objectId}',
                'controller' => 'MauticLeadBundle:List:execute',
            ],
            'mautic_contactfield_index' => [
                'path'       => '/contacts/fields/{page}',
                'controller' => 'MauticLeadBundle:Field:index',
            ],
            'mautic_contactfield_action' => [
                'path'       => '/contacts/fields/{objectAction}/{objectId}',
                'controller' => 'MauticLeadBundle:Field:execute',
            ],
            'mautic_contact_index' => [
                'path'       => '/contacts/{page}',
                'controller' => 'MauticLeadBundle:Lead:index',
            ],
            'mautic_contactnote_index' => [
                'path'       => '/contacts/notes/{leadId}/{page}',
                'controller' => 'MauticLeadBundle:Note:index',
                'defaults'   => [
                    'leadId' => 0,
                ],
                'requirements' => [
                    'leadId' => '\d+',
                ],
            ],
            'mautic_contactnote_action' => [
                'path'         => '/contacts/notes/{leadId}/{objectAction}/{objectId}',
                'controller'   => 'MauticLeadBundle:Note:executeNote',
                'requirements' => [
                    'leadId' => '\d+',
                ],
            ],
            'mautic_contacttimeline_action' => [
                'path'         => '/contacts/timeline/{leadId}/{page}',
                'controller'   => 'MauticLeadBundle:Timeline:index',
                'requirements' => [
                    'leadId' => '\d+',
                ],
            ],
            'mautic_contact_timeline_export_action' => [
                'path'         => '/contacts/timeline/batchExport/{leadId}',
                'controller'   => 'MauticLeadBundle:Timeline:batchExport',
                'requirements' => [
                    'leadId' => '\d+',
                ],
            ],
            'mautic_contact_auditlog_action' => [
                'path'         => '/contacts/auditlog/{leadId}/{page}',
                'controller'   => 'MauticLeadBundle:Auditlog:index',
                'requirements' => [
                    'leadId' => '\d+',
                ],
            ],
            'mautic_contact_auditlog_export_action' => [
                'path'         => '/contacts/auditlog/batchExport/{leadId}',
                'controller'   => 'MauticLeadBundle:Auditlog:batchExport',
                'requirements' => [
                    'leadId' => '\d+',
                ],
            ],
            'mautic_contact_import_index' => [
                'path'       => '/contacts/import/{page}',
                'controller' => 'MauticLeadBundle:Import:index',
            ],
            'mautic_contact_import_action' => [
                'path'       => '/contacts/import/{objectAction}/{objectId}',
                'controller' => 'MauticLeadBundle:Import:execute',
            ],
            'mautic_contact_action' => [
                'path'       => '/contacts/{objectAction}/{objectId}',
                'controller' => 'MauticLeadBundle:Lead:execute',
            ],
            'mautic_company_index' => [
                'path'       => '/companies/{page}',
                'controller' => 'MauticLeadBundle:Company:index',
            ],
            'mautic_company_action' => [
                'path'       => '/companies/{objectAction}/{objectId}',
                'controller' => 'MauticLeadBundle:Company:execute',
            ],
        ],
        'api' => [
            'mautic_api_contactsstandard' => [
                'standard_entity' => true,
                'name'            => 'contacts',
                'path'            => '/contacts',
                'controller'      => 'MauticLeadBundle:Api\LeadApi',
            ],
            'mautic_api_dncaddcontact' => [
                'path'       => '/contacts/{id}/dnc/{channel}/add',
                'controller' => 'MauticLeadBundle:Api\LeadApi:addDnc',
                'method'     => 'POST',
                'defaults'   => [
                    'channel' => 'email',
                ],
            ],
            'mautic_api_dncremovecontact' => [
                'path'       => '/contacts/{id}/dnc/{channel}/remove',
                'controller' => 'MauticLeadBundle:Api\LeadApi:removeDnc',
                'method'     => 'POST',
            ],
            'mautic_api_getcontactevents' => [
                'path'       => '/contacts/{id}/activity',
                'controller' => 'MauticLeadBundle:Api\LeadApi:getActivity',
            ],
            'mautic_api_getcontactsevents' => [
                'path'       => '/contacts/activity',
                'controller' => 'MauticLeadBundle:Api\LeadApi:getAllActivity',
            ],
            'mautic_api_getcontactnotes' => [
                'path'       => '/contacts/{id}/notes',
                'controller' => 'MauticLeadBundle:Api\LeadApi:getNotes',
            ],
            'mautic_api_getcontactdevices' => [
                'path'       => '/contacts/{id}/devices',
                'controller' => 'MauticLeadBundle:Api\LeadApi:getDevices',
            ],
            'mautic_api_getcontactcampaigns' => [
                'path'       => '/contacts/{id}/campaigns',
                'controller' => 'MauticLeadBundle:Api\LeadApi:getCampaigns',
            ],
            'mautic_api_getcontactssegments' => [
                'path'       => '/contacts/{id}/segments',
                'controller' => 'MauticLeadBundle:Api\LeadApi:getLists',
            ],
            'mautic_api_getcontactscompanies' => [
                'path'       => '/contacts/{id}/companies',
                'controller' => 'MauticLeadBundle:Api\LeadApi:getCompanies',
            ],
            'mautic_api_utmcreateevent' => [
                'path'       => '/contacts/{id}/utm/add',
                'controller' => 'MauticLeadBundle:Api\LeadApi:addUtmTags',
                'method'     => 'POST',
            ],
            'mautic_api_utmremoveevent' => [
                'path'       => '/contacts/{id}/utm/{utmid}/remove',
                'controller' => 'MauticLeadBundle:Api\LeadApi:removeUtmTags',
                'method'     => 'POST',
            ],
            'mautic_api_getcontactowners' => [
                'path'       => '/contacts/list/owners',
                'controller' => 'MauticLeadBundle:Api\LeadApi:getOwners',
            ],
            'mautic_api_getcontactfields' => [
                'path'       => '/contacts/list/fields',
                'controller' => 'MauticLeadBundle:Api\LeadApi:getFields',
            ],
            'mautic_api_getcontactsegments' => [
                'path'       => '/contacts/list/segments',
                'controller' => 'MauticLeadBundle:Api\ListApi:getLists',
            ],
            'mautic_api_segmentsstandard' => [
                'standard_entity' => true,
                'name'            => 'lists',
                'path'            => '/segments',
                'controller'      => 'MauticLeadBundle:Api\ListApi',
            ],
            'mautic_api_segmentaddcontact' => [
                'path'       => '/segments/{id}/contact/{leadId}/add',
                'controller' => 'MauticLeadBundle:Api\ListApi:addLead',
                'method'     => 'POST',
            ],
            'mautic_api_segmentremovecontact' => [
                'path'       => '/segments/{id}/contact/{leadId}/remove',
                'controller' => 'MauticLeadBundle:Api\ListApi:removeLead',
                'method'     => 'POST',
            ],
            'mautic_api_companiesstandard' => [
                'standard_entity' => true,
                'name'            => 'companies',
                'path'            => '/companies',
                'controller'      => 'MauticLeadBundle:Api\CompanyApi',
            ],
            'mautic_api_companyaddcontact' => [
                'path'       => '/companies/{companyId}/contact/{contactId}/add',
                'controller' => 'MauticLeadBundle:Api\CompanyApi:addContact',
                'method'     => 'POST',
            ],
            'mautic_api_companyremovecontact' => [
                'path'       => '/companies/{companyId}/contact/{contactId}/remove',
                'controller' => 'MauticLeadBundle:Api\CompanyApi:removeContact',
                'method'     => 'POST',
            ],
            'mautic_api_fieldsstandard' => [
                'standard_entity' => true,
                'name'            => 'fields',
                'path'            => '/fields/{object}',
                'controller'      => 'MauticLeadBundle:Api\FieldApi',
                'defaults'        => [
                    'object' => 'contact',
                ],
            ],
            'mautic_api_notesstandard' => [
                'standard_entity' => true,
                'name'            => 'notes',
                'path'            => '/notes',
                'controller'      => 'MauticLeadBundle:Api\NoteApi',
            ],
            'mautic_api_devicesstandard' => [
                'standard_entity' => true,
                'name'            => 'devices',
                'path'            => '/devices',
                'controller'      => 'MauticLeadBundle:Api\DeviceApi',
            ],

            // @deprecated 2.6.0 to be removed in 3.0
            'bc_mautic_api_segmentaddcontact' => [
                'path'       => '/segments/{id}/contact/add/{leadId}',
                'controller' => 'MauticLeadBundle:Api\ListApi:addLead',
                'method'     => 'POST',
            ],
            'bc_mautic_api_segmentremovecontact' => [
                'path'       => '/segments/{id}/contact/remove/{leadId}',
                'controller' => 'MauticLeadBundle:Api\ListApi:removeLead',
                'method'     => 'POST',
            ],
            'bc_mautic_api_companyaddcontact' => [
                'path'       => '/companies/{companyId}/contact/add/{contactId}',
                'controller' => 'MauticLeadBundle:Api\CompanyApi:addContact',
                'method'     => 'POST',
            ],
            'bc_mautic_api_companyremovecontact' => [
                'path'       => '/companies/{companyId}/contact/remove/{contactId}',
                'controller' => 'MauticLeadBundle:Api\CompanyApi:removeContact',
                'method'     => 'POST',
            ],
            'bc_mautic_api_dncaddcontact' => [
                'path'       => '/contacts/{id}/dnc/add/{channel}',
                'controller' => 'MauticLeadBundle:Api\LeadApi:addDnc',
                'method'     => 'POST',
                'defaults'   => [
                    'channel' => 'email',
                ],
            ],
            'bc_mautic_api_dncremovecontact' => [
                'path'       => '/contacts/{id}/dnc/remove/{channel}',
                'controller' => 'MauticLeadBundle:Api\LeadApi:removeDnc',
                'method'     => 'POST',
            ],
            // @deprecated 2.10.0 to be removed in 3.0
            'bc_mautic_api_getcontactevents' => [
                'path'       => '/contacts/{id}/events',
                'controller' => 'MauticLeadBundle:Api\LeadApi:getEvents',
            ],
        ],
    ],
    'menu' => [
        'main' => [
            'items' => [
                'mautic.lead.leads' => [
                    'iconClass' => 'fa-user',
                    'access'    => ['lead:leads:viewown', 'lead:leads:viewother'],
                    'route'     => 'mautic_contact_index',
                    'priority'  => 80,
                ],
                'mautic.companies.menu.index' => [
                    'route'     => 'mautic_company_index',
                    'iconClass' => 'fa-building-o',
                    'access'    => ['lead:leads:viewother'],
                    'priority'  => 75,
                ],
                'mautic.lead.list.menu.index' => [
                    'iconClass' => 'fa-pie-chart',
                    'access'    => ['lead:leads:viewown', 'lead:leads:viewother'],
                    'route'     => 'mautic_segment_index',
                    'priority'  => 70,
                ],
            ],
        ],
        'admin' => [
            'priority' => 50,
            'items'    => [
                'mautic.lead.field.menu.index' => [
                    'id'        => 'mautic_lead_field',
                    'iconClass' => 'fa-list',
                    'route'     => 'mautic_contactfield_index',
                    'access'    => 'lead:fields:full',
                ],
            ],
        ],
    ],
    'services' => [
        'events' => [
            'mautic.lead.subscriber' => [
                'class'     => 'Mautic\LeadBundle\EventListener\LeadSubscriber',
                'arguments' => [
                    'mautic.helper.ip_lookup',
                    'mautic.core.model.auditlog',
                ],
                'methodCalls' => [
                    'setModelFactory' => ['mautic.model.factory'],
                ],
            ],
            'mautic.lead.subscriber.company' => [
                'class'     => 'Mautic\LeadBundle\EventListener\CompanySubscriber',
                'arguments' => [
                    'mautic.helper.ip_lookup',
                    'mautic.core.model.auditlog',
                ],
            ],
            'mautic.lead.emailbundle.subscriber' => [
                'class' => 'Mautic\LeadBundle\EventListener\EmailSubscriber',
            ],
            'mautic.lead.formbundle.subscriber' => [
                'class'     => 'Mautic\LeadBundle\EventListener\FormSubscriber',
                'arguments' => [
                    'mautic.email.model.email',
                ],
            ],
            'mautic.lead.campaignbundle.subscriber' => [
                'class'     => 'Mautic\LeadBundle\EventListener\CampaignSubscriber',
                'arguments' => [
                    'mautic.helper.ip_lookup',
                    'mautic.lead.model.lead',
                    'mautic.lead.model.field',
                    'mautic.lead.model.list',
                ],
            ],
            'mautic.lead.reportbundle.subscriber' => [
                'class'     => 'Mautic\LeadBundle\EventListener\ReportSubscriber',
                'arguments' => [
                    'mautic.lead.model.list',
                    'mautic.lead.model.field',
                    'mautic.lead.model.lead',
                    'mautic.stage.model.stage',
                    'mautic.campaign.model.campaign',
                    'mautic.user.model.user',
                    'mautic.lead.model.company',
                ],
            ],
            'mautic.lead.calendarbundle.subscriber' => [
                'class' => 'Mautic\LeadBundle\EventListener\CalendarSubscriber',
            ],
            'mautic.lead.pointbundle.subscriber' => [
                'class' => 'Mautic\LeadBundle\EventListener\PointSubscriber',
            ],
            'mautic.lead.search.subscriber' => [
                'class'     => 'Mautic\LeadBundle\EventListener\SearchSubscriber',
                'arguments' => [
                    'mautic.lead.model.lead',
                ],
            ],
            'mautic.webhook.subscriber' => [
                'class'       => 'Mautic\LeadBundle\EventListener\WebhookSubscriber',
                'methodCalls' => [
                    'setWebhookModel' => ['mautic.webhook.model.webhook'],
                ],
            ],
            'mautic.lead.dashboard.subscriber' => [
                'class'     => 'Mautic\LeadBundle\EventListener\DashboardSubscriber',
                'arguments' => [
                    'mautic.lead.model.lead',
                    'mautic.lead.model.list',
                ],
            ],
            'mautic.lead.maintenance.subscriber' => [
                'class'     => 'Mautic\LeadBundle\EventListener\MaintenanceSubscriber',
                'arguments' => [
                    'doctrine.dbal.default_connection',
                ],
            ],
            'mautic.lead.stats.subscriber' => [
                'class'     => \Mautic\LeadBundle\EventListener\StatsSubscriber::class,
                'arguments' => [
                    'doctrine.orm.entity_manager',
                ],
            ],
            'mautic.lead.button.subscriber' => [
                'class' => \Mautic\LeadBundle\EventListener\ButtonSubscriber::class,
            ],
            'mautic.lead.import.subscriber' => [
                'class'     => Mautic\LeadBundle\EventListener\ImportSubscriber::class,
                'arguments' => [
                    'mautic.helper.ip_lookup',
                    'mautic.core.model.auditlog',
                ],
            ],
            'mautic.lead.configbundle.subscriber' => [
                'class' => Mautic\LeadBundle\EventListener\ConfigSubscriber::class,
            ],
        ],
        'forms' => [
            'mautic.form.type.lead' => [
                'class'     => 'Mautic\LeadBundle\Form\Type\LeadType',
                'arguments' => ['mautic.factory', 'mautic.lead.model.company'],
                'alias'     => 'lead',
            ],
            'mautic.form.type.leadlist' => [
                'class'     => 'Mautic\LeadBundle\Form\Type\ListType',
                'arguments' => [
                    'translator',
                    'mautic.lead.model.list',
                    'mautic.email.model.email',
                    'mautic.security',
                    'mautic.lead.model.lead',
                    'mautic.stage.model.stage',
                    'mautic.category.model.category',
                    'mautic.helper.user',
                ],
                'alias' => 'leadlist',
            ],
            'mautic.form.type.leadlist_choices' => [
                'class'     => 'Mautic\LeadBundle\Form\Type\LeadListType',
                'arguments' => ['mautic.factory'],
                'alias'     => 'leadlist_choices',
            ],
            'mautic.form.type.leadlist_filter' => [
                'class'       => 'Mautic\LeadBundle\Form\Type\FilterType',
                'alias'       => 'leadlist_filter',
                'arguments'   => ['mautic.factory'],
                'methodCalls' => [
                    'setConnection' => [
                        'database_connection',
                    ],
                ],
            ],
            'mautic.form.type.leadfield' => [
                'class'     => 'Mautic\LeadBundle\Form\Type\FieldType',
                'arguments' => ['mautic.factory'],
                'alias'     => 'leadfield',
            ],
            'mautic.form.type.lead.submitaction.pointschange' => [
                'class'     => 'Mautic\LeadBundle\Form\Type\FormSubmitActionPointsChangeType',
                'arguments' => ['mautic.factory'],
                'alias'     => 'lead_submitaction_pointschange',
            ],
            'mautic.form.type.lead.submitaction.addutmtags' => [
                'class'     => 'Mautic\LeadBundle\Form\Type\ActionAddUtmTagsType',
                'arguments' => 'mautic.factory',
                'alias'     => 'lead_action_addutmtags',
            ],
            'mautic.form.type.lead.submitaction.removedonotcontact' => [
                'class'     => 'Mautic\LeadBundle\Form\Type\ActionRemoveDoNotContact',
                'arguments' => 'mautic.factory',
                'alias'     => 'lead_action_removedonotcontact',
            ],
            'mautic.form.type.lead.submitaction.changelist' => [
                'class'     => 'Mautic\LeadBundle\Form\Type\EventListType',
                'arguments' => ['mautic.factory'],
                'alias'     => 'leadlist_action_type',
            ],
            'mautic.form.type.leadpoints_trigger' => [
                'class' => 'Mautic\LeadBundle\Form\Type\PointTriggerType',
                'alias' => 'leadpoints_trigger',
            ],
            'mautic.form.type.leadpoints_action' => [
                'class' => 'Mautic\LeadBundle\Form\Type\PointActionType',
                'alias' => 'leadpoints_action',
            ],
            'mautic.form.type.leadlist_trigger' => [
                'class' => 'Mautic\LeadBundle\Form\Type\ListTriggerType',
                'alias' => 'leadlist_trigger',
            ],
            'mautic.form.type.leadlist_action' => [
                'class' => 'Mautic\LeadBundle\Form\Type\ListActionType',
                'alias' => 'leadlist_action',
            ],
            'mautic.form.type.updatelead_action' => [
                'class'     => 'Mautic\LeadBundle\Form\Type\UpdateLeadActionType',
                'arguments' => ['mautic.factory'],
                'alias'     => 'updatelead_action',
            ],
            'mautic.form.type.leadnote' => [
                'class' => Mautic\LeadBundle\Form\Type\NoteType::class,
                'alias' => 'leadnote',
            ],
            'mautic.form.type.leaddevice' => [
                'class' => Mautic\LeadBundle\Form\Type\DeviceType::class,
                'alias' => 'leaddevice',
            ],
            'mautic.form.type.lead_import' => [
                'class' => 'Mautic\LeadBundle\Form\Type\LeadImportType',
                'alias' => 'lead_import',
            ],
            'mautic.form.type.lead_field_import' => [
                'class'     => 'Mautic\LeadBundle\Form\Type\LeadImportFieldType',
                'arguments' => ['mautic.factory'],
                'alias'     => 'lead_field_import',
            ],
            'mautic.form.type.lead_quickemail' => [
                'class'     => \Mautic\LeadBundle\Form\Type\EmailType::class,
                'arguments' => ['mautic.helper.user'],
                'alias'     => 'lead_quickemail',
            ],
            'mautic.form.type.lead_tags' => [
                'class'     => 'Mautic\LeadBundle\Form\Type\TagListType',
                'alias'     => 'lead_tags',
                'arguments' => ['mautic.factory'],
            ],
            'mautic.form.type.lead_tag' => [
                'class'     => 'Mautic\LeadBundle\Form\Type\TagType',
                'alias'     => 'lead_tag',
                'arguments' => ['mautic.factory'],
            ],
            'mautic.form.type.modify_lead_tags' => [
                'class'     => 'Mautic\LeadBundle\Form\Type\ModifyLeadTagsType',
                'alias'     => 'modify_lead_tags',
                'arguments' => ['mautic.factory'],
            ],
            'mautic.form.type.lead_batch' => [
                'class' => 'Mautic\LeadBundle\Form\Type\BatchType',
                'alias' => 'lead_batch',
            ],
            'mautic.form.type.lead_batch_dnc' => [
                'class' => 'Mautic\LeadBundle\Form\Type\DncType',
                'alias' => 'lead_batch_dnc',
            ],
            'mautic.form.type.lead_batch_stage' => [
                'class' => 'Mautic\LeadBundle\Form\Type\StageType',
                'alias' => 'lead_batch_stage',
            ],
            'mautic.form.type.lead_batch_owner' => [
                'class' => 'Mautic\LeadBundle\Form\Type\OwnerType',
                'alias' => 'lead_batch_owner',
            ],
            'mautic.form.type.lead_merge' => [
                'class' => 'Mautic\LeadBundle\Form\Type\MergeType',
                'alias' => 'lead_merge',
            ],
            'mautic.form.type.lead_contact_frequency_rules' => [
                'class'     => 'Mautic\LeadBundle\Form\Type\ContactFrequencyType',
                'arguments' => [
                    'mautic.helper.core_parameters',
                ],
                'alias' => 'lead_contact_frequency_rules',
            ],
            'mautic.form.type.campaignevent_lead_field_value' => [
                'class'     => 'Mautic\LeadBundle\Form\Type\CampaignEventLeadFieldValueType',
                'arguments' => [
                    'translator',
                    'mautic.lead.model.lead',
                    'mautic.lead.model.field',
                ],
                'alias' => 'campaignevent_lead_field_value',
<<<<<<< HEAD
=======
            ],
            'mautic.form.type.campaignevent_lead_device' => [
                'class' => 'Mautic\LeadBundle\Form\Type\CampaignEventLeadDeviceType',
                'alias' => 'campaignevent_lead_device',
>>>>>>> 6d29b197
            ],
            'mautic.form.type.campaignevent_lead_tags' => [
                'class'     => Mautic\LeadBundle\Form\Type\CampaignEventLeadTagsType::class,
                'arguments' => ['translator'],
                'alias'     => 'campaignevent_lead_tags',
            ],
            'mautic.form.type.campaignevent_lead_segments' => [
                'class' => 'Mautic\LeadBundle\Form\Type\CampaignEventLeadSegmentsType',
                'alias' => 'campaignevent_lead_segments',
            ],
            'mautic.form.type.campaignevent_lead_owner' => [
                'class' => 'Mautic\LeadBundle\Form\Type\CampaignEventLeadOwnerType',
                'alias' => 'campaignevent_lead_owner',
            ],
            'mautic.form.type.lead_fields' => [
                'class'     => 'Mautic\LeadBundle\Form\Type\LeadFieldsType',
                'arguments' => ['mautic.factory'],
                'alias'     => 'leadfields_choices',
            ],
            'mautic.form.type.lead_dashboard_leads_in_time_widget' => [
                'class' => 'Mautic\LeadBundle\Form\Type\DashboardLeadsInTimeWidgetType',
                'alias' => 'lead_dashboard_leads_in_time_widget',
            ],
            'mautic.form.type.lead_dashboard_leads_lifetime_widget' => [
                'class'     => 'Mautic\LeadBundle\Form\Type\DashboardLeadsLifetimeWidgetType',
                'arguments' => ['mautic.factory'],
                'alias'     => 'lead_dashboard_leads_lifetime_widget',
            ],
            'mautic.company.type.form' => [
                'class'     => 'Mautic\LeadBundle\Form\Type\CompanyType',
                'arguments' => ['doctrine.orm.entity_manager', 'mautic.security', 'router', 'translator'],
                'alias'     => 'company',
            ],
            'mautic.company.campaign.action.type.form' => [
                'class'     => 'Mautic\LeadBundle\Form\Type\AddToCompanyActionType',
                'arguments' => ['router'],
                'alias'     => 'addtocompany_action',
            ],
            'mautic.company.list.type.form' => [
                'class'     => 'Mautic\LeadBundle\Form\Type\CompanyListType',
                'arguments' => [
                    'mautic.lead.model.company',
                    'mautic.helper.user',
                    'translator',
                    'router',
                    'database_connection',
                ],
                'alias' => 'company_list',
            ],
            'mautic.form.type.lead_categories' => [
                'class'     => 'Mautic\LeadBundle\Form\Type\LeadCategoryType',
                'arguments' => ['mautic.category.model.category'],
                'alias'     => 'leadcategory_choices',
            ],
            'mautic.company.merge.type.form' => [
                'class' => 'Mautic\LeadBundle\Form\Type\CompanyMergeType',
                'alias' => 'company_merge',
            ],
            'mautic.form.type.company_change_score' => [
                'class' => 'Mautic\LeadBundle\Form\Type\CompanyChangeScoreActionType',
                'alias' => 'scorecontactscompanies_action',
            ],
            'mautic.form.type.config.form' => [
                'class' => Mautic\LeadBundle\Form\Type\ConfigType::class,
                'alias' => 'leadconfig',
            ],
        ],
        'other' => [
            'mautic.lead.doctrine.subscriber' => [
                'class'     => 'Mautic\LeadBundle\EventListener\DoctrineSubscriber',
                'tag'       => 'doctrine.event_subscriber',
                'arguments' => ['monolog.logger.mautic'],
            ],
            'mautic.validator.leadlistaccess' => [
                'class'     => 'Mautic\LeadBundle\Form\Validator\Constraints\LeadListAccessValidator',
                'arguments' => ['mautic.factory'],
                'tag'       => 'validator.constraint_validator',
                'alias'     => 'leadlist_access',
            ],
            'mautic.lead.constraint.alias' => [
                'class'     => 'Mautic\LeadBundle\Form\Validator\Constraints\UniqueUserAliasValidator',
                'arguments' => ['mautic.factory'],
                'tag'       => 'validator.constraint_validator',
                'alias'     => 'uniqueleadlist',
            ],
        ],
        'helpers' => [
            'mautic.helper.template.avatar' => [
                'class'     => 'Mautic\LeadBundle\Templating\Helper\AvatarHelper',
                'arguments' => ['mautic.factory'],
                'alias'     => 'lead_avatar',
            ],
        ],
        'models' => [
            'mautic.lead.model.lead' => [
                'class'     => 'Mautic\LeadBundle\Model\LeadModel',
                'arguments' => [
                    'request_stack',
                    'mautic.helper.cookie',
                    'mautic.helper.ip_lookup',
                    'mautic.helper.paths',
                    'mautic.helper.integration',
                    'mautic.lead.model.field',
                    'mautic.lead.model.list',
                    'form.factory',
                    'mautic.lead.model.company',
                    'mautic.category.model.category',
                    'mautic.channel.helper.channel_list',
                    '%mautic.track_contact_by_ip%',
                    'mautic.helper.core_parameters',
                ],
            ],
            'mautic.lead.model.field' => [
                'class'     => 'Mautic\LeadBundle\Model\FieldModel',
                'arguments' => [
                    'mautic.schema.helper.factory',
                ],
            ],
            'mautic.lead.model.list' => [
                'class'     => 'Mautic\LeadBundle\Model\ListModel',
                'arguments' => [
                    'mautic.helper.core_parameters',
                ],
            ],
            'mautic.lead.model.note' => [
                'class' => 'Mautic\LeadBundle\Model\NoteModel',
            ],
            'mautic.lead.model.device' => [
                'class' => Mautic\LeadBundle\Model\DeviceModel::class,
            ],
            'mautic.lead.model.company' => [
                'class'     => 'Mautic\LeadBundle\Model\CompanyModel',
                'arguments' => [
                    'mautic.lead.model.field',
                    'session',
                ],
            ],
            'mautic.lead.model.import' => [
                'class'     => Mautic\LeadBundle\Model\ImportModel::class,
                'arguments' => [
                    'mautic.helper.paths',
                    'mautic.lead.model.lead',
                    'mautic.core.model.notification',
                    'mautic.helper.core_parameters',
                ],
            ],
        ],
    ],
    'parameters' => [
        'parallel_import_limit'               => 1,
        'background_import_if_more_rows_than' => 0,
    ],
];<|MERGE_RESOLUTION|>--- conflicted
+++ resolved
@@ -566,13 +566,10 @@
                     'mautic.lead.model.field',
                 ],
                 'alias' => 'campaignevent_lead_field_value',
-<<<<<<< HEAD
-=======
             ],
             'mautic.form.type.campaignevent_lead_device' => [
                 'class' => 'Mautic\LeadBundle\Form\Type\CampaignEventLeadDeviceType',
                 'alias' => 'campaignevent_lead_device',
->>>>>>> 6d29b197
             ],
             'mautic.form.type.campaignevent_lead_tags' => [
                 'class'     => Mautic\LeadBundle\Form\Type\CampaignEventLeadTagsType::class,
