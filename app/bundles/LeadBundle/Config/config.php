<?php
/**
 * @package     Mautic
 * @copyright   2014 Mautic Contributors. All rights reserved.
 * @author      Mautic
 * @link        http://mautic.org
 * @license     GNU/GPLv3 http://www.gnu.org/licenses/gpl-3.0.html
 */

return [
    'routes'   => [
        'main' => [
            'mautic_contact_emailtoken_index' => [
                'path'       => '/contacts/emailtokens/{page}',
                'controller' => 'MauticLeadBundle:SubscribedEvents\BuilderToken:index'
            ],
            'mautic_segment_index'        => [
                'path'       => '/segments/{page}',
                'controller' => 'MauticLeadBundle:List:index'
            ],
            'mautic_segment_action'       => [
                'path'       => '/segments/{objectAction}/{objectId}',
                'controller' => 'MauticLeadBundle:List:execute'
            ],
            'mautic_contactfield_index'       => [
                'path'       => '/contacts/fields/{page}',
                'controller' => 'MauticLeadBundle:Field:index'
            ],
            'mautic_contactfield_action'      => [
                'path'       => '/contacts/fields/{objectAction}/{objectId}',
                'controller' => 'MauticLeadBundle:Field:execute'
            ],
            'mautic_contact_index'            => [
                'path'       => '/contacts/{page}',
                'controller' => 'MauticLeadBundle:Lead:index'
            ],
            'mautic_contactnote_index'        => [
                'path'         => '/contacts/notes/{leadId}/{page}',
                'controller'   => 'MauticLeadBundle:Note:index',
                'defaults'     => [
                    'leadId' => 0
                ],
                'requirements' => [
                    'leadId' => '\d+'
                ]
            ],
            'mautic_contactnote_action'       => [
                'path'         => '/contacts/notes/{leadId}/{objectAction}/{objectId}',
                'controller'   => 'MauticLeadBundle:Note:executeNote',
                'requirements' => [
                    'leadId' => '\d+'
                ]
            ],
            'mautic_contact_action'           => [
                'path'       => '/contacts/{objectAction}/{objectId}',
                'controller' => 'MauticLeadBundle:Lead:execute'
            ]
        ],
        'api'  => [
            'mautic_api_getcontacts'          => [
                'path'       => '/contacts',
                'controller' => 'MauticLeadBundle:Api\LeadApi:getEntities'
            ],
            'mautic_api_newcontact'           => [
                'path'       => '/contacts/new',
                'controller' => 'MauticLeadBundle:Api\LeadApi:newEntity',
                'method'     => 'POST'
            ],
            'mautic_api_getcontact'           => [
                'path'       => '/contacts/{id}',
                'controller' => 'MauticLeadBundle:Api\LeadApi:getEntity'
            ],
            'mautic_api_editputcontact'       => [
                'path'       => '/contacts/{id}/edit',
                'controller' => 'MauticLeadBundle:Api\LeadApi:editEntity',
                'method'     => 'PUT'
            ],
            'mautic_api_editpatchcontact'     => [
                'path'       => '/contacts/{id}/edit',
                'controller' => 'MauticLeadBundle:Api\LeadApi:editEntity',
                'method'     => 'PATCH'
            ],
            'mautic_api_deletecontact'        => [
                'path'       => '/contacts/{id}/delete',
                'controller' => 'MauticLeadBundle:Api\LeadApi:deleteEntity',
                'method'     => 'DELETE'
            ],
            'mautic_api_getcontactnotes'     => [
                'path'       => '/contacts/{id}/notes',
                'controller' => 'MauticLeadBundle:Api\LeadApi:getNotes'
            ],
            'mautic_api_getcontactcampaigns' => [
                'path'       => '/contacts/{id}/campaigns',
                'controller' => 'MauticLeadBundle:Api\LeadApi:getCampaigns'
            ],
            'mautic_api_getcontactssegments'     => [
                'path'       => '/segments/{id}',
                'controller' => 'MauticLeadBundle:Api\LeadApi:getLists'
            ],
            'mautic_api_getcontactowners'     => [
                'path'       => '/contacts/list/owners',
                'controller' => 'MauticLeadBundle:Api\LeadApi:getOwners'
            ],
            'mautic_api_getcontactfields'     => [
                'path'       => '/contacts/list/fields',
                'controller' => 'MauticLeadBundle:Api\LeadApi:getFields'
            ],
            'mautic_api_getcontactsegments'      => [
                'path'       => '/contacts/list/segments',
                'controller' => 'MauticLeadBundle:Api\ListApi:getLists'
            ],
            'mautic_api_getsegments'          => [
                'path'       => '/segments',
                'controller' => 'MauticLeadBundle:Api\ListApi:getLists'
            ],
            'mautic_api_segmentaddcontact'       => [
                'path'       => '/segments/{id}/contact/add/{leadId}',
                'controller' => 'MauticLeadBundle:Api\ListApi:addLead',
                'method'     => 'POST'
            ],
            'mautic_api_segmentremovecontact'    => [
                'path'       => '/segments/{id}/contact/remove/{leadId}',
                'controller' => 'MauticLeadBundle:Api\ListApi:removeLead',
                'method'     => 'POST'
            ]
        ]
    ],
    'menu'     => [
        'main' => [
            'items'    => [
                'mautic.lead.leads' => [
                    'iconClass' => 'fa-user',
                    'access'    => ['lead:leads:viewown', 'lead:leads:viewother'],
                    'route' => 'mautic_contact_index',
                    'priority' => 80
                ],
                'mautic.lead.list.menu.index'  => [
                    'iconClass' => 'fa-pie-chart',
                    'access'    => ['lead:leads:viewown', 'lead:leads:viewother'],
                    'route' => 'mautic_segment_index',
                    'priority' => 70
                ]
            ]
        ],
        'admin' => [
            'priority' => 50,
            'items'    => [
                'mautic.lead.field.menu.index' => [
                    'id'        => 'mautic_lead_field',
                    'iconClass' => 'fa-list',
                    'route'  => 'mautic_contactfield_index',
                    'access' => 'lead:fields:full'
                ]
            ]
        ]
    ],
    'services' => [
        'events'  => [
            'mautic.lead.subscriber'                => [
                'class' => 'Mautic\LeadBundle\EventListener\LeadSubscriber'
            ],
            'mautic.lead.emailbundle.subscriber'    => [
                'class' => 'Mautic\LeadBundle\EventListener\EmailSubscriber'
            ],
            'mautic.lead.formbundle.subscriber'     => [
                'class' => 'Mautic\LeadBundle\EventListener\FormSubscriber'
            ],
            'mautic.lead.campaignbundle.subscriber' => [
                'class' => 'Mautic\LeadBundle\EventListener\CampaignSubscriber',
                'arguments' => [
                    'mautic.factory',
                    'mautic.helper.ip_lookup',
                    'mautic.lead.model.lead',
                    'mautic.lead.model.field'
                ]
            ],
            'mautic.lead.reportbundle.subscriber'   => [
                'class' => 'Mautic\LeadBundle\EventListener\ReportSubscriber'
            ],
            'mautic.lead.doctrine.subscriber'       => [
                'class' => 'Mautic\LeadBundle\EventListener\DoctrineSubscriber',
                'tag'   => 'doctrine.event_subscriber'
            ],
            'mautic.lead.calendarbundle.subscriber' => [
                'class' => 'Mautic\LeadBundle\EventListener\CalendarSubscriber'
            ],
            'mautic.lead.pointbundle.subscriber'    => [
                'class' => 'Mautic\LeadBundle\EventListener\PointSubscriber'
            ],
            'mautic.lead.search.subscriber'         => [
                'class' => 'Mautic\LeadBundle\EventListener\SearchSubscriber'
            ],
            'mautic.webhook.subscriber'             => [
                'class' => 'Mautic\LeadBundle\EventListener\WebhookSubscriber'
            ],
            'mautic.lead.dashboard.subscriber'      => [
                'class' => 'Mautic\LeadBundle\EventListener\DashboardSubscriber'
            ],
        ],
        'forms'   => [
            'mautic.form.type.lead'                           => [
                'class'     => 'Mautic\LeadBundle\Form\Type\LeadType',
                'arguments' => 'mautic.factory',
                'alias'     => 'lead'
            ],
            'mautic.form.type.leadlist'                       => [
                'class'     => 'Mautic\LeadBundle\Form\Type\ListType',
                'arguments' => 'mautic.factory',
                'alias'     => 'leadlist'
            ],
            'mautic.form.type.leadlist_choices'               => [
                'class'     => 'Mautic\LeadBundle\Form\Type\LeadListType',
                'arguments' => 'mautic.factory',
                'alias'     => 'leadlist_choices'
            ],
            'mautic.form.type.leadlist_filter'               => [
                'class'     => 'Mautic\LeadBundle\Form\Type\FilterType',
                'alias'     => 'leadlist_filter',
                'arguments' => 'mautic.factory',
            ],
            'mautic.form.type.leadfield'                      => [
                'class'     => 'Mautic\LeadBundle\Form\Type\FieldType',
                'arguments' => 'mautic.factory',
                'alias'     => 'leadfield'
            ],
            'mautic.form.type.lead.submitaction.pointschange' => [
                'class'     => 'Mautic\LeadBundle\Form\Type\FormSubmitActionPointsChangeType',
                'arguments' => 'mautic.factory',
                'alias'     => 'lead_submitaction_pointschange'
            ],
            'mautic.form.type.lead.submitaction.changelist'   => [
                'class'     => 'Mautic\LeadBundle\Form\Type\EventListType',
                'arguments' => 'mautic.factory',
                'alias'     => 'leadlist_action_type'
            ],
            'mautic.form.type.leadpoints_trigger'             => [
                'class' => 'Mautic\LeadBundle\Form\Type\PointTriggerType',
                'alias' => 'leadpoints_trigger'
            ],
            'mautic.form.type.leadpoints_action'              => [
                'class' => 'Mautic\LeadBundle\Form\Type\PointActionType',
                'alias' => 'leadpoints_action'
<<<<<<< HEAD
            ),
            'mautic.form.type.leadstage_action'              => array(
                'class' => 'Mautic\LeadBundle\Form\Type\StageActionType',
                'arguments' => 'mautic.factory',
                'alias' => 'leadstage_action'
            ),
            'mautic.form.type.leadlist_trigger'               => array(
=======
            ],
            'mautic.form.type.leadlist_trigger'               => [
>>>>>>> aca2ee93
                'class' => 'Mautic\LeadBundle\Form\Type\ListTriggerType',
                'alias' => 'leadlist_trigger'
            ],
            'mautic.form.type.leadlist_action'                => [
                'class' => 'Mautic\LeadBundle\Form\Type\ListActionType',
                'alias' => 'leadlist_action'
            ],
            'mautic.form.type.updatelead_action'              => [
                'class'     => 'Mautic\LeadBundle\Form\Type\UpdateLeadActionType',
                'arguments' => 'mautic.factory',
                'alias'     => 'updatelead_action'
            ],
            'mautic.form.type.leadnote'                       => [
                'class'     => 'Mautic\LeadBundle\Form\Type\NoteType',
                'arguments' => 'mautic.factory',
                'alias'     => 'leadnote'
            ],
            'mautic.form.type.lead_import'                    => [
                'class' => 'Mautic\LeadBundle\Form\Type\LeadImportType',
                'alias' => 'lead_import'
            ],
            'mautic.form.type.lead_field_import'              => [
                'class'     => 'Mautic\LeadBundle\Form\Type\LeadImportFieldType',
                'arguments' => 'mautic.factory',
                'alias'     => 'lead_field_import'
            ],
            'mautic.form.type.lead_quickemail'                => [
                'class'     => 'Mautic\LeadBundle\Form\Type\EmailType',
                'arguments' => 'mautic.factory',
                'alias'     => 'lead_quickemail'
            ],
            'mautic.form.type.lead_tags'                      => [
                'class'     => 'Mautic\LeadBundle\Form\Type\TagListType',
                'alias'     => 'lead_tags',
                'arguments' => 'mautic.factory'
            ],
            'mautic.form.type.lead_tag'                       => [
                'class'     => 'Mautic\LeadBundle\Form\Type\TagType',
                'alias'     => 'lead_tag',
                'arguments' => 'mautic.factory'
            ],
            'mautic.form.type.modify_lead_tags'               => [
                'class'     => 'Mautic\LeadBundle\Form\Type\ModifyLeadTagsType',
                'alias'     => 'modify_lead_tags',
                'arguments' => 'mautic.factory'
            ],
            'mautic.form.type.lead_batch'               => [
                'class'     => 'Mautic\LeadBundle\Form\Type\BatchType',
                'alias'     => 'lead_batch'
            ],
            'mautic.form.type.lead_batch_dnc'               => [
                'class'     => 'Mautic\LeadBundle\Form\Type\DncType',
                'alias'     => 'lead_batch_dnc'
            ],
            'mautic.form.type.lead_merge'               => [
                'class'     => 'Mautic\LeadBundle\Form\Type\MergeType',
                'alias'     => 'lead_merge'
            ],
            'mautic.form.type.campaignevent_lead_field_value'  => [
                'class'     => 'Mautic\LeadBundle\Form\Type\CampaignEventLeadFieldValueType',
                'arguments' => 'mautic.factory',
                'alias'     => 'campaignevent_lead_field_value'
            ],
            'mautic.form.type.lead_fields'  => [
                'class'     => 'Mautic\LeadBundle\Form\Type\LeadFieldsType',
                'arguments' => 'mautic.factory',
                'alias'     => 'leadfields_choices'
            ],
            'mautic.form.type.lead_dashboard_leads_in_time_widget'  => [
                'class'     => 'Mautic\LeadBundle\Form\Type\DashboardLeadsInTimeWidgetType',
                'alias'     => 'lead_dashboard_leads_in_time_widget'
<<<<<<< HEAD
            ),
            'mautic.form.type.lead_dashboard_leads_lifetime_widget'  => array(
                'class'     => 'Mautic\LeadBundle\Form\Type\DashboardLeadsLifetimeWidgetType',
                'arguments' => 'mautic.factory',
                'alias'     => 'lead_dashboard_leads_lifetime_widget'
            )
        ),
        'other'   => array(
            'mautic.validator.leadlistaccess' => array(
=======
            ]
        ],
        'other'   => [
            'mautic.validator.leadlistaccess' => [
>>>>>>> aca2ee93
                'class'     => 'Mautic\LeadBundle\Form\Validator\Constraints\LeadListAccessValidator',
                'arguments' => 'mautic.factory',
                'tag'       => 'validator.constraint_validator',
                'alias'     => 'leadlist_access'
            ],
            'mautic.lead.constraint.alias'    => [
                'class'     => 'Mautic\LeadBundle\Form\Validator\Constraints\UniqueUserAliasValidator',
                'arguments' => 'mautic.factory',
                'tag'       => 'validator.constraint_validator',
                'alias'     => 'uniqueleadlist'
            ]
        ],
        'helpers' => [
            'mautic.helper.template.avatar' => [
                'class'     => 'Mautic\LeadBundle\Templating\Helper\AvatarHelper',
                'arguments' => 'mautic.factory',
                'alias'     => 'lead_avatar'
            ]
        ],
        'models' =>  [
            'mautic.lead.model.lead' => [
                'class' => 'Mautic\LeadBundle\Model\LeadModel',
                'arguments' => [
                    'request_stack',
                    'mautic.helper.cookie',
                    'mautic.helper.ip_lookup',
                    'mautic.helper.paths',
                    'mautic.helper.integration',
                    'mautic.lead.model.field',
                    'mautic.lead.model.list'
                ]
            ],
            'mautic.lead.model.field' => [
                'class' => 'Mautic\LeadBundle\Model\FieldModel',
                'arguments' => [
                    'mautic.schema.helper.factory'
                ]
            ],
            'mautic.lead.model.list' => [
                'class' => 'Mautic\LeadBundle\Model\ListModel',
                'arguments' => [
                    'mautic.helper.core_parameters'
                ]
            ],
            'mautic.lead.model.note' => [
                'class' => 'Mautic\LeadBundle\Model\NoteModel'
            ]
        ]
    ]
];<|MERGE_RESOLUTION|>--- conflicted
+++ resolved
@@ -240,18 +240,8 @@
             'mautic.form.type.leadpoints_action'              => [
                 'class' => 'Mautic\LeadBundle\Form\Type\PointActionType',
                 'alias' => 'leadpoints_action'
-<<<<<<< HEAD
-            ),
-            'mautic.form.type.leadstage_action'              => array(
-                'class' => 'Mautic\LeadBundle\Form\Type\StageActionType',
-                'arguments' => 'mautic.factory',
-                'alias' => 'leadstage_action'
-            ),
-            'mautic.form.type.leadlist_trigger'               => array(
-=======
             ],
             'mautic.form.type.leadlist_trigger'               => [
->>>>>>> aca2ee93
                 'class' => 'Mautic\LeadBundle\Form\Type\ListTriggerType',
                 'alias' => 'leadlist_trigger'
             ],
@@ -323,22 +313,10 @@
             'mautic.form.type.lead_dashboard_leads_in_time_widget'  => [
                 'class'     => 'Mautic\LeadBundle\Form\Type\DashboardLeadsInTimeWidgetType',
                 'alias'     => 'lead_dashboard_leads_in_time_widget'
-<<<<<<< HEAD
-            ),
-            'mautic.form.type.lead_dashboard_leads_lifetime_widget'  => array(
-                'class'     => 'Mautic\LeadBundle\Form\Type\DashboardLeadsLifetimeWidgetType',
-                'arguments' => 'mautic.factory',
-                'alias'     => 'lead_dashboard_leads_lifetime_widget'
-            )
-        ),
-        'other'   => array(
-            'mautic.validator.leadlistaccess' => array(
-=======
             ]
         ],
         'other'   => [
             'mautic.validator.leadlistaccess' => [
->>>>>>> aca2ee93
                 'class'     => 'Mautic\LeadBundle\Form\Validator\Constraints\LeadListAccessValidator',
                 'arguments' => 'mautic.factory',
                 'tag'       => 'validator.constraint_validator',
