--- conflicted
+++ resolved
@@ -7,39 +7,6 @@
  * @license     GNU/GPLv3 http://www.gnu.org/licenses/gpl-3.0.html
  */
 
-<<<<<<< HEAD
-return array(
-    'routes' => array(
-        'main' => array(
-            'mautic_lead_emailtoken_index' => array(
-                'path' => '/leads/emailtokens/{page}',
-                'controller' => 'MauticLeadBundle:SubscribedEvents\BuilderToken:index'
-            ),
-            'mautic_leadlist_index' => array(
-                'path' => '/leads/lists/{page}',
-                'controller' => 'MauticLeadBundle:List:index'
-            ),
-            'mautic_leadlist_action' => array(
-                'path' => '/leads/lists/{objectAction}/{objectId}',
-                'controller' => 'MauticLeadBundle:List:execute'
-            ),
-            'mautic_leadfield_index' => array(
-                'path' => '/leads/fields/{page}',
-                'controller' => 'MauticLeadBundle:Field:index'
-            ),
-            'mautic_leadfield_action' => array(
-                'path' => '/leads/fields/{objectAction}/{objectId}',
-                'controller' => 'MauticLeadBundle:Field:execute'
-            ),
-            'mautic_lead_index' => array(
-                'path' => '/leads/{page}',
-                'controller' => 'MauticLeadBundle:Lead:index'
-            ),
-            'mautic_leadnote_index' => array(
-                'path' => '/leads/notes/{leadId}/{page}',
-                'controller' => 'MauticLeadBundle:Note:index',
-                'defaults' => array(
-=======
 return [
     'routes'   => [
         'main' => [
@@ -71,118 +38,10 @@
                 'path'         => '/contacts/notes/{leadId}/{page}',
                 'controller'   => 'MauticLeadBundle:Note:index',
                 'defaults'     => [
->>>>>>> 382e25e8
                     'leadId' => 0
                 ],
                 'requirements' => [
                     'leadId' => '\d+'
-<<<<<<< HEAD
-                )
-            ),
-            'mautic_leadnote_action' => array(
-                'path' => '/leads/notes/{leadId}/{objectAction}/{objectId}',
-                'controller' => 'MauticLeadBundle:Note:executeNote',
-                'requirements' => array(
-                    'leadId' => '\d+'
-                )
-            ),
-            'mautic_lead_action' => array(
-                'path' => '/leads/{objectAction}/{objectId}',
-                'controller' => 'MauticLeadBundle:Lead:execute'
-            )
-        ),
-        'api' => array(
-            'mautic_api_getleads' => array(
-                'path' => '/leads',
-                'controller' => 'MauticLeadBundle:Api\LeadApi:getEntities'
-            ),
-            'mautic_api_newlead' => array(
-                'path' => '/leads/new',
-                'controller' => 'MauticLeadBundle:Api\LeadApi:newEntity',
-                'method' => 'POST'
-            ),
-            'mautic_api_getlead' => array(
-                'path' => '/leads/{id}',
-                'controller' => 'MauticLeadBundle:Api\LeadApi:getEntity'
-            ),
-            'mautic_api_editputlead' => array(
-                'path' => '/leads/{id}/edit',
-                'controller' => 'MauticLeadBundle:Api\LeadApi:editEntity',
-                'method' => 'PUT'
-            ),
-            'mautic_api_editpatchlead' => array(
-                'path' => '/leads/{id}/edit',
-                'controller' => 'MauticLeadBundle:Api\LeadApi:editEntity',
-                'method' => 'PATCH'
-            ),
-            'mautic_api_deletelead' => array(
-                'path' => '/leads/{id}/delete',
-                'controller' => 'MauticLeadBundle:Api\LeadApi:deleteEntity',
-                'method' => 'DELETE'
-            ),
-            'mautic_api_getleadsnotes' => array(
-                'path' => '/leads/{id}/notes',
-                'controller' => 'MauticLeadBundle:Api\LeadApi:getNotes'
-            ),
-            'mautic_api_getleadscampaigns' => array(
-                'path' => '/leads/{id}/campaigns',
-                'controller' => 'MauticLeadBundle:Api\LeadApi:getCampaigns'
-            ),
-            'mautic_api_getleadslists' => array(
-                'path' => '/leads/{id}/lists',
-                'controller' => 'MauticLeadBundle:Api\LeadApi:getLists'
-            ),
-            'mautic_api_getleadowners' => array(
-                'path' => '/leads/list/owners',
-                'controller' => 'MauticLeadBundle:Api\LeadApi:getOwners'
-            ),
-            'mautic_api_getleadfields' => array(
-                'path' => '/leads/list/fields',
-                'controller' => 'MauticLeadBundle:Api\LeadApi:getFields'
-            ),
-            'mautic_api_editpointslead' => array(
-                'path' => '/leads/{id}/setpoints/{points}',
-                'controller' => 'MauticLeadBundle:Api\LeadApi:setPoints',
-                'method' => 'PATCH'
-            ),
-            'mautic_api_addpointslead' => array(
-                'path' => '/leads/{id}/addpoints/{points}',
-                'controller' => 'MauticLeadBundle:Api\LeadApi:addPoints',
-                'method' => 'PATCH'
-            ),
-            'mautic_api_subtractpointslead' => array(
-                'path' => '/leads/{id}/subtractpoints/{points}',
-                'controller' => 'MauticLeadBundle:Api\LeadApi:subtractPoints',
-                'method' => 'PATCH'
-            ),
-            'mautic_api_getleadlists' => array(
-                'path' => '/leads/list/lists',
-                'controller' => 'MauticLeadBundle:Api\ListApi:getLists'
-            ),
-            'mautic_api_getlists' => array(
-                'path' => '/lists',
-                'controller' => 'MauticLeadBundle:Api\ListApi:getLists'
-            ),
-            'mautic_api_listaddlead' => array(
-                'path' => '/lists/{id}/lead/add/{leadId}',
-                'controller' => 'MauticLeadBundle:Api\ListApi:addLead',
-                'method' => 'POST'
-            ),
-            'mautic_api_listremovelead' => array(
-                'path' => '/lists/{id}/lead/remove/{leadId}',
-                'controller' => 'MauticLeadBundle:Api\ListApi:removeLead',
-                'method' => 'POST'
-            )
-        )
-        
-    ),
-    'menu'     => array(
-        'main' => array(
-            'priority' => 80,
-            'items'    => array(
-                'mautic.lead.leads' => array(
-                    'id'        => 'menu_lead_contact',
-=======
                 ]
             ],
             'mautic_contactnote_action'       => [
@@ -252,6 +111,21 @@
             'mautic_api_getcontactfields'     => [
                 'path'       => '/contacts/list/fields',
                 'controller' => 'MauticLeadBundle:Api\LeadApi:getFields'
+            ],
+            'mautic_api_editcontactpoints'    => [
+                'path'       => '/contacts/{id}/setpoints/{points}',
+                'controller' => 'MauticLeadBundle:Api\LeadApi:setPoints',
+                'method'     => 'PATCH'
+            ],
+            'mautic_api_addcontactpoints'     => [
+                'path'       => '/contacts/{id}/addpoints/{points}',
+                'controller' => 'MauticLeadBundle:Api\LeadApi:addPoints',
+                'method'     => 'PATCH'
+            ],
+            'mautic_api_subtractleadpoints'   => [
+                'path'       => '/contacts/{id}/subtractpoints/{points}',
+                'controller' => 'MauticLeadBundle:Api\LeadApi:subtractPoints',
+                'method'     => 'PATCH'
             ],
             'mautic_api_getcontactsegments'      => [
                 'path'       => '/contacts/list/segments',
@@ -277,7 +151,6 @@
         'main' => [
             'items'    => [
                 'mautic.lead.leads' => [
->>>>>>> 382e25e8
                     'iconClass' => 'fa-user',
                     'access'    => ['lead:leads:viewown', 'lead:leads:viewother'],
                     'route' => 'mautic_contact_index',
@@ -299,43 +172,6 @@
                     'iconClass' => 'fa-list',
                     'route'  => 'mautic_contactfield_index',
                     'access' => 'lead:fields:full'
-<<<<<<< HEAD
-                )
-            )
-        )
-    ),
-    'services' => array(
-        'events' => array(
-            'mautic.lead.subscriber' => array(
-                'class' => 'Mautic\LeadBundle\EventListener\LeadSubscriber'
-            ),
-            'mautic.lead.emailbundle.subscriber' => array(
-                'class' => 'Mautic\LeadBundle\EventListener\EmailSubscriber'
-            ),
-            'mautic.lead.formbundle.subscriber' => array(
-                'class' => 'Mautic\LeadBundle\EventListener\FormSubscriber'
-            ),
-            'mautic.lead.campaignbundle.subscriber' => array(
-                'class' => 'Mautic\LeadBundle\EventListener\CampaignSubscriber'
-            ),
-            'mautic.lead.reportbundle.subscriber' => array(
-                'class' => 'Mautic\LeadBundle\EventListener\ReportSubscriber'
-            ),
-            'mautic.lead.doctrine.subscriber' => array(
-                'class' => 'Mautic\LeadBundle\EventListener\DoctrineSubscriber',
-                'tag' => 'doctrine.event_subscriber'
-            ),
-            'mautic.lead.calendarbundle.subscriber' => array(
-                'class' => 'Mautic\LeadBundle\EventListener\CalendarSubscriber'
-            ),
-            'mautic.lead.pointbundle.subscriber' => array(
-                'class' => 'Mautic\LeadBundle\EventListener\PointSubscriber'
-            ),
-            'mautic.lead.search.subscriber' => array(
-                'class' => 'Mautic\LeadBundle\EventListener\SearchSubscriber'
-            ),
-            'mautic.webhook.subscriber' => array(
-=======
                 ]
             ]
         ]
@@ -386,161 +222,10 @@
                 'class' => 'Mautic\LeadBundle\EventListener\SearchSubscriber'
             ],
             'mautic.webhook.subscriber'             => [
->>>>>>> 382e25e8
                 'class' => 'Mautic\LeadBundle\EventListener\WebhookSubscriber'
             ],
             'mautic.lead.dashboard.subscriber'      => [
                 'class' => 'Mautic\LeadBundle\EventListener\DashboardSubscriber'
-<<<<<<< HEAD
-            ),
-        ),
-        'forms' => array(
-            'mautic.form.type.lead' => array(
-                'class' => 'Mautic\LeadBundle\Form\Type\LeadType',
-                'arguments' => 'mautic.factory',
-                'alias' => 'lead'
-            ),
-            'mautic.form.type.leadlist' => array(
-                'class' => 'Mautic\LeadBundle\Form\Type\ListType',
-                'arguments' => 'mautic.factory',
-                'alias' => 'leadlist'
-            ),
-            'mautic.form.type.leadlist_choices' => array(
-                'class' => 'Mautic\LeadBundle\Form\Type\LeadListType',
-                'arguments' => 'mautic.factory',
-                'alias' => 'leadlist_choices'
-            ),
-            'mautic.form.type.leadlist_filter' => array(
-                'class' => 'Mautic\LeadBundle\Form\Type\FilterType',
-                'alias' => 'leadlist_filter',
-                'arguments' => 'mautic.factory'
-            ),
-            'mautic.form.type.leadfield' => array(
-                'class' => 'Mautic\LeadBundle\Form\Type\FieldType',
-                'arguments' => 'mautic.factory',
-                'alias' => 'leadfield'
-            ),
-            'mautic.form.type.leadlist' => array(
-                'class' => 'Mautic\LeadBundle\Form\Type\ListType',
-                'arguments' => 'mautic.factory',
-                'alias' => 'leadlist'
-            ),
-            'mautic.form.type.lead.submitaction.pointschange' => array(
-                'class' => 'Mautic\LeadBundle\Form\Type\FormSubmitActionPointsChangeType',
-                'arguments' => 'mautic.factory',
-                'alias' => 'lead_submitaction_pointschange'
-            ),
-            'mautic.form.type.lead.submitaction.changelist' => array(
-                'class' => 'Mautic\LeadBundle\Form\Type\EventListType',
-                'arguments' => 'mautic.factory',
-                'alias' => 'leadlist_action_type'
-            ),
-            'mautic.form.type.leadpoints_trigger' => array(
-                'class' => 'Mautic\LeadBundle\Form\Type\PointTriggerType',
-                'alias' => 'leadpoints_trigger'
-            ),
-            'mautic.form.type.leadpoints_action' => array(
-                'class' => 'Mautic\LeadBundle\Form\Type\PointActionType',
-                'alias' => 'leadpoints_action'
-            ),
-            'mautic.form.type.leadlist_trigger' => array(
-                'class' => 'Mautic\LeadBundle\Form\Type\ListTriggerType',
-                'alias' => 'leadlist_trigger'
-            ),
-            'mautic.form.type.leadlist_action' => array(
-                'class' => 'Mautic\LeadBundle\Form\Type\ListActionType',
-                'alias' => 'leadlist_action'
-            ),
-            'mautic.form.type.updatelead_action' => array(
-                'class' => 'Mautic\LeadBundle\Form\Type\UpdateLeadActionType',
-                'arguments' => 'mautic.factory',
-                'alias' => 'updatelead_action'
-            ),
-            'mautic.form.type.leadnote' => array(
-                'class' => 'Mautic\LeadBundle\Form\Type\NoteType',
-                'arguments' => 'mautic.factory',
-                'alias' => 'leadnote'
-            ),
-            'mautic.form.type.lead_import' => array(
-                'class' => 'Mautic\LeadBundle\Form\Type\LeadImportType',
-                'alias' => 'lead_import'
-            ),
-            'mautic.form.type.lead_field_import' => array(
-                'class' => 'Mautic\LeadBundle\Form\Type\LeadImportFieldType',
-                'arguments' => 'mautic.factory',
-                'alias' => 'lead_field_import'
-            ),
-            'mautic.form.type.lead_quickemail' => array(
-                'class' => 'Mautic\LeadBundle\Form\Type\EmailType',
-                'arguments' => 'mautic.factory',
-                'alias' => 'lead_quickemail'
-            ),
-            'mautic.form.type.lead_tags' => array(
-                'class' => 'Mautic\LeadBundle\Form\Type\TagListType',
-                'alias' => 'lead_tags',
-                'arguments' => 'mautic.factory'
-            ),
-            'mautic.form.type.lead_tag' => array(
-                'class' => 'Mautic\LeadBundle\Form\Type\TagType',
-                'alias' => 'lead_tag',
-                'arguments' => 'mautic.factory'
-            ),
-            'mautic.form.type.modify_lead_tags' => array(
-                'class' => 'Mautic\LeadBundle\Form\Type\ModifyLeadTagsType',
-                'alias' => 'modify_lead_tags',
-                'arguments' => 'mautic.factory'
-            ),
-            'mautic.form.type.lead_batch' => array(
-                'class' => 'Mautic\LeadBundle\Form\Type\BatchType',
-                'alias' => 'lead_batch'
-            ),
-            'mautic.form.type.lead_batch_dnc' => array(
-                'class' => 'Mautic\LeadBundle\Form\Type\DncType',
-                'alias' => 'lead_batch_dnc'
-            ),
-            'mautic.form.type.lead_merge' => array(
-                'class' => 'Mautic\LeadBundle\Form\Type\MergeType',
-                'alias' => 'lead_merge'
-            ),
-            'mautic.form.type.campaignevent_lead_field_value' => array(
-                'class' => 'Mautic\LeadBundle\Form\Type\CampaignEventLeadFieldValueType',
-                'arguments' => 'mautic.factory',
-                'alias' => 'campaignevent_lead_field_value'
-            ),
-            'mautic.form.type.lead_fields' => array(
-                'class' => 'Mautic\LeadBundle\Form\Type\LeadFieldsType',
-                'arguments' => 'mautic.factory',
-                'alias' => 'leadfields_choices'
-            ),
-            'mautic.form.type.lead_dashboard_leads_in_time_widget'  => array(
-                'class'     => 'Mautic\LeadBundle\Form\Type\DashboardLeadsInTimeWidgetType',
-                'alias'     => 'lead_dashboard_leads_in_time_widget'
-            )
-        ),
-        'other' => array(
-            'mautic.validator.leadlistaccess' => array(
-                'class' => 'Mautic\LeadBundle\Form\Validator\Constraints\LeadListAccessValidator',
-                'arguments' => 'mautic.factory',
-                'tag' => 'validator.constraint_validator',
-                'alias' => 'leadlist_access'
-            ),
-            'mautic.lead.constraint.alias' => array(
-                'class' => 'Mautic\LeadBundle\Form\Validator\Constraints\UniqueUserAliasValidator',
-                'arguments' => 'mautic.factory',
-                'tag' => 'validator.constraint_validator',
-                'alias' => 'uniqueleadlist'
-            )
-        ),
-        'helpers' => array(
-            'mautic.helper.template.avatar' => array(
-                'class' => 'Mautic\LeadBundle\Templating\Helper\AvatarHelper',
-                'arguments' => 'mautic.factory',
-                'alias' => 'lead_avatar'
-            )
-        )
-    )
-);
-=======
             ],
             'mautic.lead.maintenance.subscriber'    => [
                 'class' => 'Mautic\LeadBundle\EventListener\MaintenanceSubscriber',
@@ -742,5 +427,4 @@
             ]
         ]
     ]
-];
->>>>>>> 382e25e8
+];