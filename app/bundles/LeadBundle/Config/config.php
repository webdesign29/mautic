<?php

/*
 * @copyright   2014 Mautic Contributors. All rights reserved
 * @author      Mautic
 *
 * @link        http://mautic.org
 *
 * @license     GNU/GPLv3 http://www.gnu.org/licenses/gpl-3.0.html
 */

return [
    'routes' => [
        'main' => [
            'mautic_plugin_timeline_index' => [
                'path'         => '/plugin/{integration}/timeline/{page}',
                'controller'   => 'MauticLeadBundle:Timeline:pluginIndex',
                'requirements' => [
                    'integration' => '.+',
                ],
            ],
            'mautic_plugin_timeline_view' => [
                'path'         => '/plugin/{integration}/timeline/view/{leadId}/{page}',
                'controller'   => 'MauticLeadBundle:Timeline:pluginView',
                'requirements' => [
                    'integration' => '.+',
                    'leadId'      => '\d+',
                ],
            ],
            'mautic_segment_index' => [
                'path'       => '/segments/{page}',
                'controller' => 'MauticLeadBundle:List:index',
            ],
            'mautic_segment_action' => [
                'path'       => '/segments/{objectAction}/{objectId}',
                'controller' => 'MauticLeadBundle:List:execute',
            ],
            'mautic_contactfield_index' => [
                'path'       => '/contacts/fields/{page}',
                'controller' => 'MauticLeadBundle:Field:index',
            ],
            'mautic_contactfield_action' => [
                'path'       => '/contacts/fields/{objectAction}/{objectId}',
                'controller' => 'MauticLeadBundle:Field:execute',
            ],
            'mautic_contact_index' => [
                'path'       => '/contacts/{page}',
                'controller' => 'MauticLeadBundle:Lead:index',
            ],
            'mautic_contactnote_index' => [
                'path'       => '/contacts/notes/{leadId}/{page}',
                'controller' => 'MauticLeadBundle:Note:index',
                'defaults'   => [
                    'leadId' => 0,
                ],
                'requirements' => [
                    'leadId' => '\d+',
                ],
            ],
            'mautic_contactnote_action' => [
                'path'         => '/contacts/notes/{leadId}/{objectAction}/{objectId}',
                'controller'   => 'MauticLeadBundle:Note:executeNote',
                'requirements' => [
                    'leadId' => '\d+',
                ],
            ],
            'mautic_contacttimeline_action' => [
                'path'         => '/contacts/timeline/{leadId}/{page}',
                'controller'   => 'MauticLeadBundle:Timeline:index',
                'requirements' => [
                    'leadId' => '\d+',
                ],
            ],
            'mautic_contact_timeline_export_action' => [
                'path'         => '/contacts/timeline/batchExport/{leadId}',
                'controller'   => 'MauticLeadBundle:Timeline:batchExport',
                'requirements' => [
                    'leadId' => '\d+',
                ],
            ],
            'mautic_contact_action' => [
                'path'       => '/contacts/{objectAction}/{objectId}',
                'controller' => 'MauticLeadBundle:Lead:execute',
            ],
            'mautic_company_index' => [
                'path'       => '/companies/{page}',
                'controller' => 'MauticLeadBundle:Company:index',
            ],
            'mautic_company_action' => [
                'path'       => '/companies/{objectAction}/{objectId}',
                'controller' => 'MauticLeadBundle:Company:execute',
            ],
        ],
        'api' => [
            'mautic_api_contactsstandard' => [
                'standard_entity' => true,
                'name'            => 'contacts',
                'path'            => '/contacts',
                'controller'      => 'MauticLeadBundle:Api\LeadApi',
            ],
            'mautic_api_dncaddcontact' => [
                'path'       => '/contacts/{id}/dnc/{channel}/add',
                'controller' => 'MauticLeadBundle:Api\LeadApi:addDnc',
                'method'     => 'POST',
                'defaults'   => [
                    'channel' => 'email',
                ],
            ],
            'mautic_api_dncremovecontact' => [
                'path'       => '/contacts/{id}/dnc/{channel}/remove',
                'controller' => 'MauticLeadBundle:Api\LeadApi:removeDnc',
                'method'     => 'POST',
            ],
            'mautic_api_getcontactevents' => [
                'path'       => '/contacts/{id}/events',
                'controller' => 'MauticLeadBundle:Api\LeadApi:getEvents',
            ],
            'mautic_api_getcontactnotes' => [
                'path'       => '/contacts/{id}/notes',
                'controller' => 'MauticLeadBundle:Api\LeadApi:getNotes',
            ],
            'mautic_api_getcontactdevices' => [
                'path'       => '/contacts/{id}/devices',
                'controller' => 'MauticLeadBundle:Api\LeadApi:getDevices',
            ],
            'mautic_api_getcontactcampaigns' => [
                'path'       => '/contacts/{id}/campaigns',
                'controller' => 'MauticLeadBundle:Api\LeadApi:getCampaigns',
            ],
            'mautic_api_getcontactssegments' => [
                'path'       => '/contacts/{id}/segments',
                'controller' => 'MauticLeadBundle:Api\LeadApi:getLists',
            ],
            'mautic_api_getcontactscompanies' => [
                'path'       => '/contacts/{id}/companies',
                'controller' => 'MauticLeadBundle:Api\LeadApi:getCompanies',
            ],
            'mautic_api_getcontactowners' => [
                'path'       => '/contacts/list/owners',
                'controller' => 'MauticLeadBundle:Api\LeadApi:getOwners',
            ],
            'mautic_api_getcontactfields' => [
                'path'       => '/contacts/list/fields',
                'controller' => 'MauticLeadBundle:Api\LeadApi:getFields',
            ],
            'mautic_api_getcontactsegments' => [
                'path'       => '/contacts/list/segments',
                'controller' => 'MauticLeadBundle:Api\ListApi:getLists',
            ],
            'mautic_api_segmentsstandard' => [
                'standard_entity' => true,
                'name'            => 'lists',
                'path'            => '/segments',
                'controller'      => 'MauticLeadBundle:Api\ListApi',
            ],
            'mautic_api_segmentaddcontact' => [
                'path'       => '/segments/{id}/contact/{leadId}/add',
                'controller' => 'MauticLeadBundle:Api\ListApi:addLead',
                'method'     => 'POST',
            ],
            'mautic_api_segmentremovecontact' => [
                'path'       => '/segments/{id}/contact/{leadId}/remove',
                'controller' => 'MauticLeadBundle:Api\ListApi:removeLead',
                'method'     => 'POST',
            ],
            'mautic_api_companiesstandard' => [
                'standard_entity' => true,
                'name'            => 'companies',
                'path'            => '/companies',
                'controller'      => 'MauticLeadBundle:Api\CompanyApi',
            ],
            'mautic_api_companyaddcontact' => [
                'path'       => '/companies/{companyId}/contact/{contactId}/add',
                'controller' => 'MauticLeadBundle:Api\CompanyApi:addContact',
                'method'     => 'POST',
            ],
            'mautic_api_companyremovecontact' => [
                'path'       => '/companies/{companyId}/contact/{contactId}/remove',
                'controller' => 'MauticLeadBundle:Api\CompanyApi:removeContact',
                'method'     => 'POST',
            ],
            'mautic_api_fieldsstandard' => [
                'standard_entity' => true,
                'name'            => 'fields',
                'path'            => '/fields/{object}',
                'controller'      => 'MauticLeadBundle:Api\FieldApi',
                'defaults'        => [
                    'object' => 'contact',
                ],
            ],
            'mautic_api_notesstandard' => [
                'standard_entity' => true,
                'name'            => 'notes',
                'path'            => '/notes',
                'controller'      => 'MauticLeadBundle:Api\NoteApi',
            ],
            'mautic_api_devicesstandard' => [
                'standard_entity' => true,
                'name'            => 'devices',
                'path'            => '/devices',
                'controller'      => 'MauticLeadBundle:Api\DeviceApi',
            ],

            // @deprecated 2.6.0 to be removed in 3.0
            'bc_mautic_api_segmentaddcontact' => [
                'path'       => '/segments/{id}/contact/add/{leadId}',
                'controller' => 'MauticLeadBundle:Api\ListApi:addLead',
                'method'     => 'POST',
            ],
            'bc_mautic_api_segmentremovecontact' => [
                'path'       => '/segments/{id}/contact/remove/{leadId}',
                'controller' => 'MauticLeadBundle:Api\ListApi:removeLead',
                'method'     => 'POST',
            ],
            'bc_mautic_api_companyaddcontact' => [
                'path'       => '/companies/{companyId}/contact/add/{contactId}',
                'controller' => 'MauticLeadBundle:Api\CompanyApi:addContact',
                'method'     => 'POST',
            ],
            'bc_mautic_api_companyremovecontact' => [
                'path'       => '/companies/{companyId}/contact/remove/{contactId}',
                'controller' => 'MauticLeadBundle:Api\CompanyApi:removeContact',
                'method'     => 'POST',
            ],
            'bc_mautic_api_dncaddcontact' => [
                'path'       => '/contacts/{id}/dnc/add/{channel}',
                'controller' => 'MauticLeadBundle:Api\LeadApi:addDnc',
                'method'     => 'POST',
                'defaults'   => [
                    'channel' => 'email',
                ],
            ],
            'bc_mautic_api_dncremovecontact' => [
                'path'       => '/contacts/{id}/dnc/remove/{channel}',
                'controller' => 'MauticLeadBundle:Api\LeadApi:removeDnc',
                'method'     => 'POST',
            ],
        ],
    ],
    'menu' => [
        'main' => [
            'items' => [
                'mautic.lead.leads' => [
                    'iconClass' => 'fa-user',
                    'access'    => ['lead:leads:viewown', 'lead:leads:viewother'],
                    'route'     => 'mautic_contact_index',
                    'priority'  => 80,
                ],
                'mautic.companies.menu.index' => [
                    'route'     => 'mautic_company_index',
                    'iconClass' => 'fa-building-o',
                    'access'    => ['lead:leads:viewother'],
                    'priority'  => 75,
                ],
                'mautic.lead.list.menu.index' => [
                    'iconClass' => 'fa-pie-chart',
                    'access'    => ['lead:leads:viewown', 'lead:leads:viewother'],
                    'route'     => 'mautic_segment_index',
                    'priority'  => 70,
                ],
            ],
        ],
        'admin' => [
            'priority' => 50,
            'items'    => [
                'mautic.lead.field.menu.index' => [
                    'id'        => 'mautic_lead_field',
                    'iconClass' => 'fa-list',
                    'route'     => 'mautic_contactfield_index',
                    'access'    => 'lead:fields:full',
                ],
            ],
        ],
    ],
    'services' => [
        'events' => [
            'mautic.lead.subscriber' => [
                'class'     => 'Mautic\LeadBundle\EventListener\LeadSubscriber',
                'arguments' => [
                    'mautic.helper.ip_lookup',
                    'mautic.core.model.auditlog',
                ],
                'methodCalls' => [
                    'setModelFactory' => ['mautic.model.factory'],
                ],
            ],
            'mautic.lead.subscriber.company' => [
                'class'     => 'Mautic\LeadBundle\EventListener\CompanySubscriber',
                'arguments' => [
                    'mautic.helper.ip_lookup',
                    'mautic.core.model.auditlog',
                ],
            ],
            'mautic.lead.emailbundle.subscriber' => [
                'class' => 'Mautic\LeadBundle\EventListener\EmailSubscriber',
            ],
            'mautic.lead.formbundle.subscriber' => [
                'class'     => 'Mautic\LeadBundle\EventListener\FormSubscriber',
                'arguments' => [
                    'mautic.email.model.email',
                ],
            ],
            'mautic.lead.campaignbundle.subscriber' => [
                'class'     => 'Mautic\LeadBundle\EventListener\CampaignSubscriber',
                'arguments' => [
                    'mautic.helper.ip_lookup',
                    'mautic.lead.model.lead',
                    'mautic.lead.model.field',
                    'mautic.lead.model.list',
                ],
            ],
            'mautic.lead.reportbundle.subscriber' => [
                'class'     => 'Mautic\LeadBundle\EventListener\ReportSubscriber',
                'arguments' => [
                    'mautic.lead.model.list',
                    'mautic.lead.model.field',
                    'mautic.lead.model.lead',
                    'mautic.stage.model.stage',
                    'mautic.campaign.model.campaign',
                    'mautic.user.model.user',
                    'mautic.lead.model.company',
                ],
            ],
            'mautic.lead.calendarbundle.subscriber' => [
                'class' => 'Mautic\LeadBundle\EventListener\CalendarSubscriber',
            ],
            'mautic.lead.pointbundle.subscriber' => [
                'class' => 'Mautic\LeadBundle\EventListener\PointSubscriber',
            ],
            'mautic.lead.search.subscriber' => [
                'class'     => 'Mautic\LeadBundle\EventListener\SearchSubscriber',
                'arguments' => [
                    'mautic.lead.model.lead',
                ],
            ],
            'mautic.webhook.subscriber' => [
                'class'       => 'Mautic\LeadBundle\EventListener\WebhookSubscriber',
                'methodCalls' => [
                    'setWebhookModel' => ['mautic.webhook.model.webhook'],
                ],
            ],
            'mautic.lead.dashboard.subscriber' => [
                'class'     => 'Mautic\LeadBundle\EventListener\DashboardSubscriber',
                'arguments' => [
                    'mautic.lead.model.lead',
                    'mautic.lead.model.list',
                ],
            ],
            'mautic.lead.maintenance.subscriber' => [
                'class'     => 'Mautic\LeadBundle\EventListener\MaintenanceSubscriber',
                'arguments' => [
                    'doctrine.dbal.default_connection',
                ],
            ],
            'mautic.lead.stats.subscriber' => [
                'class'     => \Mautic\LeadBundle\EventListener\StatsSubscriber::class,
                'arguments' => [
                    'doctrine.orm.entity_manager',
                ],
            ],
            'mautic.lead.button.subscriber' => [
                'class' => \Mautic\LeadBundle\EventListener\ButtonSubscriber::class,
            ],
        ],
        'forms' => [
            'mautic.form.type.lead' => [
                'class'     => 'Mautic\LeadBundle\Form\Type\LeadType',
                'arguments' => ['mautic.factory', 'mautic.lead.model.company'],
                'alias'     => 'lead',
            ],
            'mautic.form.type.leadlist' => [
                'class'     => 'Mautic\LeadBundle\Form\Type\ListType',
                'arguments' => [
                    'translator',
                    'mautic.lead.model.list',
                    'mautic.email.model.email',
                    'mautic.security',
                    'mautic.lead.model.lead',
                    'mautic.stage.model.stage',
                    'mautic.category.model.category',
                    'mautic.helper.user',
                ],
                'alias' => 'leadlist',
            ],
            'mautic.form.type.leadlist_choices' => [
                'class'     => 'Mautic\LeadBundle\Form\Type\LeadListType',
                'arguments' => ['mautic.factory'],
                'alias'     => 'leadlist_choices',
            ],
            'mautic.form.type.leadlist_filter' => [
                'class'     => 'Mautic\LeadBundle\Form\Type\FilterType',
                'alias'     => 'leadlist_filter',
                'arguments' => ['mautic.factory'],
            ],
            'mautic.form.type.leadfield' => [
                'class'     => 'Mautic\LeadBundle\Form\Type\FieldType',
                'arguments' => ['mautic.factory'],
                'alias'     => 'leadfield',
            ],
            'mautic.form.type.lead.submitaction.pointschange' => [
                'class'     => 'Mautic\LeadBundle\Form\Type\FormSubmitActionPointsChangeType',
                'arguments' => ['mautic.factory'],
                'alias'     => 'lead_submitaction_pointschange',
            ],
            'mautic.form.type.lead.submitaction.addutmtags' => [
                'class'     => 'Mautic\LeadBundle\Form\Type\ActionAddUtmTagsType',
                'arguments' => 'mautic.factory',
                'alias'     => 'lead_action_addutmtags',
            ],
            'mautic.form.type.lead.submitaction.removedonotcontact' => [
                'class'     => 'Mautic\LeadBundle\Form\Type\ActionRemoveDoNotContact',
                'arguments' => 'mautic.factory',
                'alias'     => 'lead_action_removedonotcontact',
            ],
            'mautic.form.type.lead.submitaction.changelist' => [
                'class'     => 'Mautic\LeadBundle\Form\Type\EventListType',
                'arguments' => ['mautic.factory'],
                'alias'     => 'leadlist_action_type',
            ],
            'mautic.form.type.leadpoints_trigger' => [
                'class' => 'Mautic\LeadBundle\Form\Type\PointTriggerType',
                'alias' => 'leadpoints_trigger',
            ],
            'mautic.form.type.leadpoints_action' => [
                'class' => 'Mautic\LeadBundle\Form\Type\PointActionType',
                'alias' => 'leadpoints_action',
            ],
            'mautic.form.type.leadlist_trigger' => [
                'class' => 'Mautic\LeadBundle\Form\Type\ListTriggerType',
                'alias' => 'leadlist_trigger',
            ],
            'mautic.form.type.leadlist_action' => [
                'class' => 'Mautic\LeadBundle\Form\Type\ListActionType',
                'alias' => 'leadlist_action',
            ],
            'mautic.form.type.updatelead_action' => [
                'class'     => 'Mautic\LeadBundle\Form\Type\UpdateLeadActionType',
                'arguments' => ['mautic.factory'],
                'alias'     => 'updatelead_action',
            ],
            'mautic.form.type.leadnote' => [
                'class' => Mautic\LeadBundle\Form\Type\NoteType::class,
                'alias' => 'leadnote',
            ],
            'mautic.form.type.leaddevice' => [
                'class' => Mautic\LeadBundle\Form\Type\DeviceType::class,
                'alias' => 'leaddevice',
            ],
            'mautic.form.type.lead_import' => [
                'class' => 'Mautic\LeadBundle\Form\Type\LeadImportType',
                'alias' => 'lead_import',
            ],
            'mautic.form.type.lead_field_import' => [
                'class'     => 'Mautic\LeadBundle\Form\Type\LeadImportFieldType',
                'arguments' => ['mautic.factory'],
                'alias'     => 'lead_field_import',
            ],
            'mautic.form.type.lead_quickemail' => [
                'class'     => 'Mautic\LeadBundle\Form\Type\EmailType',
                'arguments' => ['mautic.factory'],
                'alias'     => 'lead_quickemail',
            ],
            'mautic.form.type.lead_tags' => [
                'class'     => 'Mautic\LeadBundle\Form\Type\TagListType',
                'alias'     => 'lead_tags',
                'arguments' => ['mautic.factory'],
            ],
            'mautic.form.type.lead_tag' => [
                'class'     => 'Mautic\LeadBundle\Form\Type\TagType',
                'alias'     => 'lead_tag',
                'arguments' => ['mautic.factory'],
            ],
            'mautic.form.type.modify_lead_tags' => [
                'class'     => 'Mautic\LeadBundle\Form\Type\ModifyLeadTagsType',
                'alias'     => 'modify_lead_tags',
                'arguments' => ['mautic.factory'],
            ],
            'mautic.form.type.lead_batch' => [
                'class' => 'Mautic\LeadBundle\Form\Type\BatchType',
                'alias' => 'lead_batch',
            ],
            'mautic.form.type.lead_batch_dnc' => [
                'class' => 'Mautic\LeadBundle\Form\Type\DncType',
                'alias' => 'lead_batch_dnc',
            ],
            'mautic.form.type.lead_batch_stage' => [
                'class' => 'Mautic\LeadBundle\Form\Type\StageType',
                'alias' => 'lead_batch_stage',
            ],
            'mautic.form.type.lead_merge' => [
                'class' => 'Mautic\LeadBundle\Form\Type\MergeType',
                'alias' => 'lead_merge',
            ],
            'mautic.form.type.lead_contact_frequency_rules' => [
                'class'     => 'Mautic\LeadBundle\Form\Type\ContactFrequencyType',
                'arguments' => [
                    'mautic.helper.core_parameters',
                ],
                'alias' => 'lead_contact_frequency_rules',
            ],
            'mautic.form.type.campaignevent_lead_field_value' => [
                'class'     => 'Mautic\LeadBundle\Form\Type\CampaignEventLeadFieldValueType',
                'arguments' => ['mautic.factory'],
                'alias'     => 'campaignevent_lead_field_value',
            ],
<<<<<<< HEAD
=======
            'mautic.form.type.campaignevent_lead_tags' => [
                'class'     => Mautic\LeadBundle\Form\Type\CampaignEventLeadTagsType::class,
                'arguments' => ['translator'],
                'alias'     => 'campaignevent_lead_tags',
            ],
            'mautic.form.type.campaignevent_lead_segments' => [
                'class' => 'Mautic\LeadBundle\Form\Type\CampaignEventLeadSegmentsType',
                'alias' => 'campaignevent_lead_segments',
            ],
>>>>>>> 0ff47ea5
            'mautic.form.type.campaignevent_lead_owner' => [
                'class' => 'Mautic\LeadBundle\Form\Type\CampaignEventLeadOwnerType',
                'alias' => 'campaignevent_lead_owner',
            ],
            'mautic.form.type.lead_fields' => [
                'class'     => 'Mautic\LeadBundle\Form\Type\LeadFieldsType',
                'arguments' => ['mautic.factory'],
                'alias'     => 'leadfields_choices',
            ],
            'mautic.form.type.lead_dashboard_leads_in_time_widget' => [
                'class' => 'Mautic\LeadBundle\Form\Type\DashboardLeadsInTimeWidgetType',
                'alias' => 'lead_dashboard_leads_in_time_widget',
            ],
            'mautic.form.type.lead_dashboard_leads_lifetime_widget' => [
                'class'     => 'Mautic\LeadBundle\Form\Type\DashboardLeadsLifetimeWidgetType',
                'arguments' => ['mautic.factory'],
                'alias'     => 'lead_dashboard_leads_lifetime_widget',
            ],
            'mautic.company.type.form' => [
                'class'     => 'Mautic\LeadBundle\Form\Type\CompanyType',
                'arguments' => ['doctrine.orm.entity_manager', 'mautic.security', 'router', 'translator'],
                'alias'     => 'company',
            ],
            'mautic.company.campaign.action.type.form' => [
                'class'     => 'Mautic\LeadBundle\Form\Type\AddToCompanyActionType',
                'arguments' => ['router'],
                'alias'     => 'addtocompany_action',
            ],
            'mautic.company.list.type.form' => [
                'class'     => 'Mautic\LeadBundle\Form\Type\CompanyListType',
                'arguments' => [
                    'mautic.lead.model.company',
                    'mautic.helper.user',
                    'translator',
                    'router',
                    'database_connection',
                ],
                'alias' => 'company_list',
            ],
            'mautic.form.type.lead_categories' => [
                'class'     => 'Mautic\LeadBundle\Form\Type\LeadCategoryType',
                'arguments' => ['mautic.category.model.category'],
                'alias'     => 'leadcategory_choices',
            ],
            'mautic.company.merge.type.form' => [
                'class' => 'Mautic\LeadBundle\Form\Type\CompanyMergeType',
                'alias' => 'company_merge',
            ],
            'mautic.form.type.company_change_score' => [
                'class' => 'Mautic\LeadBundle\Form\Type\CompanyChangeScoreActionType',
                'alias' => 'scorecontactscompanies_action',
            ],
        ],
        'other' => [
            'mautic.lead.doctrine.subscriber' => [
                'class'     => 'Mautic\LeadBundle\EventListener\DoctrineSubscriber',
                'tag'       => 'doctrine.event_subscriber',
                'arguments' => ['monolog.logger.mautic'],
            ],
            'mautic.validator.leadlistaccess' => [
                'class'     => 'Mautic\LeadBundle\Form\Validator\Constraints\LeadListAccessValidator',
                'arguments' => ['mautic.factory'],
                'tag'       => 'validator.constraint_validator',
                'alias'     => 'leadlist_access',
            ],
            'mautic.lead.constraint.alias' => [
                'class'     => 'Mautic\LeadBundle\Form\Validator\Constraints\UniqueUserAliasValidator',
                'arguments' => ['mautic.factory'],
                'tag'       => 'validator.constraint_validator',
                'alias'     => 'uniqueleadlist',
            ],
        ],
        'helpers' => [
            'mautic.helper.template.avatar' => [
                'class'     => 'Mautic\LeadBundle\Templating\Helper\AvatarHelper',
                'arguments' => ['mautic.factory'],
                'alias'     => 'lead_avatar',
            ],
        ],
        'models' => [
            'mautic.lead.model.lead' => [
                'class'     => 'Mautic\LeadBundle\Model\LeadModel',
                'arguments' => [
                    'request_stack',
                    'mautic.helper.cookie',
                    'mautic.helper.ip_lookup',
                    'mautic.helper.paths',
                    'mautic.helper.integration',
                    'mautic.lead.model.field',
                    'mautic.lead.model.list',
                    'form.factory',
                    'mautic.lead.model.company',
                    'mautic.category.model.category',
                    'mautic.channel.helper.channel_list',
                    '%mautic.track_contact_by_ip%',
                    'mautic.helper.core_parameters',
                ],
            ],
            'mautic.lead.model.field' => [
                'class'     => 'Mautic\LeadBundle\Model\FieldModel',
                'arguments' => [
                    'mautic.schema.helper.factory',
                ],
            ],
            'mautic.lead.model.list' => [
                'class'     => 'Mautic\LeadBundle\Model\ListModel',
                'arguments' => [
                    'mautic.helper.core_parameters',
                ],
            ],
            'mautic.lead.model.note' => [
                'class' => 'Mautic\LeadBundle\Model\NoteModel',
            ],
            'mautic.lead.model.device' => [
                'class' => Mautic\LeadBundle\Model\DeviceModel::class,
            ],
            'mautic.lead.model.company' => [
                'class'     => 'Mautic\LeadBundle\Model\CompanyModel',
                'arguments' => [
                    'mautic.lead.model.field',
                    'session',
                ],
            ],
        ],
    ],
];<|MERGE_RESOLUTION|>--- conflicted
+++ resolved
@@ -503,8 +503,6 @@
                 'arguments' => ['mautic.factory'],
                 'alias'     => 'campaignevent_lead_field_value',
             ],
-<<<<<<< HEAD
-=======
             'mautic.form.type.campaignevent_lead_tags' => [
                 'class'     => Mautic\LeadBundle\Form\Type\CampaignEventLeadTagsType::class,
                 'arguments' => ['translator'],
@@ -514,7 +512,6 @@
                 'class' => 'Mautic\LeadBundle\Form\Type\CampaignEventLeadSegmentsType',
                 'alias' => 'campaignevent_lead_segments',
             ],
->>>>>>> 0ff47ea5
             'mautic.form.type.campaignevent_lead_owner' => [
                 'class' => 'Mautic\LeadBundle\Form\Type\CampaignEventLeadOwnerType',
                 'alias' => 'campaignevent_lead_owner',
