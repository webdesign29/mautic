<?php

/*
 * @copyright   2014 Mautic Contributors. All rights reserved
 * @author      Mautic
 *
 * @link        http://mautic.org
 *
 * @license     GNU/GPLv3 http://www.gnu.org/licenses/gpl-3.0.html
 */

return [
    'routes' => [
        'main' => [
            'mautic_plugin_timeline_index' => [
                'path'         => '/plugin/{integration}/timeline/{page}',
                'controller'   => 'MauticLeadBundle:Timeline:pluginIndex',
                'requirements' => [
                    'integration' => '.+',
                ],
            ],
            'mautic_plugin_timeline_view' => [
                'path'         => '/plugin/{integration}/timeline/view/{leadId}/{page}',
                'controller'   => 'MauticLeadBundle:Timeline:pluginView',
                'requirements' => [
                    'integration' => '.+',
                    'leadId'      => '\d+',
                ],
            ],
            'mautic_segment_batch_contact_set' => [
                'path'       => '/segments/batch/contact/set',
                'controller' => 'MauticLeadBundle:BatchSegment:set',
            ],
            'mautic_segment_batch_contact_view' => [
                'path'       => '/segments/batch/contact/view',
                'controller' => 'MauticLeadBundle:BatchSegment:index',
            ],
            'mautic_segment_index' => [
                'path'       => '/segments/{page}',
                'controller' => 'MauticLeadBundle:List:index',
            ],
            'mautic_segment_action' => [
                'path'       => '/segments/{objectAction}/{objectId}',
                'controller' => 'MauticLeadBundle:List:execute',
            ],
            'mautic_contactfield_index' => [
                'path'       => '/contacts/fields/{page}',
                'controller' => 'MauticLeadBundle:Field:index',
            ],
            'mautic_contactfield_action' => [
                'path'       => '/contacts/fields/{objectAction}/{objectId}',
                'controller' => 'MauticLeadBundle:Field:execute',
            ],
            'mautic_contact_index' => [
                'path'       => '/contacts/{page}',
                'controller' => 'MauticLeadBundle:Lead:index',
            ],
            'mautic_contactnote_index' => [
                'path'       => '/contacts/notes/{leadId}/{page}',
                'controller' => 'MauticLeadBundle:Note:index',
                'defaults'   => [
                    'leadId' => 0,
                ],
                'requirements' => [
                    'leadId' => '\d+',
                ],
            ],
            'mautic_contactnote_action' => [
                'path'         => '/contacts/notes/{leadId}/{objectAction}/{objectId}',
                'controller'   => 'MauticLeadBundle:Note:executeNote',
                'requirements' => [
                    'leadId' => '\d+',
                ],
            ],
            'mautic_contacttimeline_action' => [
                'path'         => '/contacts/timeline/{leadId}/{page}',
                'controller'   => 'MauticLeadBundle:Timeline:index',
                'requirements' => [
                    'leadId' => '\d+',
                ],
            ],
            'mautic_contact_timeline_export_action' => [
                'path'         => '/contacts/timeline/batchExport/{leadId}',
                'controller'   => 'MauticLeadBundle:Timeline:batchExport',
                'requirements' => [
                    'leadId' => '\d+',
                ],
            ],
            'mautic_contact_auditlog_action' => [
                'path'         => '/contacts/auditlog/{leadId}/{page}',
                'controller'   => 'MauticLeadBundle:Auditlog:index',
                'requirements' => [
                    'leadId' => '\d+',
                ],
            ],
            'mautic_contact_auditlog_export_action' => [
                'path'         => '/contacts/auditlog/batchExport/{leadId}',
                'controller'   => 'MauticLeadBundle:Auditlog:batchExport',
                'requirements' => [
                    'leadId' => '\d+',
                ],
            ],
            'mautic_contact_export_action' => [
                'path'         => '/contacts/contact/export/{contactId}',
                'controller'   => 'MauticLeadBundle:Lead:contactExport',
                'requirements' => [
                    'contactId' => '\d+',
                ],
            ],
            // @deprecated 2.9.1 to be removed in 3.0. Use mautic_import_index instead.
            'mautic_contact_import_index' => [
                'path'       => '/{object}/import/{page}',
                'controller' => 'MauticLeadBundle:Import:index',
                'defaults'   => [
                    'object' => 'contacts',
                ],
            ],
            // @deprecated 2.9.1 to be removed in 3.0. Use mautic_import_action instead.
            'mautic_contact_import_action' => [
                'path'       => '/{object}/import/{objectAction}/{objectId}',
                'controller' => 'MauticLeadBundle:Import:execute',
                'defaults'   => [
                    'object' => 'contacts',
                ],
            ],
            'mautic_import_index' => [
                'path'       => '/{object}/import/{page}',
                'controller' => 'MauticLeadBundle:Import:index',
            ],
            'mautic_import_action' => [
                'path'       => '/{object}/import/{objectAction}/{objectId}',
                'controller' => 'MauticLeadBundle:Import:execute',
            ],
            'mautic_contact_action' => [
                'path'       => '/contacts/{objectAction}/{objectId}',
                'controller' => 'MauticLeadBundle:Lead:execute',
            ],
            'mautic_company_index' => [
                'path'       => '/companies/{page}',
                'controller' => 'MauticLeadBundle:Company:index',
            ],
            'mautic_company_action' => [
                'path'       => '/companies/{objectAction}/{objectId}',
                'controller' => 'MauticLeadBundle:Company:execute',
            ],
            'mautic_segment_contacts' => [
                'path'       => '/segment/view/{objectId}/contact/{page}',
                'controller' => 'MauticLeadBundle:List:contacts',
            ],
        ],
        'api' => [
            'mautic_api_contactsstandard' => [
                'standard_entity' => true,
                'name'            => 'contacts',
                'path'            => '/contacts',
                'controller'      => 'MauticLeadBundle:Api\LeadApi',
            ],
            'mautic_api_dncaddcontact' => [
                'path'       => '/contacts/{id}/dnc/{channel}/add',
                'controller' => 'MauticLeadBundle:Api\LeadApi:addDnc',
                'method'     => 'POST',
                'defaults'   => [
                    'channel' => 'email',
                ],
            ],
            'mautic_api_dncremovecontact' => [
                'path'       => '/contacts/{id}/dnc/{channel}/remove',
                'controller' => 'MauticLeadBundle:Api\LeadApi:removeDnc',
                'method'     => 'POST',
            ],
            'mautic_api_getcontactevents' => [
                'path'       => '/contacts/{id}/activity',
                'controller' => 'MauticLeadBundle:Api\LeadApi:getActivity',
            ],
            'mautic_api_getcontactsevents' => [
                'path'       => '/contacts/activity',
                'controller' => 'MauticLeadBundle:Api\LeadApi:getAllActivity',
            ],
            'mautic_api_getcontactnotes' => [
                'path'       => '/contacts/{id}/notes',
                'controller' => 'MauticLeadBundle:Api\LeadApi:getNotes',
            ],
            'mautic_api_getcontactdevices' => [
                'path'       => '/contacts/{id}/devices',
                'controller' => 'MauticLeadBundle:Api\LeadApi:getDevices',
            ],
            'mautic_api_getcontactcampaigns' => [
                'path'       => '/contacts/{id}/campaigns',
                'controller' => 'MauticLeadBundle:Api\LeadApi:getCampaigns',
            ],
            'mautic_api_getcontactssegments' => [
                'path'       => '/contacts/{id}/segments',
                'controller' => 'MauticLeadBundle:Api\LeadApi:getLists',
            ],
            'mautic_api_getcontactscompanies' => [
                'path'       => '/contacts/{id}/companies',
                'controller' => 'MauticLeadBundle:Api\LeadApi:getCompanies',
            ],
            'mautic_api_utmcreateevent' => [
                'path'       => '/contacts/{id}/utm/add',
                'controller' => 'MauticLeadBundle:Api\LeadApi:addUtmTags',
                'method'     => 'POST',
            ],
            'mautic_api_utmremoveevent' => [
                'path'       => '/contacts/{id}/utm/{utmid}/remove',
                'controller' => 'MauticLeadBundle:Api\LeadApi:removeUtmTags',
                'method'     => 'POST',
            ],
            'mautic_api_getcontactowners' => [
                'path'       => '/contacts/list/owners',
                'controller' => 'MauticLeadBundle:Api\LeadApi:getOwners',
            ],
            'mautic_api_getcontactfields' => [
                'path'       => '/contacts/list/fields',
                'controller' => 'MauticLeadBundle:Api\LeadApi:getFields',
            ],
            'mautic_api_getcontactsegments' => [
                'path'       => '/contacts/list/segments',
                'controller' => 'MauticLeadBundle:Api\ListApi:getLists',
            ],
            'mautic_api_segmentsstandard' => [
                'standard_entity' => true,
                'name'            => 'lists',
                'path'            => '/segments',
                'controller'      => 'MauticLeadBundle:Api\ListApi',
            ],
            'mautic_api_segmentaddcontact' => [
                'path'       => '/segments/{id}/contact/{leadId}/add',
                'controller' => 'MauticLeadBundle:Api\ListApi:addLead',
                'method'     => 'POST',
            ],
            'mautic_api_segmentaddcontacts' => [
                'path'       => '/segments/{id}/contacts/add',
                'controller' => 'MauticLeadBundle:Api\ListApi:addLeads',
                'method'     => 'POST',
            ],
            'mautic_api_segmentremovecontact' => [
                'path'       => '/segments/{id}/contact/{leadId}/remove',
                'controller' => 'MauticLeadBundle:Api\ListApi:removeLead',
                'method'     => 'POST',
            ],
            'mautic_api_companiesstandard' => [
                'standard_entity' => true,
                'name'            => 'companies',
                'path'            => '/companies',
                'controller'      => 'MauticLeadBundle:Api\CompanyApi',
            ],
            'mautic_api_companyaddcontact' => [
                'path'       => '/companies/{companyId}/contact/{contactId}/add',
                'controller' => 'MauticLeadBundle:Api\CompanyApi:addContact',
                'method'     => 'POST',
            ],
            'mautic_api_companyremovecontact' => [
                'path'       => '/companies/{companyId}/contact/{contactId}/remove',
                'controller' => 'MauticLeadBundle:Api\CompanyApi:removeContact',
                'method'     => 'POST',
            ],
            'mautic_api_fieldsstandard' => [
                'standard_entity' => true,
                'name'            => 'fields',
                'path'            => '/fields/{object}',
                'controller'      => 'MauticLeadBundle:Api\FieldApi',
                'defaults'        => [
                    'object' => 'contact',
                ],
            ],
            'mautic_api_notesstandard' => [
                'standard_entity' => true,
                'name'            => 'notes',
                'path'            => '/notes',
                'controller'      => 'MauticLeadBundle:Api\NoteApi',
            ],
            'mautic_api_devicesstandard' => [
                'standard_entity' => true,
                'name'            => 'devices',
                'path'            => '/devices',
                'controller'      => 'MauticLeadBundle:Api\DeviceApi',
            ],
            'mautic_api_tagsstandard' => [
                'standard_entity' => true,
                'name'            => 'tags',
                'path'            => '/tags',
                'controller'      => 'MauticLeadBundle:Api\TagApi',
            ],

            // @deprecated 2.6.0 to be removed in 3.0
            'bc_mautic_api_segmentaddcontact' => [
                'path'       => '/segments/{id}/contact/add/{leadId}',
                'controller' => 'MauticLeadBundle:Api\ListApi:addLead',
                'method'     => 'POST',
            ],
            'bc_mautic_api_segmentremovecontact' => [
                'path'       => '/segments/{id}/contact/remove/{leadId}',
                'controller' => 'MauticLeadBundle:Api\ListApi:removeLead',
                'method'     => 'POST',
            ],
            'bc_mautic_api_companyaddcontact' => [
                'path'       => '/companies/{companyId}/contact/add/{contactId}',
                'controller' => 'MauticLeadBundle:Api\CompanyApi:addContact',
                'method'     => 'POST',
            ],
            'bc_mautic_api_companyremovecontact' => [
                'path'       => '/companies/{companyId}/contact/remove/{contactId}',
                'controller' => 'MauticLeadBundle:Api\CompanyApi:removeContact',
                'method'     => 'POST',
            ],
            'bc_mautic_api_dncaddcontact' => [
                'path'       => '/contacts/{id}/dnc/add/{channel}',
                'controller' => 'MauticLeadBundle:Api\LeadApi:addDnc',
                'method'     => 'POST',
                'defaults'   => [
                    'channel' => 'email',
                ],
            ],
            'bc_mautic_api_dncremovecontact' => [
                'path'       => '/contacts/{id}/dnc/remove/{channel}',
                'controller' => 'MauticLeadBundle:Api\LeadApi:removeDnc',
                'method'     => 'POST',
            ],
            // @deprecated 2.10.0 to be removed in 3.0
            'bc_mautic_api_getcontactevents' => [
                'path'       => '/contacts/{id}/events',
                'controller' => 'MauticLeadBundle:Api\LeadApi:getEvents',
            ],
        ],
    ],
    'menu' => [
        'main' => [
            'items' => [
                'mautic.lead.leads' => [
                    'iconClass' => 'fa-user',
                    'access'    => ['lead:leads:viewown', 'lead:leads:viewother'],
                    'route'     => 'mautic_contact_index',
                    'priority'  => 80,
                ],
                'mautic.companies.menu.index' => [
                    'route'     => 'mautic_company_index',
                    'iconClass' => 'fa-building-o',
                    'access'    => ['lead:leads:viewother'],
                    'priority'  => 75,
                ],
                'mautic.lead.list.menu.index' => [
                    'iconClass' => 'fa-pie-chart',
                    'access'    => ['lead:leads:viewown', 'lead:leads:viewother'],
                    'route'     => 'mautic_segment_index',
                    'priority'  => 70,
                ],
            ],
        ],
        'admin' => [
            'priority' => 50,
            'items'    => [
                'mautic.lead.field.menu.index' => [
                    'id'        => 'mautic_lead_field',
                    'iconClass' => 'fa-list',
                    'route'     => 'mautic_contactfield_index',
                    'access'    => 'lead:fields:full',
                ],
            ],
        ],
    ],
    'services' => [
        'events' => [
            'mautic.lead.subscriber' => [
                'class'     => Mautic\LeadBundle\EventListener\LeadSubscriber::class,
                'arguments' => [
                    'mautic.helper.ip_lookup',
                    'mautic.core.model.auditlog',
                    'mautic.lead.event.dispatcher',
                    'mautic.helper.template.dnc_reason',
                ],
                'methodCalls' => [
                    'setModelFactory' => ['mautic.model.factory'],
                ],
            ],
            'mautic.lead.subscriber.company' => [
                'class'     => 'Mautic\LeadBundle\EventListener\CompanySubscriber',
                'arguments' => [
                    'mautic.helper.ip_lookup',
                    'mautic.core.model.auditlog',
                ],
            ],
            'mautic.lead.emailbundle.subscriber' => [
                'class' => 'Mautic\LeadBundle\EventListener\EmailSubscriber',
            ],
            'mautic.lead.formbundle.subscriber' => [
                'class'     => 'Mautic\LeadBundle\EventListener\FormSubscriber',
                'arguments' => [
                    'mautic.email.model.email',
                ],
            ],
            'mautic.lead.campaignbundle.subscriber' => [
                'class'     => 'Mautic\LeadBundle\EventListener\CampaignSubscriber',
                'arguments' => [
                    'mautic.helper.ip_lookup',
                    'mautic.lead.model.lead',
                    'mautic.lead.model.field',
                    'mautic.lead.model.list',
                    'mautic.lead.model.company',
                    'mautic.campaign.model.campaign',
                ],
            ],
            'mautic.lead.campaignbundle.action_delete_contacts.subscriber' => [
                'class'     => \Mautic\LeadBundle\EventListener\CampaignActionDeleteContactSubscriber::class,
                'arguments' => [
                   'mautic.lead.model.lead',
                   'mautic.campaign.helper.removed_contact_tracker',
                ],
            ],
            'mautic.lead.reportbundle.subscriber' => [
                'class'     => \Mautic\LeadBundle\EventListener\ReportSubscriber::class,
                'arguments' => [
                    'mautic.lead.model.lead',
                    'mautic.stage.model.stage',
                    'mautic.campaign.model.campaign',
                    'mautic.lead.model.company',
                    'mautic.lead.model.company_report_data',
                    'mautic.lead.reportbundle.fields_builder',
                ],
            ],
            'mautic.lead.reportbundle.segment_subscriber' => [
                'class'     => \Mautic\LeadBundle\EventListener\SegmentReportSubscriber::class,
                'arguments' => [
                    'mautic.lead.reportbundle.fields_builder',
                ],
            ],
            'mautic.lead.reportbundle.report_utm_tag_subscriber' => [
                'class'     => \Mautic\LeadBundle\EventListener\ReportUtmTagSubscriber::class,
                'arguments' => [
                    'mautic.lead.reportbundle.fields_builder',
                    'mautic.lead.model.company_report_data',
                ],
            ],
            'mautic.lead.calendarbundle.subscriber' => [
                'class' => 'Mautic\LeadBundle\EventListener\CalendarSubscriber',
            ],
            'mautic.lead.pointbundle.subscriber' => [
                'class' => 'Mautic\LeadBundle\EventListener\PointSubscriber',
            ],
            'mautic.lead.search.subscriber' => [
                'class'     => \Mautic\LeadBundle\EventListener\SearchSubscriber::class,
                'arguments' => [
                    'mautic.lead.model.lead',
                    'doctrine.orm.entity_manager',
                ],
            ],
            'mautic.webhook.subscriber' => [
                'class'       => 'Mautic\LeadBundle\EventListener\WebhookSubscriber',
                'methodCalls' => [
                    'setWebhookModel' => ['mautic.webhook.model.webhook'],
                ],
            ],
            'mautic.lead.dashboard.subscriber' => [
                'class'     => 'Mautic\LeadBundle\EventListener\DashboardSubscriber',
                'arguments' => [
                    'mautic.lead.model.lead',
                    'mautic.lead.model.list',
                ],
            ],
            'mautic.lead.maintenance.subscriber' => [
                'class'     => 'Mautic\LeadBundle\EventListener\MaintenanceSubscriber',
                'arguments' => [
                    'doctrine.dbal.default_connection',
                ],
            ],
            'mautic.lead.stats.subscriber' => [
                'class'     => \Mautic\LeadBundle\EventListener\StatsSubscriber::class,
                'arguments' => [
                    'doctrine.orm.entity_manager',
                ],
            ],
            'mautic.lead.button.subscriber' => [
                'class' => \Mautic\LeadBundle\EventListener\ButtonSubscriber::class,
            ],
            'mautic.lead.import.subscriber' => [
                'class'     => Mautic\LeadBundle\EventListener\ImportSubscriber::class,
                'arguments' => [
                    'mautic.helper.ip_lookup',
                    'mautic.core.model.auditlog',
                ],
            ],
            'mautic.lead.configbundle.subscriber' => [
                'class' => Mautic\LeadBundle\EventListener\ConfigSubscriber::class,
            ],
            'mautic.lead.timeline_events.subscriber' => [
                'class'     => \Mautic\LeadBundle\EventListener\TimelineEventLogSubscriber::class,
                'arguments' => [
                    'translator',
                    'mautic.lead.repository.lead_event_log',
                ],
            ],
            'mautic.lead.timeline_events.campaign.subscriber' => [
                'class'     => \Mautic\LeadBundle\EventListener\TimelineEventLogCampaignSubscriber::class,
                'arguments' => [
                    'mautic.lead.repository.lead_event_log',
                    'mautic.helper.user',
                    'translator',
                ],
            ],
            'mautic.lead.timeline_events.segment.subscriber' => [
                'class'     => \Mautic\LeadBundle\EventListener\TimelineEventLogSegmentSubscriber::class,
                'arguments' => [
                    'mautic.lead.repository.lead_event_log',
                    'mautic.helper.user',
                    'translator',
                    'doctrine.orm.entity_manager',
                ],
            ],
            'mautic.lead.subscriber.segment' => [
                'class'     => 'Mautic\LeadBundle\EventListener\SegmentSubscriber',
                'arguments' => [
                    'mautic.helper.ip_lookup',
                    'mautic.core.model.auditlog',
                ],
            ],
        ],
        'forms' => [
            'mautic.form.type.lead' => [
                'class'     => 'Mautic\LeadBundle\Form\Type\LeadType',
                'arguments' => ['mautic.factory', 'mautic.lead.model.company'],
                'alias'     => 'lead',
            ],
            'mautic.form.type.leadlist' => [
                'class'     => 'Mautic\LeadBundle\Form\Type\ListType',
                'arguments' => [
                    'translator',
                    'mautic.lead.model.list',
                    'mautic.email.model.email',
                    'mautic.security',
                    'mautic.lead.model.lead',
                    'mautic.stage.model.stage',
                    'mautic.category.model.category',
                    'mautic.helper.user',
                    'mautic.campaign.model.campaign',
                    'mautic.asset.model.asset',
                ],
                'alias' => 'leadlist',
            ],
            'mautic.form.type.leadlist_choices' => [
                'class'     => 'Mautic\LeadBundle\Form\Type\LeadListType',
                'arguments' => ['mautic.factory'],
                'alias'     => 'leadlist_choices',
            ],
            'mautic.form.type.leadlist_filter' => [
                'class'       => 'Mautic\LeadBundle\Form\Type\FilterType',
                'alias'       => 'leadlist_filter',
                'arguments'   => ['mautic.factory'],
                'methodCalls' => [
                    'setConnection' => [
                        'database_connection',
                    ],
                ],
            ],
            'mautic.form.type.leadfield' => [
                'class'     => 'Mautic\LeadBundle\Form\Type\FieldType',
                'arguments' => ['mautic.factory'],
                'alias'     => 'leadfield',
            ],
            'mautic.form.type.lead.submitaction.pointschange' => [
                'class'     => 'Mautic\LeadBundle\Form\Type\FormSubmitActionPointsChangeType',
                'arguments' => ['mautic.factory'],
                'alias'     => 'lead_submitaction_pointschange',
            ],
            'mautic.form.type.lead.submitaction.addutmtags' => [
                'class'     => 'Mautic\LeadBundle\Form\Type\ActionAddUtmTagsType',
                'arguments' => 'mautic.factory',
                'alias'     => 'lead_action_addutmtags',
            ],
            'mautic.form.type.lead.submitaction.removedonotcontact' => [
                'class'     => 'Mautic\LeadBundle\Form\Type\ActionRemoveDoNotContact',
                'arguments' => 'mautic.factory',
                'alias'     => 'lead_action_removedonotcontact',
            ],
            'mautic.form.type.lead.submitaction.changelist' => [
                'class'     => 'Mautic\LeadBundle\Form\Type\EventListType',
                'arguments' => ['mautic.factory'],
                'alias'     => 'leadlist_action_type',
            ],
            'mautic.form.type.leadpoints_trigger' => [
                'class' => 'Mautic\LeadBundle\Form\Type\PointTriggerType',
                'alias' => 'leadpoints_trigger',
            ],
            'mautic.form.type.leadpoints_action' => [
                'class' => 'Mautic\LeadBundle\Form\Type\PointActionType',
                'alias' => 'leadpoints_action',
            ],
            'mautic.form.type.leadlist_trigger' => [
                'class' => 'Mautic\LeadBundle\Form\Type\ListTriggerType',
                'alias' => 'leadlist_trigger',
            ],
            'mautic.form.type.leadlist_action' => [
                'class' => 'Mautic\LeadBundle\Form\Type\ListActionType',
                'alias' => 'leadlist_action',
            ],
            'mautic.form.type.updatelead_action' => [
                'class'     => 'Mautic\LeadBundle\Form\Type\UpdateLeadActionType',
                'arguments' => ['mautic.factory'],
                'alias'     => 'updatelead_action',
            ],
            'mautic.form.type.updatecompany_action' => [
                'class'     => Mautic\LeadBundle\Form\Type\UpdateCompanyActionType::class,
                'arguments' => ['mautic.lead.model.field'],
                'alias'     => 'updatecompany_action',
            ],
            'mautic.form.type.leadnote' => [
                'class' => Mautic\LeadBundle\Form\Type\NoteType::class,
                'alias' => 'leadnote',
            ],
            'mautic.form.type.leaddevice' => [
                'class' => Mautic\LeadBundle\Form\Type\DeviceType::class,
                'alias' => 'leaddevice',
            ],
            'mautic.form.type.lead_import' => [
                'class' => 'Mautic\LeadBundle\Form\Type\LeadImportType',
                'alias' => 'lead_import',
            ],
            'mautic.form.type.lead_field_import' => [
                'class'     => 'Mautic\LeadBundle\Form\Type\LeadImportFieldType',
                'arguments' => ['mautic.factory'],
                'alias'     => 'lead_field_import',
            ],
            'mautic.form.type.lead_quickemail' => [
                'class'     => \Mautic\LeadBundle\Form\Type\EmailType::class,
                'arguments' => ['mautic.helper.user'],
                'alias'     => 'lead_quickemail',
            ],
            'mautic.form.type.lead_tags' => [
                'class'     => \Mautic\LeadBundle\Form\Type\TagListType::class,
                'alias'     => 'lead_tags',
                'arguments' => ['translator'],
            ],
            'mautic.form.type.lead_tag' => [
                'class'     => \Mautic\LeadBundle\Form\Type\TagType::class,
                'alias'     => 'lead_tag',
                'arguments' => ['doctrine.orm.entity_manager'],
            ],
            'mautic.form.type.modify_lead_tags' => [
                'class'     => \Mautic\LeadBundle\Form\Type\ModifyLeadTagsType::class,
                'alias'     => 'modify_lead_tags',
                'arguments' => ['translator'],
            ],
            'mautic.form.type.lead_entity_tag' => [
                'class' => \Mautic\LeadBundle\Form\Type\TagEntityType::class,
                'alias' => \Mautic\LeadBundle\Form\Type\TagEntityType::class,
            ],
            'mautic.form.type.lead_batch' => [
                'class' => 'Mautic\LeadBundle\Form\Type\BatchType',
                'alias' => 'lead_batch',
            ],
            'mautic.form.type.lead_batch_dnc' => [
                'class' => 'Mautic\LeadBundle\Form\Type\DncType',
                'alias' => 'lead_batch_dnc',
            ],
            'mautic.form.type.lead_batch_stage' => [
                'class' => 'Mautic\LeadBundle\Form\Type\StageType',
                'alias' => 'lead_batch_stage',
            ],
            'mautic.form.type.lead_batch_owner' => [
                'class' => 'Mautic\LeadBundle\Form\Type\OwnerType',
                'alias' => 'lead_batch_owner',
            ],
            'mautic.form.type.lead_merge' => [
                'class' => 'Mautic\LeadBundle\Form\Type\MergeType',
                'alias' => 'lead_merge',
            ],
            'mautic.form.type.lead_contact_frequency_rules' => [
                'class'     => 'Mautic\LeadBundle\Form\Type\ContactFrequencyType',
                'arguments' => [
                    'mautic.helper.core_parameters',
                ],
                'alias' => 'lead_contact_frequency_rules',
            ],
            'mautic.form.type.contact_channels' => [
                'class'     => \Mautic\LeadBundle\Form\Type\ContactChannelsType::class,
                'arguments' => [
                    'mautic.helper.core_parameters',
                ],
            ],
            'mautic.form.type.campaignevent_lead_field_value' => [
                'class'     => 'Mautic\LeadBundle\Form\Type\CampaignEventLeadFieldValueType',
                'arguments' => [
                    'translator',
                    'mautic.lead.model.lead',
                    'mautic.lead.model.field',
                ],
                'alias' => 'campaignevent_lead_field_value',
            ],
            'mautic.form.type.campaignevent_lead_device' => [
                'class' => 'Mautic\LeadBundle\Form\Type\CampaignEventLeadDeviceType',
                'alias' => 'campaignevent_lead_device',
            ],
            'mautic.form.type.campaignevent_lead_tags' => [
                'class'     => Mautic\LeadBundle\Form\Type\CampaignEventLeadTagsType::class,
                'arguments' => ['translator'],
                'alias'     => 'campaignevent_lead_tags',
            ],
            'mautic.form.type.campaignevent_lead_segments' => [
                'class' => 'Mautic\LeadBundle\Form\Type\CampaignEventLeadSegmentsType',
                'alias' => 'campaignevent_lead_segments',
            ],
            'mautic.form.type.campaignevent_lead_campaigns' => [
                'class'     => Mautic\LeadBundle\Form\Type\CampaignEventLeadCampaignsType::class,
                'alias'     => 'campaignevent_lead_campaigns',
                'arguments' => ['mautic.lead.model.list'],
            ],
            'mautic.form.type.campaignevent_lead_owner' => [
                'class' => 'Mautic\LeadBundle\Form\Type\CampaignEventLeadOwnerType',
                'alias' => 'campaignevent_lead_owner',
            ],
            'mautic.form.type.lead_fields' => [
                'class'     => 'Mautic\LeadBundle\Form\Type\LeadFieldsType',
                'arguments' => [
                    'mautic.lead.model.field',
                ],
                'alias'     => 'leadfields_choices',
            ],
            'mautic.form.type.lead_dashboard_leads_in_time_widget' => [
                'class' => 'Mautic\LeadBundle\Form\Type\DashboardLeadsInTimeWidgetType',
                'alias' => 'lead_dashboard_leads_in_time_widget',
            ],
            'mautic.form.type.lead_dashboard_leads_lifetime_widget' => [
                'class'     => 'Mautic\LeadBundle\Form\Type\DashboardLeadsLifetimeWidgetType',
                'arguments' => ['mautic.factory'],
                'alias'     => 'lead_dashboard_leads_lifetime_widget',
            ],
            'mautic.company.type.form' => [
                'class'     => 'Mautic\LeadBundle\Form\Type\CompanyType',
                'arguments' => ['doctrine.orm.entity_manager', 'mautic.security', 'router', 'translator'],
                'alias'     => 'company',
            ],
            'mautic.company.campaign.action.type.form' => [
                'class'     => 'Mautic\LeadBundle\Form\Type\AddToCompanyActionType',
                'arguments' => ['router'],
                'alias'     => 'addtocompany_action',
            ],
            'mautic.lead.events.changeowner.type.form' => [
                'class'     => 'Mautic\LeadBundle\Form\Type\ChangeOwnerType',
                'arguments' => ['mautic.user.model.user'],
            ],
            'mautic.company.list.type.form' => [
                'class'     => 'Mautic\LeadBundle\Form\Type\CompanyListType',
                'arguments' => [
                    'mautic.lead.model.company',
                    'mautic.helper.user',
                    'translator',
                    'router',
                    'database_connection',
                ],
                'alias' => 'company_list',
            ],
            'mautic.form.type.lead_categories' => [
                'class'     => 'Mautic\LeadBundle\Form\Type\LeadCategoryType',
                'arguments' => ['mautic.category.model.category'],
                'alias'     => 'leadcategory_choices',
            ],
            'mautic.company.merge.type.form' => [
                'class' => 'Mautic\LeadBundle\Form\Type\CompanyMergeType',
                'alias' => 'company_merge',
            ],
            'mautic.form.type.company_change_score' => [
                'class' => 'Mautic\LeadBundle\Form\Type\CompanyChangeScoreActionType',
                'alias' => 'scorecontactscompanies_action',
            ],
            'mautic.form.type.config.form' => [
                'class' => Mautic\LeadBundle\Form\Type\ConfigType::class,
                'alias' => 'leadconfig',
            ],
        ],
        'other' => [
            'mautic.lead.doctrine.subscriber' => [
                'class'     => 'Mautic\LeadBundle\EventListener\DoctrineSubscriber',
                'tag'       => 'doctrine.event_subscriber',
                'arguments' => ['monolog.logger.mautic'],
            ],
            'mautic.validator.leadlistaccess' => [
                'class'     => 'Mautic\LeadBundle\Form\Validator\Constraints\LeadListAccessValidator',
                'arguments' => ['mautic.factory'],
                'tag'       => 'validator.constraint_validator',
                'alias'     => 'leadlist_access',
            ],
            \Mautic\LeadBundle\Form\Validator\Constraints\FieldAliasKeywordValidator::class => [
                'class'     => \Mautic\LeadBundle\Form\Validator\Constraints\FieldAliasKeywordValidator::class,
                'tag'       => 'validator.constraint_validator',
                'arguments' => [
                    'mautic.lead.model.list',
                    'mautic.helper.field.alias',
                    '@doctrine.orm.entity_manager',
                ],
            ],
            \Mautic\CoreBundle\Form\Validator\Constraints\FileEncodingValidator::class => [
                'class'     => \Mautic\CoreBundle\Form\Validator\Constraints\FileEncodingValidator::class,
                'tag'       => 'validator.constraint_validator',
                'arguments' => [
                    'mautic.lead.model.list',
                    'mautic.helper.field.alias',
                ],
            ],
            'mautic.lead.constraint.alias' => [
                'class'     => 'Mautic\LeadBundle\Form\Validator\Constraints\UniqueUserAliasValidator',
                'arguments' => ['mautic.factory'],
                'tag'       => 'validator.constraint_validator',
                'alias'     => 'uniqueleadlist',
            ],
            'mautic.lead.event.dispatcher' => [
                'class'     => \Mautic\LeadBundle\Helper\LeadChangeEventDispatcher::class,
                'arguments' => [
                    'event_dispatcher',
                ],
            ],
            'mautic.lead.merger' => [
                'class'     => \Mautic\LeadBundle\Deduplicate\ContactMerger::class,
                'arguments' => [
                    'mautic.lead.model.lead',
                    'mautic.lead.repository.merged_records',
                    'event_dispatcher',
                    'monolog.logger.mautic',
                ],
            ],
            'mautic.lead.deduper' => [
                'class'     => \Mautic\LeadBundle\Deduplicate\ContactDeduper::class,
                'arguments' => [
                    'mautic.lead.model.field',
                    'mautic.lead.merger',
                    'mautic.lead.repository.lead',
                ],
            ],
            'mautic.lead.helper.primary_company' => [
                'class'     => \Mautic\LeadBundle\Helper\PrimaryCompanyHelper::class,
                'arguments' => [
                    'mautic.lead.repository.company_lead',
                ],
            ],
<<<<<<< HEAD
            'mautic.lead.segment.stat.dependencies' => [
                'class'     => \Mautic\LeadBundle\Segment\Stat\SegmentDependencies::class,
                'arguments' => [
                    '@doctrine.orm.entity_manager',
                    'mautic.email.model.email',
                    'mautic.campaign.model.campaign',
                    'mautic.form.model.action',
                    'mautic.lead.model.list',
                    'mautic.point.model.triggerevent',
                    'mautic.report.model.report',
                ],
            ],
            'mautic.lead.segment.stat.chart.query.factory' => [
                'class'     => \Mautic\LeadBundle\Segment\Stat\SegmentChartQueryFactory::class,
                'arguments' => [
                ],
            ],
            'mautic.lead.segment.stat.campaign.share' => [
                'class'     => \Mautic\LeadBundle\Segment\Stat\SegmentCampaignShare::class,
                'arguments' => [
                    'mautic.campaign.model.campaign',
                    'mautic.helper.cache_storage',
                    '@doctrine.orm.entity_manager',
                ],
=======
            'mautic.lead.validator.length' => [
                'class'     => Mautic\LeadBundle\Validator\Constraints\LengthValidator::class,
                'tag'       => 'validator.constraint_validator',
>>>>>>> dce73224
            ],
        ],
        'repositories' => [
            'mautic.lead.repository.company' => [
                'class'     => Doctrine\ORM\EntityRepository::class,
                'factory'   => ['@doctrine.orm.entity_manager', 'getRepository'],
                'arguments' => [
                    \Mautic\LeadBundle\Entity\Company::class,
                ],
            ],
            'mautic.lead.repository.company_lead' => [
                'class'     => Doctrine\ORM\EntityRepository::class,
                'factory'   => ['@doctrine.orm.entity_manager', 'getRepository'],
                'arguments' => [
                    \Mautic\LeadBundle\Entity\CompanyLead::class,
                ],
            ],
            'mautic.lead.repository.dnc' => [
                'class'     => Doctrine\ORM\EntityRepository::class,
                'factory'   => ['@doctrine.orm.entity_manager', 'getRepository'],
                'arguments' => [
                    \Mautic\LeadBundle\Entity\DoNotContact::class,
                ],
            ],
            'mautic.lead.repository.lead' => [
                'class'     => Doctrine\ORM\EntityRepository::class,
                'factory'   => ['@doctrine.orm.entity_manager', 'getRepository'],
                'arguments' => [
                    \Mautic\LeadBundle\Entity\Lead::class,
                ],
            ],
            'mautic.lead.repository.frequency_rule' => [
                'class'     => \Mautic\LeadBundle\Entity\FrequencyRuleRepository::class,
                'factory'   => ['@doctrine.orm.entity_manager', 'getRepository'],
                'arguments' => [
                    \Mautic\LeadBundle\Entity\FrequencyRule::class,
                ],
            ],
            'mautic.lead.repository.lead_event_log' => [
                'class'     => Doctrine\ORM\EntityRepository::class,
                'factory'   => ['@doctrine.orm.entity_manager', 'getRepository'],
                'arguments' => [
                    \Mautic\LeadBundle\Entity\LeadEventLog::class,
                ],
            ],
            'mautic.lead.repository.lead_device' => [
                'class'     => Doctrine\ORM\EntityRepository::class,
                'factory'   => ['@doctrine.orm.entity_manager', 'getRepository'],
                'arguments' => [
                    \Mautic\LeadBundle\Entity\LeadDevice::class,
                ],
            ],
            'mautic.lead.repository.lead_list' => [
                'class'     => Doctrine\ORM\EntityRepository::class,
                'factory'   => ['@doctrine.orm.entity_manager', 'getRepository'],
                'arguments' => [
                    \Mautic\LeadBundle\Entity\LeadList::class,
                ],
            ],
            'mautic.lead.repository.merged_records' => [
                'class'     => Doctrine\ORM\EntityRepository::class,
                'factory'   => ['@doctrine.orm.entity_manager', 'getRepository'],
                'arguments' => [
                    \Mautic\LeadBundle\Entity\MergeRecord::class,
                ],
            ],
            'mautic.lead.repository.field' => [
                'class'     => Doctrine\ORM\EntityRepository::class,
                'factory'   => ['@doctrine.orm.entity_manager', 'getRepository'],
                'arguments' => [
                    \Mautic\LeadBundle\Entity\LeadField::class,
                ],
            ],
            //  Segment Filter Query builders
            'mautic.lead.query.builder.basic' => [
                'class'     => \Mautic\LeadBundle\Segment\Query\Filter\BaseFilterQueryBuilder::class,
                'arguments' => ['mautic.lead.model.random_parameter_name'],
            ],
            'mautic.lead.query.builder.foreign.value' => [
                'class'     => \Mautic\LeadBundle\Segment\Query\Filter\ForeignValueFilterQueryBuilder::class,
                'arguments' => ['mautic.lead.model.random_parameter_name'],
            ],
            'mautic.lead.query.builder.foreign.func' => [
                'class'     => \Mautic\LeadBundle\Segment\Query\Filter\ForeignFuncFilterQueryBuilder::class,
                'arguments' => ['mautic.lead.model.random_parameter_name'],
            ],
            'mautic.lead.query.builder.special.dnc' => [
                'class'     => \Mautic\LeadBundle\Segment\Query\Filter\DoNotContactFilterQueryBuilder::class,
                'arguments' => ['mautic.lead.model.random_parameter_name'],
            ],
            'mautic.lead.query.builder.special.integration' => [
                'class'     => \Mautic\LeadBundle\Segment\Query\Filter\IntegrationCampaignFilterQueryBuilder::class,
                'arguments' => ['mautic.lead.model.random_parameter_name'],
            ],
            'mautic.lead.query.builder.special.sessions' => [
                'class'     => \Mautic\LeadBundle\Segment\Query\Filter\SessionsFilterQueryBuilder::class,
                'arguments' => ['mautic.lead.model.random_parameter_name'],
            ],
            'mautic.lead.query.builder.complex_relation.value' => [
                'class'     => \Mautic\LeadBundle\Segment\Query\Filter\ComplexRelationValueFilterQueryBuilder::class,
                'arguments' => ['mautic.lead.model.random_parameter_name'],
            ],
            'mautic.lead.query.builder.special.leadlist' => [
                'class'     => \Mautic\LeadBundle\Segment\Query\Filter\SegmentReferenceFilterQueryBuilder::class,
                'arguments' => [
                    'mautic.lead.model.random_parameter_name',
                    'mautic.lead.repository.lead_segment_query_builder',
                    'doctrine.orm.entity_manager',
                    'mautic.lead.model.lead_segment_filter_factory', ],
            ],
        ],
        'helpers' => [
            'mautic.helper.template.avatar' => [
                'class'     => Mautic\LeadBundle\Templating\Helper\AvatarHelper::class,
                'arguments' => ['mautic.factory'],
                'alias'     => 'lead_avatar',
            ],
            'mautic.helper.field.alias' => [
                'class'     => \Mautic\LeadBundle\Helper\FieldAliasHelper::class,
                'arguments' => ['mautic.lead.model.field'],
            ],
            'mautic.helper.template.dnc_reason' => [
                'class'     => Mautic\LeadBundle\Templating\Helper\DncReasonHelper::class,
                'arguments' => ['translator'],
                'alias'     => 'lead_dnc_reason',
            ],
        ],
        'models' => [
            'mautic.lead.model.lead' => [
                'class'     => \Mautic\LeadBundle\Model\LeadModel::class,
                'arguments' => [
                    'request_stack',
                    'mautic.helper.cookie',
                    'mautic.helper.ip_lookup',
                    'mautic.helper.paths',
                    'mautic.helper.integration',
                    'mautic.lead.model.field',
                    'mautic.lead.model.list',
                    'form.factory',
                    'mautic.lead.model.company',
                    'mautic.category.model.category',
                    'mautic.channel.helper.channel_list',
                    'mautic.helper.core_parameters',
                    'mautic.validator.email',
                    'mautic.user.provider',
                    'mautic.tracker.contact',
                    'mautic.tracker.device',
                    'mautic.lead.model.legacy_lead',
                    'mautic.lead.model.ipaddress',
                ],
            ],

            // Deprecated support for circular dependency
            'mautic.lead.model.legacy_lead' => [
                'class'     => \Mautic\LeadBundle\Model\LegacyLeadModel::class,
                'arguments' => [
                    'service_container',
                ],
            ],
            'mautic.lead.model.field' => [
                'class'     => 'Mautic\LeadBundle\Model\FieldModel',
                'arguments' => [
                    'mautic.schema.helper.index',
                    'mautic.schema.helper.column',
                    'mautic.lead.model.list',
                ],
            ],
            'mautic.lead.model.list' => [
                'class'     => \Mautic\LeadBundle\Model\ListModel::class,
                'arguments' => [
                    'mautic.helper.core_parameters',
                    'mautic.lead.model.lead_segment_service',
                    'mautic.lead.segment.stat.chart.query.factory',
                ],
            ],
            'mautic.lead.repository.lead_segment_filter_descriptor' => [
                'class'     => \Mautic\LeadBundle\Services\ContactSegmentFilterDictionary::class,
                'arguments' => [],
            ],
            'mautic.lead.repository.lead_segment_query_builder' => [
                'class'     => Mautic\LeadBundle\Segment\Query\ContactSegmentQueryBuilder::class,
                'arguments' => [
                    'doctrine.orm.entity_manager',
                    'mautic.lead.model.random_parameter_name',
                    'event_dispatcher',
                ],
            ],
            'mautic.lead.model.lead_segment_service' => [
                'class'     => \Mautic\LeadBundle\Segment\ContactSegmentService::class,
                'arguments' => [
                    'mautic.lead.model.lead_segment_filter_factory',
                    'mautic.lead.repository.lead_segment_query_builder',
                    'monolog.logger.mautic',
                ],
            ],
            'mautic.lead.model.lead_segment_filter_factory' => [
                'class'     => \Mautic\LeadBundle\Segment\ContactSegmentFilterFactory::class,
                'arguments' => [
                    'mautic.lead.model.lead_segment_schema_cache',
                    '@service_container',
                    'mautic.lead.model.lead_segment_decorator_factory',
                ],
            ],
            'mautic.lead.model.lead_segment_schema_cache' => [
                'class'     => \Mautic\LeadBundle\Segment\TableSchemaColumnsCache::class,
                'arguments' => [
                    'doctrine.orm.entity_manager',
                ],
            ],
            'mautic.lead.model.relative_date' => [
                'class'     => \Mautic\LeadBundle\Segment\RelativeDate::class,
                'arguments' => [
                    'translator',
                ],
            ],
            'mautic.lead.model.lead_segment_filter_operator' => [
                'class'     => \Mautic\LeadBundle\Segment\ContactSegmentFilterOperator::class,
                'arguments' => [
                    'translator',
                    'event_dispatcher',
                    'mautic.lead.segment.operator_options',
                ],
            ],
            'mautic.lead.model.lead_segment_decorator_factory' => [
                'class'     => \Mautic\LeadBundle\Segment\Decorator\DecoratorFactory::class,
                'arguments' => [
                    'mautic.lead.repository.lead_segment_filter_descriptor',
                    'mautic.lead.model.lead_segment_decorator_base',
                    'mautic.lead.model.lead_segment_decorator_custom_mapped',
                    'mautic.lead.model.lead_segment.decorator.date.optionFactory',
                    'mautic.lead.model.lead_segment_decorator_company',
                ],
            ],
            'mautic.lead.model.lead_segment_decorator_base' => [
                'class'     => \Mautic\LeadBundle\Segment\Decorator\BaseDecorator::class,
                'arguments' => [
                    'mautic.lead.model.lead_segment_filter_operator',
                    'mautic.lead.repository.lead_segment_filter_descriptor',
                ],
            ],
            'mautic.lead.model.lead_segment_decorator_custom_mapped' => [
                'class'     => \Mautic\LeadBundle\Segment\Decorator\CustomMappedDecorator::class,
                'arguments' => [
                    'mautic.lead.model.lead_segment_filter_operator',
                    'mautic.lead.repository.lead_segment_filter_descriptor',
                ],
            ],
            'mautic.lead.model.lead_segment_decorator_company' => [
                'class'     => \Mautic\LeadBundle\Segment\Decorator\CompanyDecorator::class,
                'arguments' => [
                    'mautic.lead.model.lead_segment_filter_operator',
                    'mautic.lead.repository.lead_segment_filter_descriptor',
                ],
            ],
            'mautic.lead.model.lead_segment_decorator_date' => [
                'class'     => \Mautic\LeadBundle\Segment\Decorator\DateDecorator::class,
                'arguments' => [
                    'mautic.lead.model.lead_segment_filter_operator',
                    'mautic.lead.repository.lead_segment_filter_descriptor',
                    'mautic.helper.core_parameters',
                ],
            ],
            'mautic.lead.model.lead_segment.decorator.date.optionFactory' => [
                'class'     => \Mautic\LeadBundle\Segment\Decorator\Date\DateOptionFactory::class,
                'arguments' => [
                    'mautic.lead.model.lead_segment_decorator_date',
                    'mautic.lead.model.relative_date',
                ],
            ],
            'mautic.lead.model.random_parameter_name' => [
                'class'     => \Mautic\LeadBundle\Segment\RandomParameterName::class,
            ],
            'mautic.lead.segment.operator_options' => [
                'class'     => \Mautic\LeadBundle\Segment\OperatorOptions::class,
            ],
            'mautic.lead.model.note' => [
                'class' => 'Mautic\LeadBundle\Model\NoteModel',
            ],
            'mautic.lead.model.device' => [
                'class'     => Mautic\LeadBundle\Model\DeviceModel::class,
                'arguments' => [
                    'mautic.lead.repository.lead_device',
                ],
            ],
            'mautic.lead.model.company' => [
                'class'     => 'Mautic\LeadBundle\Model\CompanyModel',
                'arguments' => [
                    'mautic.lead.model.field',
                    'session',
                    'mautic.validator.email',
                ],
            ],
            'mautic.lead.model.import' => [
                'class'     => Mautic\LeadBundle\Model\ImportModel::class,
                'arguments' => [
                    'mautic.helper.paths',
                    'mautic.lead.model.lead',
                    'mautic.core.model.notification',
                    'mautic.helper.core_parameters',
                    'mautic.lead.model.company',
                ],
            ],
            'mautic.lead.model.tag' => [
                'class' => \Mautic\LeadBundle\Model\TagModel::class,
            ],
            'mautic.lead.model.company_report_data' => [
                'class'     => \Mautic\LeadBundle\Model\CompanyReportData::class,
                'arguments' => [
                    'mautic.lead.model.field',
                    'translator',
                ],
            ],
            'mautic.lead.reportbundle.fields_builder' => [
                'class'     => \Mautic\LeadBundle\Report\FieldsBuilder::class,
                'arguments' => [
                    'mautic.lead.model.field',
                    'mautic.lead.model.list',
                    'mautic.user.model.user',
                ],
            ],
            'mautic.lead.model.dnc' => [
                'class'     => \Mautic\LeadBundle\Model\DoNotContact::class,
                'arguments' => [
                    'mautic.lead.model.lead',
                    'mautic.lead.repository.dnc',
                ],
            ],
            'mautic.lead.model.segment.action' => [
                'class'     => \Mautic\LeadBundle\Model\SegmentActionModel::class,
                'arguments' => [
                    'mautic.lead.model.lead',
                ],
            ],
            'mautic.lead.factory.device_detector_factory' => [
                'class' => \Mautic\LeadBundle\Tracker\Factory\DeviceDetectorFactory\DeviceDetectorFactory::class,
            ],
            'mautic.lead.service.contact_tracking_service' => [
                'class'     => \Mautic\LeadBundle\Tracker\Service\ContactTrackingService\ContactTrackingService::class,
                'arguments' => [
                    'mautic.helper.cookie',
                    'mautic.lead.repository.lead_device',
                    'mautic.lead.repository.lead',
                    'mautic.lead.repository.merged_records',
                    'request_stack',
                ],
            ],
            'mautic.lead.service.device_creator_service' => [
                'class' => \Mautic\LeadBundle\Tracker\Service\DeviceCreatorService\DeviceCreatorService::class,
            ],
            'mautic.lead.service.device_tracking_service' => [
                'class'     => \Mautic\LeadBundle\Tracker\Service\DeviceTrackingService\DeviceTrackingService::class,
                'arguments' => [
                    'mautic.helper.cookie',
                    'doctrine.orm.entity_manager',
                    'mautic.lead.repository.lead_device',
                    'mautic.helper.random',
                    'request_stack',
                    'mautic.security',
                ],
            ],
            'mautic.tracker.contact' => [
                'class'     => \Mautic\LeadBundle\Tracker\ContactTracker::class,
                'arguments' => [
                    'mautic.lead.repository.lead',
                    'mautic.lead.service.contact_tracking_service',
                    'mautic.tracker.device',
                    'mautic.security',
                    'monolog.logger.mautic',
                    'mautic.helper.ip_lookup',
                    'request_stack',
                    'mautic.helper.core_parameters',
                    'event_dispatcher',
                    'mautic.lead.model.field',
                ],
            ],
            'mautic.tracker.device' => [
                'class'     => \Mautic\LeadBundle\Tracker\DeviceTracker::class,
                'arguments' => [
                    'mautic.lead.service.device_creator_service',
                    'mautic.lead.factory.device_detector_factory',
                    'mautic.lead.service.device_tracking_service',
                    'monolog.logger.mautic',
                ],
            ],
            'mautic.lead.model.ipaddress' => [
                'class'     => Mautic\LeadBundle\Model\IpAddressModel::class,
                'arguments' => [
                    'doctrine.orm.entity_manager',
                    'monolog.logger.mautic',
                ],
            ],
        ],
        'command' => [
            'mautic.lead.command.deduplicate' => [
                'class'     => \Mautic\LeadBundle\Command\DeduplicateCommand::class,
                'arguments' => [
                    'mautic.lead.deduper',
                    'translator',
                ],
                'tag' => 'console.command',
            ],
        ],
    ],
    'parameters' => [
        'parallel_import_limit'               => 1,
        'background_import_if_more_rows_than' => 0,
    ],
];<|MERGE_RESOLUTION|>--- conflicted
+++ resolved
@@ -830,7 +830,10 @@
                     'mautic.lead.repository.company_lead',
                 ],
             ],
-<<<<<<< HEAD
+            'mautic.lead.validator.length' => [
+                'class'     => Mautic\LeadBundle\Validator\Constraints\LengthValidator::class,
+                'tag'       => 'validator.constraint_validator',
+            ],
             'mautic.lead.segment.stat.dependencies' => [
                 'class'     => \Mautic\LeadBundle\Segment\Stat\SegmentDependencies::class,
                 'arguments' => [
@@ -855,11 +858,6 @@
                     'mautic.helper.cache_storage',
                     '@doctrine.orm.entity_manager',
                 ],
-=======
-            'mautic.lead.validator.length' => [
-                'class'     => Mautic\LeadBundle\Validator\Constraints\LengthValidator::class,
-                'tag'       => 'validator.constraint_validator',
->>>>>>> dce73224
             ],
         ],
         'repositories' => [
