<?php
/**
 * @package     Mautic
 * @copyright   2014 Mautic Contributors. All rights reserved.
 * @author      Mautic
 * @link        http://mautic.org
 * @license     GNU/GPLv3 http://www.gnu.org/licenses/gpl-3.0.html
 */
if ($tmpl == 'index') {
    $view->extend('MauticLeadBundle:Company:index.html.php');
}
?>

<?php if (count($items)): ?>
    <div class="table-responsive page-list">
        <table class="table table-hover table-striped table-bordered company-list" id="companyTable">
            <thead>
            <tr>
                <?php
                echo $view->render(
                    'MauticCoreBundle:Helper:tableheader.html.php',
                    array(
                        'checkall' => 'true',
                        'target'   => '#companyTable'
                    )
                );

                echo $view->render(
                    'MauticCoreBundle:Helper:tableheader.html.php',
                    array(
                        'sessionVar' => 'company',
                        'orderBy'    => 'comp.companyname',
                        'text'       => 'mautic.company.name',
                        'class'      => 'col-company-name',
                        'default'    => true
                    )
                );
                echo $view->render(
                    'MauticCoreBundle:Helper:tableheader.html.php',
                    array(
                        'sessionVar' => 'company',
                        'text'       => 'mautic.company.email',
                        'class'      => 'visible-md visible-lg col-company-category'
                    )
                );
                echo $view->render(
                    'MauticCoreBundle:Helper:tableheader.html.php',
                    array(
                        'sessionVar' => 'company',
                        'text'       => 'mautic.company.website',
                        'class'      => 'visible-md visible-lg col-company-category'
                    )
                );
                echo $view->render('MauticCoreBundle:Helper:tableheader.html.php', array(
                    'sessionVar' => 'segment',
                    'text'       => 'mautic.lead.list.thead.leadcount',
                    'class'      => 'visible-md visible-lg col-leadlist-leadcount'
                ));
                echo $view->render(
                    'MauticCoreBundle:Helper:tableheader.html.php',
                    array(
                        'sessionVar' => 'company',
                        'orderBy'    => 's.id',
                        'text'       => 'mautic.core.id',
                        'class'      => 'visible-md visible-lg col-company-id'
                    )
                );
                ?>
            </tr>
            </thead>
            <tbody>
            <?php foreach ($items as $item): ?>
                <?php $fields = $item->getFields(); ?>
                <tr>
                    <td>
                        <?php
                        echo $view->render(
                            'MauticCoreBundle:Helper:list_actions.html.php',
                            array(
                                'item'            => $item,
                                'templateButtons' => array(
                                    'edit'   => $permissions['lead:leads:editother'],
                                    'clone'  => $permissions['lead:leads:create'],
                                    'delete' => $permissions['lead:leads:deleteother'],
                                ),
                                'routeBase'       => 'company'
                            )
                        );
                        ?>
                    </td>
                    <td>
                        <div>

                            <a href="<?php echo $view['router']->generate(
                                'mautic_company_action',
                                array("objectAction" => "edit", "objectId" => $item->getId())
                            ); ?>" data-toggle="ajax">
                                <?php if (isset($fields['core']['companyname'])) :?>
                                <?php echo $fields['core']['companyname']['value']; ?>
                                <?php   endif; ?>
                            </a>
                        </div>
                        </td>
                    <td>
                            <div class="text-muted mt-4">
                <?php if (isset($fields['core']['companyemail'])) :?>
                    <small>
                        <?php echo $fields['core']['companyemail']['value'] ;?>
                    </small>
                <?php   endif; ?>
                            </div>
                    </td>

                    <td class="visible-md visible-lg">
                        <?php if (isset($fields['core']['companywebsite'])) :?>
                        <?php echo $fields['core']['companywebsite']['value']; ?>
                        <?php   endif; ?>
                    </td>
                    <td class="visible-md visible-lg">
                        <a class="label label-primary" href="<?php echo $view['router']->path('mautic_contact_index', array('search' => $view['translator']->trans('mautic.company.lead.searchcommand.company') . ':' . $item->getName())); ?>" data-toggle="ajax"<?php echo ($leadCounts[$item->getId()] == 0) ? "disabled=disabled" : ""; ?>>
                            <?php echo $view['translator']->transChoice('mautic.lead.company.viewleads_count', $leadCounts[$item->getId()], array('%count%' => $leadCounts[$item->getId()])); ?>
                        </a>
                    </td>
<<<<<<< HEAD
                    <td class="visible-md visible-lg">
                        <a class="label label-primary" href="<?php echo $view['router']->path('mautic_contact_index', array('search' => $view['translator']->trans('mautic.company.lead.searchcommand.company') . ':' . $item->getName())); ?>" data-toggle="ajax"<?php echo ($leadCounts[$item->getId()] == 0) ? "disabled=disabled" : ""; ?>>
                            <?php echo $view['translator']->transChoice('mautic.lead.company.viewleads_count', $leadCounts[$item->getId()], array('%count%' => $leadCounts[$item->getId()])); ?>
                        </a>
                    </td>
=======
>>>>>>> 559a5845
                    <td class="visible-md visible-lg"><?php echo $item->getId(); ?></td>
                </tr>
            <?php endforeach; ?>
            </tbody>
        </table>
    </div>
    <div class="panel-footer">
        <?php echo $view->render(
            'MauticCoreBundle:Helper:pagination.html.php',
            array(
                "totalItems" => count($items),
                "page"       => $page,
                "limit"      => $limit,
                "menuLinkId" => 'mautic_company_index',
                "baseUrl"    => $view['router']->generate('mautic_company_index'),
                'sessionVar' => 'company'
            )
        ); ?>
    </div>
<?php else: ?>
    <?php echo $view->render(
        'MauticCoreBundle:Helper:noresults.html.php',
        array('tip' => 'mautic.company.action.noresults.tip')
    ); ?>
<?php endif; ?><|MERGE_RESOLUTION|>--- conflicted
+++ resolved
@@ -121,14 +121,6 @@
                             <?php echo $view['translator']->transChoice('mautic.lead.company.viewleads_count', $leadCounts[$item->getId()], array('%count%' => $leadCounts[$item->getId()])); ?>
                         </a>
                     </td>
-<<<<<<< HEAD
-                    <td class="visible-md visible-lg">
-                        <a class="label label-primary" href="<?php echo $view['router']->path('mautic_contact_index', array('search' => $view['translator']->trans('mautic.company.lead.searchcommand.company') . ':' . $item->getName())); ?>" data-toggle="ajax"<?php echo ($leadCounts[$item->getId()] == 0) ? "disabled=disabled" : ""; ?>>
-                            <?php echo $view['translator']->transChoice('mautic.lead.company.viewleads_count', $leadCounts[$item->getId()], array('%count%' => $leadCounts[$item->getId()])); ?>
-                        </a>
-                    </td>
-=======
->>>>>>> 559a5845
                     <td class="visible-md visible-lg"><?php echo $item->getId(); ?></td>
                 </tr>
             <?php endforeach; ?>
