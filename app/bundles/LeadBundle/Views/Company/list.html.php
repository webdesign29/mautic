<?php

/*
 * @copyright   2014 Mautic Contributors. All rights reserved
 * @author      Mautic
 *
 * @link        http://mautic.org
 *
 * @license     GNU/GPLv3 http://www.gnu.org/licenses/gpl-3.0.html
 */
if ($tmpl == 'index') {
    $view->extend('MauticLeadBundle:Company:index.html.php');
}
?>

<?php if (count($items)): ?>
    <div class="table-responsive page-list">
        <table class="table table-hover table-striped table-bordered company-list" id="companyTable">
            <thead>
            <tr>
                <?php
                echo $view->render(
                    'MauticCoreBundle:Helper:tableheader.html.php',
                    [
                        'checkall'        => 'true',
                        'target'          => '#companyTable',
                        'routeBase'       => 'company',
                        'templateButtons' => [
                            'delete' => $permissions['lead:leads:deleteother'],
                        ],
                    ]
                );

                echo $view->render(
                    'MauticCoreBundle:Helper:tableheader.html.php',
                    [
                        'sessionVar' => 'company',
                        'text'       => 'mautic.company.name',
                        'class'      => 'col-company-name',
                        'orderBy'    => 'comp.companyname',
                    ]
                );
                echo $view->render(
                    'MauticCoreBundle:Helper:tableheader.html.php',
                    [
                        'sessionVar' => 'company',
                        'text'       => 'mautic.company.email',
                        'class'      => 'visible-md visible-lg col-company-category',
                        'orderBy'    => 'comp.companyemail',
                    ]
                );
                echo $view->render(
                    'MauticCoreBundle:Helper:tableheader.html.php',
                    [
                        'sessionVar' => 'company',
                        'text'       => 'mautic.company.website',
                        'class'      => 'visible-md visible-lg col-company-website',
                        'orderBy'    => 'comp.companywebsite',
                    ]
                );
                echo $view->render(
                    'MauticCoreBundle:Helper:tableheader.html.php',
                    [
                        'sessionVar' => 'company',
                        'text'       => 'mautic.company.score',
                        'class'      => 'visible-md visible-lg col-company-score',
                        'orderBy'    => 'comp.score',
                    ]
                );
<<<<<<< HEAD
                echo $view->render(
                    'MauticCoreBundle:Helper:tableheader.html.php',
=======
                echo $view->render('MauticCoreBundle:Helper:tableheader.html.php',
>>>>>>> c461c9d9
                    [
                        'sessionVar' => 'company',
                        'text'       => 'mautic.lead.list.thead.leadcount',
                        'class'      => 'visible-md visible-lg col-leadlist-leadcount',
                    ]
                );
                echo $view->render(
                    'MauticCoreBundle:Helper:tableheader.html.php',
                    [
                        'sessionVar' => 'company',
                        'orderBy'    => 'comp.id',
                        'text'       => 'mautic.core.id',
                        'class'      => 'visible-md visible-lg col-company-id',
                    ]
                );
                ?>
            </tr>
            </thead>
            <tbody>
            <?php foreach ($items as $item): ?>
                <?php $fields = $item->getFields(); ?>
                <tr>
                    <td>
                        <?php
                        echo $view->render(
                            'MauticCoreBundle:Helper:list_actions.html.php',
                            [
                                'item'            => $item,
                                'templateButtons' => [
                                    'edit'   => $permissions['lead:leads:editother'],
                                    'clone'  => $permissions['lead:leads:create'],
                                    'delete' => $permissions['lead:leads:deleteother'],
                                ],
                                'routeBase' => 'company',
                            ]
                        );
                        ?>
                    </td>
                    <td>
                        <div>

                            <a href="<?php echo $view['router']->generate(
                                'mautic_company_action',
                                ['objectAction' => 'edit', 'objectId' => $item->getId()]
                            ); ?>" data-toggle="ajax">
                                <?php if (isset($fields['core']['companyname'])) : ?>
                                    <?php echo $fields['core']['companyname']['value']; ?>
                                <?php endif; ?>
                            </a>
                        </div>
                    </td>
                    <td>
                        <div class="text-muted mt-4">
                            <small>
                                <?php echo $fields['core']['companyemail']['value']; ?>
                            </small>
                        </div>
                    </td>

                    <td class="visible-md visible-lg">
                        <?php if (isset($fields['core']['companywebsite'])) :?>
                        <?php echo $fields['core']['companywebsite']['value']; ?>
                        <?php endif; ?>
                    </td>
                    <td class="visible-md visible-lg">
                        <?php echo $item->getScore(); ?>
                    </td>
                    <td class="visible-md visible-lg">
                        <a class="label label-primary" href="<?php echo $view['router']->path(
                            'mautic_contact_index',
                            [
                                'search' => $view['translator']->trans('mautic.lead.lead.searchcommand.company').':"'
                                    .$fields['core']['companyname']['value'].'"',
                            ]
                        ); ?>" data-toggle="ajax"<?php echo ($leadCounts[$item->getId()] == 0) ? 'disabled=disabled' : ''; ?>>
                            <?php echo $view['translator']->transChoice(
                                'mautic.lead.company.viewleads_count',
                                $leadCounts[$item->getId()],
                                ['%count%' => $leadCounts[$item->getId()]]
                            ); ?>
                        </a>
                    </td>
                    <td class="visible-md visible-lg"><?php echo $item->getId(); ?></td>
                </tr>
            <?php endforeach; ?>
            </tbody>
        </table>
    </div>
    <div class="panel-footer">
        <?php echo $view->render(
            'MauticCoreBundle:Helper:pagination.html.php',
            [
                'totalItems' => $totalItems,
                'page'       => $page,
                'limit'      => $limit,
                'menuLinkId' => 'mautic_company_index',
                'baseUrl'    => $view['router']->generate('mautic_company_index'),
                'sessionVar' => 'company',
            ]
        ); ?>
    </div>
<?php else: ?>
    <?php echo $view->render(
        'MauticCoreBundle:Helper:noresults.html.php',
        ['tip' => 'mautic.company.action.noresults.tip']
    ); ?>
<?php endif; ?><|MERGE_RESOLUTION|>--- conflicted
+++ resolved
@@ -67,12 +67,7 @@
                         'orderBy'    => 'comp.score',
                     ]
                 );
-<<<<<<< HEAD
-                echo $view->render(
-                    'MauticCoreBundle:Helper:tableheader.html.php',
-=======
                 echo $view->render('MauticCoreBundle:Helper:tableheader.html.php',
->>>>>>> c461c9d9
                     [
                         'sessionVar' => 'company',
                         'text'       => 'mautic.lead.list.thead.leadcount',
