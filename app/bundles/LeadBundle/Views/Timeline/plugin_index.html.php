--- conflicted
+++ resolved
@@ -1,10 +1,6 @@
 <?php
-<<<<<<< HEAD
-/**
-=======
 
 /*
->>>>>>> afb4da44
  * @copyright   2014 Mautic Contributors. All rights reserved
  * @author      Mautic
  *
