<?php
/**
 * @package     Mautic
 * @copyright   2014 Mautic Contributors. All rights reserved.
 * @author      Mautic
 * @link        http://mautic.org
 * @license     GNU/GPLv3 http://www.gnu.org/licenses/gpl-3.0.html
 */
$view->extend('MauticCoreBundle:Default:content.html.php');
$view['slots']->set('mauticContent', 'leadlist');
$fields = $form->vars['fields'];
$id     = $form->vars['data']->getId();
$index  = count($form['filters']->vars['value']) ? max(array_keys($form['filters']->vars['value'])) : 0;

if (!empty($id)) {
    $name   = $form->vars['data']->getName();
    $header = $view['translator']->trans('mautic.lead.list.header.edit', array("%name%" => $name));
} else {
    $header = $view['translator']->trans('mautic.lead.list.header.new');
}
$view['slots']->set("headerTitle", $header);

$templates = array(
    'countries' => 'country-template',
    'regions'   => 'region-template',
    'timezones' => 'timezone-template',
    'select'    => 'select-template',
    'lists'     => 'leadlist-template',
    'emails'    => 'lead_email_received-template',
    'tags'      => 'tags-template',
    'stage'     => 'stage-template',
    'locales'   => 'locale-template'
);

$mainErrors   = ($view['form']->containsErrors($form, array('filters'))) ? 'class="text-danger"' : '';
$filterErrors = ($view['form']->containsErrors($form['filters'])) ? 'class="text-danger"' : '';
?>

<?php echo $view['form']->start($form); ?>
<div class="box-layout">
    <div class="col-md-9 bg-white height-auto">
        <div class="row">
            <div class="col-xs-12">
                <ul class="bg-auto nav nav-tabs pr-md pl-md">
                    <li class="active">
                        <a href="#details" role="tab" data-toggle="tab"<?php echo $mainErrors; ?>>
                            <?php echo $view['translator']->trans('mautic.core.details'); ?>
                            <?php if ($mainErrors): ?>
                                <i class="fa fa-warning"></i>
                            <?php endif; ?>
                        </a>
                    </li>
                    <li>
                        <a href="#filters" role="tab" data-toggle="tab"<?php echo $filterErrors; ?>>
                            <?php echo $view['translator']->trans('mautic.core.filters'); ?>
                            <?php if ($filterErrors): ?>
                                <i class="fa fa-warning"></i>
                            <?php endif; ?>
                        </a>
                    </li>
                </ul>

                <!-- start: tab-content -->
                <div class="tab-content pa-md">
                    <div class="tab-pane fade in active bdr-w-0" id="details">
                        <div class="row">
                            <div class="col-md-6">
                                <?php echo $view['form']->row($form['name']); ?>
                            </div>
                            <div class="col-md-6">
                                <?php echo $view['form']->row($form['alias']); ?>
                            </div>
                        </div>
                        <div class="row">
                            <div class="col-xs-12">
                                <?php echo $view['form']->row($form['description']); ?>
                            </div>
                        </div>
                    </div>
                    <div class="tab-pane fade bdr-w-0" id="filters">
                        <div class="form-group">
                            <div class="available-filters mb-md pl-0 col-md-4" data-prototype="<?php echo $view->escape($view['form']->row($form['filters']->vars['prototype'])); ?>" data-index="<?php echo $index + 1; ?>">
                                <select class="chosen form-control" id="available_filters">
                                    <option value=""></option>
                                    <?php
<<<<<<< HEAD
                                    foreach ($fields as $object => $field):
                                        $header    = $object;
                                        $icon      = ($object == 'company') ? 'fa-building' : 'fa-user';
                                    ?>
                                    <optgroup label="<?php echo $view['translator']->trans('mautic.lead.'.$header); ?>">
                                        <?php foreach ($field as $value => $params):
                                            $list      = (!empty($params['properties']['list'])) ? $params['properties']['list'] : array();
                                            $choices   = \Mautic\LeadBundle\Helper\FormFieldHelper::parseListStringIntoArray($list);
                                            $object    = $object;
                                            $list      = json_encode($choices);
                                            $callback  = (!empty($params['properties']['callback'])) ? $params['properties']['callback'] : '';
                                            $operators = (!empty($params['operators'])) ? $view->escape(json_encode($params['operators'])) : '{}';
                                            ?>
                                            <option value="<?php echo $value; ?>" id="available_<?php echo $value; ?>" data-field-object="<?php echo $object; ?>" data-field-type="<?php echo $params['properties']['type']; ?>" data-field-list="<?php echo $view->escape($list); ?>" data-field-callback="<?php echo $callback; ?>" data-field-operators="<?php echo $operators; ?>" class="segment-filter fa <?php echo $icon;?>"><?php echo $view['translator']->trans($params['label']); ?></option>
                                        <?php endforeach; ?>
                                    </optgroup>
=======
                                    foreach ($fields as $value => $params):
                                        $list      = (!empty($params['properties']['list'])) ? $params['properties']['list'] : array();
                                        $choices   = \Mautic\LeadBundle\Helper\FormFieldHelper::parseList($list);
                                        $list      = json_encode($choices);
                                        $callback  = (!empty($params['properties']['callback'])) ? $params['properties']['callback'] : '';
                                        $operators = (!empty($params['operators'])) ? $view->escape(json_encode($params['operators'])) : '{}';
                                        ?>
                                        <option value="<?php echo $value; ?>" id="available_<?php echo $value; ?>" data-field-type="<?php echo $params['properties']['type']; ?>" data-field-list="<?php echo $view->escape($list); ?>" data-field-callback="<?php echo $callback; ?>" data-field-operators="<?php echo $operators; ?>"><?php echo $view['translator']->trans($params['label']); ?></option>
>>>>>>> c2ac218d
                                    <?php endforeach; ?>
                                </select>
                            </div>
                            <div class="clearfix"></div>
                        </div>
                        <div class="selected-filters" id="leadlist_filters">
                            <?php
                            echo $view['form']->widget($form['filters']); ?>
                        </div>
                    </div>
                </div>
            </div>
        </div>
    </div>
    <div class="col-md-3 bg-white height-auto bdr-l">
        <div class="pr-lg pl-lg pt-md pb-md">
            <?php echo $view['form']->row($form['isGlobal']); ?>
            <?php echo $view['form']->row($form['isPublished']); ?>
        </div>
    </div>
</div>
<?php echo $view['form']->end($form); ?>

<div class="hide" id="templates">
    <?php foreach ($templates as $dataKey => $template): ?>
        <?php $attr = ($dataKey == 'tags') ? ' data-placeholder="' . $view['translator']->trans('mautic.lead.tags.select_or_create') . '" data-no-results-text="' . $view['translator']->trans('mautic.lead.tags.enter_to_create') . '" data-allow-add="true" onchange="Mautic.createLeadTag(this)"' : ''; ?>
        <select class="form-control not-chosen <?php echo $template; ?>" name="leadlist[filters][__name__][filter]" id="leadlist_filters___name___filter"<?php echo $attr; ?>>
            <?php
            if (isset($form->vars[$dataKey])):
                foreach ($form->vars[$dataKey] as $value => $label):
                    if (is_array($label)):
                        echo "<optgroup label=\"$value\">\n";
                        foreach ($label as $optionValue => $optionLabel):
                            echo "<option value=\"$optionValue\">$optionLabel</option>\n";
                        endforeach;
                        echo "</optgroup>\n";
                    else:
                        if ($dataKey == 'lists' && (isset($currentListId) && (int) $value === (int) $currentListId))
                            continue;
                        echo "<option value=\"$value\">$label</option>\n";
                    endif;
                endforeach;
            endif;
            ?>
        </select>
    <?php endforeach; ?>
</div><|MERGE_RESOLUTION|>--- conflicted
+++ resolved
@@ -83,7 +83,6 @@
                                 <select class="chosen form-control" id="available_filters">
                                     <option value=""></option>
                                     <?php
-<<<<<<< HEAD
                                     foreach ($fields as $object => $field):
                                         $header    = $object;
                                         $icon      = ($object == 'company') ? 'fa-building' : 'fa-user';
@@ -91,7 +90,7 @@
                                     <optgroup label="<?php echo $view['translator']->trans('mautic.lead.'.$header); ?>">
                                         <?php foreach ($field as $value => $params):
                                             $list      = (!empty($params['properties']['list'])) ? $params['properties']['list'] : array();
-                                            $choices   = \Mautic\LeadBundle\Helper\FormFieldHelper::parseListStringIntoArray($list);
+                                            $choices   = \Mautic\LeadBundle\Helper\FormFieldHelper::parseList($list);
                                             $object    = $object;
                                             $list      = json_encode($choices);
                                             $callback  = (!empty($params['properties']['callback'])) ? $params['properties']['callback'] : '';
@@ -100,24 +99,13 @@
                                             <option value="<?php echo $value; ?>" id="available_<?php echo $value; ?>" data-field-object="<?php echo $object; ?>" data-field-type="<?php echo $params['properties']['type']; ?>" data-field-list="<?php echo $view->escape($list); ?>" data-field-callback="<?php echo $callback; ?>" data-field-operators="<?php echo $operators; ?>" class="segment-filter fa <?php echo $icon;?>"><?php echo $view['translator']->trans($params['label']); ?></option>
                                         <?php endforeach; ?>
                                     </optgroup>
-=======
-                                    foreach ($fields as $value => $params):
-                                        $list      = (!empty($params['properties']['list'])) ? $params['properties']['list'] : array();
-                                        $choices   = \Mautic\LeadBundle\Helper\FormFieldHelper::parseList($list);
-                                        $list      = json_encode($choices);
-                                        $callback  = (!empty($params['properties']['callback'])) ? $params['properties']['callback'] : '';
-                                        $operators = (!empty($params['operators'])) ? $view->escape(json_encode($params['operators'])) : '{}';
-                                        ?>
-                                        <option value="<?php echo $value; ?>" id="available_<?php echo $value; ?>" data-field-type="<?php echo $params['properties']['type']; ?>" data-field-list="<?php echo $view->escape($list); ?>" data-field-callback="<?php echo $callback; ?>" data-field-operators="<?php echo $operators; ?>"><?php echo $view['translator']->trans($params['label']); ?></option>
->>>>>>> c2ac218d
                                     <?php endforeach; ?>
                                 </select>
                             </div>
                             <div class="clearfix"></div>
                         </div>
                         <div class="selected-filters" id="leadlist_filters">
-                            <?php
-                            echo $view['form']->widget($form['filters']); ?>
+                            <?php echo $view['form']->widget($form['filters']); ?>
                         </div>
                     </div>
                 </div>
