<?php
/**
 * @package     Mautic
 * @copyright   2015 Mautic Contributors. All rights reserved.
 * @author      Mautic
 * @link        http://mautic.org
 * @license     GNU/GPLv3 http://www.gnu.org/licenses/gpl-3.0.html
 */

if ($dnc && $dnc['bounced']) {
    echo '<div class="alert alert-warning">'.$view['translator']->trans('mautic.lead.do.not.contact_bounced').': '.$dnc['comments'].'</div>';
} else {
    echo $view['form']->start($form);

<<<<<<< HEAD
    echo $view['form']->row($form['from']);
    echo $view['form']->row($form['subject']);
    echo $view['form']->row($form['body']);
    echo $view['form']->row($form['templates']);
=======
echo $view['form']->row($form['fromname']);
echo $view['form']->row($form['from']);
echo $view['form']->row($form['subject']);
echo $view['form']->row($form['body']);
echo $view['form']->row($form['templates']);
>>>>>>> bc6bc882

    echo $view['form']->end($form);
}<|MERGE_RESOLUTION|>--- conflicted
+++ resolved
@@ -12,18 +12,11 @@
 } else {
     echo $view['form']->start($form);
 
-<<<<<<< HEAD
+    echo $view['form']->row($form['fromname']);
     echo $view['form']->row($form['from']);
     echo $view['form']->row($form['subject']);
     echo $view['form']->row($form['body']);
     echo $view['form']->row($form['templates']);
-=======
-echo $view['form']->row($form['fromname']);
-echo $view['form']->row($form['from']);
-echo $view['form']->row($form['subject']);
-echo $view['form']->row($form['body']);
-echo $view['form']->row($form['templates']);
->>>>>>> bc6bc882
 
     echo $view['form']->end($form);
 }