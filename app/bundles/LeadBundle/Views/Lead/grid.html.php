<?php
/**
 * @package     Mautic
 * @copyright   2014 Mautic Contributors. All rights reserved.
 * @author      Mautic
 * @link        http://mautic.org
 * @license     GNU/GPLv3 http://www.gnu.org/licenses/gpl-3.0.html
 */
if ($tmpl == 'index')
    $view->extend('MauticLeadBundle:Lead:index.html.php');
?>

<div class="pa-md bg-auto">
    <?php if (count($items)): ?>
    <div class="row shuffle-grid">
<<<<<<< HEAD
        <?php foreach ($items as $item): ?>
            <?php
                $fields = $item->getFields();
                $color  = $item->getColor();
                $style  = !empty($color) ? ' style="background-color: ' . $color . ' !important;"' : '';
            ?>
            <div class="shuffle shuffle-item grid col-sm-6 col-lg-4">
                <div class="panel card ovf-h" style="border-top: 3px solid #<?php echo $color; ?>;">
                    <div class="box-layout">
                        <div class="col-xs-4 va-m">
                            <div class="panel-body">
                        <span class="img-wrapper img-rounded" style="width:100%">
                            <?php $preferred = $item->getPreferredProfileImage(); ?>
                            <?php if ($preferred == 'gravatar' || empty($preferred)) : ?>
                                <?php $img = $view['gravatar']->getImage($fields['core']['email']['value'], '250'); ?>
                            <?php else : ?>
                                <?php $socialData = $item->getSocialCache(); ?>
                                <?php $img = $socialData[$preferred]['profile']['profileImage']; ?>
                            <?php endif; ?>
                            <img class="img img-responsive"
                                 src="<?php echo $img; ?>" />
                        </span>
                            </div>
                        </div>
                        <div class="col-xs-8 va-t">
                            <div class="panel-body">
                                <?php if (empty($hideCheckbox)): ?>
                                <div class="pull-right">
                                    <div class="checkbox-inline custom-primary mnr-10">
                                        <label class="mb-0">
                                            <input type="checkbox" value="1">
                                            <span></span>
                                        </label>
                                    </div>
                                </div>
                                <?php endif; ?>
                                <?php if (in_array($item->getId(), $noContactList)) : ?>
                                <div class="pull-right label label-danger"><i class="fa fa-ban"> </i></div>
                                <?php endif; ?>
                                <h4 class="fw-sb mb-xs">
                                    <a href="<?php echo $view['router']->generate('mautic_lead_action',
                                        array("objectAction" => "view", "objectId" => $item->getId())); ?>"
                                       data-toggle="ajax">
                                        <span><?php echo $item->getPrimaryIdentifier(); ?></span>
                                    </a>
                                </h4>
                                <div class="text-muted mb-1 ellipsis">
                                    <i class="fa fa-fw fa-building mr-xs"></i><?php echo $fields['core']['company']['value']; ?>
                                </div>
                                <div class="text-muted mb-1 ellipsis">
                                    <i class="fa fa-fw fa-map-marker mr-xs"></i><?php
                                    $location = array();
                                    if (!empty($fields['core']['city']['value'])):
                                        $location[] = $fields['core']['city']['value'];
                                    endif;
                                    if (!empty($fields['core']['state']['value'])):
                                        $location[] = $fields['core']['state']['value'];
                                    elseif (!empty($fields['core']['country']['value'])):
                                        $location[] = $fields['core']['country']['value'];
                                    endif;
                                    echo implode(', ', $location);
                                    ?>
                                </div>
                                <div class="text-muted mb-1 ellipsis">
                                    <i class="fa fa-fw fa-globe mr-xs"></i><?php echo $fields['core']['country']['value']; ?>
                                </div>
                                <?php $flag = (!empty($fields['core']['country'])) ? $view['assets']->getCountryFlag($fields['core']['country']['value']) : ''; ?>

                                <?php if (!empty($flag)): ?>
                                    <div style="position: absolute; right: 30px; bottom: 30px">
                                        <img src="<?php echo $flag; ?>" style="max-height: 24px;" class="ml-sm" />
                                    </div>
                                <?php endif; ?>

                            </div>
                        </div>
                    </div>
                </div>
            </div>
        <?php endforeach; ?>
=======
        <?php echo $view->render('MauticLeadBundle:Lead:grid_cards.html.php', array(
            'items'         => $items,
            'security'      => $security,
            'currentList'   => $currentList,
            'permissions'   => $permissions,
            'noContactList' => $noContactList
        )); ?>
>>>>>>> ca6cb942
    </div>
    <?php else: ?>
        <?php echo $view->render('MauticCoreBundle:Helper:noresults.html.php'); ?>
    <?php endif; ?>
</div>
<?php if (count($items)): ?>
    <div class="panel-footer">
        <?php
        $link = (isset($link))? $link : 'mautic_lead_index';
        echo $view->render('MauticCoreBundle:Helper:pagination.html.php', array(
            "totalItems"      => $totalItems,
            "page"            => $page,
            "limit"           => $limit,
            "menuLinkId"      => $link,
            "baseUrl"         => (isset($objectId)) ? $view['router']->generate($link, array('objectId' => $objectId)) : $view['router']->generate($link),
            "tmpl"            => (!in_array($tmpl, array('grid', 'index'))) ? $tmpl : $indexMode,
            'sessionVar'      => (isset($sessionVar)) ? $sessionVar : 'lead',
            'target'          => (isset($target)) ? $target : '.page-list'
        ));
        ?>
    </div>
<?php endif; ?><|MERGE_RESOLUTION|>--- conflicted
+++ resolved
@@ -13,88 +13,6 @@
 <div class="pa-md bg-auto">
     <?php if (count($items)): ?>
     <div class="row shuffle-grid">
-<<<<<<< HEAD
-        <?php foreach ($items as $item): ?>
-            <?php
-                $fields = $item->getFields();
-                $color  = $item->getColor();
-                $style  = !empty($color) ? ' style="background-color: ' . $color . ' !important;"' : '';
-            ?>
-            <div class="shuffle shuffle-item grid col-sm-6 col-lg-4">
-                <div class="panel card ovf-h" style="border-top: 3px solid #<?php echo $color; ?>;">
-                    <div class="box-layout">
-                        <div class="col-xs-4 va-m">
-                            <div class="panel-body">
-                        <span class="img-wrapper img-rounded" style="width:100%">
-                            <?php $preferred = $item->getPreferredProfileImage(); ?>
-                            <?php if ($preferred == 'gravatar' || empty($preferred)) : ?>
-                                <?php $img = $view['gravatar']->getImage($fields['core']['email']['value'], '250'); ?>
-                            <?php else : ?>
-                                <?php $socialData = $item->getSocialCache(); ?>
-                                <?php $img = $socialData[$preferred]['profile']['profileImage']; ?>
-                            <?php endif; ?>
-                            <img class="img img-responsive"
-                                 src="<?php echo $img; ?>" />
-                        </span>
-                            </div>
-                        </div>
-                        <div class="col-xs-8 va-t">
-                            <div class="panel-body">
-                                <?php if (empty($hideCheckbox)): ?>
-                                <div class="pull-right">
-                                    <div class="checkbox-inline custom-primary mnr-10">
-                                        <label class="mb-0">
-                                            <input type="checkbox" value="1">
-                                            <span></span>
-                                        </label>
-                                    </div>
-                                </div>
-                                <?php endif; ?>
-                                <?php if (in_array($item->getId(), $noContactList)) : ?>
-                                <div class="pull-right label label-danger"><i class="fa fa-ban"> </i></div>
-                                <?php endif; ?>
-                                <h4 class="fw-sb mb-xs">
-                                    <a href="<?php echo $view['router']->generate('mautic_lead_action',
-                                        array("objectAction" => "view", "objectId" => $item->getId())); ?>"
-                                       data-toggle="ajax">
-                                        <span><?php echo $item->getPrimaryIdentifier(); ?></span>
-                                    </a>
-                                </h4>
-                                <div class="text-muted mb-1 ellipsis">
-                                    <i class="fa fa-fw fa-building mr-xs"></i><?php echo $fields['core']['company']['value']; ?>
-                                </div>
-                                <div class="text-muted mb-1 ellipsis">
-                                    <i class="fa fa-fw fa-map-marker mr-xs"></i><?php
-                                    $location = array();
-                                    if (!empty($fields['core']['city']['value'])):
-                                        $location[] = $fields['core']['city']['value'];
-                                    endif;
-                                    if (!empty($fields['core']['state']['value'])):
-                                        $location[] = $fields['core']['state']['value'];
-                                    elseif (!empty($fields['core']['country']['value'])):
-                                        $location[] = $fields['core']['country']['value'];
-                                    endif;
-                                    echo implode(', ', $location);
-                                    ?>
-                                </div>
-                                <div class="text-muted mb-1 ellipsis">
-                                    <i class="fa fa-fw fa-globe mr-xs"></i><?php echo $fields['core']['country']['value']; ?>
-                                </div>
-                                <?php $flag = (!empty($fields['core']['country'])) ? $view['assets']->getCountryFlag($fields['core']['country']['value']) : ''; ?>
-
-                                <?php if (!empty($flag)): ?>
-                                    <div style="position: absolute; right: 30px; bottom: 30px">
-                                        <img src="<?php echo $flag; ?>" style="max-height: 24px;" class="ml-sm" />
-                                    </div>
-                                <?php endif; ?>
-
-                            </div>
-                        </div>
-                    </div>
-                </div>
-            </div>
-        <?php endforeach; ?>
-=======
         <?php echo $view->render('MauticLeadBundle:Lead:grid_cards.html.php', array(
             'items'         => $items,
             'security'      => $security,
@@ -102,7 +20,6 @@
             'permissions'   => $permissions,
             'noContactList' => $noContactList
         )); ?>
->>>>>>> ca6cb942
     </div>
     <?php else: ?>
         <?php echo $view->render('MauticCoreBundle:Helper:noresults.html.php'); ?>
