<?php
/**
 * @package     Mautic
 * @copyright   2014 Mautic Contributors. All rights reserved.
 * @author      Mautic
 * @link        http://mautic.org
 * @license     GNU/GPLv3 http://www.gnu.org/licenses/gpl-3.0.html
 */

/** @var \Mautic\LeadBundle\Entity\Lead $lead */
/** @var array $fields */
$view->extend('MauticCoreBundle:Default:content.html.php');

$isAnonymous = $lead->isAnonymous();

$flag = (!empty($fields['core']['country'])) ? $view['assets']->getCountryFlag($fields['core']['country']['value']) : '';

$leadName       = ($isAnonymous) ? $view['translator']->trans($lead->getPrimaryIdentifier()) : $lead->getPrimaryIdentifier();
$leadActualName = $lead->getName();
$leadCompany    = $lead->getCompany();

$view['slots']->set('mauticContent', 'lead');

$avatar = '';
if (!$isAnonymous) {
    $img    = $view['lead_avatar']->getAvatar($lead);
    $avatar = '<span class="pull-left img-wrapper img-rounded mr-10" style="width:33px"><img src="'.$img.'" alt="" /></span>';
}

$view['slots']->set(
    'headerTitle',
    $avatar.'<div class="pull-left mt-5"><span class="span-block">'.$leadName.'</span><span class="span-block small ml-sm">'
    .$lead->getSecondaryIdentifier().'</span></div>'
);

$groups = array_keys($fields);
$edit   = $view['security']->hasEntityAccess(
    $permissions['lead:leads:editown'],
    $permissions['lead:leads:editother'],
    $lead->getOwner()
);

$buttons = [];
//Send email button
if (!empty($fields['core']['email']['value'])) {
    $buttons[] = [
        'attr'      => [
            'id'          => 'sendEmailButton',
            'data-toggle' => 'ajaxmodal',
            'data-target' => '#MauticSharedModal',
            'data-header' => $view['translator']->trans(
                'mautic.lead.email.send_email.header',
                ['%email%' => $fields['core']['email']['value']]
            ),
            'href'        => $view['router']->path(
                'mautic_contact_action',
                ['objectId' => $lead->getId(), 'objectAction' => 'email']
            ),
        ],
        'btnText'   => $view['translator']->trans('mautic.lead.email.send_email'),
        'iconClass' => 'fa fa-send',
    ];
}
//View Lead List button
$buttons[] = [
    'attr'      => [
        'data-toggle' => 'ajaxmodal',
        'data-target' => '#MauticSharedModal',
        'data-header' => $view['translator']->trans(
            'mautic.lead.lead.header.lists',
            ['%name%' => $lead->getPrimaryIdentifier()]
        ),
        'data-footer' => 'false',
        'href'        => $view['router']->path(
            'mautic_contact_action',
            ["objectId" => $lead->getId(), "objectAction" => "list"]
        ),
    ],
    'btnText'   => $view['translator']->trans('mautic.lead.lead.lists'),
    'iconClass' => 'fa fa-pie-chart',
];
//View Lead Companies button
$buttons[] = [
    'attr'      => [
        'data-toggle' => 'ajaxmodal',
        'data-target' => '#MauticSharedModal',
        'data-header' => $view['translator']->trans(
            'mautic.lead.lead.header.companies',
            ['%name%' => $lead->getPrimaryIdentifier()]
        ),
        'data-footer' => 'false',
        'href'        => $view['router']->path(
            'mautic_contact_action',
            ["objectId" => $lead->getId(), "objectAction" => "company"]
        ),
    ],
    'btnText'   => $view['translator']->trans('mautic.lead.lead.companies'),
    'iconClass' => 'fa fa-building',
];
//View Contact Frequency button

if ($edit) {
    $buttons[] = [
        'attr'      => [
            'data-toggle' => 'ajaxmodal',
            'data-target' => '#MauticSharedModal',
            'data-header' => $view['translator']->trans(
                'mautic.lead.lead.header.contact.frequency',
                ['%name%' => $lead->getPrimaryIdentifier()]
            ),
            'href'        => $view['router']->path(
                'mautic_contact_action',
                ["objectId" => $lead->getId(), "objectAction" => "contactFrequency"]
            )
        ],
        'btnText'   => $view['translator']->trans('mautic.lead.contact.frequency'),
        'iconClass' => 'fa fa-signal'
    ];
}
//View Campaigns List button
if ($view['security']->isGranted('campaign:campaigns:edit')) {
    $buttons[] = [
        'attr'      => [
            'data-toggle' => 'ajaxmodal',
            'data-target' => '#MauticSharedModal',
            'data-header' => $view['translator']->trans(
                'mautic.lead.lead.header.campaigns',
                ['%name%' => $lead->getPrimaryIdentifier()]
            ),
            'data-footer' => 'false',
            'href'        => $view['router']->path(
                'mautic_contact_action',
                ["objectId" => $lead->getId(), "objectAction" => "campaign"]
            ),
        ],
        'btnText'   => $view['translator']->trans('mautic.campaign.campaigns'),
        'iconClass' => 'fa fa-clock-o',
    ];
}
//Merge button
if (($view['security']->hasEntityAccess(
        $permissions['lead:leads:deleteown'],
        $permissions['lead:leads:deleteother'],
        $lead->getOwner()
    ))
    && $edit
) {

    $buttons[] = [
        'attr'      => [
            'data-toggle' => 'ajaxmodal',
            'data-target' => '#MauticSharedModal',
            'data-header' => $view['translator']->trans(
                'mautic.lead.lead.header.merge',
                ['%name%' => $lead->getPrimaryIdentifier()]
            ),
            'href'        => $view['router']->path(
                'mautic_contact_action',
                ["objectId" => $lead->getId(), "objectAction" => "merge"]
            ),
        ],
        'btnText'   => $view['translator']->trans('mautic.lead.merge'),
        'iconClass' => 'fa fa-user',
    ];
}


$view['slots']->set(
    'actions',
    $view->render(
        'MauticCoreBundle:Helper:page_actions.html.php',
        [
            'item'            => $lead,
            'routeBase'       => 'contact',
            'langVar'         => 'lead.lead',
            'customButtons'   => $buttons,
            'templateButtons' => [
                'edit'   => $view['security']->hasEntityAccess(
                    $permissions['lead:leads:editown'],
                    $permissions['lead:leads:editother'],
                    $lead->getCreatedBy()
                ),
                'delete' => $view['security']->hasEntityAccess(
                    $permissions['lead:leads:deleteown'],
                    $permissions['lead:leads:deleteother'],
                    $lead->getOwner()
                ),
                'close'  => $view['security']->hasEntityAccess(
                    $permissions['lead:leads:viewown'],
                    $permissions['lead:leads:viewother'],
                    $lead->getCreatedBy()
                ),
            ],
        ]
    )
);
?>

<!-- start: box layout -->
<div class="box-layout">
    <!-- left section -->
    <div class="col-md-9 bg-white height-auto">
        <div class="bg-auto">
            <!--/ lead detail header -->

            <!-- lead detail collapseable -->
            <div class="collapse" id="lead-details">
                <ul class="pt-md nav nav-tabs pr-md pl-md" role="tablist">
                    <?php $step = 0; ?>
                    <?php foreach ($groups as $g): ?>
                        <?php if (!empty($fields[$g])): ?>
                            <li class="<?php if ($step === 0) {
                                echo "active";
                            } ?>">
                                <a href="#<?php echo $g; ?>" class="group" data-toggle="tab">
                                    <?php echo $view['translator']->trans('mautic.lead.field.group.'.$g); ?>
                                </a>
                            </li>
                            <?php $step++; ?>
                        <?php endif; ?>
                    <?php endforeach; ?>
                </ul>

                <!-- start: tab-content -->
                <div class="tab-content pa-md bg-white">
                    <?php $i = 0; ?>
                    <?php foreach ($groups as $group): ?>
                        <div class="tab-pane fade <?php echo $i == 0 ? 'in active' : ''; ?> bdr-w-0"
                             id="<?php echo $group; ?>">
                            <div class="pr-md pl-md pb-md">
                                <div class="panel shd-none mb-0">
                                    <table class="table table-bordered table-striped mb-0">
                                        <tbody>
                                        <?php foreach ($fields[$group] as $field): ?>
                                            <tr>
                                                <td width="20%"><span class="fw-b"><?php echo $field['label']; ?></span>
                                                </td>
                                                <td>
                                                    <?php if ($group == 'core' && $field['alias'] == 'country'
                                                    && !empty($flag)): ?>
                                                    <img class="mr-sm" src="<?php echo $flag; ?>" alt=""
                                                         style="max-height: 24px;"/>
                                                    <span class="mt-1"><?php echo $field['value']; ?>
                                                        <?php else: ?>
                                                            <?php echo $field['value']; ?>
                                                        <?php endif; ?>
                                                </td>
                                            </tr>
                                        <?php endforeach; ?>
                                        </tbody>
                                    </table>
                                </div>
                            </div>
                        </div>
                        <?php $i++; ?>
                    <?php endforeach; ?>
                </div>
            </div>
            <!--/ lead detail collapseable -->
        </div>

        <div class="bg-auto bg-dark-xs">
            <!-- lead detail collapseable toggler -->
            <div class="hr-expand nm">
                <span data-toggle="tooltip" title="<?php echo $view['translator']->trans('mautic.core.details'); ?>">
                    <a href="javascript:void(0)" class="arrow text-muted collapsed" data-toggle="collapse"
                       data-target="#lead-details"><span class="caret"></span> <?php echo $view['translator']->trans(
                            'mautic.core.details'
                        ); ?></a>
                </span>
            </div>
            <!--/ lead detail collapseable toggler -->

            <?php if (!$isAnonymous): ?>
                <div class="pa-md">
                    <div class="row">
                        <div class="col-sm-12">
                            <div class="panel">
                                <div class="panel-body box-layout">
                                    <div class="col-xs-8 va-m">
                                        <h5 class="text-white dark-md fw-sb mb-xs">
                                            <?php echo $view['translator']->trans('mautic.lead.field.header.engagements'); ?>
                                        </h5>
                                    </div>
                                    <div class="col-xs-4 va-t text-right">
                                        <h3 class="text-white dark-sm"><span class="fa fa-eye"></span></h3>
                                    </div>
                                </div>
                                <?php echo $view->render(
                                    'MauticCoreBundle:Helper:chart.html.php',
                                    ['chartData' => $engagementData, 'chartType' => 'line', 'chartHeight' => 250]
                                ); ?>
                            </div>
                        </div>
                    </div>
                </div>
            <?php endif; ?>
            <!-- tabs controls -->
            <ul class="nav nav-tabs pr-md pl-md mt-10">
                <li class="active">
                    <a href="#timeline-container" role="tab" data-toggle="tab">
                        <span class="label label-primary mr-sm" id="TimelineCount">
                            <?php echo $events['total']; ?>
                        </span>
                        <?php echo $view['translator']->trans('mautic.lead.lead.tab.history'); ?>
                    </a>
                </li>
                <li class="">
                    <a href="#notes-container" role="tab" data-toggle="tab">
                        <span class="label label-primary mr-sm" id="NoteCount">
                            <?php echo $noteCount; ?>
                        </span>
                        <?php echo $view['translator']->trans('mautic.lead.lead.tab.notes'); ?>
                    </a>
                </li>
                <?php if (!$isAnonymous): ?>
                    <li class="">
                        <a href="#social-container" role="tab" data-toggle="tab">
                        <span class="label label-primary mr-sm" id="SocialCount">
                            <?php echo count($socialProfiles); ?>
                        </span>
                            <?php echo $view['translator']->trans('mautic.lead.lead.tab.social'); ?>
                        </a>
                    </li>
                <?php endif; ?>
                <?php if ($places): ?>
                    <li class="">
                        <a href="#place-container" role="tab" data-toggle="tab" id="load-lead-map">
                        <span class="label label-primary mr-sm" id="PlaceCount">
                            <?php echo count($places); ?>
                        </span>
                            <?php echo $view['translator']->trans('mautic.lead.lead.tab.places'); ?>
                        </a>
                    </li>
                <?php endif; ?>
            </ul>
            <!--/ tabs controls -->
        </div>

        <!-- start: tab-content -->
        <div class="tab-content pa-md">
            <!-- #history-container -->
            <div class="tab-pane fade in active bdr-w-0" id="timeline-container">
                <?php echo $view->render(
                    'MauticLeadBundle:Timeline:list.html.php',
                    [
                        'events' => $events,
                        'lead'   => $lead,
                        'tmpl'   => 'index'
                    ]
                ); ?>
            </div>
            <!--/ #history-container -->

            <!-- #notes-container -->
            <div class="tab-pane fade bdr-w-0" id="notes-container">
                <?php echo $leadNotes; ?>
            </div>
            <!--/ #notes-container -->

            <!-- #social-container -->
            <?php if (!$isAnonymous): ?>
                <div class="tab-pane fade bdr-w-0" id="social-container">
                    <?php echo $view->render(
                        'MauticLeadBundle:Social:index.html.php',
                        [
                            'lead'              => $lead,
                            'socialProfiles'    => $socialProfiles,
                            'socialProfileUrls' => $socialProfileUrls,
                        ]
                    ); ?>
                </div>
            <?php endif; ?>
            <!--/ #social-container -->

            <!-- #place-container -->
            <?php if ($places): ?>
                <div class="tab-pane fade bdr-w-0" id="place-container">
                    <?php echo $view->render('MauticLeadBundle:Lead:map.html.php', ['places' => $places]); ?>
                </div>
            <?php endif; ?>
            <!--/ #place-container -->
        </div>
        <!--/ end: tab-content -->
    </div>
    <!--/ left section -->

    <!-- right section -->
    <div class="col-md-3 bg-white bdr-l height-auto">
        <!-- form HTML -->
        <div class="panel bg-transparent shd-none bdr-rds-0 bdr-w-0 mb-0">
            <?php if (!$lead->isAnonymous()): ?>
                <div class="lead-avatar-panel">
                    <div class="avatar-collapser hr-expand nm">
                        <a href="javascript:void(0)"
                           class="arrow text-muted text-center<?php echo ($avatarPanelState == 'expanded') ? ''
                               : ' collapsed'; ?>" data-toggle="collapse" data-target="#lead-avatar-block"><span
                                class="caret"></span></a>
                    </div>
                    <div class="collapse<?php echo ($avatarPanelState == 'expanded') ? ' in' : ''; ?>"
                         id="lead-avatar-block">
                        <img class="img-responsive" src="<?php echo $img; ?>" alt="<?php echo $leadName; ?> "/>
                    </div>
                </div>

            <?php endif; ?>
            <div class="mt-sm points-panel text-center">
                <?php
                $color = $lead->getColor();
                $style = !empty($color) ? ' style="font-color: '.$color.' !important;"' : '';
                ?>
                <h1 <?php echo $style; ?>>
                    <?php echo $view['translator']->transChoice(
                        'mautic.lead.points.count',
                        $lead->getPoints(),
                        ['%points%' => $lead->getPoints()]
                    ); ?>
                </h1>
                <hr/>
                <?php if ($lead->getStage()): ?>
                    <?php echo $lead->getStage()->getName(); ?>
                    <hr>
                <?php endif; ?>
            </div>
            <?php if ($doNotContact) : ?>
                <div id="bounceLabel<?php echo $doNotContact['id']; ?>">
                    <div class="panel-heading text-center">
                        <h4 class="fw-sb">
                            <?php if ($doNotContact['unsubscribed']): ?>
                                <span class="label label-danger" data-toggle="tooltip" title="<?php echo $doNotContact['comments']; ?>">
                                <?php echo $view['translator']->trans('mautic.lead.do.not.contact'); ?>
                            </span>

                            <?php elseif ($doNotContact['manual']): ?>
                                <span class="label label-danger" data-toggle="tooltip" title="<?php echo $doNotContact['comments']; ?>">
                                <?php echo $view['translator']->trans('mautic.lead.do.not.contact'); ?>
                                    <span data-toggle="tooltip" data-placement="bottom" title="<?php echo $view['translator']->trans(
                                        'mautic.lead.remove_dnc_status'
                                    ); ?>">
                                    <i class="fa fa-times has-click-event" onclick="Mautic.removeBounceStatus(this, <?php echo $doNotContact['id']; ?>);"></i>
                                </span>
                            </span>

                            <?php elseif ($doNotContact['bounced']): ?>
                                <span class="label label-warning" data-toggle="tooltip" title="<?php echo $doNotContact['comments']; ?>">
                                <?php echo $view['translator']->trans('mautic.lead.do.not.contact_bounced'); ?>
                                    <span data-toggle="tooltip" data-placement="bottom" title="<?php echo $view['translator']->trans(
                                        'mautic.lead.remove_dnc_status'
                                    ); ?>">
                                    <i class="fa fa-times has-click-event" onclick="Mautic.removeBounceStatus(this, <?php echo $doNotContact['id']; ?>);"></i>
                                </span>
                            </span>
                            <?php endif; ?>
                        </h4>
                    </div>
                    <hr/>
                </div>
            <?php endif; ?>
            <div class="panel-heading">
                <div class="panel-title">
                    <?php echo $view['translator']->trans('mautic.lead.field.header.contact'); ?>
                </div>
            </div>
            <div class="panel-body pt-sm">
                <h6 class="fw-sb">
                    <?php echo $view['translator']->trans('mautic.lead.field.address'); ?>
                </h6>
                <address class="text-muted">
                    <?php if (isset($fields['core']['address1'])): ?>
                        <?php echo $fields['core']['address1']['value']; ?><br>
                    <?php endif; ?>
                    <?php if (!empty($fields['core']['address2']['value'])) : echo $fields['core']['address2']['value']
                        .'<br>'; endif ?>
                    <?php echo $lead->getLocation(); ?> <?php if (isset($fields['core']['zipcode'])) {
                        echo $fields['core']['zipcode']['value'];
                    } ?><br>
                </address>

                <h6 class="fw-sb"><?php echo $view['translator']->trans('mautic.core.type.email'); ?></h6>
                <p class="text-muted"><?php echo $fields['core']['email']['value']; ?></p>

                <?php if (isset($fields['core']['phone'])): ?>
                    <h6 class="fw-sb"><?php echo $view['translator']->trans('mautic.lead.field.type.tel.home'); ?></h6>
                    <p class="text-muted"><?php echo $fields['core']['phone']['value']; ?></p>
                <?php endif; ?>

                <?php if (isset($fields['core']['mobile'])): ?>
                    <h6 class="fw-sb"><?php echo $view['translator']->trans('mautic.lead.field.type.tel.mobile'); ?></h6>
                    <p class="text-muted mb-0"><?php echo $fields['core']['mobile']['value']; ?></p>
                <?php endif; ?>
            </div>
        </div>
        <!--/ form HTML -->

        <?php if ($upcomingEvents) : ?>
            <hr class="hr-w-2" style="width:50%">

            <div class="panel bg-transparent shd-none bdr-rds-0 bdr-w-0">
                <div class="panel-heading">
                    <div class="panel-title"><?php echo $view['translator']->trans('mautic.lead.lead.upcoming.events'); ?></div>
                </div>
                <div class="panel-body pt-sm">
                    <ul class="media-list media-list-feed">
                        <?php foreach ($upcomingEvents as $event) : ?>
                            <li class="media">
                                <div class="media-object pull-left mt-xs">
                                    <span class="figure"></span>
                                </div>
                                <div class="media-body">
                                    <?php $link = '<a href="'.$view['router']->path(
                                            'mautic_campaign_action',
                                            ["objectAction" => "view", "objectId" => $event['campaign_id']]
                                        ).'" data-toggle="ajax">'.$event['campaign_name'].'</a>'; ?>
                                    <?php echo $view['translator']->trans(
                                        'mautic.lead.lead.upcoming.event.triggered.at',
                                        ['%event%' => $event['event_name'], '%link%' => $link]
                                    ); ?>
                                    <p class="fs-12 dark-sm"><?php echo $view['date']->toFull($event['trigger_date']); ?></p>
                                </div>
                            </li>
                        <?php endforeach; ?>
                    </ul>
                </div>
            </div>
        <?php endif; ?>
        <div class="pa-sm">
            <?php $tags = $lead->getTags(); ?>
            <?php foreach ($tags as $tag): ?>
                <h5 class="pull-left mt-xs mr-xs"><span class="label label-success"><?php echo $tag->getTag(); ?></span>
                </h5>
            <?php endforeach; ?>
            <div class="clearfix"></div>
        </div>
        <div class="pa-sm">
            <div class="panel-title">  <?php echo $view['translator']->trans(
                    'mautic.lead.lead.companies'); ?></div>
            <?php foreach ($companies as $company): ?>
<<<<<<< HEAD
                <h5 class="pull-left mt-xs mr-xs"><span class="label label-success"><?php $name = $company->getId(); echo $name; ?></span>
=======
                <h5 class="pull-left mt-xs mr-xs"><span class="label label-success"><?php echo $company['companyname']; ?></span>
>>>>>>> 708dd71d
                </h5>
            <?php endforeach; ?>
            <div class="clearfix"></div>
        </div>
    </div>
    <!--/ right section -->
</div>
<!--/ end: box layout --><|MERGE_RESOLUTION|>--- conflicted
+++ resolved
@@ -535,11 +535,7 @@
             <div class="panel-title">  <?php echo $view['translator']->trans(
                     'mautic.lead.lead.companies'); ?></div>
             <?php foreach ($companies as $company): ?>
-<<<<<<< HEAD
-                <h5 class="pull-left mt-xs mr-xs"><span class="label label-success"><?php $name = $company->getId(); echo $name; ?></span>
-=======
                 <h5 class="pull-left mt-xs mr-xs"><span class="label label-success"><?php echo $company['companyname']; ?></span>
->>>>>>> 708dd71d
                 </h5>
             <?php endforeach; ?>
             <div class="clearfix"></div>
