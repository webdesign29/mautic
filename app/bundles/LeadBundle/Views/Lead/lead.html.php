--- conflicted
+++ resolved
@@ -365,26 +365,6 @@
                     <div class="collapse<?php echo ($avatarPanelState == 'expanded') ? ' in' : ''; ?>"
                          id="lead-avatar-block">
                         <img class="img-responsive" src="<?php echo $img; ?>" alt="<?php echo $leadName; ?> "/>
-<<<<<<< HEAD
-                        <div class="pa-sm">
-                            <?php if ($leadActualName && $leadCompany): ?>
-                                <h2>
-                                    <div>
-                                        <?php echo $leadName; ?>
-                                    </div>
-                                    <div class="mt-xs span-block small">
-                                        <?php echo $leadCompany; ?>
-                                    </div>
-                                </h2>
-                            <?php elseif ($leadActualName || $leadCompany): ?>
-                                <h2>
-                                    <?php echo ($leadActualName) ? $leadActualName : $leadCompany; ?>
-                                </h2>
-                            <?php endif; ?>
-                        </div>
-                        <hr/>
-=======
->>>>>>> 991252d7
                     </div>
                 </div>
 
