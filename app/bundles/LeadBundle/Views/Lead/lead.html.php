<?php
/**
 * @package     Mautic
 * @copyright   2014 Mautic Contributors. All rights reserved.
 * @author      Mautic
 * @link        http://mautic.org
 * @license     GNU/GPLv3 http://www.gnu.org/licenses/gpl-3.0.html
 */

/** @var \Mautic\LeadBundle\Entity\Lead $lead */
/** @var array $fields */
$view->extend('MauticCoreBundle:Default:content.html.php');

$isAnonymous = $lead->isAnonymous();

$flag = (!empty($fields['core']['country'])) ? $view['assets']->getCountryFlag($fields['core']['country']['value']) : '';

$leadName       = ($isAnonymous) ? $view['translator']->trans($lead->getPrimaryIdentifier()) : $lead->getPrimaryIdentifier();
$leadActualName = $lead->getName();
$leadCompany    = $lead->getCompany();

$view['slots']->set('mauticContent', 'lead');

$avatar = '';
if (!$isAnonymous) {
    $img    = $view['lead_avatar']->getAvatar($lead);
    $avatar = '<span class="pull-left img-wrapper img-rounded mr-10" style="width:33px"><img src="'.$img.'" alt="" /></span>';
}

$view['slots']->set(
    'headerTitle',
    $avatar.'<div class="pull-left mt-5"><span class="span-block">'.$leadName.'</span><span class="span-block small ml-sm">'
    .$lead->getSecondaryIdentifier().'</span></div>'
);

$groups = array_keys($fields);
$edit   = $view['security']->hasEntityAccess(
    $permissions['lead:leads:editown'],
    $permissions['lead:leads:editother'],
    $lead->getOwner()
);

$buttons = [];

//Send email button
if (!empty($fields['core']['email']['value'])) {
    $buttons[] = [
        'attr'      => [
            'id'          => 'sendEmailButton',
            'data-toggle' => 'ajaxmodal',
            'data-target' => '#MauticSharedModal',
            'data-header' => $view['translator']->trans(
                'mautic.lead.email.send_email.header',
                ['%email%' => $fields['core']['email']['value']]
            ),
            'href'        => $view['router']->path(
                'mautic_contact_action',
                ['objectId' => $lead->getId(), 'objectAction' => 'email']
            ),
        ],
        'btnText'   => $view['translator']->trans('mautic.lead.email.send_email'),
        'iconClass' => 'fa fa-send',
    ];
}
//View Lead List button
$buttons[] = [
    'attr'      => [
        'data-toggle' => 'ajaxmodal',
        'data-target' => '#MauticSharedModal',
        'data-header' => $view['translator']->trans(
            'mautic.lead.lead.header.lists',
            ['%name%' => $lead->getPrimaryIdentifier()]
        ),
        'data-footer' => 'false',
        'href'        => $view['router']->path(
            'mautic_contact_action',
            ["objectId" => $lead->getId(), "objectAction" => "list"]
        ),
    ],
    'btnText'   => $view['translator']->trans('mautic.lead.lead.lists'),
    'iconClass' => 'fa fa-pie-chart',
];

//View Campaigns List button
<<<<<<< HEAD
if ($security->isGranted('lead:leads:editown')) {
    $buttons[] = array(
        'attr'      => array(
            'data-toggle' => 'ajaxmodal',
            'data-target' => '#MauticSharedModal',
            'data-header' => $view['translator']->trans(
                'mautic.lead.lead.header.contact.frequency',
                array('%name%' => $lead->getPrimaryIdentifier())
            ),
            'data-footer' => 'false',
            'href'        => $view['router']->path(
                'mautic_contact_action',
                array("objectId" => $lead->getId(), "objectAction" => "contactFrequency")
            )
        ),
        'btnText'   => $view['translator']->trans('mautic.lead.contact.frequency'),
        'iconClass' => 'fa fa-signal'
    );
}
//View Contact Frequency button
if ($security->isGranted('campaign:campaigns:edit')) {
    $buttons[] = array(
        'attr'      => array(
=======
if ($view['security']->isGranted('campaign:campaigns:edit')) {
    $buttons[] = [
        'attr'      => [
>>>>>>> 7e2e2484
            'data-toggle' => 'ajaxmodal',
            'data-target' => '#MauticSharedModal',
            'data-header' => $view['translator']->trans(
                'mautic.lead.lead.header.campaigns',
                ['%name%' => $lead->getPrimaryIdentifier()]
            ),
            'data-footer' => 'false',
            'href'        => $view['router']->path(
                'mautic_contact_action',
                ["objectId" => $lead->getId(), "objectAction" => "campaign"]
            ),
        ],
        'btnText'   => $view['translator']->trans('mautic.campaign.campaigns'),
        'iconClass' => 'fa fa-clock-o',
    ];
}
//Merge button
if (($view['security']->hasEntityAccess(
        $permissions['lead:leads:deleteown'],
        $permissions['lead:leads:deleteother'],
        $lead->getOwner()
    ))
    && $edit
) {

    $buttons[] = [
        'attr'      => [
            'data-toggle' => 'ajaxmodal',
            'data-target' => '#MauticSharedModal',
            'data-header' => $view['translator']->trans(
                'mautic.lead.lead.header.merge',
                ['%name%' => $lead->getPrimaryIdentifier()]
            ),
            'href'        => $view['router']->path(
                'mautic_contact_action',
                ["objectId" => $lead->getId(), "objectAction" => "merge"]
            ),
        ],
        'btnText'   => $view['translator']->trans('mautic.lead.merge'),
        'iconClass' => 'fa fa-user',
    ];
}


$view['slots']->set(
    'actions',
    $view->render(
        'MauticCoreBundle:Helper:page_actions.html.php',
        [
            'item'            => $lead,
            'routeBase'       => 'contact',
            'langVar'         => 'lead.lead',
            'customButtons'   => $buttons,
            'templateButtons' => [
                'edit'   => $view['security']->hasEntityAccess(
                    $permissions['lead:leads:editown'],
                    $permissions['lead:leads:editother'],
                    $lead->getCreatedBy()
                ),
                'delete' => $view['security']->hasEntityAccess(
                    $permissions['lead:leads:deleteown'],
                    $permissions['lead:leads:deleteother'],
                    $lead->getOwner()
                ),
                'close'  => $view['security']->hasEntityAccess(
                    $permissions['lead:leads:viewown'],
                    $permissions['lead:leads:viewother'],
                    $lead->getCreatedBy()
                ),
            ],
        ]
    )
);
?>

<!-- start: box layout -->
<div class="box-layout">
    <!-- left section -->
    <div class="col-md-9 bg-white height-auto">
        <div class="bg-auto">
            <!--/ lead detail header -->

            <!-- lead detail collapseable -->
            <div class="collapse" id="lead-details">
                <ul class="pt-md nav nav-tabs pr-md pl-md" role="tablist">
                    <?php $step = 0; ?>
                    <?php foreach ($groups as $g): ?>
                        <?php if (!empty($fields[$g])): ?>
                            <li class="<?php if ($step === 0) {
                                echo "active";
                            } ?>">
                                <a href="#<?php echo $g; ?>" class="group" data-toggle="tab">
                                    <?php echo $view['translator']->trans('mautic.lead.field.group.'.$g); ?>
                                </a>
                            </li>
                            <?php $step++; ?>
                        <?php endif; ?>
                    <?php endforeach; ?>
                </ul>

                <!-- start: tab-content -->
                <div class="tab-content pa-md bg-white">
                    <?php $i = 0; ?>
                    <?php foreach ($groups as $group): ?>
                        <div class="tab-pane fade <?php echo $i == 0 ? 'in active' : ''; ?> bdr-w-0"
                             id="<?php echo $group; ?>">
                            <div class="pr-md pl-md pb-md">
                                <div class="panel shd-none mb-0">
                                    <table class="table table-bordered table-striped mb-0">
                                        <tbody>
                                        <?php foreach ($fields[$group] as $field): ?>
                                            <tr>
                                                <td width="20%"><span class="fw-b"><?php echo $field['label']; ?></span>
                                                </td>
                                                <td>
                                                    <?php if ($group == 'core' && $field['alias'] == 'country'
                                                    && !empty($flag)): ?>
                                                    <img class="mr-sm" src="<?php echo $flag; ?>" alt=""
                                                         style="max-height: 24px;"/>
                                                    <span class="mt-1"><?php echo $field['value']; ?>
                                                        <?php else: ?>
                                                            <?php echo $field['value']; ?>
                                                        <?php endif; ?>
                                                </td>
                                            </tr>
                                        <?php endforeach; ?>
                                        </tbody>
                                    </table>
                                </div>
                            </div>
                        </div>
                        <?php $i++; ?>
                    <?php endforeach; ?>
                </div>
            </div>
            <!--/ lead detail collapseable -->
        </div>

        <div class="bg-auto bg-dark-xs">
            <!-- lead detail collapseable toggler -->
            <div class="hr-expand nm">
                <span data-toggle="tooltip" title="<?php echo $view['translator']->trans('mautic.core.details'); ?>">
                    <a href="javascript:void(0)" class="arrow text-muted collapsed" data-toggle="collapse"
                       data-target="#lead-details"><span class="caret"></span> <?php echo $view['translator']->trans(
                            'mautic.core.details'
                        ); ?></a>
                </span>
            </div>
            <!--/ lead detail collapseable toggler -->

            <?php if (!$isAnonymous): ?>
                <div class="pa-md">
                    <div class="row">
                        <div class="col-sm-12">
                            <div class="panel">
                                <div class="panel-body box-layout">
                                    <div class="col-xs-8 va-m">
                                        <h5 class="text-white dark-md fw-sb mb-xs">
                                            <?php echo $view['translator']->trans('mautic.lead.field.header.engagements'); ?>
                                        </h5>
                                    </div>
                                    <div class="col-xs-4 va-t text-right">
                                        <h3 class="text-white dark-sm"><span class="fa fa-eye"></span></h3>
                                    </div>
                                </div>
                                <?php echo $view->render(
                                    'MauticCoreBundle:Helper:chart.html.php',
                                    ['chartData' => $engagementData, 'chartType' => 'line', 'chartHeight' => 250]
                                ); ?>
                            </div>
                        </div>
                    </div>
                </div>
            <?php endif; ?>
            <!-- tabs controls -->
            <ul class="nav nav-tabs pr-md pl-md mt-10">
                <li class="active">
                    <a href="#timeline-container" role="tab" data-toggle="tab">
                        <span class="label label-primary mr-sm" id="TimelineCount">
                            <?php echo $events['total']; ?>
                        </span>
                        <?php echo $view['translator']->trans('mautic.lead.lead.tab.history'); ?>
                    </a>
                </li>
                <li class="">
                    <a href="#notes-container" role="tab" data-toggle="tab">
                        <span class="label label-primary mr-sm" id="NoteCount">
                            <?php echo $noteCount; ?>
                        </span>
                        <?php echo $view['translator']->trans('mautic.lead.lead.tab.notes'); ?>
                    </a>
                </li>
                <?php if (!$isAnonymous): ?>
                    <li class="">
                        <a href="#social-container" role="tab" data-toggle="tab">
                        <span class="label label-primary mr-sm" id="SocialCount">
                            <?php echo count($socialProfiles); ?>
                        </span>
                            <?php echo $view['translator']->trans('mautic.lead.lead.tab.social'); ?>
                        </a>
                    </li>
                <?php endif; ?>
                <?php if ($places): ?>
                    <li class="">
                        <a href="#place-container" role="tab" data-toggle="tab" id="load-lead-map">
                        <span class="label label-primary mr-sm" id="PlaceCount">
                            <?php echo count($places); ?>
                        </span>
                            <?php echo $view['translator']->trans('mautic.lead.lead.tab.places'); ?>
                        </a>
                    </li>
                <?php endif; ?>
            </ul>
            <!--/ tabs controls -->
        </div>

        <!-- start: tab-content -->
        <div class="tab-content pa-md">
            <!-- #history-container -->
            <div class="tab-pane fade in active bdr-w-0" id="timeline-container">
                <?php echo $view->render(
                    'MauticLeadBundle:Timeline:list.html.php',
                    [
                        'events' => $events,
                        'lead'   => $lead,
                        'tmpl'   => 'index'
                    ]
                ); ?>
            </div>
            <!--/ #history-container -->

            <!-- #notes-container -->
            <div class="tab-pane fade bdr-w-0" id="notes-container">
                <?php echo $leadNotes; ?>
            </div>
            <!--/ #notes-container -->

            <!-- #social-container -->
            <?php if (!$isAnonymous): ?>
                <div class="tab-pane fade bdr-w-0" id="social-container">
                    <?php echo $view->render(
                        'MauticLeadBundle:Social:index.html.php',
                        [
                            'lead'              => $lead,
                            'socialProfiles'    => $socialProfiles,
                            'socialProfileUrls' => $socialProfileUrls,
                        ]
                    ); ?>
                </div>
            <?php endif; ?>
            <!--/ #social-container -->

            <!-- #place-container -->
            <?php if ($places): ?>
                <div class="tab-pane fade bdr-w-0" id="place-container">
                    <?php echo $view->render('MauticLeadBundle:Lead:map.html.php', ['places' => $places]); ?>
                </div>
            <?php endif; ?>
            <!--/ #place-container -->
        </div>
        <!--/ end: tab-content -->
    </div>
    <!--/ left section -->

    <!-- right section -->
    <div class="col-md-3 bg-white bdr-l height-auto">
        <!-- form HTML -->
        <div class="panel bg-transparent shd-none bdr-rds-0 bdr-w-0 mb-0">
            <?php if (!$lead->isAnonymous()): ?>
                <div class="lead-avatar-panel">
                    <div class="avatar-collapser hr-expand nm">
                        <a href="javascript:void(0)"
                           class="arrow text-muted text-center<?php echo ($avatarPanelState == 'expanded') ? ''
                               : ' collapsed'; ?>" data-toggle="collapse" data-target="#lead-avatar-block"><span
                                class="caret"></span></a>
                    </div>
                    <div class="collapse<?php echo ($avatarPanelState == 'expanded') ? ' in' : ''; ?>"
                         id="lead-avatar-block">
                        <img class="img-responsive" src="<?php echo $img; ?>" alt="<?php echo $leadName; ?> "/>
                    </div>
                </div>

            <?php endif; ?>
            <div class="mt-sm points-panel text-center">
                <?php
                $color = $lead->getColor();
                $style = !empty($color) ? ' style="font-color: '.$color.' !important;"' : '';
                ?>
                <h1 <?php echo $style; ?>>
                    <?php echo $view['translator']->transChoice(
                        'mautic.lead.points.count',
                        $lead->getPoints(),
                        ['%points%' => $lead->getPoints()]
                    ); ?>
                </h1>
                <hr/>
                <?php if ($lead->getStage()): ?>
                    <?php echo $lead->getStage()->getName(); ?>
                    <hr>
                <?php endif; ?>
            </div>
            <?php if ($doNotContact) : ?>
                <div id="bounceLabel<?php echo $doNotContact['id']; ?>">
                    <div class="panel-heading text-center">
                        <h4 class="fw-sb">
                            <?php if ($doNotContact['unsubscribed']): ?>
                                <span class="label label-danger" data-toggle="tooltip" title="<?php echo $doNotContact['comments']; ?>">
                                <?php echo $view['translator']->trans('mautic.lead.do.not.contact'); ?>
                            </span>

                            <?php elseif ($doNotContact['manual']): ?>
                                <span class="label label-danger" data-toggle="tooltip" title="<?php echo $doNotContact['comments']; ?>">
                                <?php echo $view['translator']->trans('mautic.lead.do.not.contact'); ?>
                                    <span data-toggle="tooltip" data-placement="bottom" title="<?php echo $view['translator']->trans(
                                        'mautic.lead.remove_dnc_status'
                                    ); ?>">
                                    <i class="fa fa-times has-click-event" onclick="Mautic.removeBounceStatus(this, <?php echo $doNotContact['id']; ?>);"></i>
                                </span>
                            </span>

                            <?php elseif ($doNotContact['bounced']): ?>
                                <span class="label label-warning" data-toggle="tooltip" title="<?php echo $doNotContact['comments']; ?>">
                                <?php echo $view['translator']->trans('mautic.lead.do.not.contact_bounced'); ?>
                                    <span data-toggle="tooltip" data-placement="bottom" title="<?php echo $view['translator']->trans(
                                        'mautic.lead.remove_dnc_status'
                                    ); ?>">
                                    <i class="fa fa-times has-click-event" onclick="Mautic.removeBounceStatus(this, <?php echo $doNotContact['id']; ?>);"></i>
                                </span>
                            </span>
                            <?php endif; ?>
                        </h4>
                    </div>
                    <hr/>
                </div>
            <?php endif; ?>
            <div class="panel-heading">
                <div class="panel-title">
                    <?php echo $view['translator']->trans('mautic.lead.field.header.contact'); ?>
                </div>
            </div>
            <div class="panel-body pt-sm">
                <h6 class="fw-sb">
                    <?php echo $view['translator']->trans('mautic.lead.field.address'); ?>
                </h6>
                <address class="text-muted">
                    <?php if (isset($fields['core']['address1'])): ?>
                        <?php echo $fields['core']['address1']['value']; ?><br>
                    <?php endif; ?>
                    <?php if (!empty($fields['core']['address2']['value'])) : echo $fields['core']['address2']['value']
                        .'<br>'; endif ?>
                    <?php echo $lead->getLocation(); ?> <?php if (isset($fields['core']['zipcode'])) {
                        echo $fields['core']['zipcode']['value'];
                    } ?><br>
                </address>

                <h6 class="fw-sb"><?php echo $view['translator']->trans('mautic.core.type.email'); ?></h6>
                <p class="text-muted"><?php echo $fields['core']['email']['value']; ?></p>

                <?php if (isset($fields['core']['phone'])): ?>
                    <h6 class="fw-sb"><?php echo $view['translator']->trans('mautic.lead.field.type.tel.home'); ?></h6>
                    <p class="text-muted"><?php echo $fields['core']['phone']['value']; ?></p>
                <?php endif; ?>

                <?php if (isset($fields['core']['mobile'])): ?>
                    <h6 class="fw-sb"><?php echo $view['translator']->trans('mautic.lead.field.type.tel.mobile'); ?></h6>
                    <p class="text-muted mb-0"><?php echo $fields['core']['mobile']['value']; ?></p>
                <?php endif; ?>
            </div>
        </div>
        <!--/ form HTML -->

        <?php if ($upcomingEvents) : ?>
            <hr class="hr-w-2" style="width:50%">

            <div class="panel bg-transparent shd-none bdr-rds-0 bdr-w-0">
                <div class="panel-heading">
                    <div class="panel-title"><?php echo $view['translator']->trans('mautic.lead.lead.upcoming.events'); ?></div>
                </div>
                <div class="panel-body pt-sm">
                    <ul class="media-list media-list-feed">
                        <?php foreach ($upcomingEvents as $event) : ?>
                            <li class="media">
                                <div class="media-object pull-left mt-xs">
                                    <span class="figure"></span>
                                </div>
                                <div class="media-body">
                                    <?php $link = '<a href="'.$view['router']->path(
                                            'mautic_campaign_action',
                                            ["objectAction" => "view", "objectId" => $event['campaign_id']]
                                        ).'" data-toggle="ajax">'.$event['campaign_name'].'</a>'; ?>
                                    <?php echo $view['translator']->trans(
                                        'mautic.lead.lead.upcoming.event.triggered.at',
                                        ['%event%' => $event['event_name'], '%link%' => $link]
                                    ); ?>
                                    <p class="fs-12 dark-sm"><?php echo $view['date']->toFull($event['trigger_date']); ?></p>
                                </div>
                            </li>
                        <?php endforeach; ?>
                    </ul>
                </div>
            </div>
        <?php endif; ?>
        <div class="pa-sm">
            <?php $tags = $lead->getTags(); ?>
            <?php foreach ($tags as $tag): ?>
                <h5 class="pull-left mt-xs mr-xs"><span class="label label-success"><?php echo $tag->getTag(); ?></span>
                </h5>
            <?php endforeach; ?>
            <div class="clearfix"></div>
        </div>
    </div>
    <!--/ right section -->
</div>
<!--/ end: box layout --><|MERGE_RESOLUTION|>--- conflicted
+++ resolved
@@ -82,35 +82,9 @@
 ];
 
 //View Campaigns List button
-<<<<<<< HEAD
-if ($security->isGranted('lead:leads:editown')) {
-    $buttons[] = array(
-        'attr'      => array(
-            'data-toggle' => 'ajaxmodal',
-            'data-target' => '#MauticSharedModal',
-            'data-header' => $view['translator']->trans(
-                'mautic.lead.lead.header.contact.frequency',
-                array('%name%' => $lead->getPrimaryIdentifier())
-            ),
-            'data-footer' => 'false',
-            'href'        => $view['router']->path(
-                'mautic_contact_action',
-                array("objectId" => $lead->getId(), "objectAction" => "contactFrequency")
-            )
-        ),
-        'btnText'   => $view['translator']->trans('mautic.lead.contact.frequency'),
-        'iconClass' => 'fa fa-signal'
-    );
-}
-//View Contact Frequency button
-if ($security->isGranted('campaign:campaigns:edit')) {
-    $buttons[] = array(
-        'attr'      => array(
-=======
 if ($view['security']->isGranted('campaign:campaigns:edit')) {
     $buttons[] = [
         'attr'      => [
->>>>>>> 7e2e2484
             'data-toggle' => 'ajaxmodal',
             'data-target' => '#MauticSharedModal',
             'data-header' => $view['translator']->trans(
@@ -127,6 +101,7 @@
         'iconClass' => 'fa fa-clock-o',
     ];
 }
+
 //Merge button
 if (($view['security']->hasEntityAccess(
         $permissions['lead:leads:deleteown'],
