--- conflicted
+++ resolved
@@ -534,14 +534,8 @@
         <div class="pa-sm">
             <div class="panel-title">  <?php echo $view['translator']->trans(
                     'mautic.lead.lead.companies'); ?></div>
-<<<<<<< HEAD
-            <?php $companies = $lead->getCompanies(); ?>
-            <?php foreach ($companies as $company): ?>
-                <h5 class="pull-left mt-xs mr-xs"><span class="label label-success"><?php $name = $company->getId(); echo $name; ?></span>
-=======
             <?php foreach ($companies as $company): ?>
                 <h5 class="pull-left mt-xs mr-xs"><span class="label label-success"><?php echo $company['companyname']; ?></span>
->>>>>>> fb82dfb9
                 </h5>
             <?php endforeach; ?>
             <div class="clearfix"></div>
