<?php

/*
 * @copyright   2014 Mautic Contributors. All rights reserved
 * @author      Mautic
 *
 * @link        http://mautic.org
 *
 * @license     GNU/GPLv3 http://www.gnu.org/licenses/gpl-3.0.html
 */
$view->extend('MauticCoreBundle:Default:content.html.php');
$view['slots']->set('mauticContent', 'lead');
$view['slots']->set('headerTitle', $view['translator']->trans('mautic.lead.leads'));

$pageButtons = [];
if ($permissions['lead:leads:create']) {
    $pageButtons[] = [
        'attr' => [
            'class'       => 'btn btn-default btn-nospin quickadd',
            'data-toggle' => 'ajaxmodal',
            'data-target' => '#MauticSharedModal',
            'href'        => $view['router']->path('mautic_contact_action', ['objectAction' => 'quickAdd']),
            'data-header' => $view['translator']->trans('mautic.lead.lead.menu.quickadd'),
        ],
        'iconClass' => 'fa fa-bolt',
        'btnText'   => 'mautic.lead.lead.menu.quickadd',
        'primary'   => true,
    ];

<<<<<<< HEAD
    $pageButtons[] = [
        'attr' => [
            'href' => $view['router']->path('mautic_import_action', ['object' => 'contacts', 'objectAction' => 'new']),
        ],
        'iconClass' => 'fa fa-upload',
        'btnText'   => 'mautic.lead.lead.import',
    ];

    $pageButtons[] = [
        'attr' => [
            'href' => $view['router']->path('mautic_import_index', ['object' => 'contacts']),
        ],
        'iconClass' => 'fa fa-history',
        'btnText'   => 'mautic.lead.lead.import.index',
    ];
=======
    if ($permissions['lead:imports:create']) {
        $pageButtons[] = [
            'attr' => [
                'href' => $view['router']->path('mautic_contact_import_action', ['objectAction' => 'new']),
            ],
            'iconClass' => 'fa fa-upload',
            'btnText'   => 'mautic.lead.lead.import',
        ];
    }

    if ($permissions['lead:imports:view']) {
        $pageButtons[] = [
            'attr' => [
                'href' => $view['router']->path('mautic_contact_import_index'),
            ],
            'iconClass' => 'fa fa-history',
            'btnText'   => 'mautic.lead.lead.import.index',
        ];
    }
>>>>>>> 3db25cbb
}

// Only show toggle buttons for accessibility
$extraHtml = <<<button
<div class="btn-group ml-5 sr-only ">
    <span data-toggle="tooltip" title="{$view['translator']->trans(
    'mautic.lead.tooltip.list'
)}" data-placement="left"><a id="table-view" href="{$view['router']->path('mautic_contact_index', ['page' => $page, 'view' => 'list'])}" data-toggle="ajax" class="btn btn-default"><i class="fa fa-fw fa-table"></i></span></a>
    <span data-toggle="tooltip" title="{$view['translator']->trans(
    'mautic.lead.tooltip.grid'
)}" data-placement="left"><a id="card-view" href="{$view['router']->path('mautic_contact_index', ['page' => $page, 'view' => 'grid'])}" data-toggle="ajax" class="btn btn-default"><i class="fa fa-fw fa-th-large"></i></span></a>
</div>
button;

$view['slots']->set(
    'actions',
    $view->render(
        'MauticCoreBundle:Helper:page_actions.html.php',
        [
            'templateButtons' => [
                'new' => $permissions['lead:leads:create'],
            ],
            'routeBase'     => 'contact',
            'langVar'       => 'lead.lead',
            'customButtons' => $pageButtons,
            'extraHtml'     => $extraHtml,
        ]
    )
);

$toolbarButtons = [
    [
        'attr' => [
            'class'       => 'hidden-xs btn btn-default btn-sm btn-nospin',
            'href'        => 'javascript: void(0)',
            'onclick'     => 'Mautic.toggleLiveLeadListUpdate();',
            'id'          => 'liveModeButton',
            'data-toggle' => false,
            'data-max-id' => $maxLeadId,
        ],
        'tooltip'   => $view['translator']->trans('mautic.lead.lead.live_update'),
        'iconClass' => 'fa fa-bolt',
    ],
];

if ($indexMode == 'list') {
    $toolbarButtons[] = [
        'attr' => [
            'class'          => 'hidden-xs btn btn-default btn-sm btn-nospin'.(($anonymousShowing) ? ' btn-primary' : ''),
            'href'           => 'javascript: void(0)',
            'onclick'        => 'Mautic.toggleAnonymousLeads();',
            'id'             => 'anonymousLeadButton',
            'data-anonymous' => $view['translator']->trans('mautic.lead.lead.searchcommand.isanonymous'),
        ],
        'tooltip'   => $view['translator']->trans('mautic.lead.lead.anonymous_leads'),
        'iconClass' => 'fa fa-user-secret',
    ];
}
?>

<div class="panel panel-default bdr-t-wdh-0 mb-0">
    <?php echo $view->render(
        'MauticCoreBundle:Helper:list_toolbar.html.php',
        [
            'searchValue'   => $searchValue,
            'searchHelp'    => 'mautic.lead.lead.help.searchcommands',
            'action'        => $currentRoute,
            'customButtons' => $toolbarButtons,
        ]
    ); ?>
    <div class="page-list">
        <?php $view['slots']->output('_content'); ?>
    </div>
</div><|MERGE_RESOLUTION|>--- conflicted
+++ resolved
@@ -27,27 +27,10 @@
         'primary'   => true,
     ];
 
-<<<<<<< HEAD
-    $pageButtons[] = [
-        'attr' => [
-            'href' => $view['router']->path('mautic_import_action', ['object' => 'contacts', 'objectAction' => 'new']),
-        ],
-        'iconClass' => 'fa fa-upload',
-        'btnText'   => 'mautic.lead.lead.import',
-    ];
-
-    $pageButtons[] = [
-        'attr' => [
-            'href' => $view['router']->path('mautic_import_index', ['object' => 'contacts']),
-        ],
-        'iconClass' => 'fa fa-history',
-        'btnText'   => 'mautic.lead.lead.import.index',
-    ];
-=======
     if ($permissions['lead:imports:create']) {
         $pageButtons[] = [
             'attr' => [
-                'href' => $view['router']->path('mautic_contact_import_action', ['objectAction' => 'new']),
+                'href' => $view['router']->path('mautic_import_action', ['object' => 'contacts', 'objectAction' => 'new']),
             ],
             'iconClass' => 'fa fa-upload',
             'btnText'   => 'mautic.lead.lead.import',
@@ -57,13 +40,12 @@
     if ($permissions['lead:imports:view']) {
         $pageButtons[] = [
             'attr' => [
-                'href' => $view['router']->path('mautic_contact_import_index'),
+                'href' => $view['router']->path('mautic_import_index', ['object' => 'contacts']),
             ],
             'iconClass' => 'fa fa-history',
             'btnText'   => 'mautic.lead.lead.import.index',
         ];
     }
->>>>>>> 3db25cbb
 }
 
 // Only show toggle buttons for accessibility
