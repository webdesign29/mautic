--- conflicted
+++ resolved
@@ -16,16 +16,5 @@
 ?>
 
 <div class="select">
-<<<<<<< HEAD
-    <label class="control-label"><?php echo $view['translator']->trans('mautic.lead.field.form.properties.select'); ?></label>
-    <div class="input-group">
-        <input autocomplete="false" name="leadfield[properties][list]" class="form-control" value="<?php echo $value; ?>" type="text" />
-        <span class="input-group-addon" data-toggle="tooltip" data-container="body"
-              data-placement="top" data-original-title="<?php echo $view['translator']->trans('mautic.lead.field.help.select'); ?>">
-            <i class="fa fa-question-circle"></i>
-        </span>
-    </div>
-=======
     <?php echo $html; ?>
->>>>>>> 40fd2d48
 </div>