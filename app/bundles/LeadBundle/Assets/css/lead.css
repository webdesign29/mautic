--- conflicted
+++ resolved
@@ -142,11 +142,6 @@
     overflow: visible!important;
     height: 53px;
 }
-<<<<<<< HEAD
-.frequency{
-    width: 30px;
-    float: left;
-=======
 
 .timeline-icon {
     width: 50px;
@@ -186,5 +181,4 @@
 
 #contact-timeline tr.timeline-details img {
     max-height: 200px;
->>>>>>> 7e2e2484
 }