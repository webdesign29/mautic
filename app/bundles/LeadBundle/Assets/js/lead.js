//LeadBundle
Mautic.leadOnLoad = function (container) {
    Mousetrap.bind('a', function(e) {
        if(mQuery('#lead-quick-add').length) {
            mQuery('#lead-quick-add').modal();
        } else if (mQuery('#addNoteButton').length) {
            mQuery('#addNoteButton').click();
        }
    });

    Mousetrap.bind('t', function(e) {
        mQuery('#table-view').click();
    });

    Mousetrap.bind('c', function(e) {
        mQuery('#card-view').click();
    });

    Mousetrap.bind('n', function(e) {
        mQuery('#new-lead').click();
    });

    Mousetrap.bind('mod+enter', function(e) {
        if(mQuery('#leadnote_buttons_save').length) {
            mQuery('#leadnote_buttons_save').click();
        } else if (mQuery('#save-quick-add').length) {
            mQuery('#save-quick-add').click();
        }
    });

    //Prevent single combo keys from initiating within lead note
    Mousetrap.stopCallback = function(e, element, combo) {
        if (element.id == 'leadnote_text' && combo != 'mod+enter') {
            return true;
        }

        // if the element has the class "mousetrap" then no need to stop
        if ((' ' + element.className + ' ').indexOf(' mousetrap ') > -1) {
            return false;
        }

        // stop for input, select, and textarea
        return element.tagName == 'INPUT' || element.tagName == 'SELECT' || element.tagName == 'TEXTAREA' || (element.contentEditable && element.contentEditable == 'true');
    };

    if (mQuery(container + ' form[name="lead"]').length) {
        mQuery("*[data-toggle='field-lookup']").each(function (index) {
            var target = mQuery(this).attr('data-target');
            var field  = mQuery(this).attr('id');
            var options = mQuery(this).attr('data-options');
            Mautic.activateLeadFieldTypeahead(field, target, options);
        });

        Mautic.updateLeadFieldProperties(mQuery('#leadfield_type').val());
    }

    // Timeline filters
    var timelineForm = mQuery(container + ' #timeline-filters');
    if (timelineForm.length) {
        timelineForm.on('change', function() {
            timelineForm.submit();
        }).on('keyup', function() {
            timelineForm.delay(200).submit();
        }).on('submit', function(e) {
            e.preventDefault();
            Mautic.refreshLeadTimeline(timelineForm);
        });
    }

    //Note type filters
    var noteForm = mQuery(container + ' #note-filters');
    if (noteForm.length) {
        noteForm.on('change', function() {
            noteForm.submit();
        }).on('keyup', function() {
            noteForm.delay(200).submit();
        }).on('submit', function(e) {
            e.preventDefault();
            Mautic.refreshLeadNotes(noteForm);
        });
    }

    if (mQuery(container + ' #list-search').length) {
        Mautic.activateSearchAutocomplete('list-search', 'lead.lead');
    }

    if (mQuery(container + ' #notes-container').length) {
        Mautic.activateSearchAutocomplete('NoteFilter', 'lead.note');
    }

    if (typeof Mautic.leadEngagementChart === 'undefined') {
        Mautic.renderEngagementChart();
    }
};

Mautic.leadOnUnload = function(id) {
    if (id === '#app-content') {
        delete Mautic.leadEngagementChart;
    }

    if (typeof MauticVars.moderatedIntervals['leadListLiveUpdate'] != 'undefined') {
        Mautic.clearModeratedInterval('leadListLiveUpdate');
    }
};

Mautic.getLeadId = function() {
    return mQuery('input#leadId').val();
}

Mautic.activateLeadFieldTypeahead = function(field, target, options) {
    if (options) {
        var keys = values = [];
        //check to see if there is a key/value split
        options = options.split('||');
        if (options.length == 2) {
            keys = options[1].split('|');
            values = options[0].split('|');
        } else {
            values = options[0].split('|');
        }

        var fieldTypeahead = Mautic.activateTypeahead('#' + field, {
            dataOptions: values,
            dataOptionKeys: keys,
            minLength: 0
        });
    } else {
        var fieldTypeahead = Mautic.activateTypeahead('#' + field, {
            prefetch: true,
            remote: true,
            action: "lead:fieldList&field=" + target
        });
    }

    mQuery(fieldTypeahead).on('typeahead:selected', function (event, datum) {
        if (mQuery("#" + field + "_id").length && datum["id"]) {
            mQuery("#" + field + "_id").val(datum["id"]);
        }
    }).on('typeahead:autocompleted', function (event, datum) {
        if (mQuery("#" + field + "_id").length && datum["id"]) {
            mQuery("#" + field + "_id").val(datum["id"]);
        }
    });
};

Mautic.leadlistOnLoad = function(container) {
    if (mQuery(container + ' #list-search').length) {
        Mautic.activateSearchAutocomplete('list-search', 'lead.list');
    }

    /*
    mQuery('#leadlist_filters_right').sortable({
        items: "div.panel"
    });
    */

    if (mQuery('#leadlist_filters_right').length) {
        mQuery('#leadlist_filters_right .remove-selected').each( function (index, el) {
            mQuery(el).on('click', function () {
                mQuery(this).closest('.panel').remove();
                if (!mQuery('#leadlist_filters_right li:not(.placeholder)').length) {
                    mQuery('#leadlist_filters_right li.placeholder').removeClass('hide');
                } else {
                    mQuery('#leadlist_filters_right li.placeholder').addClass('hide');
                }
            });
        });
    }

    mQuery("*[data-toggle='field-lookup']").each(function (index) {
        var target = mQuery(this).attr('data-target');
        var options = mQuery(this).attr('data-options');
        var field  = mQuery(this).attr('id');
        Mautic.activateLeadFieldTypeahead(field, target, options);
    });
};

Mautic.addLeadListFilter = function (elId) {
    var filterId = '#available_' + elId;
    var label  = mQuery(filterId + ' span.leadlist-filter-name').text();

    var numFilters = mQuery('#leadlist_filters_right > div').length;

    //create a new filter
    var li = mQuery("<div />").addClass("panel").appendTo(mQuery('#leadlist_filters_right'));

    var fieldType = mQuery(filterId).data('field-type');

    //add wrapping div and add the template html

    var container = mQuery('<div />')
        .addClass('filter-container')
        .appendTo(li);

    var isSpecial = (fieldType == 'country' || fieldType == 'timezone' || fieldType == 'region');

    if (isSpecial) {
        container.html(mQuery('#filter-' + fieldType + '-template').html());
    } else {
        container.html(mQuery('#filter-template').html());
    }

    if (numFilters == 0) {
        //keep the footer so that glue is properly populated
        mQuery(container).find(".panel-footer").addClass('hide');
    }

    mQuery(container).find("a.remove-selected").on('click', function() {
        li.remove();
    });

    mQuery(container).find("div.field-name").html(label);
    mQuery(container).find("input[name='leadlist[filters][field][]']").val(elId);
    mQuery(container).find("input[name='leadlist[filters][type][]']").val(fieldType);

    //give the value element a unique id
    var uniqid = "id_" + Date.now();
    var filterEl = (isSpecial) ? "select[name='leadlist[filters][filter][]']" : "input[name='leadlist[filters][filter][]']";
    var filter   =  mQuery(container).find(filterEl);
    filter.attr('id', uniqid);

    //activate fields
    if (isSpecial) {
        filter.attr('data-placeholder', label);
        filter.chosen({
            width: "100%",
            allow_single_deselect: true
        });
    } else if (fieldType == 'lookup' || fieldType == 'select') {
        var fieldCallback = mQuery(filterId).data("field-callback");
        if (fieldCallback) {
            var fieldOptions = mQuery(filterId).data("field-list");
            Mautic[fieldCallback](uniqid, elId, fieldOptions);
        }
    } else if (fieldType == 'datetime') {
        filter.datetimepicker({
            format: 'Y-m-d H:i',
            lazyInit: true,
            validateOnBlur: false,
            allowBlank: true,
            scrollInput: false
        });
    } else if (fieldType == 'date') {
        filter.datetimepicker({
            timepicker: false,
            format: 'Y-m-d',
            lazyInit: true,
            validateOnBlur: false,
            allowBlank: true,
            scrollInput: false,
            closeOnDateSelect: true
        });
    } else if (fieldType == 'time') {
        filter.datetimepicker({
            datepicker: false,
            format: 'H:i',
            lazyInit: true,
            validateOnBlur: false,
            allowBlank: true,
            scrollInput: false
        });
    } else if (fieldType == 'lookup_id' || fieldType == 'boolean') {
        //switch the filter and display elements
        var oldFilter = mQuery(container).find("input[name='leadlist[filters][filter][]']");
        var newDisplay = oldFilter.clone();
        newDisplay.attr('id', uniqid);
        newDisplay.attr('name', 'leadlist[filters][display][]');

        var oldDisplay = mQuery(container).find("input[name='leadlist[filters][display][]']");
        var newFilter = oldDisplay.clone();
        newFilter.attr('id', uniqid + "_id");
        newFilter.attr('name', 'leadlist[filters][filter][]');

        oldFilter.replaceWith(newFilter);
        oldDisplay.replaceWith(newDisplay);

        var fieldCallback = mQuery(filterId).data("field-callback");
        if (fieldCallback) {
            var fieldOptions = mQuery(filterId).data("field-list");
            Mautic[fieldCallback](uniqid, elId, fieldOptions);
        }
    } else {
        filter.attr('type', fieldType);
    }
};

Mautic.leadfieldOnLoad = function (container) {

    var fixHelper = function(e, ui) {
        ui.children().each(function() {
            mQuery(this).width(mQuery(this).width());
        });
        return ui;
    };

    if (mQuery(container + ' .leadfield-list').length) {
        mQuery(container + ' .leadfield-list tbody').sortable({
            handle: '.fa-ellipsis-v',
            helper: fixHelper,
            stop: function(i) {
                mQuery.ajax({
                    type: "POST",
                    url: mauticAjaxUrl + "?action=lead:reorder",
                    data: mQuery(container + ' .leadfield-list tbody').sortable("serialize")});
            }
        });
    }

};

/**
 * Update the properties for field data types
 */
Mautic.updateLeadFieldProperties = function(selectedVal) {
    if (mQuery('#field-templates .'+selectedVal).length) {
        mQuery('#leadfield_properties').html(mQuery('#field-templates .'+selectedVal).html());

        mQuery("#leadfield_properties *[data-toggle='tooltip']").tooltip({html: true});
    } else {
        mQuery('#leadfield_properties').html('');
    }

    if (selectedVal == 'time') {
        mQuery('#leadfield_isListable').closest('.row').addClass('hide');
    } else {
        mQuery('#leadfield_isListable').closest('.row').removeClass('hide');
    }
};

Mautic.refreshLeadSocialProfile = function(network, leadId, event) {
    Mautic.startIconSpinOnEvent(event);
    var query = "action=lead:updateSocialProfile&network=" + network + "&lead=" + leadId;
    mQuery.ajax({
        showLoadingBar: true,
        url: mauticAjaxUrl,
        type: "POST",
        data: query,
        dataType: "json",
        success: function (response) {
            if (response.success) {
                if (response.completeProfile) {
                    mQuery('#social-container').html(response.completeProfile);
                    mQuery('#SocialCount').html(response.socialCount);
                } else {
                    //loop through each network
                    mQuery.each(response.profiles, function (index, value) {
                        if (mQuery('#' + index + 'CompleteProfile').length) {
                            mQuery('#' + index + 'CompleteProfile').html(value.newContent);
                        }
                    });
                }
            }
            Mautic.stopPageLoadingBar();
            Mautic.stopIconSpinPostEvent();
        },
        error: function (request, textStatus, errorThrown) {
            Mautic.processAjaxError(request, textStatus, errorThrown);
        }
    });
};

Mautic.clearLeadSocialProfile = function(network, leadId, event) {
    Mautic.startIconSpinOnEvent(event);
    var query = "action=lead:clearSocialProfile&network=" + network + "&lead=" + leadId;
    mQuery.ajax({
        url: mauticAjaxUrl,
        type: "POST",
        data: query,
        dataType: "json",
        success: function (response) {
            if (response.success) {
                //activate the click to remove the panel
                mQuery('.' + network + '-panelremove').click();
                if (response.completeProfile) {
                    mQuery('#social-container').html(response.completeProfile);
                }
                mQuery('#SocialCount').html(response.socialCount);
            }

            Mautic.stopIconSpinPostEvent();
        },
        error: function (request, textStatus, errorThrown) {
            Mautic.processAjaxError(request, textStatus, errorThrown);
            Mautic.stopIconSpinPostEvent();
        }
    });
};

Mautic.refreshLeadTimeline = function(form) {
    var formData = form.serialize()
    mQuery.ajax({
        showLoadingBar: true,
        url: mauticAjaxUrl,
        type: "POST",
        data: "action=lead:updateTimeline&" + formData,
        dataType: "json",
        success: function (response) {
            if (response.success) {
                Mautic.stopPageLoadingBar();
                mQuery('#timeline-container').html(response.timeline);
                mQuery('#HistoryCount').html(response.historyCount);
            }
        },
        error: function (request, textStatus, errorThrown) {
            Mautic.processAjaxError(request, textStatus, errorThrown);
        }
    });
};

Mautic.refreshLeadNotes = function(form) {
    Mautic.postForm(mQuery(form), function (response) {
        response.target = '#NoteList';
        mQuery('#NoteCount').html(response.noteCount);
        Mautic.processPageContent(response);
    });
};

Mautic.toggleLeadList = function(toggleId, leadId, listId) {
    var action = mQuery('#' + toggleId).hasClass('fa-toggle-on') ? 'remove' : 'add';
    var query = "action=lead:toggleLeadList&leadId=" + leadId + "&listId=" + listId + "&listAction=" + action;

    Mautic.toggleLeadSwitch(toggleId, query, action);
};

Mautic.toggleLeadCampaign = function(toggleId, leadId, campaignId) {
    var action = mQuery('#' + toggleId).hasClass('fa-toggle-on') ? 'remove' : 'add';
    var query  = "action=lead:toggleLeadCampaign&leadId=" + leadId + "&campaignId=" + campaignId + "&campaignAction=" + action;

    Mautic.toggleLeadSwitch(toggleId, query, action);
};

Mautic.toggleLeadSwitch = function(toggleId, query, action) {
    var toggleOn  = 'fa-toggle-on text-success';
    var toggleOff = 'fa-toggle-off text-danger';
    var spinClass = 'fa-spin fa-spinner ';

    if (action == 'remove') {
        //switch it on
        mQuery('#' + toggleId).removeClass(toggleOn).addClass(spinClass + 'text-danger');
    } else {
        mQuery('#' + toggleId).removeClass(toggleOff).addClass(spinClass + 'text-success');
    }

    mQuery.ajax({
        url: mauticAjaxUrl,
        type: "POST",
        data: query,
        dataType: "json",
        success: function (response) {
            mQuery('#' + toggleId).removeClass(spinClass);
            if (!response.success) {
                //return the icon back
                if (action == 'remove') {
                    //switch it on
                    mQuery('#' + toggleId).removeClass(toggleOff).addClass(toggleOn);
                } else {
                    mQuery('#' + toggleId).removeClass(toggleOn).addClass(toggleOff);
                }
            } else {
                if (action == 'remove') {
                    //switch it on
                    mQuery('#' + toggleId).removeClass(toggleOn).addClass(toggleOff);
                } else {
                    mQuery('#' + toggleId).removeClass(toggleOff).addClass(toggleOn);
                }
            }
        },
        error: function (request, textStatus, errorThrown) {
            //return the icon back
            mQuery('#' + toggleId).removeClass(spinClass);

            if (action == 'remove') {
                //switch it on
                mQuery('#' + toggleId).removeClass(toggleOff).addClass(toggleOn);
            } else {
                mQuery('#' + toggleId).removeClass(toggleOn).addClass(toggleOff);
            }
        }
    });
};

Mautic.leadNoteOnLoad = function (container, response) {
    if (response.noteHtml) {
        var el = '#LeadNote' + response.noteId;
        if (mQuery(el).length) {
            mQuery(el).replaceWith(response.noteHtml);
        } else {
            mQuery('#LeadNotes').prepend(response.noteHtml);
        }

        //initialize ajax'd modals
        mQuery(el + " *[data-toggle='ajaxmodal']").off('click.ajaxmodal');
        mQuery(el + " *[data-toggle='ajaxmodal']").on('click.ajaxmodal', function (event) {
            event.preventDefault();

            Mautic.ajaxifyModal(this, event);
        });

        //initiate links
        mQuery(el + " a[data-toggle='ajax']").off('click.ajax');
        mQuery(el + " a[data-toggle='ajax']").on('click.ajax', function (event) {
            event.preventDefault();

            return Mautic.ajaxifyLink(this, event);
        });
    } else if (response.deleteId && mQuery('#LeadNote' + response.deleteId).length) {
        mQuery('#LeadNote' + response.deleteId).remove();
    }

    if (response.upNoteCount || response.noteCount || response.downNoteCount) {
        if (response.upNoteCount || response.downNoteCount) {
            var count = parseInt(mQuery('#NoteCount').html());
            count = (response.upNoteCount) ? count + 1 : count - 1;
        } else {
            var count = parseInt(response.noteCount);
        }

        mQuery('#NoteCount').html(count);
    }
};

Mautic.renderEngagementChart = function() {
    if (!mQuery("#chart-engagement").length) {
        return;
    }
    var canvas = document.getElementById("chart-engagement");
    var chartData = mQuery.parseJSON(mQuery('#chart-engagement-data').text());
    Mautic.leadEngagementChart = new Chart(canvas.getContext("2d")).Line(chartData);

    var legendHolder = document.createElement('div');
    legendHolder.innerHTML = Mautic.leadEngagementChart.generateLegend();
    mQuery('#engagement-legend').html(legendHolder.firstChild);
    Mautic.leadEngagementChart.update();
};

Mautic.showSocialMediaImageModal = function(imgSrc) {
    mQuery('#socialImageModal img').attr('src', imgSrc);
    mQuery('#socialImageModal').modal('show');
};

Mautic.leadImportOnLoad = function (container, response) {
    if (!mQuery('#leadImportProgress').length) {
        Mautic.clearModeratedInterval('leadImportProgress');
    } else {
        Mautic.setModeratedInterval('leadImportProgress', 'reloadLeadImportProgress', 3000);
    }
};

Mautic.reloadLeadImportProgress = function() {
    if (!mQuery('#leadImportProgress').length) {
        Mautic.clearModeratedInterval('leadImportProgress');
    } else {
        // Get progress separate so there's no delay while the import batches
        Mautic.ajaxActionRequest('lead:getImportProgress', {}, function(response) {
            if (response.progress) {
                if (response.progress[0] > 0) {
                    mQuery('.imported-count').html(response.progress[0]);
                    mQuery('.progress-bar').attr('aria-valuenow', response.progress[0]).css('width', response.percent + '%');
                    mQuery('.progress-bar span.sr-only').html(response.percent + '%');
                }
            }
        });

        // Initiate import
        mQuery.ajax({
            showLoadingBar: false,
            url: window.location + '?importbatch=1',
            success: function(response) {
                Mautic.moderatedIntervalCallbackIsComplete('leadImportProgress');

                if (response.newContent) {
                    // It's done so pass to process page
                    Mautic.processPageContent(response);
                }
            }
        });
    }
};

<<<<<<< HEAD
Mautic.removeBounceStatus = function (el, dncId) {
    mQuery(el).removeClass('fa-times').addClass('fa-spinner fa-spin');

    Mautic.ajaxActionRequest('lead:removeBounceStatus', 'id=' + dncId, function() {
        mQuery('#bounceLabel' + dncId).fadeOut(300, function() { mQuery(this).remove(); });
    });
}
=======
Mautic.toggleLiveLeadListUpdate = function () {
    if (typeof MauticVars.moderatedIntervals['leadListLiveUpdate'] == 'undefined') {
        Mautic.setModeratedInterval('leadListLiveUpdate', 'updateLeadList', 5000);
        mQuery('#liveModeButton .fa').addClass('fa-spin');
    } else {
        Mautic.clearModeratedInterval('leadListLiveUpdate');
        mQuery('#liveModeButton .fa').removeClass('fa-spin');
    }
};

Mautic.updateLeadList = function () {
    var maxLeadId = mQuery('#liveModeButton').data('max-id');
    mQuery.ajax({
        url: mauticAjaxUrl,
        type: "get",
        data: "action=lead:getNewLeads&maxId=" + maxLeadId,
        dataType: "json",
        success: function (response) {
            if (response.leads) {
                if (response.indexMode == 'list') {
                    mQuery('#leadTable tbody').prepend(response.leads);
                } else {
                    var items = mQuery(response.leads);
                    mQuery('.shuffle-grid').prepend(items);
                    mQuery('.shuffle-grid').shuffle('appended', items);
                    mQuery('.shuffle-grid').shuffle('update');

                    mQuery('#liveModeButton').data('max-id', response.maxId);
                }
            }

            if (typeof IdleTimer != 'undefined' && !IdleTimer.isIdle()) {
                console.log(IdleTimer.isIdle(), IdleTimer.getLastActive(), IdleTimer.isAway());
                // Remove highlighted classes
                if (response.indexMode == 'list') {
                    mQuery('#leadTable tr.warning').each(function() {
                        var that = this;
                        setTimeout(function() {
                            mQuery(that).removeClass('warning', 1000)
                        }, 5000);
                    });
                } else {
                    mQuery('.shuffle-grid .highlight').each(function() {
                        var that = this;
                        setTimeout(function() {
                            mQuery(that).removeClass('highlight', 1000, function() {
                                mQuery(that).css('border-top-color', mQuery(that).data('color'));
                            })
                        }, 5000);
                    });
                }
            }

            if (response.maxId) {
                mQuery('#liveModeButton').data('max-id', response.maxId);
            }

            Mautic.moderatedIntervalCallbackIsComplete('leadListLiveUpdate');
        },
        error: function (request, textStatus, errorThrown) {
            Mautic.processAjaxError(request, textStatus, errorThrown);

            Mautic.moderatedIntervalCallbackIsComplete('leadListLiveUpdate');
        }
    });
};
>>>>>>> dda038c1
<|MERGE_RESOLUTION|>--- conflicted
+++ resolved
@@ -577,15 +577,14 @@
     }
 };
 
-<<<<<<< HEAD
 Mautic.removeBounceStatus = function (el, dncId) {
     mQuery(el).removeClass('fa-times').addClass('fa-spinner fa-spin');
 
     Mautic.ajaxActionRequest('lead:removeBounceStatus', 'id=' + dncId, function() {
         mQuery('#bounceLabel' + dncId).fadeOut(300, function() { mQuery(this).remove(); });
     });
-}
-=======
+};
+
 Mautic.toggleLiveLeadListUpdate = function () {
     if (typeof MauticVars.moderatedIntervals['leadListLiveUpdate'] == 'undefined') {
         Mautic.setModeratedInterval('leadListLiveUpdate', 'updateLeadList', 5000);
@@ -651,5 +650,4 @@
             Mautic.moderatedIntervalCallbackIsComplete('leadListLiveUpdate');
         }
     });
-};
->>>>>>> dda038c1
+};