<?php
/**
 * @package     Mautic
 * @copyright   2014 Mautic Contributors. All rights reserved.
 * @author      Mautic
 * @link        http://mautic.org
 * @license     GNU/GPLv3 http://www.gnu.org/licenses/gpl-3.0.html
 */

namespace Mautic\LeadBundle\Model;

use Mautic\CoreBundle\Helper\CookieHelper;
use Mautic\CoreBundle\Helper\InputHelper;
use Mautic\CoreBundle\Helper\IpLookupHelper;
use Mautic\CoreBundle\Helper\PathsHelper;
use Mautic\EmailBundle\Helper\MailHelper;
use Mautic\CoreBundle\Model\FormModel;
use Mautic\CoreBundle\Helper\DateTimeHelper;
use Mautic\CoreBundle\Entity\IpAddress;
use Mautic\LeadBundle\Entity\DoNotContact;
use Mautic\LeadBundle\Entity\Lead;
use Mautic\LeadBundle\Entity\LeadField;
use Mautic\LeadBundle\Entity\LeadList;
use Mautic\LeadBundle\Entity\PointsChangeLog;
use Mautic\LeadBundle\Entity\StagesChangeLog;
use Mautic\LeadBundle\Entity\Tag;
use Mautic\LeadBundle\Entity\UtmTag;
use Mautic\LeadBundle\Event\LeadChangeEvent;
use Mautic\LeadBundle\Event\LeadEvent;
use Mautic\LeadBundle\Event\LeadMergeEvent;
use Mautic\LeadBundle\LeadEvents;
use Mautic\CoreBundle\Helper\Chart\LineChart;
use Mautic\CoreBundle\Helper\Chart\PieChart;
use Mautic\CoreBundle\Helper\Chart\ChartQuery;
use Mautic\PluginBundle\Helper\IntegrationHelper;
use Mautic\PointBundle\Model\TriggerModel;
use Monolog\Logger;
use Symfony\Component\EventDispatcher\Event;
use Symfony\Component\HttpFoundation\RequestStack;
use Symfony\Component\HttpKernel\Exception\MethodNotAllowedHttpException;
use Symfony\Component\Intl\Intl;

/**
 * Class LeadModel
 * {@inheritdoc}
 * @package Mautic\CoreBundle\Model\FormModel
 */
class LeadModel extends FormModel
{
    private $currentLead       = null;
    private $systemCurrentLead = null;

    /**
     * @var null|\Symfony\Component\HttpFoundation\Request
     */
    protected $request;

    /**
     * @var CookieHelper
     */
    protected $cookieHelper;

    /**
     * @var IpLookupHelper
     */
    protected $ipLookupHelper;

    /**
     * @var PathsHelper
     */
    protected $pathsHelper;

    /**
     * @var IntegrationHelper
     */
    protected $integrationHelper;

    /**
     * @var FieldModel
     */
    protected $leadFieldModel;

    /**
     * @var ListModel
     */
    protected $leadListModel;

    /**
     * @var Logger
     */
    protected $logger;

    /**
     * LeadModel constructor.
     *
     * @param RequestStack $requestStack
     * @param CookieHelper $cookieHelper
     * @param IpLookupHelper $ipLookupHelper
     * @param PathsHelper $pathsHelper
     * @param IntegrationHelper $integrationHelper
     * @param FieldModel $leadFieldModel
     * @param ListModel $leadListModel
     */
    public function __construct(
        RequestStack $requestStack,
        CookieHelper $cookieHelper,
        IpLookupHelper $ipLookupHelper,
        PathsHelper $pathsHelper,
        IntegrationHelper $integrationHelper,
        FieldModel $leadFieldModel,
        ListModel $leadListModel
    )
    {
        $this->request = $requestStack->getCurrentRequest();
        $this->cookieHelper = $cookieHelper;
        $this->ipLookupHelper = $ipLookupHelper;
        $this->pathsHelper = $pathsHelper;
        $this->integrationHelper = $integrationHelper;
        $this->leadFieldModel = $leadFieldModel;
        $this->leadListModel = $leadListModel;
    }

    /**
     * @param Logger $logger
     */
    public function setLogger(Logger $logger)
    {
        $this->logger = $logger;
    }

    /**
     * {@inheritdoc}
     *
     * @return \Mautic\LeadBundle\Entity\LeadRepository
     */
    public function getRepository()
    {
        static $repoSetup;

        $repo = $this->em->getRepository('MauticLeadBundle:Lead');

        if (!$repoSetup) {
            $repoSetup = true;

            //set the point trigger model in order to get the color code for the lead
            $fields = $this->leadFieldModel->getFieldList(true, false);

            $socialFields = (!empty($fields['social'])) ? array_keys($fields['social']) : array();
            $repo->setAvailableSocialFields($socialFields);

            $searchFields = array();
            foreach ($fields as $group => $groupFields) {
                $searchFields = array_merge($searchFields, array_keys($groupFields));
            }
            $repo->setAvailableSearchFields($searchFields);
        }

        return $repo;
    }

    /**
     * Get the tags repository
     *
     * @return \Mautic\LeadBundle\Entity\TagRepository
     */
    public function getTagRepository()
    {
        return $this->em->getRepository('MauticLeadBundle:Tag');
    }

    /**
<<<<<<< HEAD
     * @return \Mautic\LeadBundle\Entity\PointsChangeLogRepository
     */
    public function getPointLogRepository()
    {
        return $this->em->getRepository('MauticLeadBundle:PointsChangeLog');

=======
     * Get the tags repository
     *
     * @return \Mautic\LeadBundle\Entity\UtmTagRepository
     */
    public function getUtmTagRepository()
    {
        return $this->em->getRepository('MauticLeadBundle:UtmTag');
>>>>>>> d030a9b4
    }

    /**
     * {@inheritdoc}
     *
     * @return string
     */
    public function getPermissionBase()
    {
        return 'lead:leads';
    }

    /**
     * {@inheritdoc}
     *
     * @return string
     */
    public function getNameGetter()
    {
        return "getPrimaryIdentifier";
    }

    /**
     * {@inheritdoc}
     *
     * @param Lead                                $entity
     * @param \Symfony\Component\Form\FormFactory $formFactory
     * @param string|null                         $action
     * @param array                               $options
     *
     * @return \Symfony\Component\Form\Form
     * @throws \Symfony\Component\HttpKernel\Exception\MethodNotAllowedHttpException
     */
    public function createForm($entity, $formFactory, $action = null, $options = array())
    {
        if (!$entity instanceof Lead) {
            throw new MethodNotAllowedHttpException(array('Lead'), 'Entity must be of class Lead()');
        }
        if (!empty($action))  {
            $options['action'] = $action;
        }
        return $formFactory->create('lead', $entity, $options);
    }

    /**
     * Get a specific entity or generate a new one if id is empty
     *
     * @param $id
     * @return null|Lead
     */
    public function getEntity($id = null)
    {
        if ($id === null) {
            return new Lead();
        }

        return parent::getEntity($id);
    }

    /**
     * {@inheritdoc}
     *
     * @param $action
     * @param $event
     * @param $entity
     * @param $isNew
     * @throws \Symfony\Component\HttpKernel\Exception\MethodNotAllowedHttpException
     */
    protected function dispatchEvent($action, &$entity, $isNew = false, Event $event = null)
    {
        if (!$entity instanceof Lead) {
            throw new MethodNotAllowedHttpException(array('Lead'), 'Entity must be of class Lead()');
        }

        switch ($action) {
            case "pre_save":
                $name = LeadEvents::LEAD_PRE_SAVE;
                break;
            case "post_save":
                $name = LeadEvents::LEAD_POST_SAVE;
                break;
            case "pre_delete":
                $name = LeadEvents::LEAD_PRE_DELETE;
                break;
            case "post_delete":
                $name = LeadEvents::LEAD_POST_DELETE;
                break;
            default:
                return null;
        }

        if ($this->dispatcher->hasListeners($name)) {
            if (empty($event)) {
                $event = new LeadEvent($entity, $isNew);
                $event->setEntityManager($this->em);
            }
            $this->dispatcher->dispatch($name, $event);

            return $event;
        } else {
            return null;
        }
    }

    /**
     * {@inheritdoc}
     *
     * @param Lead $entity
     * @param bool   $unlock
     */
    public function saveEntity($entity, $unlock = true)
    {
        //check to see if we can glean information from ip address
        if (!$entity->imported && count($ips = $entity->getIpAddresses())) {
            $fields = $entity->getFields();

            $details = $ips->first()->getIpDetails();
            if (!empty($details['city']) && empty($fields['core']['city']['value'])) {
                $entity->addUpdatedField('city', $details['city']);
            }

            if (!empty($details['region']) && empty($fields['core']['state']['value'])) {
                $entity->addUpdatedField('state', $details['region']);
            }

            if (!empty($details['country']) && empty($fields['core']['country']['value'])) {
                $entity->addUpdatedField('country', $details['country']);
            }

            if (!empty($details['zipcode']) && empty($fields['core']['zipcode']['value'])) {
                $entity->addUpdatedField('zipcode', $details['zipcode']);
            }
        }

        parent::saveEntity($entity, $unlock);
    }

    /**
     * @param object $entity
     */
    public function deleteEntity($entity)
    {
        // Delete custom avatar if one exists
        $imageDir = $this->pathsHelper->getSystemPath('images', true);
        $avatar   = $imageDir . '/lead_avatars/avatar' . $entity->getId();

        if (file_exists($avatar)) {
            unlink($avatar);
        }

        parent::deleteEntity($entity);
    }

    /**
     * Populates custom field values for updating the lead. Also retrieves social media data
     *
     * @param Lead       $lead
     * @param array      $data
     * @param bool|false $overwriteWithBlank
     * @param bool|true  $fetchSocialProfiles
     *
     * @return array
     */
    public function setFieldValues(Lead &$lead, array $data, $overwriteWithBlank = false, $fetchSocialProfiles = true)
    {
        if ($fetchSocialProfiles) {
            //@todo - add a catch to NOT do social gleaning if a lead is created via a form, etc as we do not want the user to experience the wait
            //generate the social cache
            list($socialCache, $socialFeatureSettings) = $this->integrationHelper->getUserProfiles(
                $lead,
                $data,
                true,
                null,
                false,
                true
            );

            //set the social cache while we have it
            if (!empty($socialCache)) {
                $lead->setSocialCache($socialCache);
            }
        }

        //save the field values
        $fieldValues = $lead->getFields();

        if (empty($fieldValues)) {
            // Lead is new or they haven't been populated so let's build the fields now
            static $fields;
            if (empty($fields)) {
                $fields = $this->leadFieldModel->getEntities(array(
                    'filter'         => array('isPublished' => true),
                    'hydration_mode' => 'HYDRATE_ARRAY'
                ));
                $fields = $this->organizeFieldsByGroup($fields);
            }
            $fieldValues = $fields;
        }

        //update existing values
        foreach ($fieldValues as $group => &$groupFields) {
            foreach ($groupFields as $alias => &$field) {
                if (!isset($field['value'])) {
                    $field['value'] = null;
                }

                // Only update fields that are part of the passed $data array
                if (array_key_exists($alias, $data)) {
                    $curValue = $field['value'];
                    $newValue = $data[$alias];

                    if ($curValue !== $newValue && (strlen($newValue) > 0 || (strlen($newValue) === 0 && $overwriteWithBlank))) {
                        $field['value'] = $newValue;
                        $lead->addUpdatedField($alias, $newValue, $curValue);
                    }

                    //if empty, check for social media data to plug the hole
                    if (empty($newValue) && !empty($socialCache)) {
                        foreach ($socialCache as $service => $details) {
                            //check to see if a field has been assigned

                            if (!empty($socialFeatureSettings[$service]['leadFields'])
                                && in_array($field['alias'], $socialFeatureSettings[$service]['leadFields'])
                            ) {

                                //check to see if the data is available
                                $key = array_search($field['alias'], $socialFeatureSettings[$service]['leadFields']);
                                if (isset($details['profile'][$key])) {
                                    //Found!!
                                    $field['value'] = $details['profile'][$key];
                                    $lead->addUpdatedField($alias, $details['profile'][$key]);
                                    break;
                                }
                            }
                        }
                    }
                }
            }
        }

        $lead->setFields($fieldValues);
    }

    /**
     * Disassociates a user from leads
     *
     * @param $userId
     */
    public function disassociateOwner($userId)
    {
        $leads = $this->getRepository()->findByOwner($userId);
        foreach ($leads as $lead) {
            $lead->setOwner(null);
            $this->saveEntity($lead);
        }
    }

    /**
     * Get list of entities for autopopulate fields
     *
     * @param $type
     * @param $filter
     * @param $limit
     * @param $start
     * @return array
     */
    public function getLookupResults($type, $filter = '', $limit = 10, $start = 0)
    {
        $results = array();
        switch ($type) {
            case 'user':
                $results = $this->em->getRepository('MauticUserBundle:User')->getUserList($filter, $limit, $start, array('lead' => 'leads'));
                break;
        }

        return $results;
    }

    /**
     * Obtain an array of users for api lead edits
     *
     * @return mixed
     */
    public function getOwnerList()
    {
        $results = $this->em->getRepository('MauticUserBundle:User')->getUserList('', 0);
        return $results;
    }

    /**
     * Obtains a list of leads based off IP
     *
     * @param $ip
     *
     * @return mixed
     */
    public function getLeadsByIp($ip)
    {
        return $this->getRepository()->getLeadsByIp($ip);
    }

    /**
     * Gets the details of a lead if not already set
     *
     * @param $lead
     *
     * @return mixed
     */
    public function getLeadDetails($lead)
    {
        static $details = array();

        if ($lead instanceof Lead) {
            $fields = $lead->getFields();
            if (!empty($fields)) {

                return $fields;
            }
        }

        $leadId = ($lead instanceof Lead) ? $lead->getId() : (int) $lead;

        return $this->getRepository()->getFieldValues($leadId);
    }

    /**
     * Reorganizes a field list to be keyed by field's group then alias
     *
     * @param $fields
     * @return array
     */
    public function organizeFieldsByGroup($fields)
    {
        $array = array();

        foreach ($fields as $field) {
            if ($field instanceof LeadField) {
                $alias = $field->getAlias();
                if ($field->isPublished()) {
                    $group                          = $field->getGroup();
                    $array[$group][$alias]['id']    = $field->getId();
                    $array[$group][$alias]['group'] = $group;
                    $array[$group][$alias]['label'] = $field->getLabel();
                    $array[$group][$alias]['alias'] = $alias;
                    $array[$group][$alias]['type']  = $field->getType();
                }
            } else {
                $alias = $field['alias'];
                if ($field['isPublished']) {
                    $group = $field['group'];
                    $array[$group][$alias]['id']    = $field['id'];
                    $array[$group][$alias]['group'] = $group;
                    $array[$group][$alias]['label'] = $field['label'];
                    $array[$group][$alias]['alias'] = $alias;
                    $array[$group][$alias]['type']  = $field['type'];
                }
            }
        }

        //make sure each group key is present
        $groups = array('core', 'social', 'personal', 'professional');
        foreach ($groups as $g) {
            if (!isset($array[$g])) {
                $array[$g] = array();
            }
        }

        return $array;
    }

    /**
     * Takes leads organized by group and flattens them into just alias => value
     *
     * @param $fields
     * @deprecated 2.0 to be removed in 3.0 - Use the Lead entity's getProfileFields() instead
     *
     * @return array
     */
    public function flattenFields($fields)
    {
        $flat = array();
        foreach ($fields as $group => $fields) {
            foreach ($fields as $field) {
                $flat[$field['alias']] = $field['value'];
            }
        }

        return $flat;
    }

    /**
     * Returns flat array for single lead
     *
     * @param $leadId
     *
     * @return array
     */
    public function getLead($leadId)
    {
        return $this->getRepository()->getLead($leadId);
    }

    /**
     * Get the current lead; if $returnTracking = true then array with lead, trackingId, and boolean of if trackingId
     * was just generated or not
     *
     * @param bool|false $returnTracking
     *
     * @return Lead|array
     */
    public function getCurrentLead($returnTracking = false)
    {
        if ((!$returnTracking && $this->systemCurrentLead) || defined('IN_MAUTIC_CONSOLE')) {
            // Just return the system set lead
            if (null === $this->systemCurrentLead) {
                $this->systemCurrentLead = new Lead();
            }

            return $this->systemCurrentLead;
        }

        list($trackingId, $generated) = $this->getTrackingCookie();

        if (empty($this->currentLead)) {
            $leadId = $this->request->cookies->get($trackingId);
            $ip     = $this->ipLookupHelper->getIpAddress();

            if (empty($leadId)) {
                //this lead is not tracked yet so get leads by IP and track that lead or create a new one
                $leads = $this->getLeadsByIp($ip->getIpAddress());

                if (count($leads)) {
                    //just create a tracking cookie for the newest lead
                    $lead   = $leads[0];
                    $leadId = $lead->getId();
                } else {
                    //let's create a lead
                    $lead = new Lead();
                    $lead->addIpAddress($ip);
                    $lead->setNewlyCreated(true);

                    // Set to prevent loops
                    $this->currentLead = $lead;

                    $this->saveEntity($lead, false);
                    $leadId = $lead->getId();
                }

                $fields = $this->getLeadDetails($lead);
                $lead->setFields($fields);
            } else {
                $lead = $this->getEntity($leadId);

                if ($lead === null) {
                    //let's create a lead
                    $lead = new Lead();
                    $lead->addIpAddress($ip);
                    $lead->setNewlyCreated(true);

                    // Set to prevent loops
                    $this->currentLead = $lead;

                    $this->saveEntity($lead, false);
                    $leadId = $lead->getId();

                    $fields = $this->getLeadDetails($lead);
                    $lead->setFields($fields);
                }
            }

            $this->currentLead = $lead;
            $this->setLeadCookie($leadId);
        }

        // Log last active
        if (!defined('MAUTIC_LEAD_LASTACTIVE_LOGGED')) {
            $this->getRepository()->updateLastActive($this->currentLead->getId());
            define('MAUTIC_LEAD_LASTACTIVE_LOGGED', 1);
        }

        return ($returnTracking) ? array($this->currentLead, $trackingId, $generated) : $this->currentLead;
    }

    /**
     * Sets current lead
     *
     * @param Lead $lead
     */
    public function setCurrentLead(Lead $lead)
    {
        if ($this->systemCurrentLead || defined('IN_MAUTIC_CONSOLE')) {
            // Overwrite system current lead
            $this->systemCurrentLead = $lead;

            return;
        }

        $oldLead = (is_null($this->currentLead)) ? $this->getCurrentLead() : $this->currentLead;

        $fields = $lead->getFields();
        if (empty($fields)) {
            $lead->setFields($this->getLeadDetails($lead));
        }

        $this->currentLead = $lead;

        // Set last active
        $this->currentLead->setLastActive(new \DateTime());

        // Update tracking cookies if the lead is different
        if ($oldLead->getId() != $lead->getId()) {

            list($newTrackingId, $oldTrackingId) = $this->getTrackingCookie(true);

            //set the tracking cookies
            $this->setLeadCookie($lead->getId());

            if ($this->dispatcher->hasListeners(LeadEvents::CURRENT_LEAD_CHANGED)) {
                $event = new LeadChangeEvent($oldLead, $oldTrackingId, $lead, $newTrackingId);
                $this->dispatcher->dispatch(LeadEvents::CURRENT_LEAD_CHANGED, $event);
            }
        }
    }

    /**
     * Used by system processes that hook into events that use getCurrentLead()
     *
     * @param Lead $lead
     */
    function setSystemCurrentLead(Lead $lead = null)
    {
        $fields = $lead->getFields();
        if (empty($fields)) {
            $lead->setFields($this->getLeadDetails($lead));
        }

        $this->systemCurrentLead = $lead;
    }

    /**
     * Get a list of lists this lead belongs to
     *
     * @param Lead       $lead
     * @param bool|false $forLists
     * @param bool|false $arrayHydration
     *
     * @return mixed
     */
    public function getLists(Lead $lead, $forLists = false, $arrayHydration = false)
    {
        $repo = $this->em->getRepository('MauticLeadBundle:LeadList');
        return $repo->getLeadLists($lead->getId(), $forLists, $arrayHydration);
    }

    /**
     * Get or generate the tracking ID for the current session
     *
     * @param bool|false $forceRegeneration
     *
     * @return array
     */
    public function getTrackingCookie($forceRegeneration = false)
    {
        static $trackingId = false, $generated = false;

        if ($forceRegeneration) {
            $generated = true;

            $oldTrackingId = $this->request->cookies->get('mautic_session_id');
            $trackingId    = hash('sha1', uniqid(mt_rand()));

            //create a tracking cookie
            $this->cookieHelper->setCookie('mautic_session_id', $trackingId);

            return array($trackingId, $oldTrackingId);
        }

        if (empty($trackingId)) {
            //check for the tracking cookie
            $trackingId = $this->request->cookies->get('mautic_session_id');
            $generated  = false;
            if (empty($trackingId)) {
                $trackingId = hash('sha1', uniqid(mt_rand()));
                $generated  = true;
            }

            //create a tracking cookie
            $this->cookieHelper->setCookie('mautic_session_id', $trackingId);
        }

        return array($trackingId, $generated);
    }

    /**
     * Sets the leadId for the current session
     *
     * @param $leadId
     */
    public function setLeadCookie($leadId)
    {
        // Remove the old if set
        $oldTrackingId = $this->request->cookies->get('mautic_session_id');
        if (!empty($oldTrackingId)) {
            $this->cookieHelper->setCookie($oldTrackingId, null, -3600);
        }

        list($trackingId, $generated) = $this->getTrackingCookie();
        $this->cookieHelper->setCookie($trackingId, $leadId);
    }

    /**
     * Add lead to lists
     *
     * @param array|Lead        $lead
     * @param array|LeadList    $lists
     * @param bool              $manuallyAdded
     */
    public function addToLists($lead, $lists, $manuallyAdded = true)
    {
        $this->leadListModel->addLead($lead, $lists, $manuallyAdded);
    }

    /**
     * Remove lead from lists
     *
     * @param      $lead
     * @param      $lists
     * @param bool $manuallyRemoved
     */
    public function removeFromLists($lead, $lists, $manuallyRemoved = true)
    {
        $this->leadListModel->removeLead($lead, $lists, $manuallyRemoved);
    }

    /**
     * Add lead to lists
     *
     * @param array|Lead        $lead
     * @param array|LeadList    $stage
     * @param bool              $manuallyAdded
     */
    public function addToStages($lead, $stage, $manuallyAdded = true)
    {
        if (!$lead instanceof Lead) {
            $leadId = (is_array($lead) && isset($lead['id'])) ? $lead['id'] : $lead;
            $lead   = $this->em->getReference('MauticLeadBundle:Lead', $leadId);
        }
        $lead->setStage($stage);
        $lead->stageChangeLogEntry(
            'batch',
            $stage->getId() . ": " . $stage->getName(),
            'Manually Added'
        );

    }

    /**
     * Remove lead from Stage
     *
     * @param      $lead
     * @param      $stage
     * @param bool $manuallyRemoved
     */
    public function removeFromStages($lead, $stage, $manuallyRemoved = true)
    {
        $lead->setStage(null);
        $lead->stageChangeLogEntry(
            'batch',
            null,
            'Manually Removed'
        );
    }

    /**
     * Merge two leads; if a conflict of data occurs, the newest lead will get precedence
     *
     * @param Lead $lead
     * @param Lead $lead2
     * @param bool $autoMode If true, the newest lead will be merged into the oldes then deleted; otherwise, $lead will be merged into $lead2 then deleted
     *
     * @return Lead
     */
    public function mergeLeads(Lead $lead, Lead $lead2, $autoMode = true)
    {
        $this->logger->debug('LEAD: Merging leads');

        $leadId  = $lead->getId();
        $lead2Id = $lead2->getId();

        //if they are the same lead, then just return one
        if ($leadId === $lead2Id) {
            $this->logger->debug('LEAD: Leads are the same');

            return $lead;
        }

        if ($autoMode) {
            //which lead is the oldest?
            $mergeWith = ($lead->getDateAdded() < $lead2->getDateAdded()) ? $lead : $lead2;
            $mergeFrom = ($mergeWith->getId() === $leadId) ? $lead2 : $lead;
        } else {
            $mergeWith = $lead2;
            $mergeFrom = $lead;
        }
        $this->logger->debug('LEAD: Lead ID# ' . $mergeFrom->getId() . ' will be merged into ID# ' . $mergeWith->getId());

        //dispatch pre merge event
        $event = new LeadMergeEvent($mergeWith, $mergeFrom);
        if ($this->dispatcher->hasListeners(LeadEvents::LEAD_PRE_MERGE)) {
            $this->dispatcher->dispatch(LeadEvents::LEAD_PRE_MERGE, $event);
        }

        //merge IP addresses
        $ipAddresses = $mergeFrom->getIpAddresses();
        foreach ($ipAddresses as $ip) {
            $mergeWith->addIpAddress($ip);

            $this->logger->debug('LEAD: Associating with IP ' . $ip->getIpAddress());
        }

        //merge fields
        $mergeFromFields = $mergeFrom->getFields();
        foreach ($mergeFromFields as $group => $groupFields) {
            foreach ($groupFields as $alias => $details) {
                //overwrite old lead's data with new lead's if new lead's is not empty
                if (!empty($details['value'])) {
                    $mergeWith->addUpdatedField($alias, $details['value']);

                    $this->logger->debug('LEAD: Updated ' . $alias . ' = ' . $details['value']);
                }
            }
        }

        //merge owner
        $oldOwner = $mergeWith->getOwner();
        $newOwner = $mergeFrom->getOwner();

        if ($oldOwner === null && $newOwner !== null) {
            $mergeWith->setOwner($newOwner);

            $this->logger->debug('LEAD: New owner is ' . $newOwner->getId());
        }

        //sum points
        $mergeWithPoints = $mergeWith->getPoints();
        $mergeFromPoints = $mergeFrom->getPoints();
        $mergeWith->setPoints($mergeWithPoints + $mergeFromPoints);
        $this->logger->debug('LEAD: Adding ' . $mergeFromPoints . ' points to lead');

        //merge tags
        $mergeFromTags = $mergeFrom->getTags();
        $addTags       = $mergeFromTags->getKeys();
        $this->modifyTags($mergeWith, $addTags, null, false);

        //save the updated lead
        $this->saveEntity($mergeWith, false);

        //post merge events
        if ($this->dispatcher->hasListeners(LeadEvents::LEAD_POST_MERGE)) {
            $this->dispatcher->dispatch(LeadEvents::LEAD_POST_MERGE, $event);
        }

        //delete the old
        $this->deleteEntity($mergeFrom);

        //return the merged lead
        return $mergeWith;
    }

    /**
     * @param Lead $lead
     * @param string $channel
     *
     * @return int
     *
     * @see \Mautic\LeadBundle\Entity\DoNotContact This method can return boolean false, so be
     *                                             sure to always compare the return value against
     *                                             the class constants of DoNotContact
     */
    public function isContactable(Lead $lead, $channel)
    {
        if (is_array($channel)) {
            $channel = key($channel);
        }

        /** @var \Mautic\LeadBundle\Entity\DoNotContactRepository $dncRepo */
        $dncRepo = $this->em->getRepository('MauticLeadBundle:DoNotContact');

        /** @var \Mautic\LeadBundle\Entity\DoNotContact[] $entries */
        $dncEntries = $dncRepo->getEntriesByLeadAndChannel($lead, $channel);

        // If the lead has no entries in the DNC table, we're good to go
        if (empty($dncEntries)) {
            return DoNotContact::IS_CONTACTABLE;
        }

        foreach ($dncEntries as $dnc) {
            if ($dnc->getReason() !== DoNotContact::IS_CONTACTABLE) {
                return $dnc->getReason();
            }
        }

        return DoNotContact::IS_CONTACTABLE;
    }

    /**
     * Remove a Lead's DNC entry based on channel.
     *
     * @param Lead $lead
     * @param string $channel
     * @param bool|true $persist
     *
     * @return boolean
     */
    public function removeDncForLead(Lead $lead, $channel, $persist = true)
    {
        /** @var DoNotContact $dnc */
        foreach ($lead->getDoNotContact() as $dnc) {
            if ($dnc->getChannel() === $channel) {
                $lead->removeDoNotContactEntry($dnc);

                if ($persist) {
                    $this->saveEntity($lead);
                }

                return true;
            }
        }

        return false;
    }

    /**
     * Remove a Lead's EMAIL DNC entry.
     *
     * @param string $email
     */
    public function removeDncForEmail($email)
    {
        $repo = $this->getRepository();
        $leadId = (array) $repo->getLeadByEmail($email, true);

        /** @var \Mautic\LeadBundle\Entity\Lead[] $leads */
        $leads = [];

        foreach ($leadId as $lead) {
            $leads[] = $repo->getEntity($lead['id']);
        }

        foreach ($leads as $lead) {
            $this->removeDncForLead($lead, 'email');
        }
    }

    /**
     * Create a DNC entry for a lead
     *
     * @param Lead         $lead
     * @param string|array $channel  If an array with an ID, use the structure ['email' => 123]
     * @param string       $comments
     * @param int          $reason   Must be a class constant from the DoNotContact class.
     * @param bool         $persist
     *
     * @return boolean If a DNC entry is added or updated, returns true. If a DNC is already present
     *                 and has the specified reason, nothing is done and this returns false.
     */
    public function addDncForLead(Lead $lead, $channel, $comments = '', $reason = DoNotContact::BOUNCED, $persist = true)
    {
        $isContactable = $this->isContactable($lead, $channel);

        // If they don't have a DNC entry yet
        if ($isContactable === DoNotContact::IS_CONTACTABLE) {
            $dnc = new DoNotContact();

            if (is_array($channel)) {
                $channelId = reset($channel);
                $channel   = key($channel);

                $dnc->setChannelId((int) $channelId);
            }

            $dnc->setChannel($channel);
            $dnc->setReason($reason);
            $dnc->setLead($lead);
            $dnc->setDateAdded(new \DateTime);
            $dnc->setComments($comments);

            $lead->addDoNotContactEntry($dnc);

            if ($persist) {
                // Use model saveEntity to trigger events for DNC change
                $this->saveEntity($lead);
            }

            return true;
        }
        // Or if the given reason is different than the stated reason
        elseif ($isContactable !== $reason) {
            /** @var DoNotContact $dnc */
            foreach ($lead->getDoNotContact() as $dnc) {
                // Only update if the contact did not unsubscribe themselves
                if ($dnc->getChannel() === $channel && $dnc->getReason() !== DoNotContact::UNSUBSCRIBED) {
                    // Remove the outdated entry
                    $lead->removeDoNotContactEntry($dnc);

                    // Update the DNC entry
                    $dnc->setChannel($channel);
                    $dnc->setReason($reason);
                    $dnc->setLead($lead);
                    $dnc->setDateAdded(new \DateTime);
                    $dnc->setComments($comments);

                    // Re-add the entry to the lead
                    $lead->addDoNotContactEntry($dnc);

                    if ($persist) {
                        // Use model saveEntity to trigger events for DNC change
                        $this->saveEntity($lead);
                    }

                    return true;
                }
            }
        }

        return false;
    }

    /**
     * @param      $fields
     * @param      $data
     * @param null $owner
     * @param null $list
     * @param null $tags
     * @param bool $persist Persist to the database; otherwise return entity
     *
     * @return bool
     * @throws \Doctrine\ORM\ORMException
     * @throws \Swift_RfcComplianceException
     */
    public function importLead($fields, $data, $owner = null, $list = null, $tags = null, $persist = true)
    {
        // Let's check for an existing lead by email
        $hasEmail = (!empty($fields['email']) && !empty($data[$fields['email']]));
        if ($hasEmail) {
            // Validate the email
            MailHelper::validateEmail($data[$fields['email']]);

            $leadFound = $this->getRepository()->getLeadByEmail($data[$fields['email']]);
            $lead      = ($leadFound) ? $this->em->getReference('MauticLeadBundle:Lead', $leadFound['id']) : new Lead();
            $merged    = $leadFound;
        } else {
            $lead   = new Lead();
            $merged = false;
        }

        if (!empty($fields['dateAdded']) && !empty($data[$fields['dateAdded']])) {
            $dateAdded = new DateTimeHelper($data[$fields['dateAdded']]);
            $lead->setDateAdded($dateAdded->getUtcDateTime());
        }
        unset($fields['dateAdded']);

        if (!empty($fields['dateModified']) && !empty($data[$fields['dateModified']])) {
            $dateModified = new DateTimeHelper($data[$fields['dateModified']]);
            $lead->setDateModified($dateModified->getUtcDateTime());
        }
        unset($fields['dateModified']);

        if (!empty($fields['lastActive']) && !empty($data[$fields['lastActive']])) {
            $lastActive = new DateTimeHelper($data[$fields['lastActive']]);
            $lead->setLastActive($lastActive->getUtcDateTime());
        }
        unset($fields['lastActive']);

        if (!empty($fields['dateIdentified']) && !empty($data[$fields['dateIdentified']])) {
            $dateIdentified = new DateTimeHelper($data[$fields['dateIdentified']]);
            $lead->setDateIdentified($dateIdentified->getUtcDateTime());
        }
        unset($fields['dateIdentified']);

        if (!empty($fields['createdByUser']) && !empty($data[$fields['createdByUser']])) {
            $userRepo = $this->em->getRepository('MauticUserBundle:User');
            $createdByUser = $userRepo->findByIdentifier($data[$fields['createdByUser']]);
            if ($createdByUser !== null) {
                $lead->setCreatedBy($createdByUser);
            }
        }
        unset($fields['createdByUser']);

        if (!empty($fields['modifiedByUser']) && !empty($data[$fields['modifiedByUser']])) {
            $userRepo = $this->em->getRepository('MauticUserBundle:User');
            $modifiedByUser = $userRepo->findByIdentifier($data[$fields['modifiedByUser']]);
            if ($modifiedByUser !== null) {
                $lead->setModifiedBy($modifiedByUser);
            }
        }
        unset($fields['modifiedByUser']);

        if (!empty($fields['ip']) && !empty($data[$fields['ip']])) {
            $addresses = explode(',', $data[$fields['ip']]);
            foreach ($addresses as $address) {
                $ipAddress = new IpAddress;
                $ipAddress->setIpAddress(trim($address));
                $lead->addIpAddress($ipAddress);
            }
        }
        unset($fields['ip']);

        if (!empty($fields['points']) && !empty($data[$fields['points']]) && $lead->getId() === null) {
            // Add points only for new leads
            $lead->setPoints($data[$fields['points']]);

            //add a lead point change log
            $log = new PointsChangeLog();
            $log->setDelta($data[$fields['points']]);
            $log->setLead($lead);
            $log->setType('lead');
            $log->setEventName($this->translator->trans('mautic.lead.import.event.name'));
            $log->setActionName($this->translator->trans('mautic.lead.import.action.name', array(
                '%name%' => $this->user->getUsername()
            )));
            $log->setIpAddress($this->ipLookupHelper->getIpAddress());
            $log->setDateAdded(new \DateTime());
            $lead->addPointsChangeLog($log);
        }

        if (!empty($fields['stage']) && !empty($data[$fields['stage']]) && $lead->getId() === null) {
            // Add points only for new leads
            $lead->setStage($data[$fields['stage']]);

            //add a lead point change log
            $log = new StagesChangeLog();
            $stage = $this->em->getRepository('MauticStageBundle:Stage')->getStageByName($fields['stage']);
            $log->setEventName($stage);
            $log->setLead($lead);
            $log->setType('lead');
            $log->setActionName($this->translator->trans('mautic.lead.import.action.name', array(
                '%name%' => $this->user->getUsername()
            )));
            $log->setDateAdded(new \DateTime());
            $lead->stageChangeLog($log);
        }

        unset($fields['stage']);

        // Set unsubscribe status
        if (!empty($fields['doNotEmail']) && !empty($data[$fields['doNotEmail']]) && $hasEmail) {
            $doNotEmail = filter_var($data[$fields['doNotEmail']], FILTER_VALIDATE_BOOLEAN);
            if ($doNotEmail) {
                $reason = $this->translator->trans('mautic.lead.import.by.user', array(
                    "%user%" => $this->user->getUsername()
                ));

                // The email must be set for successful unsubscribtion
                $lead->addUpdatedField('email', $data[$fields['email']]);
                $this->addDncForLead($lead, 'email', $reason, DoNotContact::MANUAL);
            }
        }
        unset($fields['doNotEmail']);

        if ($owner !== null) {
            $lead->setOwner($this->em->getReference('MauticUserBundle:User', $owner));
        }

        if ($tags !== null) {
            $this->modifyTags($lead, $tags, null, false);
        }

        // Set profile data
        foreach ($fields as $leadField => $importField) {
            // Prevent overwriting existing data with empty data
            if (array_key_exists($importField, $data) && !is_null($data[$importField]) && $data[$importField] != '') {
                $lead->addUpdatedField($leadField, $data[$importField]);
            }
        }

        $lead->imported = true;

        if ($persist) {
            $this->saveEntity($lead);

            if ($list !== null) {
                $this->addToLists($lead, array($list));
            }
        }

        return $merged;
    }

    /**
     * Update a leads tags
     *
     * @param Lead  $lead
     * @param array $tags
     * @param bool|false $removeOrphans
     */
    public function setTags(Lead $lead, array $tags, $removeOrphans = false)
    {
        $currentTags  = $lead->getTags();
        $leadModified = $tagsDeleted = false;

        foreach ($currentTags as $tagName => $tag) {
            if (!in_array($tag->getId(), $tags)) {
                // Tag has been removed
                $lead->removeTag($tag);
                $leadModified = $tagsDeleted = true;
            } else {
                // Remove tag so that what's left are new tags
                $key = array_search($tag->getId(), $tags);
                unset($tags[$key]);
            }
        }

        if (!empty($tags)) {
            foreach($tags as $tag) {
                if (is_numeric($tag)) {
                    // Existing tag being added to this lead
                    $lead->addTag(
                        $this->em->getReference('MauticLeadBundle:Tag', $tag)
                    );
                } else {
                    // New tag
                    $newTag = new Tag();
                    $newTag->setTag(InputHelper::clean($tag));
                    $lead->addTag($newTag);
                }
            }
            $leadModified = true;
        }

        if ($leadModified) {
            $this->saveEntity($lead);

            // Delete orphaned tags
            if ($tagsDeleted && $removeOrphans) {
                $this->getTagRepository()->deleteOrphans();
            }
        }
    }

    /**
     * Update a leads tags
     *
     * @param Lead  $lead
     * @param array $tags
     * @param bool|false $removeOrphans
     */
    public function setUtmTags(Lead $lead, UtmTag $utmTags)
    {
        $lead->setUtmTags($utmTags);

        $this->saveEntity($lead);
    }

    /**
     * Modify tags with support to remove via a prefixed minus sign
     *
     * @param Lead $lead
     * @param      $tags
     * @param      $removeTags
     * @param      $persist
     */
    public function modifyTags(Lead $lead, $tags, array $removeTags = null, $persist = true)
    {
        $leadTags = $lead->getTags();

        if ($leadTags) {
            $this->logger->debug('LEAD: Lead currently has tags '.implode(', ', $leadTags->getKeys()));
        }

        if (!is_array($tags)) {
            $tags = explode(',', $tags);
        }

        $this->logger->debug('CONTACT: Adding ' . implode(', ', $tags) . ' to contact ID# ' . $lead->getId());

        array_walk($tags, create_function('&$val', '$val = trim($val); \Mautic\CoreBundle\Helper\InputHelper::clean($val);'));

        // See which tags already exist
        $foundTags = $this->getTagRepository()->getTagsByName($tags);
        foreach ($tags as $tag) {
            if (strpos($tag, '-') === 0) {
                // Tag to be removed
                $tag = substr($tag, 1);

                if (array_key_exists($tag, $foundTags) && $leadTags->contains($foundTags[$tag])) {
                    $lead->removeTag($foundTags[$tag]);
                    $this->logger->debug('LEAD: Removed ' . $tag);
                }
            } else {
                // Tag to be added
                if (!array_key_exists($tag, $foundTags)) {
                    // New tag
                    $newTag = new Tag();
                    $newTag->setTag($tag);
                    $lead->addTag($newTag);
                    $this->logger->debug('LEAD: Added ' . $tag);
                } elseif (!$leadTags->contains($foundTags[$tag])) {
                    $lead->addTag($foundTags[$tag]);

                    $this->logger->debug('LEAD: Added ' . $tag);
                }
            }
        }

        if (!empty($removeTags)) {

            $this->logger->debug('CONTACT: Removing '.implode(', ', $removeTags).' for contact ID# '.$lead->getId());

            array_walk($removeTags, create_function('&$val', '$val = trim($val); \Mautic\CoreBundle\Helper\InputHelper::clean($val);'));

            // See which tags really exist
            $foundRemoveTags = $this->getTagRepository()->getTagsByName($removeTags);

            foreach ($removeTags as $tag) {
                // Tag to be removed
                if (array_key_exists($tag, $foundRemoveTags) && $leadTags->contains($foundRemoveTags[$tag])) {
                    $lead->removeTag($foundRemoveTags[$tag]);
                    $this->logger->debug('LEAD: Removed '.$tag);
                }
            }
        }

        if ($persist) {
            $this->saveEntity($lead);
        }
    }

    /**
     * Get array of available lead tags
     */
    public function getTagList()
    {
        return $this->getTagRepository()->getSimpleList(null, array(), 'tag', 'id');
    }

    /**
     * @param null $operator
     *
     * @return array
     */
    public function getFilterExpressionFunctions($operator = null)
    {
        $operatorOptions = array(
            '='          =>
                array(
                    'label'       => 'mautic.lead.list.form.operator.equals',
                    'expr'        => 'eq',
                    'negate_expr' => 'neq'
                ),
            '!='         =>
                array(
                    'label'       => 'mautic.lead.list.form.operator.notequals',
                    'expr'        => 'neq',
                    'negate_expr' => 'eq'
                ),
            'gt'         =>
                array(
                    'label'       => 'mautic.lead.list.form.operator.greaterthan',
                    'expr'        => 'gt',
                    'negate_expr' => 'lt'
                ),
            'gte'        =>
                array(
                    'label'       => 'mautic.lead.list.form.operator.greaterthanequals',
                    'expr'        => 'gte',
                    'negate_expr' => 'lt'
                ),
            'lt'         =>
                array(
                    'label'       => 'mautic.lead.list.form.operator.lessthan',
                    'expr'        => 'lt',
                    'negate_expr' => 'gt'
                ),
            'lte'        =>
                array(
                    'label'       => 'mautic.lead.list.form.operator.lessthanequals',
                    'expr'        => 'lte',
                    'negate_expr' => 'gt'
                ),
            'like'       =>
                array(
                    'label'       => 'mautic.lead.list.form.operator.islike',
                    'expr'        => 'like',
                    'negate_expr' => 'notLike'
                ),
            '!like'      =>
                array(
                    'label'       => 'mautic.lead.list.form.operator.isnotlike',
                    'expr'        => 'notLike',
                    'negate_expr' => 'like'
                ),
        );

        return ($operator === null) ? $operatorOptions : $operatorOptions[$operator];
    }

    /**
     * Get bar chart data of hits
     *
     * @param char      $unit   {@link php.net/manual/en/function.date.php#refsect1-function.date-parameters}
     * @param \DateTime $dateFrom
     * @param \DateTime $dateTo
     * @param string    $dateFormat
     * @param array     $filter
     * @param boolean   $canViewOthers
     *
     * @return array
     */
    public function getLeadsLineChartData($unit, $dateFrom, $dateTo, $dateFormat = null, $filter = array(), $canViewOthers = true)
    {
        $flag = null;
        $topLists  = null;
        $allLeadsT = $this->translator->trans('mautic.lead.all.leads');
        $identifiedT = $this->translator->trans('mautic.lead.identified');
        $anonymousT = $this->translator->trans('mautic.lead.lead.anonymous');

        if (isset($filter['flag'])) {
            $flag = $filter['flag'];
            unset($filter['flag']);
        }

        if (!$canViewOthers) {
            $filter['owner_id'] = $this->user->getId();
        }

        $chart     = new LineChart($unit, $dateFrom, $dateTo, $dateFormat);
        $query     = $chart->getChartQuery($this->em->getConnection());
        $anonymousFilter = $filter;
        $anonymousFilter['date_identified'] = array(
            'expression' => 'isNull'
        );
        $identifiedFilter = $filter;
        $identifiedFilter['date_identified'] = array(
            'expression' => 'isNotNull'
        );

        if ($flag == 'top') {
            $topLists = $this->leadListModel->getTopLists(6, $dateFrom, $dateTo);
            if ($topLists) {
                foreach ($topLists as $list) {
                    $filter['leadlist_id'] = array(
                        'value' => $list['id'],
                        'list_column_name' => 't.id'
                    );
                    $all = $query->fetchTimeData('leads', 'date_added', $filter);
                    $chart->setDataset($list['name'] . ': ' . $allLeadsT, $all);
                }
            }
        } elseif ($flag == 'topIdentifiedVsAnonymous') {
            $topLists = $this->leadListModel->getTopLists(3, $dateFrom, $dateTo);
            if ($topLists) {
                foreach ($topLists as $list) {
                    $anonymousFilter['leadlist_id'] = array(
                        'value' => $list['id'],
                        'list_column_name' => 't.id'
                    );
                    $identifiedFilter['leadlist_id'] = array(
                        'value' => $list['id'],
                        'list_column_name' => 't.id'
                    );
                    $identified = $query->fetchTimeData('leads', 'date_added', $identifiedFilter);
                    $anonymous = $query->fetchTimeData('leads', 'date_added', $anonymousFilter);
                    $chart->setDataset($list['name'] . ': ' . $identifiedT, $identified);
                    $chart->setDataset($list['name'] . ': ' . $anonymousT, $anonymous);
                }
            }
        } elseif ($flag == 'identified') {
            $identified = $query->fetchTimeData('leads', 'date_added', $identifiedFilter);
            $chart->setDataset($identifiedT, $identified);
        } elseif ($flag == 'anonymous') {
            $anonymous = $query->fetchTimeData('leads', 'date_added', $anonymousFilter);
            $chart->setDataset($anonymousT, $anonymous);
        } elseif ($flag == 'identifiedVsAnonymous') {
            $identified = $query->fetchTimeData('leads', 'date_added', $identifiedFilter);
            $anonymous = $query->fetchTimeData('leads', 'date_added', $anonymousFilter);
            $chart->setDataset($identifiedT, $identified);
            $chart->setDataset($anonymousT, $anonymous);
        } else {
            $all = $query->fetchTimeData('leads', 'date_added', $filter);
            $chart->setDataset($allLeadsT, $all);
        }

        return $chart->render();
    }

    /**
     * Get pie chart data of dwell times
     *
     * @param string  $dateFrom
     * @param string  $dateTo
     * @param array   $filters
     * @param boolean $canViewOthers
     *
     * @return array
     */
    public function getAnonymousVsIdentifiedPieChartData($dateFrom, $dateTo, $filters = array(), $canViewOthers = true)
    {
        $chart = new PieChart();
        $query = new ChartQuery($this->em->getConnection(), $dateFrom, $dateTo);

        if (!$canViewOthers) {
            $filter['owner_id'] = $this->user->getId();
        }

        $identified = $query->count('leads', 'date_identified', 'date_added', $filters);
        $all = $query->count('leads', 'id', 'date_added', $filters);
        $chart->setDataset($this->translator->trans('mautic.lead.identified'), $identified);
        $chart->setDataset($this->translator->trans('mautic.lead.lead.anonymous'), ($all - $identified));

        return $chart->render();
    }

    /**
     * Get leads count per country name.
     * Can't use entity, because country is a custom field.
     *
     * @param string  $dateFrom
     * @param string  $dateTo
     * @param array   $filters
     * @param boolean $canViewOthers
     *
     * @return array
     */
    public function getLeadMapData($dateFrom, $dateTo, $filters = array(), $canViewOthers = true)
    {
        if (!$canViewOthers) {
            $filter['owner_id'] = $this->user->getId();
        }

        $q = $this->em->getConnection()->createQueryBuilder();
        $q->select('COUNT(t.id) as quantity, t.country')
            ->from(MAUTIC_TABLE_PREFIX.'leads', 't')
            ->groupBy('t.country')
            ->where($q->expr()->isNotNull('t.country'));

        $chartQuery = new ChartQuery($this->em->getConnection(), $dateFrom, $dateTo);
        $chartQuery->applyFilters($q, $filters);
        $chartQuery->applyDateFilters($q, 'date_added');

        $results = $q->execute()->fetchAll();

        $countries = array_flip(Intl::getRegionBundle()->getCountryNames('en'));
        $mapData = array();

        // Convert country names to 2-char code
        if ($results) {
            foreach ($results as $leadCountry) {
                if (isset($countries[$leadCountry['country']])) {
                    $mapData[$countries[$leadCountry['country']]] = $leadCountry['quantity'];
                }
            }
        }

        return $mapData;
    }

    /**
     * Get a list of top (by leads owned) users
     *
     * @param integer $limit
     * @param string  $dateFrom
     * @param string  $dateTo
     * @param array   $filters
     *
     * @return array
     */
    public function getTopOwners($limit = 10, $dateFrom = null, $dateTo = null, $filters = array())
    {
        $q = $this->em->getConnection()->createQueryBuilder();
        $q->select('COUNT(t.id) AS leads, t.owner_id, u.first_name, u.last_name')
            ->from(MAUTIC_TABLE_PREFIX.'leads', 't')
            ->join('t', MAUTIC_TABLE_PREFIX.'users', 'u', 'u.id = t.owner_id')
            ->where($q->expr()->isNotNull('t.owner_id'))
            ->orderBy('leads', 'DESC')
            ->groupBy('t.owner_id, u.first_name, u.last_name')
            ->setMaxResults($limit);

        $chartQuery = new ChartQuery($this->em->getConnection(), $dateFrom, $dateTo);
        $chartQuery->applyFilters($q, $filters);
        $chartQuery->applyDateFilters($q, 'date_added');

        $results = $q->execute()->fetchAll();
        return $results;
    }

    /**
     * Get a list of top (by leads owned) users
     *
     * @param integer $limit
     * @param string  $dateFrom
     * @param string  $dateTo
     * @param array   $filters
     *
     * @return array
     */
    public function getTopCreators($limit = 10, $dateFrom = null, $dateTo = null, $filters = array())
    {
        $q = $this->em->getConnection()->createQueryBuilder();
        $q->select('COUNT(t.id) AS leads, t.created_by, t.created_by_user')
            ->from(MAUTIC_TABLE_PREFIX.'leads', 't')
            ->where($q->expr()->isNotNull('t.created_by'))
            ->andWhere($q->expr()->isNotNull('t.created_by_user'))
            ->orderBy('leads', 'DESC')
            ->groupBy('t.created_by, t.created_by_user')
            ->setMaxResults($limit);

        $chartQuery = new ChartQuery($this->em->getConnection(), $dateFrom, $dateTo);
        $chartQuery->applyFilters($q, $filters);
        $chartQuery->applyDateFilters($q, 'date_added');

        $results = $q->execute()->fetchAll();
        return $results;
    }

    /**
     * Get a list of leads in a date range
     *
     * @param integer   $limit
     * @param \DateTime $dateFrom
     * @param \DateTime $dateTo
     * @param array     $filters
     * @param array     $options
     *
     * @return array
     */
    public function getLeadList($limit = 10, \DateTime $dateFrom = null, \DateTime $dateTo = null, $filters = array(), $options = array())
    {
        if (!empty($options['canViewOthers'])) {
            $filter['owner_id'] = $this->user->getId();
        }

        $q = $this->em->getConnection()->createQueryBuilder();
        $q->select('t.id, t.firstname, t.lastname, t.email, t.date_added, t.date_modified')
            ->from(MAUTIC_TABLE_PREFIX.'leads', 't')
            ->setMaxResults($limit);

        $chartQuery = new ChartQuery($this->em->getConnection(), $dateFrom, $dateTo);
        $chartQuery->applyFilters($q, $filters);
        $chartQuery->applyDateFilters($q, 'date_added');

        $results = $q->execute()->fetchAll();

        if ($results) {
            foreach ($results as &$result) {
                if ($result['firstname'] || $result['lastname']) {
                    $result['name'] = trim($result['firstname'] . ' ' . $result['lastname']);
                } elseif ($result['email']) {
                    $result['name'] = $result['email'];
                } else {
                    $result['name'] = 'anonymous';
                }
                unset($result['firstname']);
                unset($result['lastname']);
                unset($result['email']);
            }
        }

        return $results;
    }
}<|MERGE_RESOLUTION|>--- conflicted
+++ resolved
@@ -169,14 +169,15 @@
     }
 
     /**
-<<<<<<< HEAD
      * @return \Mautic\LeadBundle\Entity\PointsChangeLogRepository
      */
     public function getPointLogRepository()
     {
         return $this->em->getRepository('MauticLeadBundle:PointsChangeLog');
 
-=======
+    }
+
+    /**
      * Get the tags repository
      *
      * @return \Mautic\LeadBundle\Entity\UtmTagRepository
@@ -184,7 +185,6 @@
     public function getUtmTagRepository()
     {
         return $this->em->getRepository('MauticLeadBundle:UtmTag');
->>>>>>> d030a9b4
     }
 
     /**
