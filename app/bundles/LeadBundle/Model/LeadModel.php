--- conflicted
+++ resolved
@@ -1789,21 +1789,14 @@
             '!like' => [
                     'label'       => 'mautic.lead.list.form.operator.isnotlike',
                     'expr'        => 'notLike',
-<<<<<<< HEAD
-                    'negate_expr' => 'like'
-                ),
-            'date'      =>
-                array(
+                    'negate_expr' => 'like',
+                ],
+            'date'  => [
                     'label'       => 'mautic.lead.list.form.operator.date',
                     'expr'        => 'date',
                     'negate_expr' => 'date'
-                ),
-        );
-=======
-                    'negate_expr' => 'like',
                 ],
         ];
->>>>>>> 449c9d2e
 
         return ($operator === null) ? $operatorOptions : $operatorOptions[$operator];
     }
