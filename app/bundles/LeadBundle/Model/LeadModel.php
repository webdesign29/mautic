--- conflicted
+++ resolved
@@ -838,25 +838,6 @@
         foreach ($fields as $field) {
             if ($field instanceof LeadField) {
                 $alias = $field->getAlias();
-<<<<<<< HEAD
-                if ($field->isPublished() and 'Lead' === $field->getObject()) {
-                    $group                          = $field->getGroup();
-                    $array[$group][$alias]['id']    = $field->getId();
-                    $array[$group][$alias]['group'] = $group;
-                    $array[$group][$alias]['label'] = $field->getLabel();
-                    $array[$group][$alias]['alias'] = $alias;
-                    $array[$group][$alias]['type']  = $field->getType();
-                }
-            } else {
-                $alias = $field['alias'];
-                if ($field['isPublished'] and 'lead' === $field['object']) {
-                    $group                          = $field['group'];
-                    $array[$group][$alias]['id']    = $field['id'];
-                    $array[$group][$alias]['group'] = $group;
-                    $array[$group][$alias]['label'] = $field['label'];
-                    $array[$group][$alias]['alias'] = $alias;
-                    $array[$group][$alias]['type']  = $field['type'];
-=======
                 if ($field->isPublished() and $field->getObject() === 'Lead') {
                     $group                                = $field->getGroup();
                     $array[$group][$alias]['id']          = $field->getId();
@@ -876,7 +857,6 @@
                     $array[$group][$alias]['alias']       = $alias;
                     $array[$group][$alias]['type']        = $field['type'];
                     $array[$group][$alias]['properties']  = $field['properties'];
->>>>>>> 3481a3fa
                 }
             }
         }
