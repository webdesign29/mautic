--- conflicted
+++ resolved
@@ -2000,22 +2000,15 @@
                 'negate_expr' => 'notLike',
             ],
             '!like' => [
-<<<<<<< HEAD
-                    'label'       => 'mautic.lead.list.form.operator.isnotlike',
-                    'expr'        => 'notLike',
-                    'negate_expr' => 'like',
+                'label'       => 'mautic.lead.list.form.operator.isnotlike',
+                'expr'        => 'notLike',
+                'negate_expr' => 'like',
                 ],
             'date'  => [
                     'label'       => 'mautic.lead.list.form.operator.date',
                     'expr'        => 'date',
                     'negate_expr' => 'date'
                 ],
-=======
-                'label'       => 'mautic.lead.list.form.operator.isnotlike',
-                'expr'        => 'notLike',
-                'negate_expr' => 'like',
-            ],
->>>>>>> cf20891c
         ];
 
         return ($operator === null) ? $operatorOptions : $operatorOptions[$operator];
