<?php
/**
 * @package     Mautic
 * @copyright   2014 Mautic Contributors. All rights reserved.
 * @author      Mautic
 * @link        http://mautic.org
 * @license     GNU/GPLv3 http://www.gnu.org/licenses/gpl-3.0.html
 */

namespace Mautic\LeadBundle\Model;

use Mautic\CoreBundle\Model\FormModel;
use Mautic\LeadBundle\Entity\Lead;
use Mautic\LeadBundle\Entity\LeadField;
use Mautic\LeadBundle\Entity\LeadList;
use Mautic\LeadBundle\Entity\ListLead;
use Mautic\LeadBundle\Event\LeadChangeEvent;
use Mautic\LeadBundle\Event\LeadEvent;
use Mautic\LeadBundle\Event\LeadMergeEvent;
use Mautic\LeadBundle\Event\ListChangeEvent;
use Mautic\LeadBundle\LeadEvents;
use Symfony\Component\HttpKernel\Exception\MethodNotAllowedHttpException;

/**
 * Class LeadModel
 * {@inheritdoc}
 * @package Mautic\CoreBundle\Model\FormModel
 */
class LeadModel extends FormModel
{
<<<<<<< HEAD
    private $currentLead     = null;
=======
    private $currentLead       = null;
    private $systemCurrentLead = null;
>>>>>>> 2033e63e

    /**
     * {@inheritdoc}
     *
     * @return string
     */
    public function getRepository()
    {
        return $this->em->getRepository('MauticLeadBundle:Lead');
    }

    /**
     * {@inheritdoc}
     *
     * @return string
     */
    public function getPermissionBase()
    {
        return 'lead:leads';
    }

    /**
     * {@inheritdoc}
     *
     * @return string
     */
    public function getNameGetter()
    {
        return "getPrimaryIdentifier";
    }

    /**
     * {@inheritdoc}
     *
     * @param array $args [start, limit, filter, orderBy, orderByDir]
     * @return mixed
     */
    public function getEntities(array $args = array())
    {
        //set the point trigger model in order to get the color code for the lead
        $repo = $this->getRepository();
        $repo->setTriggerModel($this->factory->getModel('point.trigger'));

        return parent::getEntities($args);
    }

    /**
     * {@inheritdoc}
     *
     * @param Lead                                $entity
     * @param \Symfony\Component\Form\FormFactory $formFactory
     * @param string|null                         $action
     * @param array                               $options
     *
     * @return \Symfony\Component\Form\Form
     * @throws \Symfony\Component\HttpKernel\Exception\MethodNotAllowedHttpException
     */
    public function createForm($entity, $formFactory, $action = null, $options = array())
    {
        if (!$entity instanceof Lead) {
            throw new MethodNotAllowedHttpException(array('Lead'), 'Entity must be of class Lead()');
        }
        if (!empty($action))  {
            $options['action'] = $action;
        }
        return $formFactory->create('lead', $entity, $options);
    }

    /**
     * Get a specific entity or generate a new one if id is empty
     *
     * @param $id
     * @return null|object
     */
    public function getEntity($id = null)
    {
        if ($id === null) {
            return new Lead();
        }

        //set the point trigger model in order to get the color code for the lead
        $repo = $this->getRepository();
        $repo->setTriggerModel($this->factory->getModel('point.trigger'));

        $entity = parent::getEntity($id);

        return $entity;
    }

    /**
     * {@inheritdoc}
     *
     * @param $action
     * @param $event
     * @param $entity
     * @param $isNew
     * @throws \Symfony\Component\HttpKernel\Exception\MethodNotAllowedHttpException
     */
    protected function dispatchEvent($action, &$entity, $isNew = false, $event = false)
    {
        if (!$entity instanceof Lead) {
            throw new MethodNotAllowedHttpException(array('Lead'), 'Entity must be of class Lead()');
        }

        switch ($action) {
            case "pre_save":
                $name = LeadEvents::LEAD_PRE_SAVE;
                break;
            case "post_save":
                $name = LeadEvents::LEAD_POST_SAVE;
                break;
            case "pre_delete":
                $name = LeadEvents::LEAD_PRE_DELETE;
                break;
            case "post_delete":
                $name = LeadEvents::LEAD_POST_DELETE;
                break;
            default:
                return false;
        }

        if ($this->dispatcher->hasListeners($name)) {
            if (empty($event)) {
                $event = new LeadEvent($entity, $isNew);
                $event->setEntityManager($this->em);
            }
            $this->dispatcher->dispatch($name, $event);

            return $event;
        } else {
            return false;
        }
    }

    /**
     * {@inheritdoc}
     *
     * @param Lead $entity
     * @param bool   $unlock
     */
    public function saveEntity($entity, $unlock = true)
    {
        //check to see if we can glean information from ip address
        if (!$entity->imported && count($ips = $entity->getIpAddresses())) {
            $fields = $entity->getFields();

            $details = $ips->first()->getIpDetails();
            if (!empty($details['city']) && empty($fields['core']['city']['value'])) {
                $entity->addUpdatedField('city', $details['city']);
            }

            if (!empty($details['region']) && empty($fields['core']['state']['value'])) {
                $entity->addUpdatedField('state', $details['region']);
            }

            if (!empty($details['country']) && empty($fields['core']['country']['value'])) {
                $entity->addUpdatedField('country', $details['country']);
            }
        }

        parent::saveEntity($entity, $unlock);
    }

    /**
     * Populates custom field values for updating the lead. Also retrieves social media data
     *
     * @param Lead  $lead
     * @param array $data
     * @param $overwriteWithBlank
     * @return array
     */
    public function setFieldValues(Lead &$lead, array $data, $overwriteWithBlank = true)
    {
        //@todo - add a catch to NOT do social gleaning if a lead is created via a form, etc as we do not want the user to experience the wait
        //generate the social cache
        list($socialCache, $socialFeatureSettings) = $this->factory->getHelper('integration')->getUserProfiles($lead, $data, true, null, false, true);

        $isNew = ($lead->getId()) ? false : true;

        //set the social cache while we have it
        $lead->setSocialCache($socialCache);

        //save the field values
        if (!$isNew && !$lead->isNewlyCreated()) {
            $fieldValues = $lead->getFields();
        } else {
            static $fields;
            if (empty($fields)) {
                $fields = $this->factory->getModel('lead.field')->getEntities(array(
                    'filter'         => array('isPublished' => true),
                    'hydration_mode' => 'HYDRATE_ARRAY'
                ));
                $fields = $this->organizeFieldsByGroup($fields);
            }
            $fieldValues = $fields;
        }

        //update existing values
        foreach ($fieldValues as $group => &$groupFields) {
            foreach ($groupFields as $alias => &$field) {
                if (!isset($field['value'])) {
                    $field['value'] = null;
                }

                $curValue = $field['value'];
                $newValue = (isset($data[$alias])) ? $data[$alias] : "";
                if ($curValue !== $newValue && (!empty($newValue) || (empty($newValue) && $overwriteWithBlank))) {
                    $field['value'] = $newValue;
                    $lead->addUpdatedField($alias, $newValue, $curValue);
                }

                //if empty, check for social media data to plug the hole
                if (empty($newValue) && !empty($socialCache)) {
                    foreach ($socialCache as $service => $details) {
                        //check to see if a field has been assigned

                        if (!empty($socialFeatureSettings[$service]['leadFields']) &&
                            in_array($field['alias'], $socialFeatureSettings[$service]['leadFields'])
                        ) {

                            //check to see if the data is available
                            $key = array_search($field['alias'], $socialFeatureSettings[$service]['leadFields']);
                            if (isset($details['profile'][$key])) {
                                //Found!!
                                $field['value'] = $details['profile'][$key];
                                $lead->addUpdatedField($alias, $details['profile'][$key]);
                                break;
                            }
                        }
                    }
                }
            }
        }

        $lead->setFields($fieldValues);
    }

    /**
     * Disassociates a user from leads
     *
     * @param $userId
     */
    public function disassociateOwner($userId)
    {
        $leads = $this->getRepository()->findByOwner($userId);
        foreach ($leads as $lead) {
            $lead->setOwner(null);
            $this->saveEntity($lead);
        }
    }

    /**
     * Get list of entities for autopopulate fields
     *
     * @param $type
     * @param $filter
     * @param $limit
     * @param $start
     * @return array
     */
    public function getLookupResults($type, $filter = '', $limit = 10, $start = 0)
    {
        $results = array();
        switch ($type) {
            case 'user':
                $results = $this->em->getRepository('MauticUserBundle:User')->getUserList($filter, $limit, $start, array('lead' => 'leads'));
                break;
        }

        return $results;
    }

    /**
     * Obtain an array of users for api lead edits
     *
     * @return mixed
     */
    public function getOwnerList()
    {
        $results = $this->em->getRepository('MauticUserBundle:User')->getUserList('', 0);
        return $results;
    }

    /**
     * Obtains a list of leads based off IP
     *
     * @param $ip
     *
     * @return mixed
     */
    public function getLeadsByIp($ip)
    {
        return $this->getRepository()->getLeadsByIp($ip);
    }

    /**
     * Gets the details of a lead
     *
     * @param $lead
     *
     * @return mixed
     */
    public function getLeadDetails($lead)
    {
        static $details = array();

        $leadId = ($lead instanceof Lead) ? $lead->getId() : (int) $lead;

        if (!isset($details[$leadId])) {
            $details[$leadId] = $this->getRepository()->getFieldValues($leadId);
        }

        return $details[$leadId];
    }

    /**
     * Reorganizes a field list to be keyed by field's group then alias
     *
     * @param $fields
     * @return array
     */
    public function organizeFieldsByGroup($fields)
    {
        $array = array();

        foreach ($fields as $field) {
            if ($field instanceof LeadField) {
                $alias = $field->getAlias();
                if ($field->isPublished()) {
                    $group                          = $field->getGroup();
                    $array[$group][$alias]['id']    = $field->getId();
                    $array[$group][$alias]['group'] = $group;
                    $array[$group][$alias]['label'] = $field->getLabel();
                    $array[$group][$alias]['alias'] = $alias;
                    $array[$group][$alias]['type']  = $field->getType();
                }
            } else {
                $alias = $field['alias'];
                if ($field['isPublished']) {
                    $group = $field['group'];
                    $array[$group][$alias]['id']    = $field['id'];
                    $array[$group][$alias]['group'] = $group;
                    $array[$group][$alias]['label'] = $field['label'];
                    $array[$group][$alias]['alias'] = $alias;
                    $array[$group][$alias]['type']  = $field['type'];
                }
            }
        }

        //make sure each group key is present
        $groups = array('core', 'social', 'personal', 'professional');
        foreach ($groups as $g) {
            if (!isset($array[$g])) {
                $array[$g] = array();
            }
        }

        return $array;
    }

    /**
     * Takes leads organized by group and flattens them into just alias => value
     *
     * @param $fields
     */
    public function flattenFields($fields)
    {
        $flat = array();
        foreach ($fields as $group => $fields) {
            foreach ($fields as $field) {
                $flat[$field['alias']] = $field['value'];
            }
        }

        return $flat;
    }


    /**
     * Returns flat array for single lead
     *
     * @param $leadId
     */
    public function getLead($leadId)
    {
        return $this->getRepository()->getLead($leadId);
    }

    /**
     * Get the current lead; if $returnTracking = true then array with lead, trackingId, and boolean of if trackingId
     * was just generated or not
     *
     * @return Lead|array
     */
    public function getCurrentLead($returnTracking = false)
    {
        if ($this->systemCurrentLead) {
            // Just return the system set lead
            return $this->systemCurrentLead;
        }

        $request = $this->factory->getRequest();
        $cookies = $request->cookies;

        list($trackingId, $generated) = $this->getTrackingCookie();

        if (empty($this->currentLead)) {
            $leadId = $cookies->get($trackingId);
            $ip     = $this->factory->getIpAddress();

            if (empty($leadId)) {
                //this lead is not tracked yet so get leads by IP and track that lead or create a new one
                $leads = $this->getLeadsByIp($ip->getIpAddress());

                if (count($leads)) {
                    //just create a tracking cookie for the newest lead
                    $lead   = $leads[0];
                    $leadId = $lead->getId();
                } else {
                    //let's create a lead
                    $lead = new Lead();
                    $lead->addIpAddress($ip);
                    $lead->setNewlyCreated(true);

                    // Set to prevent loops
                    $this->currentLead = $lead;

                    $this->saveEntity($lead, false);
                    $leadId = $lead->getId();
                }

                $fields = $this->getLeadDetails($lead);
                $lead->setFields($fields);
            } else {
                $lead = $this->getEntity($leadId);

                if ($lead === null) {
                    //let's create a lead
                    $lead = new Lead();
                    $lead->addIpAddress($ip);
                    $lead->setNewlyCreated(true);

                    // Set to prevent loops
                    $this->currentLead = $lead;

                    $this->saveEntity($lead, false);
                    $leadId = $lead->getId();

                    $fields = $this->getLeadDetails($lead);
                    $lead->setFields($fields);
                }
            }

            $this->currentLead = $lead;
            $this->setLeadCookie($leadId);
        }

        // Log last active
        if (!defined('MAUTIC_LEAD_LASTACTIVE_LOGGED')) {
            $this->getRepository()->updateLastActive($this->currentLead->getId());
            define('MAUTIC_LEAD_LASTACTIVE_LOGGED', 1);
        }

        return ($returnTracking) ? array($this->currentLead, $trackingId, $generated) : $this->currentLead;
    }

    /**
     * Sets current lead
     *
     * @param Lead $lead
     * @param bool $systemForced Set by the system when executing actions that manipulate multiple leads
     */
    public function setCurrentLead(Lead $lead)
    {
        if ($this->systemCurrentLead) {
            // Overwrite system current lead
            $this->systemCurrentLead = $lead;

            return;
        }

        $oldLead = (is_null($this->currentLead)) ? $this->getCurrentLead() : $this->currentLead;

        $fields = $lead->getFields();
        if (empty($fields)) {
            $lead->setFields($this->getLeadDetails($lead));
        }

        $this->currentLead = $lead;

        if ($oldLead->getId() != $lead->getId()) {

            list($newTrackingId, $oldTrackingId) = $this->getTrackingCookie(true);

            //set the tracking cookies
            $this->setLeadCookie($lead->getId());

            if ($this->dispatcher->hasListeners(LeadEvents::CURRENT_LEAD_CHANGED)) {
                $event = new LeadChangeEvent($oldLead, $oldTrackingId, $lead, $newTrackingId);
                $this->dispatcher->dispatch(LeadEvents::CURRENT_LEAD_CHANGED, $event);
            }
        }
    }

    /**
     * Used by system processes that hook into events that use getCurrentLead()
     *
     * @param Lead $lead
     */
    function setSystemCurrentLead(Lead $lead = null)
    {
        $this->systemCurrentLead = $lead;
    }

    /**
     * Regenerate the lists this lead currently belongs to
     *
     * @param Lead $lead
     */
    public function regenerateLeadLists(Lead $lead)
    {
        $lists = $this->getLists($lead);
        $model = $this->factory->getModel('lead.list');
        foreach ($lists as $lid => $list) {
            $model->regenerateListLeads($list);
        }
    }

    /**
     * Get a list of lists this lead belongs to
     *
     * @param $lead
     * @param bool $forLists
     *
     * @return mixed
     */
    public function getLists(Lead $lead, $forLists = false)
    {
        $repo = $this->em->getRepository('MauticLeadBundle:LeadList');
        return $repo->getLeadLists($lead->getId(), $forLists);
    }

    /**
     * Get or generate the tracking ID for the current session
     *
     * @return array
     */
    public function getTrackingCookie($forceRegeneration = false)
    {
        static $trackingId = false, $generated = false;

        $request = $this->factory->getRequest();
        $cookies = $request->cookies;

        if ($forceRegeneration) {
            $generated = true;

            $oldTrackingId = $cookies->get('mautic_session_id');
            $trackingId    = hash('sha1', uniqid(mt_rand()));

            //create a tracking cookie
            $this->factory->getHelper('cookie')->setCookie('mautic_session_id', $trackingId);

            return array($trackingId, $oldTrackingId);
        }

        if (empty($trackingId)) {
            //check for the tracking cookie
            $trackingId = $cookies->get('mautic_session_id');
            $generated  = false;
            if (empty($trackingId)) {
                $trackingId = hash('sha1', uniqid(mt_rand()));
                $generated  = true;
            }

            //create a tracking cookie
            $this->factory->getHelper('cookie')->setCookie('mautic_session_id', $trackingId);
        }

        return array($trackingId, $generated);
    }

    /**
     * Sets the leadId for the current session
     *
     * @param $leadId
     */
    public function setLeadCookie($leadId)
    {
        list($trackingId, $generated) = $this->getTrackingCookie();
        $this->factory->getHelper('cookie')->setCookie($trackingId, $leadId);
    }

    /**
     * Add lead to lists
     *
     * @param      $lead
     * @param      $lists
     * @param bool $manuallyAdded
     */
    public function addToLists($lead, $lists, $manuallyAdded = false)
    {
        $this->factory->getModel('lead.list')->addLead($lead, $lists, $manuallyAdded);
    }

    /**
     * Remove lead from lists
     *
     * @param      $lead
     * @param      $lists
     * @param bool $manuallyRemoved
     */
    public function removeFromLists($lead, $lists, $manuallyRemoved = false)
    {
        $this->factory->getModel('lead.list')->removeLead($lead, $lists, $manuallyRemoved);
    }

    /**
     * Merge two leads; if a conflict of data occurs, the newest lead will get precedence
     *
     * @param Lead $lead
     * @param Lead $lead2
     */
    public function mergeLeads(Lead $lead, Lead $lead2)
    {
        $leadId  = $lead->getId();
        $lead2Id = $lead2->getId();

        //if they are the same lead, then just return one
        if ($leadId === $lead2Id) {
            return $lead;
        }

        //which lead is the oldest?
        $mergeWith  = ($lead->getDateAdded() < $lead2->getDateAdded()) ? $lead : $lead2;
        $mergeFrom  = ($mergeWith->getId() === $leadId) ? $lead2 : $lead;

        //dispatch pre merge event
        $event = new LeadMergeEvent($mergeWith, $mergeFrom);
        if ($this->dispatcher->hasListeners(LeadEvents::LEAD_PRE_MERGE)) {
            $this->dispatcher->dispatch(LeadEvents::LEAD_PRE_MERGE, $event);
        }

        //merge IP addresses
        $ipAddresses = $mergeFrom->getIpAddresses();
        foreach ($ipAddresses as $ip) {
            $mergeWith->addIpAddress($ip);
        }

        //merge fields
        $mergeFromFields = $mergeFrom->getFields();
        foreach ($mergeFromFields as $group => $groupFields) {
            foreach ($groupFields as $alias => $details) {
                //overwrite old lead's data with new lead's if new lead's is not empty
                if (!empty($details['value'])) {
                    $mergeWith->addUpdatedField($alias, $details['value']);
                }
            }
        }

        //merge owner
        $oldOwner = $mergeWith->getOwner();
        $newOwner = $mergeFrom->getOwner();

        if ($oldOwner === null) {
            $mergeWith->setOwner($newOwner);
        }

        //sum points
        $mergeWithPoints = $mergeWith->getPoints();
        $mergeFromPoints = $mergeFrom->getPoints();
        $mergeWith->setPoints($mergeWithPoints + $mergeFromPoints);

        //save the updated lead
        $this->saveEntity($mergeWith, false);

        //post merge events
        if ($this->dispatcher->hasListeners(LeadEvents::LEAD_POST_MERGE)) {
            $this->dispatcher->dispatch(LeadEvents::LEAD_POST_MERGE, $event);
        }

        //delete the old
        $this->deleteEntity($mergeFrom);

        //return the merged lead
        return $mergeWith;
    }

    /**
     * @param      $fields
     * @param      $data
     * @param null $owner
     * @param bool $persist Persist to the database; otherwise return entity
     *
     * @return Lead
     * @throws \Doctrine\ORM\ORMException
     */
    public function importLead($fields, $data, $owner = null, $persist = true)
    {
        // Let's check for an existing lead by email
        if (!empty($fields['email']) && !empty($data[$fields['email']])) {
            $leadFound = $this->getRepository()->getLeadByEmail($data[$fields['email']]);
            $lead      = ($leadFound) ? $this->em->getReference('MauticLeadBundle:Lead', $leadFound['id']) : new Lead();
            $merged    = $leadFound;
        } else {
            $lead   = new Lead();
            $merged = false;
        }

        if ($owner !== null) {
            $lead->setOwner($this->em->getReference('MauticUserBundle:User', $owner));
        }

        foreach ($fields as $leadField => $importField) {
            // Prevent overwriting existing data with empty data
            if (array_key_exists($importField, $data) && !is_null($data[$importField]) && $data[$importField] != '') {
                $lead->addUpdatedField($leadField, $data[$importField]);
            }
        }

        $lead->imported = true;

        if ($persist) {
            $this->saveEntity($lead);

            return $merged;
        }
    }
}<|MERGE_RESOLUTION|>--- conflicted
+++ resolved
@@ -28,12 +28,8 @@
  */
 class LeadModel extends FormModel
 {
-<<<<<<< HEAD
-    private $currentLead     = null;
-=======
     private $currentLead       = null;
     private $systemCurrentLead = null;
->>>>>>> 2033e63e
 
     /**
      * {@inheritdoc}
@@ -504,7 +500,6 @@
      * Sets current lead
      *
      * @param Lead $lead
-     * @param bool $systemForced Set by the system when executing actions that manipulate multiple leads
      */
     public function setCurrentLead(Lead $lead)
     {
