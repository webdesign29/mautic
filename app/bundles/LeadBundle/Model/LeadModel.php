<?php
/**
 * @package     Mautic
 * @copyright   2014 Mautic Contributors. All rights reserved.
 * @author      Mautic
 * @link        http://mautic.org
 * @license     GNU/GPLv3 http://www.gnu.org/licenses/gpl-3.0.html
 */

namespace Mautic\LeadBundle\Model;

use Mautic\CoreBundle\Helper\CookieHelper;
use Mautic\CoreBundle\Helper\InputHelper;
use Mautic\CoreBundle\Helper\IpLookupHelper;
use Mautic\CoreBundle\Helper\PathsHelper;
use Mautic\EmailBundle\Helper\MailHelper;
use Mautic\CoreBundle\Model\FormModel;
<<<<<<< HEAD
=======
use Mautic\LeadBundle\Entity\Company;
>>>>>>> 559a5845
use Mautic\LeadBundle\Model\CompanyModel;
use Mautic\CoreBundle\Helper\DateTimeHelper;
use Mautic\CoreBundle\Entity\IpAddress;
use Mautic\LeadBundle\Entity\DoNotContact;
use Mautic\LeadBundle\Entity\FrequencyRule;
use Mautic\LeadBundle\Entity\Lead;
use Mautic\LeadBundle\Entity\LeadField;
use Mautic\LeadBundle\Entity\LeadList;
use Mautic\LeadBundle\Entity\PointsChangeLog;
use Mautic\LeadBundle\Entity\StagesChangeLog;
use Mautic\LeadBundle\Entity\Tag;
use Mautic\LeadBundle\Entity\UtmTag;
use Mautic\LeadBundle\Event\LeadChangeEvent;
use Mautic\LeadBundle\Event\LeadEvent;
use Mautic\LeadBundle\Event\LeadMergeEvent;
use Mautic\LeadBundle\Event\LeadTimelineEvent;
use Mautic\LeadBundle\LeadEvents;
use Mautic\CoreBundle\Helper\Chart\LineChart;
use Mautic\CoreBundle\Helper\Chart\PieChart;
use Mautic\CoreBundle\Helper\Chart\ChartQuery;
use Mautic\PluginBundle\Helper\IntegrationHelper;
use Mautic\StageBundle\Entity\Stage;
use Symfony\Component\EventDispatcher\Event;
use Symfony\Component\Form\FormFactory;
use Symfony\Component\HttpFoundation\RequestStack;
use Symfony\Component\HttpKernel\Exception\MethodNotAllowedHttpException;
use Symfony\Component\Intl\Intl;

/**
 * Class LeadModel
 * {@inheritdoc}
 * @package Mautic\CoreBundle\Model\FormModel
 */
class LeadModel extends FormModel
{
    private $currentLead       = null;
    private $systemCurrentLead = null;

    /**
     * @var null|\Symfony\Component\HttpFoundation\Request
     */
    protected $request;

    /**
     * @var CookieHelper
     */
    protected $cookieHelper;

    /**
     * @var IpLookupHelper
     */
    protected $ipLookupHelper;

    /**
     * @var PathsHelper
     */
    protected $pathsHelper;

    /**
     * @var IntegrationHelper
     */
    protected $integrationHelper;

    /**
     * @var FieldModel
     */
    protected $leadFieldModel;

    /**
     * @var ListModel
     */
    protected $leadListModel;

    /**
     * @var CompanyModel
     */
    protected $companyModel;

    /**
     * @var FormFactory
     */
    protected $formFactory;

    /**
     * LeadModel constructor.
     *
     * @param RequestStack      $requestStack
     * @param CookieHelper      $cookieHelper
     * @param IpLookupHelper    $ipLookupHelper
     * @param PathsHelper       $pathsHelper
     * @param IntegrationHelper $integrationHelper
     * @param FieldModel        $leadFieldModel
     * @param ListModel         $leadListModel
     * @param FormFactory       $formFactory
     */
    public function __construct(
        RequestStack $requestStack,
        CookieHelper $cookieHelper,
        IpLookupHelper $ipLookupHelper,
        PathsHelper $pathsHelper,
        IntegrationHelper $integrationHelper,
        FieldModel $leadFieldModel,
        ListModel $leadListModel,
        FormFactory $formFactory,
        CompanyModel $companyModel
    )
    {
        $this->request           = $requestStack->getCurrentRequest();
        $this->cookieHelper      = $cookieHelper;
        $this->ipLookupHelper    = $ipLookupHelper;
        $this->pathsHelper       = $pathsHelper;
        $this->integrationHelper = $integrationHelper;
        $this->leadFieldModel    = $leadFieldModel;
        $this->leadListModel     = $leadListModel;
        $this->companyModel      = $companyModel;
        $this->formFactory       = $formFactory;
    }

    /**
     * {@inheritdoc}
     *
     * @return \Mautic\LeadBundle\Entity\LeadRepository
     */
    public function getRepository()
    {
        static $repoSetup;

        $repo = $this->em->getRepository('MauticLeadBundle:Lead');

        if (!$repoSetup) {
            $repoSetup = true;

            //set the point trigger model in order to get the color code for the lead
            $fields = $this->leadFieldModel->getFieldList(true, false);

            $socialFields = (!empty($fields['social'])) ? array_keys($fields['social']) : array();
            $repo->setAvailableSocialFields($socialFields);

            $searchFields = array();
            foreach ($fields as $group => $groupFields) {
                $searchFields = array_merge($searchFields, array_keys($groupFields));
            }
            $repo->setAvailableSearchFields($searchFields);
        }

        return $repo;
    }

    /**
     * Get the tags repository
     *
     * @return \Mautic\LeadBundle\Entity\TagRepository
     */
    public function getTagRepository()
    {
        return $this->em->getRepository('MauticLeadBundle:Tag');
    }

    /**
     * @return \Mautic\LeadBundle\Entity\PointsChangeLogRepository
     */
    public function getPointLogRepository()
    {
        return $this->em->getRepository('MauticLeadBundle:PointsChangeLog');

    }

    /**
     * Get the tags repository
     *
     * @return \Mautic\LeadBundle\Entity\UtmTagRepository
     */
    public function getUtmTagRepository()
    {
        return $this->em->getRepository('MauticLeadBundle:UtmTag');
    }

    /**
     * Get the tags repository
     *
     * @return \Mautic\LeadBundle\Entity\StatDeviceRepository
     */
    public function getDeviceRepository()
    {
        return $this->em->getRepository('MauticLeadBundle:LeadDevice');
    }

    /**
     * Get the frequency rules repository
     *
     * @return \Mautic\LeadBundle\Entity\FrequencyRuleRepository
     */
    public function getFrequencyRuleRepository()
    {
        return $this->em->getRepository('MauticLeadBundle:FrequencyRule');
    }

    /**
     * {@inheritdoc}
     *
     * @return string
     */
    public function getPermissionBase()
    {
        return 'lead:leads';
    }

    /**
     * {@inheritdoc}
     *
     * @return string
     */
    public function getNameGetter()
    {
        return "getPrimaryIdentifier";
    }

    /**
     * {@inheritdoc}
     *
     * @param Lead                                $entity
     * @param \Symfony\Component\Form\FormFactory $formFactory
     * @param string|null                         $action
     * @param array                               $options
     *
     * @return \Symfony\Component\Form\Form
     * @throws \Symfony\Component\HttpKernel\Exception\MethodNotAllowedHttpException
     */
    public function createForm($entity, $formFactory, $action = null, $options = array())
    {
        if (!$entity instanceof Lead) {
            throw new MethodNotAllowedHttpException(array('Lead'), 'Entity must be of class Lead()');
        }
        if (!empty($action))  {
            $options['action'] = $action;
        }
        return $formFactory->create('lead', $entity, $options);
    }

    /**
     * Get a specific entity or generate a new one if id is empty
     *
     * @param $id
     * @return null|Lead
     */
    public function getEntity($id = null)
    {
        if ($id === null) {
            return new Lead();
        }

        return parent::getEntity($id);
    }

    /**
     * {@inheritdoc}
     *
     * @param $action
     * @param $event
     * @param $entity
     * @param $isNew
     * @throws \Symfony\Component\HttpKernel\Exception\MethodNotAllowedHttpException
     */
    protected function dispatchEvent($action, &$entity, $isNew = false, Event $event = null)
    {
        if (!$entity instanceof Lead) {
            throw new MethodNotAllowedHttpException(array('Lead'), 'Entity must be of class Lead()');
        }

        switch ($action) {
            case "pre_save":
                $name = LeadEvents::LEAD_PRE_SAVE;
                break;
            case "post_save":
                $name = LeadEvents::LEAD_POST_SAVE;
                break;
            case "pre_delete":
                $name = LeadEvents::LEAD_PRE_DELETE;
                break;
            case "post_delete":
                $name = LeadEvents::LEAD_POST_DELETE;
                break;
            default:
                return null;
        }

        if ($this->dispatcher->hasListeners($name)) {
            if (empty($event)) {
                $event = new LeadEvent($entity, $isNew);
                $event->setEntityManager($this->em);
            }
            $this->dispatcher->dispatch($name, $event);

            return $event;
        } else {
            return null;
        }
    }

    /**
     * {@inheritdoc}
     *
     * @param Lead $entity
     * @param bool   $unlock
     */
    public function saveEntity($entity, $unlock = true)
    {
        //check to see if we can glean information from ip address
        if (!$entity->imported && count($ips = $entity->getIpAddresses())) {
            $fields = $entity->getFields();

            $details = $ips->first()->getIpDetails();
            if (!empty($details['city']) && empty($fields['core']['city']['value'])) {
                $entity->addUpdatedField('city', $details['city']);
            }

            if (!empty($details['region']) && empty($fields['core']['state']['value'])) {
                $entity->addUpdatedField('state', $details['region']);
            }

            if (!empty($details['country']) && empty($fields['core']['country']['value'])) {
                $entity->addUpdatedField('country', $details['country']);
            }

            if (!empty($details['zipcode']) && empty($fields['core']['zipcode']['value'])) {
                $entity->addUpdatedField('zipcode', $details['zipcode']);
            }
        }

        parent::saveEntity($entity, $unlock);
    }

    /**
     * @param object $entity
     */
    public function deleteEntity($entity)
    {
        // Delete custom avatar if one exists
        $imageDir = $this->pathsHelper->getSystemPath('images', true);
        $avatar   = $imageDir . '/lead_avatars/avatar' . $entity->getId();

        if (file_exists($avatar)) {
            unlink($avatar);
        }

        parent::deleteEntity($entity);
    }

    /**
     * Populates custom field values for updating the lead. Also retrieves social media data
     *
     * @param Lead       $lead
     * @param array      $data
     * @param bool|false $overwriteWithBlank
     * @param bool|true  $fetchSocialProfiles
     *
     * @return array
     */
    public function setFieldValues(Lead &$lead, array $data, $overwriteWithBlank = false, $fetchSocialProfiles = true)
    {
        if ($fetchSocialProfiles) {
            //@todo - add a catch to NOT do social gleaning if a lead is created via a form, etc as we do not want the user to experience the wait
            //generate the social cache
            list($socialCache, $socialFeatureSettings) = $this->integrationHelper->getUserProfiles(
                $lead,
                $data,
                true,
                null,
                false,
                true
            );

            //set the social cache while we have it
            if (!empty($socialCache)) {
                $lead->setSocialCache($socialCache);
            }
        }

        //save the field values
        $fieldValues = $lead->getFields();

        if (empty($fieldValues)) {
            // Lead is new or they haven't been populated so let's build the fields now
            static $fields;
            if (empty($fields)) {
                $fields = $this->leadFieldModel->getEntities(
                    [
                        'filter'         => ['isPublished' => true, 'object' => 'lead'],
                        'hydration_mode' => 'HYDRATE_ARRAY'
                    ]
                );
                $fields = $this->organizeFieldsByGroup($fields);
            }
            $fieldValues = $fields;
        }

        //update existing values
        foreach ($fieldValues as $group => &$groupFields) {
            foreach ($groupFields as $alias => &$field) {
                if (!isset($field['value'])) {
                    $field['value'] = null;
                }

                // Only update fields that are part of the passed $data array
                if (array_key_exists($alias, $data)) {
                    $curValue = $field['value'];
                    $newValue = $data[$alias];

                    if ($curValue !== $newValue && (strlen($newValue) > 0 || (strlen($newValue) === 0 && $overwriteWithBlank))) {
                        $field['value'] = $newValue;
                        $lead->addUpdatedField($alias, $newValue, $curValue);
                    }

                    //if empty, check for social media data to plug the hole
                    if (empty($newValue) && !empty($socialCache)) {
                        foreach ($socialCache as $service => $details) {
                            //check to see if a field has been assigned

                            if (!empty($socialFeatureSettings[$service]['leadFields'])
                                && in_array($field['alias'], $socialFeatureSettings[$service]['leadFields'])
                            ) {

                                //check to see if the data is available
                                $key = array_search($field['alias'], $socialFeatureSettings[$service]['leadFields']);
                                if (isset($details['profile'][$key])) {
                                    //Found!!
                                    $field['value'] = $details['profile'][$key];
                                    $lead->addUpdatedField($alias, $details['profile'][$key]);
                                    break;
                                }
                            }
                        }
                    }
                }
            }
        }

        $lead->setFields($fieldValues);
    }

    /**
     * Disassociates a user from leads
     *
     * @param $userId
     */
    public function disassociateOwner($userId)
    {
        $leads = $this->getRepository()->findByOwner($userId);
        foreach ($leads as $lead) {
            $lead->setOwner(null);
            $this->saveEntity($lead);
        }
    }

    /**
     * Get list of entities for autopopulate fields
     *
     * @param $type
     * @param $filter
     * @param $limit
     * @param $start
     * @return array
     */
    public function getLookupResults($type, $filter = '', $limit = 10, $start = 0)
    {
        $results = array();
        switch ($type) {
            case 'user':
                $results = $this->em->getRepository('MauticUserBundle:User')->getUserList($filter, $limit, $start, array('lead' => 'leads'));
                break;
        }

        return $results;
    }

    /**
     * Obtain an array of users for api lead edits
     *
     * @return mixed
     */
    public function getOwnerList()
    {
        $results = $this->em->getRepository('MauticUserBundle:User')->getUserList('', 0);
        return $results;
    }

    /**
     * Obtains a list of leads based off IP
     *
     * @param $ip
     *
     * @return mixed
     */
    public function getLeadsByIp($ip)
    {
        return $this->getRepository()->getLeadsByIp($ip);
    }

    /**
     * Gets the details of a lead if not already set
     *
     * @param $lead
     *
     * @return mixed
     */
    public function getLeadDetails($lead)
    {
        static $details = array();

        if ($lead instanceof Lead) {
            $fields = $lead->getFields();
            if (!empty($fields)) {

                return $fields;
            }
        }

        $leadId = ($lead instanceof Lead) ? $lead->getId() : (int) $lead;

        return $this->getRepository()->getFieldValues($leadId);
    }

    /**
     * Reorganizes a field list to be keyed by field's group then alias
     *
     * @param $fields
     * @return array
     */
    public function organizeFieldsByGroup($fields)
    {
        $array = array();

        foreach ($fields as $field) {
            if ($field instanceof LeadField) {
                $alias = $field->getAlias();
                if ($field->isPublished() and $field->getObject() === 'Lead') {
                    $group                          = $field->getGroup();
                    $array[$group][$alias]['id']    = $field->getId();
                    $array[$group][$alias]['group'] = $group;
                    $array[$group][$alias]['label'] = $field->getLabel();
                    $array[$group][$alias]['alias'] = $alias;
                    $array[$group][$alias]['type']  = $field->getType();
                }
            } else {
                $alias = $field['alias'];
                if ($field['isPublished'] and $field['object'] === 'lead') {
                    $group = $field['group'];
                    $array[$group][$alias]['id']    = $field['id'];
                    $array[$group][$alias]['group'] = $group;
                    $array[$group][$alias]['label'] = $field['label'];
                    $array[$group][$alias]['alias'] = $alias;
                    $array[$group][$alias]['type']  = $field['type'];
                }
            }
        }

        //make sure each group key is present
        $groups = array('core', 'social', 'personal', 'professional');
        foreach ($groups as $g) {
            if (!isset($array[$g])) {
                $array[$g] = array();
            }
        }

        return $array;
    }

    /**
     * Takes leads organized by group and flattens them into just alias => value
     *
     * @param $fields
     * @deprecated 2.0 to be removed in 3.0 - Use the Lead entity's getProfileFields() instead
     *
     * @return array
     */
    public function flattenFields($fields)
    {
        $flat = array();
        foreach ($fields as $group => $fields) {
            foreach ($fields as $field) {
                $flat[$field['alias']] = $field['value'];
            }
        }

        return $flat;
    }

    /**
     * Returns flat array for single lead
     *
     * @param $leadId
     *
     * @return array
     */
    public function getLead($leadId)
    {
        return $this->getRepository()->getLead($leadId);
    }

    /**
     * Get the current lead; if $returnTracking = true then array with lead, trackingId, and boolean of if trackingId
     * was just generated or not
     *
     * @param bool|false $returnTracking
     *
     * @return Lead|array
     */
    public function getCurrentLead($returnTracking = false)
    {
        if ((!$returnTracking && $this->systemCurrentLead) || defined('IN_MAUTIC_CONSOLE')) {
            // Just return the system set lead
            if (null === $this->systemCurrentLead) {
                $this->systemCurrentLead = new Lead();
            }

            return $this->systemCurrentLead;
        }

        if ($this->request) {
            $this->logger->addDebug("LEAD: Tracking session for ".$this->request->getMethod()." ".$this->request->getRequestUri());
        }
        list($trackingId, $generated) = $this->getTrackingCookie();
        $this->logger->addDebug("LEAD: Tracking ID for this contact is {$trackingId} (".(int) $generated.")");

        if (empty($this->currentLead)) {
            $leadId = $this->request->cookies->get($trackingId);
            $ip     = $this->ipLookupHelper->getIpAddress();

            if (empty($leadId)) {
                //this lead is not tracked yet so get leads by IP and track that lead or create a new one
                $leads = $this->getLeadsByIp($ip->getIpAddress());

                if (count($leads)) {
                    //just create a tracking cookie for the newest lead
                    $lead   = $leads[0];
                    $leadId = $lead->getId();
                    $this->logger->addDebug("LEAD: Existing lead found with ID# $leadId.");
                } else {
                    //let's create a lead
                    $lead = new Lead();
                    $lead->addIpAddress($ip);
                    $lead->setNewlyCreated(true);

                    // Set to prevent loops
                    $this->currentLead = $lead;

                    $this->saveEntity($lead, false);
                    $leadId = $lead->getId();
                    $this->logger->addDebug("LEAD: New lead created with ID# $leadId.");
                }

                $fields = $this->getLeadDetails($lead);
                $lead->setFields($fields);
            } else {
                $lead = $this->getEntity($leadId);

                if ($lead === null) {
                    //let's create a lead
                    $lead = new Lead();
                    $lead->addIpAddress($ip);
                    $lead->setNewlyCreated(true);

                    // Set to prevent loops
                    $this->currentLead = $lead;

                    $this->saveEntity($lead, false);
                    $leadId = $lead->getId();

                    $fields = $this->getLeadDetails($lead);
                    $lead->setFields($fields);

                    $this->logger->addDebug("LEAD: New lead created with ID# $leadId.");
                } else {
                    $this->logger->addDebug("LEAD: Existing lead found with ID# $leadId.");
                }
            }

            $this->currentLead = $lead;
            $this->setLeadCookie($leadId);
        }

        // Log last active
        if (!defined('MAUTIC_LEAD_LASTACTIVE_LOGGED')) {
            $this->getRepository()->updateLastActive($this->currentLead->getId());
            define('MAUTIC_LEAD_LASTACTIVE_LOGGED', 1);
        }

        return ($returnTracking) ? array($this->currentLead, $trackingId, $generated) : $this->currentLead;
    }

    /**
     * Get the lead from request (ct/clickthrough) and handles auto merging of lead data from request parameters
     *
     * @deprecated - here till all lead methods are converted to contact methods; preferably use getContactFromRequest instead
     *
     * @param array $queryFields
     */
    public function getLeadFromRequest(array $queryFields =  [])
    {
        return $this->getContactFromRequest($queryFields);
    }

    /**
     * Get the contat from request (ct/clickthrough) and handles auto merging of contact data from request parameters
     *
     * @param array $queryFields
     */
    public function getContactFromRequest($queryFields = [])
    {
        $lead = null;

        // Check for a lead requested through clickthrough query parameter
        if (isset($queryFields['ct'])) {
            $clickthrough = $queryFields['ct'];
        } elseif ($clickthrough = $this->request->get('ct', [])) {
            $clickthrough = $this->decodeArrayFromUrl($clickthrough);
        }

        if (is_array($clickthrough) && !empty($clickthrough['lead'])) {
            $lead = $this->getEntity($clickthrough['lead']);
            $this->logger->addDebug("LEAD: Contact ID# {$clickthrough['lead']} tracked through clickthrough query.");
        }

        // First determine if this request is already tracked as a specific lead
        list($trackingId, $generated) = $this->getTrackingCookie();
        if ($leadId = $this->request->cookies->get($trackingId)) {
            if ($lead = $this->getEntity($leadId)) {
                $this->logger->addDebug("LEAD: Contact ID# {$leadId} tracked through tracking ID ($trackingId}.");
            }
        }

        // Search for lead by request and/or update lead fields if some data were sent in the URL query
        $availableLeadFields = $this->leadFieldModel->getFieldList(
            false,
            false,
            [
                'isPublished'         => true,
                'isPubliclyUpdatable' => true
            ]
        );

        $uniqueLeadFields    = $this->leadFieldModel->getUniqueIdentiferFields();
        $uniqueLeadFieldData = [];
        $inQuery             = array_intersect_key($queryFields, $availableLeadFields);
        foreach ($inQuery as $k => $v) {
            if (empty($queryFields[$k])) {
                unset($inQuery[$k]);
            }

            if (array_key_exists($k, $uniqueLeadFields)) {
                $uniqueLeadFieldData[$k] = $v;
            }
        }

        if (count($inQuery)) {
            // Check for leads using unique identifier
            if (count($uniqueLeadFieldData)) {
                $existingLeads = $this->getRepository()->getLeadsByUniqueFields($uniqueLeadFieldData, ($lead) ? $lead->getId() : null);

                if (!empty($existingLeads)) {
                    $this->logger->addDebug("LEAD: Existing contact ID# {$existingLeads[0]->getId()} found through query identifiers.");
                    // Merge with existing lead or use the one found
                    $lead = ($lead) ? $this->mergeLeads($lead, $existingLeads[0]) : $existingLeads[0];
                }
            }
        }

        if (empty($lead)) {
            // No lead found so generate one
            $lead = $this->getCurrentLead();
        }

        $leadIpAddresses = $lead->getIpAddresses();
        $ipAddress       = $this->ipLookupHelper->getIpAddress();
        if (!$leadIpAddresses->contains($ipAddress)) {
            $lead->addIpAddress($ipAddress);
        }

        $this->setFieldValues($lead, $inQuery);

        if (isset($queryFields['tags'])) {
            $this->modifyTags($lead, $queryFields['tags']);
        }

        $this->setCurrentLead($lead);

        return $lead;
    }

    /**
     * Sets current lead
     *
     * @param Lead $lead
     */
    public function setCurrentLead(Lead $lead)
    {
        $this->logger->addDebug("LEAD: {$lead->getId()} set as current lead.");

        if ($this->systemCurrentLead || defined('IN_MAUTIC_CONSOLE')) {
            // Overwrite system current lead
            $this->systemCurrentLead = $lead;

            return;
        }

        $oldLead = (is_null($this->currentLead)) ? null : $this->currentLead;

        $fields = $lead->getFields();
        if (empty($fields)) {
            $lead->setFields($this->getLeadDetails($lead));
        }

        $this->currentLead = $lead;

        // Set last active
        $this->currentLead->setLastActive(new \DateTime());

        // Update tracking cookies if the lead is different
        if ($oldLead && $oldLead->getId() != $lead->getId()) {
            list($newTrackingId, $oldTrackingId) = $this->getTrackingCookie(true);
            $this->logger->addDebug("LEAD: Tracking code changed from $oldTrackingId for contact ID# {$oldLead->getId()} to $newTrackingId for contact ID# {$lead->getId()}");

            //set the tracking cookies
            $this->setLeadCookie($lead->getId());

            if ($oldTrackingId && $oldLead) {
                if ($this->dispatcher->hasListeners(LeadEvents::CURRENT_LEAD_CHANGED)) {
                    $event = new LeadChangeEvent($oldLead, $oldTrackingId, $lead, $newTrackingId);
                    $this->dispatcher->dispatch(LeadEvents::CURRENT_LEAD_CHANGED, $event);
                }
            }
        } elseif (!$oldLead) {
            // New lead, set the tracking cookie
            $this->setLeadCookie($lead->getId(), true);
        }
    }

    /**
     * Used by system processes that hook into events that use getCurrentLead()
     *
     * @param Lead $lead
     */
    function setSystemCurrentLead(Lead $lead = null)
    {
        $fields = $lead->getFields();
        if (empty($fields)) {
            $lead->setFields($this->getLeadDetails($lead));
        }

        $this->systemCurrentLead = $lead;
    }

    /**
     * Get a list of lists this lead belongs to
     *
     * @param Lead       $lead
     * @param bool|false $forLists
     * @param bool|false $arrayHydration
     *
     * @return mixed
     */
    public function getLists(Lead $lead, $forLists = false, $arrayHydration = false)
    {
        $repo = $this->em->getRepository('MauticLeadBundle:LeadList');
        return $repo->getLeadLists($lead->getId(), $forLists, $arrayHydration);
    }

    /**
     * Get or generate the tracking ID for the current session
     *
     * @param bool|false $forceRegeneration
     *
     * @return array
     */
    public function getTrackingCookie($forceRegeneration = false)
    {
        static $trackingId = false, $generated = false;

        if ($forceRegeneration) {
            $generated = true;

            $oldTrackingId = $this->request->cookies->get('mautic_session_id');
            $trackingId    = hash('sha1', uniqid(mt_rand()));

            //create a tracking cookie
            $this->cookieHelper->setCookie('mautic_session_id', $trackingId);

            return array($trackingId, $oldTrackingId);
        }

        if (empty($trackingId)) {
            //check for the tracking cookie
            $trackingId = $this->request->cookies->get('mautic_session_id');
            $generated  = false;
            if (empty($trackingId)) {
                $trackingId = hash('sha1', uniqid(mt_rand()));
                $generated  = true;
            }

            //create a tracking cookie
            $this->cookieHelper->setCookie('mautic_session_id', $trackingId);
        }

        return array($trackingId, $generated);
    }

    /**
     * Sets the leadId for the current session
     *
     * @param $leadId
     */
    public function setLeadCookie($leadId)
    {
        // Remove the old if set
        $oldTrackingId = $this->request->cookies->get('mautic_session_id');
        list($trackingId, $generated) = $this->getTrackingCookie();

        if ($generated && $oldTrackingId) {
            $this->cookieHelper->setCookie($oldTrackingId, null, -3600);
        }

        $this->cookieHelper->setCookie($trackingId, $leadId);
    }

    /**
     * Add lead to lists
     *
     * @param array|Lead        $lead
     * @param array|LeadList    $lists
     * @param bool              $manuallyAdded
     */
    public function addToLists($lead, $lists, $manuallyAdded = true)
    {
        $this->leadListModel->addLead($lead, $lists, $manuallyAdded);
    }

    /**
     * Remove lead from lists
     *
     * @param      $lead
     * @param      $lists
     * @param bool $manuallyRemoved
     */
    public function removeFromLists($lead, $lists, $manuallyRemoved = true)
    {
        $this->leadListModel->removeLead($lead, $lists, $manuallyRemoved);
    }
    /**
     * Add lead to lists
     *
     * @param array|Lead        $lead
     * @param array|LeadList    $stage
     * @param bool              $manuallyAdded
     */
    public function addToStages($lead, $stage, $manuallyAdded = true)
    {
        if (!$lead instanceof Lead) {
            $leadId = (is_array($lead) && isset($lead['id'])) ? $lead['id'] : $lead;
            $lead   = $this->em->getReference('MauticLeadBundle:Lead', $leadId);
        }
        $lead->setStage($stage);
        $lead->stageChangeLogEntry(
            'batch',
            $stage->getId() . ": " . $stage->getName(),
            'Manually Added'
        );

    }

    /**
     * Remove lead from Stage
     *
     * @param      $lead
     * @param      $stage
     * @param bool $manuallyRemoved
     */
    public function removeFromStages($lead, $stage, $manuallyRemoved = true)
    {
        $lead->setStage(null);
        $lead->stageChangeLogEntry(
            'batch',
            null,
            'Manually Removed'
        );
    }

    /**
     * Merge two leads; if a conflict of data occurs, the newest lead will get precedence
     *
     * @param Lead $lead
     * @param Lead $lead2
     * @param bool $autoMode If true, the newest lead will be merged into the oldes then deleted; otherwise, $lead will be merged into $lead2 then deleted
     *
     * @return Lead
     */
    public function mergeLeads(Lead $lead, Lead $lead2, $autoMode = true)
    {
        $this->logger->debug('LEAD: Merging leads');

        $leadId  = $lead->getId();
        $lead2Id = $lead2->getId();

        //if they are the same lead, then just return one
        if ($leadId === $lead2Id) {
            $this->logger->debug('LEAD: Leads are the same');

            return $lead;
        }

        if ($autoMode) {
            //which lead is the oldest?
            $mergeWith = ($lead->getDateAdded() < $lead2->getDateAdded()) ? $lead : $lead2;
            $mergeFrom = ($mergeWith->getId() === $leadId) ? $lead2 : $lead;
        } else {
            $mergeWith = $lead2;
            $mergeFrom = $lead;
        }
        $this->logger->debug('LEAD: Lead ID# ' . $mergeFrom->getId() . ' will be merged into ID# ' . $mergeWith->getId());

        //dispatch pre merge event
        $event = new LeadMergeEvent($mergeWith, $mergeFrom);
        if ($this->dispatcher->hasListeners(LeadEvents::LEAD_PRE_MERGE)) {
            $this->dispatcher->dispatch(LeadEvents::LEAD_PRE_MERGE, $event);
        }

        //merge IP addresses
        $ipAddresses = $mergeFrom->getIpAddresses();
        foreach ($ipAddresses as $ip) {
            $mergeWith->addIpAddress($ip);

            $this->logger->debug('LEAD: Associating with IP ' . $ip->getIpAddress());
        }

        //merge fields
        $mergeFromFields = $mergeFrom->getFields();
        foreach ($mergeFromFields as $group => $groupFields) {
            foreach ($groupFields as $alias => $details) {
                //overwrite old lead's data with new lead's if new lead's is not empty
                if (!empty($details['value'])) {
                    $mergeWith->addUpdatedField($alias, $details['value']);

                    $this->logger->debug('LEAD: Updated ' . $alias . ' = ' . $details['value']);
                }
            }
        }

        //merge owner
        $oldOwner = $mergeWith->getOwner();
        $newOwner = $mergeFrom->getOwner();

        if ($oldOwner === null && $newOwner !== null) {
            $mergeWith->setOwner($newOwner);

            $this->logger->debug('LEAD: New owner is ' . $newOwner->getId());
        }

        //sum points
        $mergeWithPoints = $mergeWith->getPoints();
        $mergeFromPoints = $mergeFrom->getPoints();
        $mergeWith->setPoints($mergeWithPoints + $mergeFromPoints);
        $this->logger->debug('LEAD: Adding ' . $mergeFromPoints . ' points to lead');

        //merge tags
        $mergeFromTags = $mergeFrom->getTags();
        $addTags       = $mergeFromTags->getKeys();
        $this->modifyTags($mergeWith, $addTags, null, false);

        //save the updated lead
        $this->saveEntity($mergeWith, false);

        //post merge events
        if ($this->dispatcher->hasListeners(LeadEvents::LEAD_POST_MERGE)) {
            $this->dispatcher->dispatch(LeadEvents::LEAD_POST_MERGE, $event);
        }

        //delete the old
        $this->deleteEntity($mergeFrom);

        //return the merged lead
        return $mergeWith;
    }

    /**
     * @param Lead $lead
     * @param string $channel
     *
     * @return int
     *
     * @see \Mautic\LeadBundle\Entity\DoNotContact This method can return boolean false, so be
     *                                             sure to always compare the return value against
     *                                             the class constants of DoNotContact
     */
    public function isContactable(Lead $lead, $channel)
    {
        if (is_array($channel)) {
            $channel = key($channel);
        }

        /** @var \Mautic\LeadBundle\Entity\DoNotContactRepository $dncRepo */
        $dncRepo = $this->em->getRepository('MauticLeadBundle:DoNotContact');

        /** @var \Mautic\LeadBundle\Entity\DoNotContact[] $entries */
        $dncEntries = $dncRepo->getEntriesByLeadAndChannel($lead, $channel);

        // If the lead has no entries in the DNC table, we're good to go
        if (empty($dncEntries)) {
            return DoNotContact::IS_CONTACTABLE;
        }

        foreach ($dncEntries as $dnc) {
            if ($dnc->getReason() !== DoNotContact::IS_CONTACTABLE) {
                return $dnc->getReason();
            }
        }

        return DoNotContact::IS_CONTACTABLE;
    }

    /**
     * Remove a Lead's DNC entry based on channel.
     *
     * @param Lead $lead
     * @param string $channel
     * @param bool|true $persist
     *
     * @return boolean
     */
    public function removeDncForLead(Lead $lead, $channel, $persist = true)
    {
        /** @var DoNotContact $dnc */
        foreach ($lead->getDoNotContact() as $dnc) {
            if ($dnc->getChannel() === $channel) {
                $lead->removeDoNotContactEntry($dnc);

                if ($persist) {
                    $this->saveEntity($lead);
                }

                return true;
            }
        }

        return false;
    }

    /**
     * Create a DNC entry for a lead
     *
     * @param Lead         $lead
     * @param string|array $channel  If an array with an ID, use the structure ['email' => 123]
     * @param string       $comments
     * @param int          $reason   Must be a class constant from the DoNotContact class.
     * @param bool         $persist
     *
     * @return boolean|DoNotContact If a DNC entry is added or updated, returns the DoNotContact object. If a DNC is already present
     *                 and has the specified reason, nothing is done and this returns false.
     */
    public function addDncForLead(Lead $lead, $channel, $comments = '', $reason = DoNotContact::BOUNCED, $persist = true)
    {
        $isContactable = $this->isContactable($lead, $channel);

        // If they don't have a DNC entry yet
        if ($isContactable === DoNotContact::IS_CONTACTABLE) {
            $dnc = new DoNotContact();

            if (is_array($channel)) {
                $channelId = reset($channel);
                $channel   = key($channel);

                $dnc->setChannelId((int) $channelId);
            }

            $dnc->setChannel($channel);
            $dnc->setReason($reason);
            $dnc->setLead($lead);
            $dnc->setDateAdded(new \DateTime);
            $dnc->setComments($comments);

            $lead->addDoNotContactEntry($dnc);

            if ($persist) {
                // Use model saveEntity to trigger events for DNC change
                $this->saveEntity($lead);
            }

            return $dnc;
        }
        // Or if the given reason is different than the stated reason
        elseif ($isContactable !== $reason) {
            /** @var DoNotContact $dnc */
            foreach ($lead->getDoNotContact() as $dnc) {
                // Only update if the contact did not unsubscribe themselves
                if ($dnc->getChannel() === $channel && $dnc->getReason() !== DoNotContact::UNSUBSCRIBED) {
                    // Remove the outdated entry
                    $lead->removeDoNotContactEntry($dnc);

                    // Update the DNC entry
                    $dnc->setChannel($channel);
                    $dnc->setReason($reason);
                    $dnc->setLead($lead);
                    $dnc->setDateAdded(new \DateTime);
                    $dnc->setComments($comments);

                    // Re-add the entry to the lead
                    $lead->addDoNotContactEntry($dnc);

                    if ($persist) {
                        // Use model saveEntity to trigger events for DNC change
                        $this->saveEntity($lead);
                    }

                    return $dnc;
                }
            }
        }

        return false;
    }

    /**
     * @param Lead $lead
     * @param string $channel
     *
     * @return mixed
     *
     */
    public function getFrequencyRule(Lead $lead, $channel = null)
    {
        if (is_array($channel)) {
            $channel = key($channel);
        }

        /** @var \Mautic\LeadBundle\Entity\FrequencyRuleRepository $frequencyRuleRepo */
        $frequencyRuleRepo = $this->em->getRepository('MauticLeadBundle:FrequencyRule');
        $frequencyRules    = $frequencyRuleRepo->getFrequencyRules($channel, $lead->getId());

        if (empty($frequencyRules)) {
            return [];
        }

        return $frequencyRules;
    }

    /**
     * Set frequency rules for lead per channel
     *
     * @param Lead         $lead
     * @param string|array $channel  If an array with an ID, use the structure ['email' => 123]
     * @param bool         $persist
     *
     * @return boolean Returns true.
     */
    public function setFrequencyRules(Lead $lead, $channel, $frequencyTime = null, $frequencyNumber = null)
    {
        // One query to get all the lead's current frequency rules and go ahead and create entities for them
        $frequencyRules = $lead->getFrequencyRules()->toArray();
        $entities       = [];
        foreach ($channel as $ch) {
            $frequencyRule = (isset($frequencyRules[$ch])) ? $frequencyRules[$ch] : new FrequencyRule();
            $frequencyRule->setChannel($ch);
            $frequencyRule->setLead($lead);
            $frequencyRule->setDateAdded(new \DateTime);
            $frequencyRule->setFrequencyNumber($frequencyNumber);
            $frequencyRule->setFrequencyTime($frequencyTime);
            $frequencyRule->setLead($lead);

            $entities[$ch] = $frequencyRule;
        }

        if (!empty($entities)) {
            $this->em->getRepository('MauticLeadBundle:FrequencyRule')->saveEntities($entities);
        }

        // Delete channels that were removed
        $deleted = array_diff_key($frequencyRules, $entities);
        if (!empty($deleted)) {
            $this->em->getRepository('MauticLeadBundle:FrequencyRule')->deleteEntities($deleted);
        }

        return true;
    }


    /**
     * @param      $fields
     * @param      $data
     * @param null $owner
     * @param null $list
     * @param null $tags
     * @param bool $persist Persist to the database; otherwise return entity
     *
     * @return bool
     * @throws \Doctrine\ORM\ORMException
     * @throws \Swift_RfcComplianceException
     */
    public function importLead($fields, $data, $owner = null, $list = null, $tags = null, $persist = true)
    {
        // Let's check for an existing lead by email
        $hasEmail = (!empty($fields['email']) && !empty($data[$fields['email']]));
        if ($hasEmail) {
            // Validate the email
            MailHelper::validateEmail($data[$fields['email']]);

            $leadFound = $this->getRepository()->getLeadByEmail($data[$fields['email']]);
            $lead      = ($leadFound) ? $this->em->getReference('MauticLeadBundle:Lead', $leadFound['id']) : new Lead();
            $merged    = $leadFound;
        } else {
            $lead   = new Lead();
            $merged = false;
        }

        if (!empty($fields['dateAdded']) && !empty($data[$fields['dateAdded']])) {
            $dateAdded = new DateTimeHelper($data[$fields['dateAdded']]);
            $lead->setDateAdded($dateAdded->getUtcDateTime());
        }
        unset($fields['dateAdded']);

        if (!empty($fields['dateModified']) && !empty($data[$fields['dateModified']])) {
            $dateModified = new DateTimeHelper($data[$fields['dateModified']]);
            $lead->setDateModified($dateModified->getUtcDateTime());
        }
        unset($fields['dateModified']);

        if (!empty($fields['lastActive']) && !empty($data[$fields['lastActive']])) {
            $lastActive = new DateTimeHelper($data[$fields['lastActive']]);
            $lead->setLastActive($lastActive->getUtcDateTime());
        }
        unset($fields['lastActive']);

        if (!empty($fields['dateIdentified']) && !empty($data[$fields['dateIdentified']])) {
            $dateIdentified = new DateTimeHelper($data[$fields['dateIdentified']]);
            $lead->setDateIdentified($dateIdentified->getUtcDateTime());
        }
        unset($fields['dateIdentified']);

        if (!empty($fields['createdByUser']) && !empty($data[$fields['createdByUser']])) {
            $userRepo = $this->em->getRepository('MauticUserBundle:User');
            $createdByUser = $userRepo->findByIdentifier($data[$fields['createdByUser']]);
            if ($createdByUser !== null) {
                $lead->setCreatedBy($createdByUser);
            }
        }
        unset($fields['createdByUser']);

        if (!empty($fields['modifiedByUser']) && !empty($data[$fields['modifiedByUser']])) {
            $userRepo = $this->em->getRepository('MauticUserBundle:User');
            $modifiedByUser = $userRepo->findByIdentifier($data[$fields['modifiedByUser']]);
            if ($modifiedByUser !== null) {
                $lead->setModifiedBy($modifiedByUser);
            }
        }
        unset($fields['modifiedByUser']);

        if (!empty($fields['ip']) && !empty($data[$fields['ip']])) {
            $addresses = explode(',', $data[$fields['ip']]);
            foreach ($addresses as $address) {
                $ipAddress = new IpAddress;
                $ipAddress->setIpAddress(trim($address));
                $lead->addIpAddress($ipAddress);
            }
        }
        unset($fields['ip']);

        if (!empty($fields['points']) && !empty($data[$fields['points']]) && $lead->getId() === null) {
            // Add points only for new leads
            $lead->setPoints($data[$fields['points']]);

            //add a lead point change log
            $log = new PointsChangeLog();
            $log->setDelta($data[$fields['points']]);
            $log->setLead($lead);
            $log->setType('lead');
            $log->setEventName($this->translator->trans('mautic.lead.import.event.name'));
            $log->setActionName($this->translator->trans('mautic.lead.import.action.name', array(
                '%name%' => $this->user->getUsername()
            )));
            $log->setIpAddress($this->ipLookupHelper->getIpAddress());
            $log->setDateAdded(new \DateTime());
            $lead->addPointsChangeLog($log);
        }

        if (!empty($fields['stage']) && !empty($data[$fields['stage']])) {
            static $stages = [];
            $stageName = $data[$fields['stage']];
            if (!array_key_exists($stageName, $stages)) {
                // Set stage for contact
                $stage = $this->em->getRepository('MauticStageBundle:Stage')->getStageByName($stageName);

                if (empty($stage)) {
                    $stage = new Stage();
                    $stage->setName($stageName);
                    $stages[$stageName] = $stage;
                }
            } else {
                $stage = $stages[$stageName];
            }

            $lead->setStage($stage);

            //add a contact stage change log
            $log = new StagesChangeLog();
            $log->setEventName($stage->getId().":".$stage->getName());
            $log->setLead($lead);
            $log->setActionName(
                $this->translator->trans(
                    'mautic.lead.import.action.name',
                    [
                        '%name%' => $this->user->getUsername()
                    ]
                )
            );
            $log->setDateAdded(new \DateTime());
            $lead->stageChangeLog($log);
        }
        unset($fields['stage']);

        // Set unsubscribe status
        if (!empty($fields['doNotEmail']) && !empty($data[$fields['doNotEmail']]) && $hasEmail) {
            $doNotEmail = filter_var($data[$fields['doNotEmail']], FILTER_VALIDATE_BOOLEAN);
            if ($doNotEmail) {
                $reason = $this->translator->trans('mautic.lead.import.by.user', array(
                    "%user%" => $this->user->getUsername()
                ));

                // The email must be set for successful unsubscribtion
                $lead->addUpdatedField('email', $data[$fields['email']]);
                $this->addDncForLead($lead, 'email', $reason, DoNotContact::MANUAL);
            }
        }
        unset($fields['doNotEmail']);

        if ($owner !== null) {
            $lead->setOwner($this->em->getReference('MauticUserBundle:User', $owner));
        }

        if ($tags !== null) {
            $this->modifyTags($lead, $tags, null, false);
        }

        // Set profile data using the form so that values are validated
        $fieldData = [];
        foreach ($fields as $leadField => $importField) {
            // Prevent overwriting existing data with empty data
            if (array_key_exists($importField, $data) && !is_null($data[$importField]) && $data[$importField] != '') {
                $fieldData[$leadField] = $data[$importField];
            }
        }

        static $leadFields;
        if (null === $leadFields) {
            $leadFields = $this->leadFieldModel->getEntities(
                array(
                    'force'          => array(
                        array(
                            'column' => 'f.isPublished',
                            'expr'   => 'eq',
                            'value'  => true
                        ),
                        array(
                            'column' => 'f.object',
                            'expr'   => 'eq',
                            'value'  => 'lead'
                        )
                    ),
                    'hydration_mode' => 'HYDRATE_ARRAY'
                )
            );
        };

        $form = $this->createForm($lead, $this->formFactory, null, ['fields' => $leadFields, 'csrf_protection' => false]);

        // Unset stage and owner from the form because it's already been handled
        unset($form['stage'], $form['owner']);

        $form->submit($fieldData);

        if (!$form->isValid()) {
            $fieldErrors = [];
            foreach ($form as $formField) {
                $errors = $formField->getErrors(true);
                if (count($errors)) {
                    $errorString = $formField->getConfig()->getOption('label') .": ";
                    foreach ($errors as $error) {
                        $errorString .= " {$error->getMessage()}";
                    }
                    $fieldErrors[] = $errorString;
                }
            }
            $fieldErrors = implode("\n", $fieldErrors);
            throw new \Exception($fieldErrors);
        } else {
            // All clear
            foreach ($fieldData as $field => $value) {
                $lead->addUpdatedField($field, $value);
            }
        }

        $lead->imported = true;

        if ($persist) {
            $this->saveEntity($lead);

            if ($list !== null) {
                $this->addToLists($lead, array($list));
            }
        }

        return $merged;
    }

    /**
     * Update a leads tags
     *
     * @param Lead  $lead
     * @param array $tags
     * @param bool|false $removeOrphans
     */
    public function setTags(Lead $lead, array $tags, $removeOrphans = false)
    {
        $currentTags  = $lead->getTags();
        $leadModified = $tagsDeleted = false;

        foreach ($currentTags as $tagName => $tag) {
            if (!in_array($tag->getId(), $tags)) {
                // Tag has been removed
                $lead->removeTag($tag);
                $leadModified = $tagsDeleted = true;
            } else {
                // Remove tag so that what's left are new tags
                $key = array_search($tag->getId(), $tags);
                unset($tags[$key]);
            }
        }

        if (!empty($tags)) {
            foreach($tags as $tag) {
                if (is_numeric($tag)) {
                    // Existing tag being added to this lead
                    $lead->addTag(
                        $this->em->getReference('MauticLeadBundle:Tag', $tag)
                    );
                } else {
                    // New tag
                    $newTag = new Tag();
                    $newTag->setTag(InputHelper::clean($tag));
                    $lead->addTag($newTag);
                }
            }
            $leadModified = true;
        }

        if ($leadModified) {
            $this->saveEntity($lead);

            // Delete orphaned tags
            if ($tagsDeleted && $removeOrphans) {
                $this->getTagRepository()->deleteOrphans();
            }
        }
    }

    /**
     * Update a leads tags
     *
     * @param Lead  $lead
     * @param array $tags
     * @param bool|false $removeOrphans
     */
    public function setUtmTags(Lead $lead, UtmTag $utmTags)
    {
        $lead->setUtmTags($utmTags);

        $this->saveEntity($lead);
    }

    /**
     * Modify tags with support to remove via a prefixed minus sign
     *
     * @param Lead $lead
     * @param      $tags
     * @param      $removeTags
     * @param      $persist
     *
     * @param bool True if tags modified
     */
    public function modifyTags(Lead $lead, $tags, array $removeTags = null, $persist = true)
    {
        $tagsModified = false;
        $leadTags = $lead->getTags();

        if ($leadTags) {
            $this->logger->debug('LEAD: Lead currently has tags '.implode(', ', $leadTags->getKeys()));
        }

        if (!is_array($tags)) {
            $tags = explode(',', $tags);
        }

        $this->logger->debug('CONTACT: Adding ' . implode(', ', $tags) . ' to contact ID# ' . $lead->getId());

        array_walk($tags, create_function('&$val', '$val = trim($val); \Mautic\CoreBundle\Helper\InputHelper::clean($val);'));

        // See which tags already exist
        $foundTags = $this->getTagRepository()->getTagsByName($tags);
        foreach ($tags as $tag) {
            if (strpos($tag, '-') === 0) {
                // Tag to be removed
                $tag = substr($tag, 1);

                if (array_key_exists($tag, $foundTags) && $leadTags->contains($foundTags[$tag])) {
                    $tagsModified = true;
                    $lead->removeTag($foundTags[$tag]);

                    $this->logger->debug('LEAD: Removed ' . $tag);
                }
            } else {
                // Tag to be added
                if (!array_key_exists($tag, $foundTags)) {
                    // New tag
                    $newTag = new Tag();
                    $newTag->setTag($tag);
                    $lead->addTag($newTag);
                    $tagsModified = true;

                    $this->logger->debug('LEAD: Added ' . $tag);
                } elseif (!$leadTags->contains($foundTags[$tag])) {
                    $lead->addTag($foundTags[$tag]);
                    $tagsModified = true;

                    $this->logger->debug('LEAD: Added ' . $tag);
                }
            }
        }

        if (!empty($removeTags)) {
            $this->logger->debug('CONTACT: Removing '.implode(', ', $removeTags).' for contact ID# '.$lead->getId());

            array_walk($removeTags, create_function('&$val', '$val = trim($val); \Mautic\CoreBundle\Helper\InputHelper::clean($val);'));

            // See which tags really exist
            $foundRemoveTags = $this->getTagRepository()->getTagsByName($removeTags);

            foreach ($removeTags as $tag) {
                // Tag to be removed
                if (array_key_exists($tag, $foundRemoveTags) && $leadTags->contains($foundRemoveTags[$tag])) {
                    $lead->removeTag($foundRemoveTags[$tag]);
                    $tagsModified = true;

                    $this->logger->debug('LEAD: Removed '.$tag);
                }
            }
        }

        if ($persist) {
            $this->saveEntity($lead);
        }

        return $tagsModified;
    }

    /**
     * Get array of available lead tags
     */
    public function getTagList()
    {
        return $this->getTagRepository()->getSimpleList(null, array(), 'tag', 'id');
    }

    /**
     * @param null $operator
     *
     * @return array
     */
    public function getFilterExpressionFunctions($operator = null)
    {
        $operatorOptions = array(
            '='          =>
                array(
                    'label'       => 'mautic.lead.list.form.operator.equals',
                    'expr'        => 'eq',
                    'negate_expr' => 'neq'
                ),
            '!='         =>
                array(
                    'label'       => 'mautic.lead.list.form.operator.notequals',
                    'expr'        => 'neq',
                    'negate_expr' => 'eq'
                ),
            'gt'         =>
                array(
                    'label'       => 'mautic.lead.list.form.operator.greaterthan',
                    'expr'        => 'gt',
                    'negate_expr' => 'lt'
                ),
            'gte'        =>
                array(
                    'label'       => 'mautic.lead.list.form.operator.greaterthanequals',
                    'expr'        => 'gte',
                    'negate_expr' => 'lt'
                ),
            'lt'         =>
                array(
                    'label'       => 'mautic.lead.list.form.operator.lessthan',
                    'expr'        => 'lt',
                    'negate_expr' => 'gt'
                ),
            'lte'        =>
                array(
                    'label'       => 'mautic.lead.list.form.operator.lessthanequals',
                    'expr'        => 'lte',
                    'negate_expr' => 'gt'
                ),
            'like'       =>
                array(
                    'label'       => 'mautic.lead.list.form.operator.islike',
                    'expr'        => 'like',
                    'negate_expr' => 'notLike'
                ),
            '!like'      =>
                array(
                    'label'       => 'mautic.lead.list.form.operator.isnotlike',
                    'expr'        => 'notLike',
                    'negate_expr' => 'like'
                ),
        );

        return ($operator === null) ? $operatorOptions : $operatorOptions[$operator];
    }

    /**
     * Get bar chart data of contacts
     *
     * @param char      $unit   {@link php.net/manual/en/function.date.php#refsect1-function.date-parameters}
     * @param \DateTime $dateFrom
     * @param \DateTime $dateTo
     * @param string    $dateFormat
     * @param array     $filter
     * @param boolean   $canViewOthers
     *
     * @return array
     */
    public function getLeadsLineChartData($unit, $dateFrom, $dateTo, $dateFormat = null, $filter = array(), $canViewOthers = true)
    {
        $flag = null;
        $topLists  = null;
        $allLeadsT = $this->translator->trans('mautic.lead.all.leads');
        $identifiedT = $this->translator->trans('mautic.lead.identified');
        $anonymousT = $this->translator->trans('mautic.lead.lead.anonymous');

        if (isset($filter['flag'])) {
            $flag = $filter['flag'];
            unset($filter['flag']);
        }

        if (!$canViewOthers) {
            $filter['owner_id'] = $this->user->getId();
        }

        $chart     = new LineChart($unit, $dateFrom, $dateTo, $dateFormat);
        $query     = new ChartQuery($this->em->getConnection(), $dateFrom, $dateTo);
        $anonymousFilter = $filter;
        $anonymousFilter['date_identified'] = array(
            'expression' => 'isNull'
        );
        $identifiedFilter = $filter;
        $identifiedFilter['date_identified'] = array(
            'expression' => 'isNotNull'
        );

        if ($flag == 'top') {
            $topLists = $this->leadListModel->getTopLists(6, $dateFrom, $dateTo);
            if ($topLists) {
                foreach ($topLists as $list) {
                    $filter['leadlist_id'] = array(
                        'value' => $list['id'],
                        'list_column_name' => 't.id'
                    );
                    $all = $query->fetchTimeData('leads', 'date_added', $filter);
                    $chart->setDataset($list['name'] . ': ' . $allLeadsT, $all);
                }
            }
        } elseif ($flag == 'topIdentifiedVsAnonymous') {
            $topLists = $this->leadListModel->getTopLists(3, $dateFrom, $dateTo);
            if ($topLists) {
                foreach ($topLists as $list) {
                    $anonymousFilter['leadlist_id'] = array(
                        'value' => $list['id'],
                        'list_column_name' => 't.id'
                    );
                    $identifiedFilter['leadlist_id'] = array(
                        'value' => $list['id'],
                        'list_column_name' => 't.id'
                    );
                    $identified = $query->fetchTimeData('leads', 'date_added', $identifiedFilter);
                    $anonymous = $query->fetchTimeData('leads', 'date_added', $anonymousFilter);
                    $chart->setDataset($list['name'] . ': ' . $identifiedT, $identified);
                    $chart->setDataset($list['name'] . ': ' . $anonymousT, $anonymous);
                }
            }
        } elseif ($flag == 'identified') {
            $identified = $query->fetchTimeData('leads', 'date_added', $identifiedFilter);
            $chart->setDataset($identifiedT, $identified);
        } elseif ($flag == 'anonymous') {
            $anonymous = $query->fetchTimeData('leads', 'date_added', $anonymousFilter);
            $chart->setDataset($anonymousT, $anonymous);
        } elseif ($flag == 'identifiedVsAnonymous') {
            $identified = $query->fetchTimeData('leads', 'date_added', $identifiedFilter);
            $anonymous = $query->fetchTimeData('leads', 'date_added', $anonymousFilter);
            $chart->setDataset($identifiedT, $identified);
            $chart->setDataset($anonymousT, $anonymous);
        } else {
            $all = $query->fetchTimeData('leads', 'date_added', $filter);
            $chart->setDataset($allLeadsT, $all);
        }

        return $chart->render();
    }

    /**
     * Get pie chart data of dwell times
     *
     * @param string  $dateFrom
     * @param string  $dateTo
     * @param array   $filters
     * @param boolean $canViewOthers
     *
     * @return array
     */
    public function getAnonymousVsIdentifiedPieChartData($dateFrom, $dateTo, $filters = array(), $canViewOthers = true)
    {
        $chart = new PieChart();
        $query = new ChartQuery($this->em->getConnection(), $dateFrom, $dateTo);

        if (!$canViewOthers) {
            $filter['owner_id'] = $this->user->getId();
        }

        $identified = $query->count('leads', 'date_identified', 'date_added', $filters);
        $all = $query->count('leads', 'id', 'date_added', $filters);
        $chart->setDataset($this->translator->trans('mautic.lead.identified'), $identified);
        $chart->setDataset($this->translator->trans('mautic.lead.lead.anonymous'), ($all - $identified));

        return $chart->render();
    }

    /**
     * Get leads count per country name.
     * Can't use entity, because country is a custom field.
     *
     * @param string  $dateFrom
     * @param string  $dateTo
     * @param array   $filters
     * @param boolean $canViewOthers
     *
     * @return array
     */
    public function getLeadMapData($dateFrom, $dateTo, $filters = array(), $canViewOthers = true)
    {
        if (!$canViewOthers) {
            $filter['owner_id'] = $this->user->getId();
        }

        $q = $this->em->getConnection()->createQueryBuilder();
        $q->select('COUNT(t.id) as quantity, t.country')
            ->from(MAUTIC_TABLE_PREFIX.'leads', 't')
            ->groupBy('t.country')
            ->where($q->expr()->isNotNull('t.country'));

        $chartQuery = new ChartQuery($this->em->getConnection(), $dateFrom, $dateTo);
        $chartQuery->applyFilters($q, $filters);
        $chartQuery->applyDateFilters($q, 'date_added');

        $results = $q->execute()->fetchAll();

        $countries = array_flip(Intl::getRegionBundle()->getCountryNames('en'));
        $mapData = array();

        // Convert country names to 2-char code
        if ($results) {
            foreach ($results as $leadCountry) {
                if (isset($countries[$leadCountry['country']])) {
                    $mapData[$countries[$leadCountry['country']]] = $leadCountry['quantity'];
                }
            }
        }

        return $mapData;
    }

    /**
     * Get a list of top (by leads owned) users
     *
     * @param integer $limit
     * @param string  $dateFrom
     * @param string  $dateTo
     * @param array   $filters
     *
     * @return array
     */
    public function getTopOwners($limit = 10, $dateFrom = null, $dateTo = null, $filters = array())
    {
        $q = $this->em->getConnection()->createQueryBuilder();
        $q->select('COUNT(t.id) AS leads, t.owner_id, u.first_name, u.last_name')
            ->from(MAUTIC_TABLE_PREFIX.'leads', 't')
            ->join('t', MAUTIC_TABLE_PREFIX.'users', 'u', 'u.id = t.owner_id')
            ->where($q->expr()->isNotNull('t.owner_id'))
            ->orderBy('leads', 'DESC')
            ->groupBy('t.owner_id, u.first_name, u.last_name')
            ->setMaxResults($limit);

        $chartQuery = new ChartQuery($this->em->getConnection(), $dateFrom, $dateTo);
        $chartQuery->applyFilters($q, $filters);
        $chartQuery->applyDateFilters($q, 'date_added');

        $results = $q->execute()->fetchAll();
        return $results;
    }

    /**
     * Get a list of top (by leads owned) users
     *
     * @param integer $limit
     * @param string  $dateFrom
     * @param string  $dateTo
     * @param array   $filters
     *
     * @return array
     */
    public function getTopCreators($limit = 10, $dateFrom = null, $dateTo = null, $filters = array())
    {
        $q = $this->em->getConnection()->createQueryBuilder();
        $q->select('COUNT(t.id) AS leads, t.created_by, t.created_by_user')
            ->from(MAUTIC_TABLE_PREFIX.'leads', 't')
            ->where($q->expr()->isNotNull('t.created_by'))
            ->andWhere($q->expr()->isNotNull('t.created_by_user'))
            ->orderBy('leads', 'DESC')
            ->groupBy('t.created_by, t.created_by_user')
            ->setMaxResults($limit);

        $chartQuery = new ChartQuery($this->em->getConnection(), $dateFrom, $dateTo);
        $chartQuery->applyFilters($q, $filters);
        $chartQuery->applyDateFilters($q, 'date_added');

        $results = $q->execute()->fetchAll();
        return $results;
    }

    /**
     * Get a list of leads in a date range
     *
     * @param integer   $limit
     * @param \DateTime $dateFrom
     * @param \DateTime $dateTo
     * @param array     $filters
     * @param array     $options
     *
     * @return array
     */
    public function getLeadList($limit = 10, \DateTime $dateFrom = null, \DateTime $dateTo = null, $filters = array(), $options = array())
    {
        if (!empty($options['canViewOthers'])) {
            $filter['owner_id'] = $this->user->getId();
        }

        $q = $this->em->getConnection()->createQueryBuilder();
        $q->select('t.id, t.firstname, t.lastname, t.email, t.date_added, t.date_modified')
            ->from(MAUTIC_TABLE_PREFIX.'leads', 't')
            ->setMaxResults($limit);

        $chartQuery = new ChartQuery($this->em->getConnection(), $dateFrom, $dateTo);
        $chartQuery->applyFilters($q, $filters);
        $chartQuery->applyDateFilters($q, 'date_added');

        if (empty($options['includeAnonymous'])) {
            $q->andWhere($q->expr()->isNotNull('t.date_identified'));
        }
        $results = $q->execute()->fetchAll();

        if ($results) {
            foreach ($results as &$result) {
                if ($result['firstname'] || $result['lastname']) {
                    $result['name'] = trim($result['firstname'] . ' ' . $result['lastname']);
                } elseif ($result['email']) {
                    $result['name'] = $result['email'];
                } else {
                    $result['name'] = 'anonymous';
                }
                unset($result['firstname']);
                unset($result['lastname']);
                unset($result['email']);
            }
        }

        return $results;
    }

    /**
     * Get timeline/engagement data
     *
     * @param Lead $lead
     * @param int  $page
     * @param null $filters
     */
    public function getEngagements(Lead $lead, $filters = null, array $orderBy = null, $page = 1, $limit = 25)
    {
        $event = $this->dispatcher->dispatch(
            LeadEvents::TIMELINE_ON_GENERATE,
            new LeadTimelineEvent($lead, $filters, $orderBy, $page, $limit)
        );

        return [
            'events'   => $event->getEvents(),
            'filters'  => $filters,
            'order'    => $orderBy,
            'types'    => $event->getEventTypes(),
            'total'    => $event->getEventCounter()['total'],
            'page'     => $page,
            'limit'    => $limit,
            'maxPages' => $event->getMaxPage()
        ];
    }

    /**
     * Get engagement counts by time unit
     *
     * @param Lead           $lead
     * @param \DateTime|null $dateFrom
     * @param \DateTime|null $dateTo
     * @param string         $unit      Y, m, d, etc
     *
     * @return array|int
     */
    public function getEngagementCount(Lead $lead, \DateTime $dateFrom = null, \DateTime $dateTo = null, $unit = 'm', ChartQuery $chartQuery = null)
    {
        $event = new LeadTimelineEvent($lead);
        $event->setCountOnly($dateFrom, $dateTo, $unit, $chartQuery);

        $this->dispatcher->dispatch(LeadEvents::TIMELINE_ON_GENERATE, $event);

        return $event->getEventCounter();
    }

    public function addToCompany(Lead $lead, Company $company) {
        //check if lead is in company already
        $company = $this->companyModel->getCompanyLeadRepository()->getCompaniesByLeadId($lead->getId(), $company->getId());

        if (empty($company)) {
            $this->companyModel->addLeadToCompany($company,$lead);
            return true;
        }
        return false;
    }
}<|MERGE_RESOLUTION|>--- conflicted
+++ resolved
@@ -15,10 +15,7 @@
 use Mautic\CoreBundle\Helper\PathsHelper;
 use Mautic\EmailBundle\Helper\MailHelper;
 use Mautic\CoreBundle\Model\FormModel;
-<<<<<<< HEAD
-=======
 use Mautic\LeadBundle\Entity\Company;
->>>>>>> 559a5845
 use Mautic\LeadBundle\Model\CompanyModel;
 use Mautic\CoreBundle\Helper\DateTimeHelper;
 use Mautic\CoreBundle\Entity\IpAddress;
@@ -345,6 +342,9 @@
 
             if (!empty($details['zipcode']) && empty($fields['core']['zipcode']['value'])) {
                 $entity->addUpdatedField('zipcode', $details['zipcode']);
+            }
+            if (!empty($details['companies']) && empty($fields['core']['companies']['value'])) {
+                $entity->addUpdatedField('companies', $details['companies']);
             }
         }
 
