<?php

/*
 * @copyright   2014 Mautic Contributors. All rights reserved
 * @author      Mautic
 *
 * @link        http://mautic.org
 *
 * @license     GNU/GPLv3 http://www.gnu.org/licenses/gpl-3.0.html
 */

namespace Mautic\LeadBundle\Model;

use Mautic\CategoryBundle\Entity\Category;
use Mautic\CategoryBundle\Model\CategoryModel;
use Mautic\ChannelBundle\Helper\ChannelListHelper;
use Mautic\CoreBundle\Entity\IpAddress;
use Mautic\CoreBundle\Form\RequestTrait;
use Mautic\CoreBundle\Helper\Chart\ChartQuery;
use Mautic\CoreBundle\Helper\Chart\LineChart;
use Mautic\CoreBundle\Helper\Chart\PieChart;
use Mautic\CoreBundle\Helper\CookieHelper;
use Mautic\CoreBundle\Helper\CoreParametersHelper;
use Mautic\CoreBundle\Helper\DateTimeHelper;
use Mautic\CoreBundle\Helper\InputHelper;
use Mautic\CoreBundle\Helper\IpLookupHelper;
use Mautic\CoreBundle\Helper\PathsHelper;
use Mautic\CoreBundle\Model\FormModel;
use Mautic\EmailBundle\Helper\MailHelper;
use Mautic\LeadBundle\Entity\Company;
use Mautic\LeadBundle\Entity\CompanyChangeLog;
use Mautic\LeadBundle\Entity\DoNotContact;
use Mautic\LeadBundle\Entity\FrequencyRule;
use Mautic\LeadBundle\Entity\Lead;
use Mautic\LeadBundle\Entity\LeadCategory;
use Mautic\LeadBundle\Entity\LeadEventLog;
use Mautic\LeadBundle\Entity\LeadField;
use Mautic\LeadBundle\Entity\LeadList;
use Mautic\LeadBundle\Entity\OperatorListTrait;
use Mautic\LeadBundle\Entity\PointsChangeLog;
use Mautic\LeadBundle\Entity\StagesChangeLog;
use Mautic\LeadBundle\Entity\Tag;
use Mautic\LeadBundle\Entity\UtmTag;
use Mautic\LeadBundle\Event\CategoryChangeEvent;
use Mautic\LeadBundle\Event\LeadChangeEvent;
use Mautic\LeadBundle\Event\LeadEvent;
use Mautic\LeadBundle\Event\LeadMergeEvent;
use Mautic\LeadBundle\Event\LeadTimelineEvent;
use Mautic\LeadBundle\Helper\IdentifyCompanyHelper;
use Mautic\LeadBundle\LeadEvents;
use Mautic\PluginBundle\Helper\IntegrationHelper;
use Mautic\StageBundle\Entity\Stage;
use Symfony\Component\EventDispatcher\Event;
use Symfony\Component\Form\FormFactory;
use Symfony\Component\HttpFoundation\RequestStack;
use Symfony\Component\HttpKernel\Exception\MethodNotAllowedHttpException;
use Symfony\Component\Intl\Intl;

/**
 * Class LeadModel
 * {@inheritdoc}
 */
class LeadModel extends FormModel
{
    use DefaultValueTrait, OperatorListTrait, RequestTrait;

    private $currentLead       = null;
    private $systemCurrentLead = null;

    const CHANNEL_FEATURE = 'contact_preference';

    /**
     * @var null|\Symfony\Component\HttpFoundation\Request
     */
    protected $request;

    /**
     * @var CookieHelper
     */
    protected $cookieHelper;

    /**
     * @var IpLookupHelper
     */
    protected $ipLookupHelper;

    /**
     * @var PathsHelper
     */
    protected $pathsHelper;

    /**
     * @var IntegrationHelper
     */
    protected $integrationHelper;

    /**
     * @var FieldModel
     */
    protected $leadFieldModel;

    /**
     * @var array
     */
    protected $leadFields = [];

    /**
     * @var ListModel
     */
    protected $leadListModel;

    /**
     * @var CompanyModel
     */
    protected $companyModel;

    /**
     * @var CategoryModel
     */
    protected $categoryModel;

    /**
     * @var FormFactory
     */
    protected $formFactory;

    /**
     * @var ChannelListHelper
     */
    protected $channelListHelper;

    /**
     * @var bool
     */
    protected $trackByIp = false;

    /**
     * @var CoreParametersHelper
     */
    protected $coreParametersHelper;

    /**
     * LeadModel constructor.
     *
     * @param RequestStack         $requestStack
     * @param CookieHelper         $cookieHelper
     * @param IpLookupHelper       $ipLookupHelper
     * @param PathsHelper          $pathsHelper
     * @param IntegrationHelper    $integrationHelper
     * @param FieldModel           $leadFieldModel
     * @param ListModel            $leadListModel
     * @param FormFactory          $formFactory
     * @param CompanyModel         $companyModel
     * @param CategoryModel        $categoryModel
     * @param ChannelListHelper    $channelListHelper
     * @param                      $trackByIp
     * @param CoreParametersHelper $coreParametersHelper
     */
    public function __construct(
        RequestStack $requestStack,
        CookieHelper $cookieHelper,
        IpLookupHelper $ipLookupHelper,
        PathsHelper $pathsHelper,
        IntegrationHelper $integrationHelper,
        FieldModel $leadFieldModel,
        ListModel $leadListModel,
        FormFactory $formFactory,
        CompanyModel $companyModel,
        CategoryModel $categoryModel,
        ChannelListHelper $channelListHelper,
        $trackByIp,
        CoreParametersHelper $coreParametersHelper
    ) {
        $this->request              = $requestStack->getCurrentRequest();
        $this->cookieHelper         = $cookieHelper;
        $this->ipLookupHelper       = $ipLookupHelper;
        $this->pathsHelper          = $pathsHelper;
        $this->integrationHelper    = $integrationHelper;
        $this->leadFieldModel       = $leadFieldModel;
        $this->leadListModel        = $leadListModel;
        $this->companyModel         = $companyModel;
        $this->formFactory          = $formFactory;
        $this->categoryModel        = $categoryModel;
        $this->channelListHelper    = $channelListHelper;
        $this->trackByIp            = $trackByIp;
        $this->coreParametersHelper = $coreParametersHelper;
    }

    /**
     * {@inheritdoc}
     *
     * @return \Mautic\LeadBundle\Entity\LeadRepository
     */
    public function getRepository()
    {
        static $repoSetup;

        $repo = $this->em->getRepository('MauticLeadBundle:Lead');

        if (!$repoSetup) {
            $repoSetup = true;

            //set the point trigger model in order to get the color code for the lead
            $fields = $this->leadFieldModel->getFieldList(true, false);

            $socialFields = (!empty($fields['social'])) ? array_keys($fields['social']) : [];
            $repo->setAvailableSocialFields($socialFields);

            $searchFields = [];
            foreach ($fields as $group => $groupFields) {
                $searchFields = array_merge($searchFields, array_keys($groupFields));
            }
            $repo->setAvailableSearchFields($searchFields);
        }

        return $repo;
    }

    /**
     * Get the tags repository.
     *
     * @return \Mautic\LeadBundle\Entity\TagRepository
     */
    public function getTagRepository()
    {
        return $this->em->getRepository('MauticLeadBundle:Tag');
    }

    /**
     * @return \Mautic\LeadBundle\Entity\PointsChangeLogRepository
     */
    public function getPointLogRepository()
    {
        return $this->em->getRepository('MauticLeadBundle:PointsChangeLog');
    }

    /**
     * Get the tags repository.
     *
     * @return \Mautic\LeadBundle\Entity\UtmTagRepository
     */
    public function getUtmTagRepository()
    {
        return $this->em->getRepository('MauticLeadBundle:UtmTag');
    }

    /**
     * Get the tags repository.
     *
     * @return \Mautic\LeadBundle\Entity\LeadDeviceRepository
     */
    public function getDeviceRepository()
    {
        return $this->em->getRepository('MauticLeadBundle:LeadDevice');
    }

    /**
     * Get the lead event log repository.
     *
     * @return \Mautic\LeadBundle\Entity\LeadEventLogRepository
     */
    public function getEventLogRepository()
    {
        return $this->em->getRepository('MauticLeadBundle:LeadEventLog');
    }

    /**
     * Get the frequency rules repository.
     *
     * @return \Mautic\LeadBundle\Entity\FrequencyRuleRepository
     */
    public function getFrequencyRuleRepository()
    {
        return $this->em->getRepository('MauticLeadBundle:FrequencyRule');
    }

    /**
     * Get the Stages change log repository.
     *
     * @return \Mautic\LeadBundle\Entity\StagesChangeLogRepository
     */
    public function getStagesChangeLogRepository()
    {
        return $this->em->getRepository('MauticLeadBundle:StagesChangeLog');
    }

    /**
     * Get the lead categories repository.
     *
     * @return \Mautic\LeadBundle\Entity\LeadCategoryRepository
     */
    public function getLeadCategoryRepository()
    {
        return $this->em->getRepository('MauticLeadBundle:LeadCategory');
    }

    /**
     * {@inheritdoc}
     *
     * @return string
     */
    public function getPermissionBase()
    {
        return 'lead:leads';
    }

    /**
     * {@inheritdoc}
     *
     * @return string
     */
    public function getNameGetter()
    {
        return 'getPrimaryIdentifier';
    }

    /**
     * {@inheritdoc}
     *
     * @param Lead                                $entity
     * @param \Symfony\Component\Form\FormFactory $formFactory
     * @param string|null                         $action
     * @param array                               $options
     *
     * @return \Symfony\Component\Form\Form
     *
     * @throws \Symfony\Component\HttpKernel\Exception\MethodNotAllowedHttpException
     */
    public function createForm($entity, $formFactory, $action = null, $options = [])
    {
        if (!$entity instanceof Lead) {
            throw new MethodNotAllowedHttpException(['Lead'], 'Entity must be of class Lead()');
        }
        if (!empty($action)) {
            $options['action'] = $action;
        }

        return $formFactory->create('lead', $entity, $options);
    }

    /**
     * Get a specific entity or generate a new one if id is empty.
     *
     * @param $id
     *
     * @return null|Lead
     */
    public function getEntity($id = null)
    {
        if ($id === null) {
            return new Lead();
        }

        return parent::getEntity($id);
    }

    /**
     * {@inheritdoc}
     *
     * @param $action
     * @param $event
     * @param $entity
     * @param $isNew
     *
     * @throws \Symfony\Component\HttpKernel\Exception\MethodNotAllowedHttpException
     */
    protected function dispatchEvent($action, &$entity, $isNew = false, Event $event = null)
    {
        if (!$entity instanceof Lead) {
            throw new MethodNotAllowedHttpException(['Lead'], 'Entity must be of class Lead()');
        }

        switch ($action) {
            case 'pre_save':
                $name = LeadEvents::LEAD_PRE_SAVE;
                break;
            case 'post_save':
                $name = LeadEvents::LEAD_POST_SAVE;
                break;
            case 'pre_delete':
                $name = LeadEvents::LEAD_PRE_DELETE;
                break;
            case 'post_delete':
                $name = LeadEvents::LEAD_POST_DELETE;
                break;
            default:
                return null;
        }

        if ($this->dispatcher->hasListeners($name)) {
            if (empty($event)) {
                $event = new LeadEvent($entity, $isNew);
                $event->setEntityManager($this->em);
            }
            $this->dispatcher->dispatch($name, $event);

            return $event;
        } else {
            return null;
        }
    }

    /**
     * {@inheritdoc}
     *
     * @param Lead $entity
     * @param bool $unlock
     */
    public function saveEntity($entity, $unlock = true)
    {
        $companyFieldMatches = [];
        $fields              = $entity->getFields();
        $company             = null;

        //check to see if we can glean information from ip address
        if (!$entity->imported && count($ips = $entity->getIpAddresses())) {
            $details = $ips->first()->getIpDetails();
            // Only update with IP details if none of the following are set to prevent wrong combinations
            if (empty($fields['core']['city']['value']) && empty($fields['core']['state']['value']) && empty($fields['core']['country']['value']) && empty($fields['core']['zipcode']['value'])) {
                if (!empty($details['city'])) {
                    $entity->addUpdatedField('city', $details['city']);
                    $companyFieldMatches['city'] = $details['city'];
                }

                if (!empty($details['region'])) {
                    $entity->addUpdatedField('state', $details['region']);
                    $companyFieldMatches['state'] = $details['region'];
                }

                if (!empty($details['country'])) {
                    $entity->addUpdatedField('country', $details['country']);
                    $companyFieldMatches['country'] = $details['country'];
                }

                if (!empty($details['zipcode'])) {
                    $entity->addUpdatedField('zipcode', $details['zipcode']);
                }
            }
        }

        $updatedFields = $entity->getUpdatedFields();
        if (isset($updatedFields['company'])) {
            $companyFieldMatches['company']            = $updatedFields['company'];
            list($company, $leadAdded, $companyEntity) = IdentifyCompanyHelper::identifyLeadsCompany($companyFieldMatches, $entity, $this->companyModel);
            if ($leadAdded) {
                $entity->addCompanyChangeLogEntry('form', 'Identify Company', 'Lead added to the company, '.$company['companyname'], $company['id']);
            }
        }

        $this->setEntityDefaultValues($entity);

        parent::saveEntity($entity, $unlock);

        if (!empty($company)) {
            // Save after the lead in for new leads created through the API and maybe other places
<<<<<<< HEAD
            $this->companyModel->addLeadToCompany($companyEntity, $entity, true);
=======
            $this->companyModel->addLeadToCompany($companyEntity, $entity);
>>>>>>> ba9f07e3
            $this->em->detach($companyEntity);
        }
        $this->em->clear(CompanyChangeLog::class);
    }

    /**
     * @param object $entity
     */
    public function deleteEntity($entity)
    {
        // Delete custom avatar if one exists
        $imageDir = $this->pathsHelper->getSystemPath('images', true);
        $avatar   = $imageDir.'/lead_avatars/avatar'.$entity->getId();

        if (file_exists($avatar)) {
            unlink($avatar);
        }

        parent::deleteEntity($entity);
    }

    /**
     * Populates custom field values for updating the lead. Also retrieves social media data.
     *
     * @param Lead       $lead
     * @param array      $data
     * @param bool|false $overwriteWithBlank
     * @param bool|true  $fetchSocialProfiles
     * @param bool|false $bindWithForm        Send $data through the Lead form and only use valid data (should be used with request data)
     *
     * @return array
     */
    public function setFieldValues(Lead &$lead, array $data, $overwriteWithBlank = false, $fetchSocialProfiles = true, $bindWithForm = false)
    {
        if ($fetchSocialProfiles) {
            //@todo - add a catch to NOT do social gleaning if a lead is created via a form, etc as we do not want the user to experience the wait
            //generate the social cache
            list($socialCache, $socialFeatureSettings) = $this->integrationHelper->getUserProfiles(
                $lead,
                $data,
                true,
                null,
                false,
                true
            );

            //set the social cache while we have it
            if (!empty($socialCache)) {
                $lead->setSocialCache($socialCache);
            }
        }

        if (isset($data['stage'])) {
            $stagesChangeLogRepo = $this->getStagesChangeLogRepository();
            $currentLeadStage    = $stagesChangeLogRepo->getCurrentLeadStage($lead->getId());

            if ($data['stage'] !== $currentLeadStage) {
                $stage = $this->em->getRepository('MauticStageBundle:Stage')->find($data['stage']);
                $lead->stageChangeLogEntry(
                    $stage,
                    $stage->getId().':'.$stage->getName(),
                    $this->translator->trans('mautic.stage.event.changed')
                );
            }
        }

        //save the field values
        $fieldValues = $lead->getFields();

        if (empty($fieldValues) || $bindWithForm) {
            // Lead is new or they haven't been populated so let's build the fields now
            static $flatFields, $fields;
            if (empty($flatFields)) {
                $flatFields = $this->leadFieldModel->getEntities(
                    [
                        'filter'         => ['isPublished' => true, 'object' => 'lead'],
                        'hydration_mode' => 'HYDRATE_ARRAY',
                    ]
                );
                $fields = $this->organizeFieldsByGroup($flatFields);
            }

            if (empty($fieldValues)) {
                $fieldValues = $fields;
            }
        }

        if ($bindWithForm) {
            // Cleanup the field values
            $form = $this->createForm(
                new Lead(), // use empty lead to prevent binding errors
                $this->formFactory,
                null,
                ['fields' => $flatFields, 'csrf_protection' => false, 'allow_extra_fields' => true]
            );

            // Unset stage and owner from the form because it's already been handled
            unset($data['stage'], $data['owner'], $data['tags']);
            // Prepare special fields
            $this->prepareParametersFromRequest($form, $data, $lead);
            // Submit the data
            $form->submit($data);

            if ($form->getErrors()->count()) {
                $this->logger->addDebug('LEAD: form validation failed with an error of '.(string) $form->getErrors());
            }
            foreach ($form as $field => $formField) {
                if (isset($data[$field])) {
                    if ($formField->getErrors()->count()) {
                        $this->logger->addDebug('LEAD: '.$field.' failed form validation with an error of '.(string) $formField->getErrors());
                        // Don't save bad data
                        unset($data[$field]);
                    } else {
                        $data[$field] = $formField->getData();
                    }
                }
            }
        }

        //update existing values
        foreach ($fieldValues as $group => &$groupFields) {
            foreach ($groupFields as $alias => &$field) {
                if (!isset($field['value'])) {
                    $field['value'] = null;
                }

                // Only update fields that are part of the passed $data array
                if (array_key_exists($alias, $data)) {
                    $curValue = $field['value'];
                    $newValue = $data[$alias];

                    if (is_array($newValue)) {
                        $newValue = implode('|', $newValue);
                    }

                    if ($curValue !== $newValue && (strlen($newValue) > 0 || (strlen($newValue) === 0 && $overwriteWithBlank))) {
                        $field['value'] = $newValue;
                        $lead->addUpdatedField($alias, $newValue, $curValue);
                    }

                    //if empty, check for social media data to plug the hole
                    if (empty($newValue) && !empty($socialCache)) {
                        foreach ($socialCache as $service => $details) {
                            //check to see if a field has been assigned

                            if (!empty($socialFeatureSettings[$service]['leadFields'])
                                && in_array($field['alias'], $socialFeatureSettings[$service]['leadFields'])
                            ) {

                                //check to see if the data is available
                                $key = array_search($field['alias'], $socialFeatureSettings[$service]['leadFields']);
                                if (isset($details['profile'][$key])) {
                                    //Found!!
                                    $field['value'] = $details['profile'][$key];
                                    $lead->addUpdatedField($alias, $details['profile'][$key]);
                                    break;
                                }
                            }
                        }
                    }
                }
            }
        }

        $lead->setFields($fieldValues);
    }

    /**
     * Disassociates a user from leads.
     *
     * @param $userId
     */
    public function disassociateOwner($userId)
    {
        $leads = $this->getRepository()->findByOwner($userId);
        foreach ($leads as $lead) {
            $lead->setOwner(null);
            $this->saveEntity($lead);
        }
    }

    /**
     * Get list of entities for autopopulate fields.
     *
     * @param $type
     * @param $filter
     * @param $limit
     * @param $start
     *
     * @return array
     */
    public function getLookupResults($type, $filter = '', $limit = 10, $start = 0)
    {
        $results = [];
        switch ($type) {
            case 'user':
                $results = $this->em->getRepository('MauticUserBundle:User')->getUserList($filter, $limit, $start, ['lead' => 'leads']);
                break;
        }

        return $results;
    }

    /**
     * Obtain an array of users for api lead edits.
     *
     * @return mixed
     */
    public function getOwnerList()
    {
        $results = $this->em->getRepository('MauticUserBundle:User')->getUserList('', 0);

        return $results;
    }

    /**
     * Obtains a list of leads based off IP.
     *
     * @param $ip
     *
     * @return mixed
     */
    public function getLeadsByIp($ip)
    {
        return $this->getRepository()->getLeadsByIp($ip);
    }

    /**
     * Gets the details of a lead if not already set.
     *
     * @param $lead
     *
     * @return mixed
     */
    public function getLeadDetails($lead)
    {
        if ($lead instanceof Lead) {
            $fields = $lead->getFields();
            if (!empty($fields)) {
                return $fields;
            }
        }

        $leadId = ($lead instanceof Lead) ? $lead->getId() : (int) $lead;

        return $this->getRepository()->getFieldValues($leadId);
    }

    /**
     * Reorganizes a field list to be keyed by field's group then alias.
     *
     * @param $fields
     *
     * @return array
     */
    public function organizeFieldsByGroup($fields)
    {
        $array = [];

        foreach ($fields as $field) {
            if ($field instanceof LeadField) {
                $alias = $field->getAlias();
                if ($field->isPublished() and $field->getObject() === 'Lead') {
                    $group                          = $field->getGroup();
                    $array[$group][$alias]['id']    = $field->getId();
                    $array[$group][$alias]['group'] = $group;
                    $array[$group][$alias]['label'] = $field->getLabel();
                    $array[$group][$alias]['alias'] = $alias;
                    $array[$group][$alias]['type']  = $field->getType();
                }
            } else {
                $alias = $field['alias'];
                if ($field['isPublished'] and $field['object'] === 'lead') {
                    $group                          = $field['group'];
                    $array[$group][$alias]['id']    = $field['id'];
                    $array[$group][$alias]['group'] = $group;
                    $array[$group][$alias]['label'] = $field['label'];
                    $array[$group][$alias]['alias'] = $alias;
                    $array[$group][$alias]['type']  = $field['type'];
                }
            }
        }

        //make sure each group key is present
        $groups = ['core', 'social', 'personal', 'professional'];
        foreach ($groups as $g) {
            if (!isset($array[$g])) {
                $array[$g] = [];
            }
        }

        return $array;
    }

    /**
     * Takes leads organized by group and flattens them into just alias => value.
     *
     * @param $fields
     *
     * @deprecated 2.0 to be removed in 3.0 - Use the Lead entity's getProfileFields() instead
     *
     * @return array
     */
    public function flattenFields($fields)
    {
        $flat = [];
        foreach ($fields as $group => $fields) {
            foreach ($fields as $field) {
                $flat[$field['alias']] = $field['value'];
            }
        }

        return $flat;
    }

    /**
     * Returns flat array for single lead.
     *
     * @param $leadId
     *
     * @return array
     */
    public function getLead($leadId)
    {
        return $this->getRepository()->getLead($leadId);
    }

    /**
     * Get the current lead; if $returnTracking = true then array with lead, trackingId, and boolean of if trackingId
     * was just generated or not.
     *
     * @param bool|false $returnTracking
     *
     * @return Lead|array
     */
    public function getCurrentLead($returnTracking = false)
    {
        if ((!$returnTracking && $this->systemCurrentLead) || defined('IN_MAUTIC_CONSOLE')) {
            // Just return the system set lead
            if (null === $this->systemCurrentLead) {
                $this->systemCurrentLead = new Lead();
            }

            return $this->systemCurrentLead;
        }

        if ($this->request) {
            $this->logger->addDebug('LEAD: Tracking session for '.$this->request->getMethod().' '.$this->request->getRequestUri());
        }
        list($trackingId, $generated) = $this->getTrackingCookie();
        $this->logger->addDebug("LEAD: Tracking ID for this contact is {$trackingId} (".(int) $generated.')');

        if (empty($this->currentLead)) {
            $ip = $this->ipLookupHelper->getIpAddress();
            if ($this->request && !$leadId = $this->request->cookies->get($trackingId)) {
                $leadId = ('GET' == $this->request->getMethod())
                    ?
                    $this->request->query->get('mtc_id')
                    :
                    $this->request->request->get('mtc_id');
            }

            // if no trackingId cookie set the lead is not tracked yet so create a new one
            if (empty($leadId)) {
                if (!$ip->isTrackable()) {
                    // Don't save leads that are from a non-trackable IP by default
                    $lead = $this->createNewContact($ip, false);
                } else {
                    $lead = null;
                    if ($this->trackByIp) {
                        // Try looking up the contact by it's IP address
                        $leads = $this->getLeadsByIp($ip->getIpAddress());

                        if (count($leads)) {
                            $lead = $leads[0];
                            $this->logger->addDebug("LEAD: Existing lead found with ID# {$lead->getId()}.");
                        }
                    }

                    if (!$lead) {
                        //let's create a lead
                        $lead = $this->createNewContact($ip);
                    }
                }
            } else {
                $lead = $this->getEntity($leadId);

                if ($lead === null) {
                    $lead = $this->createNewContact($ip);
                } else {
                    $this->logger->addDebug("LEAD: Existing lead found with ID# $leadId.");
                }
            }

            $this->currentLead = $lead;
            if ($leadId = $lead->getId()) {
                $this->setLeadCookie($leadId);
            }
        }

        // Log last active
        if (!defined('MAUTIC_LEAD_LASTACTIVE_LOGGED')) {
            $this->getRepository()->updateLastActive($this->currentLead->getId());
            define('MAUTIC_LEAD_LASTACTIVE_LOGGED', 1);
        }

        return ($returnTracking) ? [$this->currentLead, $trackingId, $generated] : $this->currentLead;
    }

    /**
     * Get the lead from request (ct/clickthrough) and handles auto merging of lead data from request parameters.
     *
     * @deprecated - here till all lead methods are converted to contact methods; preferably use getContactFromRequest instead
     *
     * @param array $queryFields
     *
     * @return array|Lead|null
     */
    public function getLeadFromRequest(array $queryFields = [])
    {
        return $this->getContactFromRequest($queryFields);
    }

    /**
     * Get the contat from request (ct/clickthrough) and handles auto merging of contact data from request parameters.
     *
     * @param array $queryFields
     *
     * @return array|Lead|null
     */
    public function getContactFromRequest($queryFields = [], $trackByFingerprint = false)
    {
        $lead = null;

        $ipAddress = $this->ipLookupHelper->getIpAddress();

        // Check for a lead requested through clickthrough query parameter
        if (isset($queryFields['ct'])) {
            $clickthrough = $queryFields['ct'];
        } elseif ($clickthrough = $this->request->get('ct', [])) {
            $clickthrough = $this->decodeArrayFromUrl($clickthrough);
        }

        if (is_array($clickthrough) && !empty($clickthrough['lead'])) {
            $lead = $this->getEntity($clickthrough['lead']);
            // identify contact from link
            if ($this->coreParametersHelper->getParameter('track_by_tracking_url') && !isset($queryFields['email']) && $lead && $email = $lead->getEmail()) {
                $queryFields['email'] = $email;
            }
            $this->logger->addDebug("LEAD: Contact ID# {$clickthrough['lead']} tracked through clickthrough query.");
        }

        // First determine if this request is already tracked as a specific lead
        list($trackingId, $generated) = $this->getTrackingCookie();

        if (!$leadId = $this->request->cookies->get($trackingId)) {
            $leadId = ('GET' == $this->request->getMethod())
                ?
                $this->request->query->get('mtc_id')
                :
                $this->request->request->get('mtc_id');
        }

        if ($leadId && $lead = $this->getEntity($leadId)) {
            $this->logger->addDebug("LEAD: Contact ID# {$leadId} tracked through tracking ID ($trackingId}.");
        }

        // Search for lead by request and/or update lead fields if some data were sent in the URL query
        $availableLeadFields = $this->leadFieldModel->getFieldList(
            false,
            false,
            [
                'isPublished'         => true,
                'isPubliclyUpdatable' => true,
            ]
        );

        $uniqueLeadFields    = $this->leadFieldModel->getUniqueIdentiferFields();
        $uniqueLeadFieldData = [];
        $inQuery             = array_intersect_key($queryFields, $availableLeadFields);
        foreach ($inQuery as $k => $v) {
            if (empty($queryFields[$k])) {
                unset($inQuery[$k]);
            }

            if (array_key_exists($k, $uniqueLeadFields)) {
                $uniqueLeadFieldData[$k] = $v;
            }
        }

        if (count($inQuery)) {
            // Check for leads using unique identifier
            if (count($uniqueLeadFieldData)) {
                $existingLeads = $this->getRepository()->getLeadsByUniqueFields($uniqueLeadFieldData, ($lead) ? $lead->getId() : null);

                if (!empty($existingLeads)) {
                    $this->logger->addDebug("LEAD: Existing contact ID# {$existingLeads[0]->getId()} found through query identifiers.");
                    // Merge with existing lead or use the one found
                    $lead = ($lead) ? $this->mergeLeads($lead, $existingLeads[0]) : $existingLeads[0];
                }
            }
        }

        // Search for lead by fingerprint
        if (empty($lead) && !empty($queryFields['fingerprint']) && $trackByFingerprint) {
            $deviceRepo = $this->getDeviceRepository();
            $device     = $deviceRepo->getDeviceByFingerprint($queryFields['fingerprint']);
            if ($device) {
                $lead = $this->getEntity($device['lead_id']);
            }
        }

        if (empty($lead)) {
            // No lead found so generate one
            $lead = $this->getCurrentLead();
        }

        $leadIpAddresses = $lead->getIpAddresses();
        if (!$leadIpAddresses->contains($ipAddress)) {
            $lead->addIpAddress($ipAddress);
        }

        $this->setFieldValues($lead, $inQuery, false, true, true);

        if (isset($queryFields['tags'])) {
            $this->modifyTags($lead, $queryFields['tags']);
        }

        $this->setCurrentLead($lead);

        return $lead;
    }

    /**
     * Sets current lead.
     *
     * @param Lead $lead
     */
    public function setCurrentLead(Lead $lead)
    {
        $this->logger->addDebug("LEAD: {$lead->getId()} set as current lead.");

        if ($this->systemCurrentLead || defined('IN_MAUTIC_CONSOLE')) {
            // Overwrite system current lead
            $this->systemCurrentLead = $lead;

            return;
        }

        $oldLead = (is_null($this->currentLead)) ? null : $this->currentLead;

        $fields = $lead->getFields();
        if (empty($fields)) {
            $lead->setFields($this->getLeadDetails($lead));
        }

        $this->currentLead = $lead;

        // Set last active
        $this->currentLead->setLastActive(new \DateTime());

        if ($lead->getId()) {
            // Update tracking cookies if the lead is different
            if ($oldLead && $oldLead->getId() != $lead->getId()) {
                list($newTrackingId, $oldTrackingId) = $this->getTrackingCookie(true);
                $this->logger->addDebug(
                    "LEAD: Tracking code changed from $oldTrackingId for contact ID# {$oldLead->getId()} to $newTrackingId for contact ID# {$lead->getId()}"
                );

                //set the tracking cookies
                $this->setLeadCookie($lead->getId());

                if ($oldTrackingId && $oldLead) {
                    if ($this->dispatcher->hasListeners(LeadEvents::CURRENT_LEAD_CHANGED)) {
                        $event = new LeadChangeEvent($oldLead, $oldTrackingId, $lead, $newTrackingId);
                        $this->dispatcher->dispatch(LeadEvents::CURRENT_LEAD_CHANGED, $event);
                    }
                }
            } elseif (!$oldLead) {
                // New lead, set the tracking cookie
                $this->setLeadCookie($lead->getId(), true);
            }
        }
    }

    /**
     * Used by system processes that hook into events that use getCurrentLead().
     *
     * @param Lead $lead
     */
    public function setSystemCurrentLead(Lead $lead = null)
    {
        $fields = $lead->getFields();
        if (empty($fields)) {
            $lead->setFields($this->getLeadDetails($lead));
        }

        $this->systemCurrentLead = $lead;
    }

    /**
     * Get a list of segments this lead belongs to.
     *
     * @param Lead $lead
     * @param bool $forLists
     * @param bool $arrayHydration
     * @param bool $isPublic
     *
     * @return mixed
     */
    public function getLists(Lead $lead, $forLists = false, $arrayHydration = false, $isPublic = false)
    {
        $repo = $this->em->getRepository('MauticLeadBundle:LeadList');

        return $repo->getLeadLists($lead->getId(), $forLists, $arrayHydration, $isPublic);
    }

    /**
     * Get a list of companies this contact belongs to.
     *
     * @param Lead $lead
     *
     * @return mixed
     */
    public function getCompanies(Lead $lead)
    {
        $repo = $this->em->getRepository('MauticLeadBundle:CompanyLead');

        return $repo->getCompaniesByLeadId($lead->getId());
    }

    /**
     * Get or generate the tracking ID for the current session.
     *
     * @param bool|false $forceRegeneration
     *
     * @return array
     */
    public function getTrackingCookie($forceRegeneration = false)
    {
        static $trackingId = false, $generated = false;

        if ($forceRegeneration) {
            $generated = true;

            $oldTrackingId = $this->request->cookies->get('mautic_session_id');
            $trackingId    = hash('sha1', uniqid(mt_rand()));

            //create a tracking cookie with a expire of two years
            $this->cookieHelper->setCookie('mautic_session_id', $trackingId, 31536000);

            return [$trackingId, $oldTrackingId];
        }

        if (empty($trackingId)) {
            //check for the tracking cookie or sid from query
            if ($this->request && !$trackingId = $this->request->cookies->get('mautic_session_id')) {
                $trackingId = ('GET' == $this->request->getMethod())
                    ?
                    $this->request->query->get('mtc_sid')
                    :
                    $this->request->request->get('mtc_sid');
            }
            $generated = false;
            if (empty($trackingId)) {
                $trackingId = hash('sha1', uniqid(mt_rand()));
                $generated  = true;
            }

            //create a tracking cookie with a expire of two years
            $this->cookieHelper->setCookie('mautic_session_id', $trackingId, 31536000);
        }

        return [$trackingId, $generated];
    }

    /**
     * Sets the leadId for the current session.
     *
     * @param $leadId
     */
    public function setLeadCookie($leadId)
    {
        // Remove the old if set
        $oldTrackingId                = $this->request->cookies->get('mautic_session_id');
        list($trackingId, $generated) = $this->getTrackingCookie();

        if ($generated && $oldTrackingId) {
            $this->cookieHelper->setCookie($oldTrackingId, null, -3600);
        }

        // Create a cookie with a expire of two years
        $this->cookieHelper->setCookie($trackingId, $leadId, 31536000);
    }

    /**
     * Add lead to lists.
     *
     * @param array|Lead     $lead
     * @param array|LeadList $lists
     * @param bool           $manuallyAdded
     */
    public function addToLists($lead, $lists, $manuallyAdded = true)
    {
        $this->leadListModel->addLead($lead, $lists, $manuallyAdded);
    }

    /**
     * Remove lead from lists.
     *
     * @param      $lead
     * @param      $lists
     * @param bool $manuallyRemoved
     */
    public function removeFromLists($lead, $lists, $manuallyRemoved = true)
    {
        $this->leadListModel->removeLead($lead, $lists, $manuallyRemoved);
    }
    /**
     * Add lead to Stage.
     *
     * @param array|Lead  $lead
     * @param array|Stage $stage
     * @param bool        $manuallyAdded
     *
     * @return $this
     */
    public function addToStages($lead, $stage, $manuallyAdded = true)
    {
        if (!$lead instanceof Lead) {
            $leadId = (is_array($lead) && isset($lead['id'])) ? $lead['id'] : $lead;
            $lead   = $this->em->getReference('MauticLeadBundle:Lead', $leadId);
        }
        $lead->setStage($stage);
        $lead->stageChangeLogEntry(
            $stage,
            $stage->getId().': '.$stage->getName(),
            $this->translator->trans('mautic.stage.event.added.batch')
        );

        return $this;
    }

    /**
     * Remove lead from Stage.
     *
     * @param      $lead
     * @param      $stage
     * @param bool $manuallyRemoved
     *
     * @return $this
     */
    public function removeFromStages($lead, $stage, $manuallyRemoved = true)
    {
        $lead->setStage(null);
        $lead->stageChangeLogEntry(
            $stage,
            $stage->getId().': '.$stage->getName(),
            $this->translator->trans('mautic.stage.event.removed.batch')
        );

        return $this;
    }

    /**
     * Merge two leads; if a conflict of data occurs, the newest lead will get precedence.
     *
     * @param Lead $lead
     * @param Lead $lead2
     * @param bool $autoMode If true, the newest lead will be merged into the oldes then deleted; otherwise, $lead will be merged into $lead2 then deleted
     *
     * @return Lead
     */
    public function mergeLeads(Lead $lead, Lead $lead2, $autoMode = true)
    {
        $this->logger->debug('LEAD: Merging leads');

        $leadId  = $lead->getId();
        $lead2Id = $lead2->getId();

        //if they are the same lead, then just return one
        if ($leadId === $lead2Id) {
            $this->logger->debug('LEAD: Leads are the same');

            return $lead;
        }

        if ($autoMode) {
            //which lead is the oldest?
            $mergeWith = ($lead->getDateAdded() < $lead2->getDateAdded()) ? $lead : $lead2;
            $mergeFrom = ($mergeWith->getId() === $leadId) ? $lead2 : $lead;
        } else {
            $mergeWith = $lead2;
            $mergeFrom = $lead;
        }
        $this->logger->debug('LEAD: Lead ID# '.$mergeFrom->getId().' will be merged into ID# '.$mergeWith->getId());

        //dispatch pre merge event
        $event = new LeadMergeEvent($mergeWith, $mergeFrom);
        if ($this->dispatcher->hasListeners(LeadEvents::LEAD_PRE_MERGE)) {
            $this->dispatcher->dispatch(LeadEvents::LEAD_PRE_MERGE, $event);
        }

        //merge IP addresses
        $ipAddresses = $mergeFrom->getIpAddresses();
        foreach ($ipAddresses as $ip) {
            $mergeWith->addIpAddress($ip);

            $this->logger->debug('LEAD: Associating with IP '.$ip->getIpAddress());
        }

        //merge fields
        $mergeFromFields = $mergeFrom->getFields();
        foreach ($mergeFromFields as $group => $groupFields) {
            foreach ($groupFields as $alias => $details) {
                //overwrite old lead's data with new lead's if new lead's is not empty
                if (!empty($details['value'])) {
                    $mergeWith->addUpdatedField($alias, $details['value']);

                    $this->logger->debug('LEAD: Updated '.$alias.' = '.$details['value']);
                }
            }
        }

        //merge owner
        $oldOwner = $mergeWith->getOwner();
        $newOwner = $mergeFrom->getOwner();

        if ($oldOwner === null && $newOwner !== null) {
            $mergeWith->setOwner($newOwner);

            $this->logger->debug('LEAD: New owner is '.$newOwner->getId());
        }

        //sum points
        $mergeWithPoints = $mergeWith->getPoints();
        $mergeFromPoints = $mergeFrom->getPoints();
        $mergeWith->setPoints($mergeWithPoints + $mergeFromPoints);
        $this->logger->debug('LEAD: Adding '.$mergeFromPoints.' points to lead');

        //merge tags
        $mergeFromTags = $mergeFrom->getTags();
        $addTags       = $mergeFromTags->getKeys();
        $this->modifyTags($mergeWith, $addTags, null, false);

        //save the updated lead
        $this->saveEntity($mergeWith, false);

        //post merge events
        if ($this->dispatcher->hasListeners(LeadEvents::LEAD_POST_MERGE)) {
            $this->dispatcher->dispatch(LeadEvents::LEAD_POST_MERGE, $event);
        }

        //delete the old
        $this->deleteEntity($mergeFrom);

        //return the merged lead
        return $mergeWith;
    }

    /**
     * @param Lead   $lead
     * @param string $channel
     *
     * @return int
     *
     * @see \Mautic\LeadBundle\Entity\DoNotContact This method can return boolean false, so be
     *                                             sure to always compare the return value against
     *                                             the class constants of DoNotContact
     */
    public function isContactable(Lead $lead, $channel)
    {
        if (is_array($channel)) {
            $channel = key($channel);
        }

        /** @var \Mautic\LeadBundle\Entity\DoNotContactRepository $dncRepo */
        $dncRepo = $this->em->getRepository('MauticLeadBundle:DoNotContact');

        /** @var \Mautic\LeadBundle\Entity\DoNotContact[] $entries */
        $dncEntries = $dncRepo->getEntriesByLeadAndChannel($lead, $channel);

        // If the lead has no entries in the DNC table, we're good to go
        if (empty($dncEntries)) {
            return DoNotContact::IS_CONTACTABLE;
        }

        foreach ($dncEntries as $dnc) {
            if ($dnc->getReason() !== DoNotContact::IS_CONTACTABLE) {
                return $dnc->getReason();
            }
        }

        return DoNotContact::IS_CONTACTABLE;
    }

    /**
     * Remove a Lead's DNC entry based on channel.
     *
     * @param Lead      $lead
     * @param string    $channel
     * @param bool|true $persist
     *
     * @return bool
     */
    public function removeDncForLead(Lead $lead, $channel, $persist = true)
    {
        /** @var DoNotContact $dnc */
        foreach ($lead->getDoNotContact() as $dnc) {
            if ($dnc->getChannel() === $channel) {
                $lead->removeDoNotContactEntry($dnc);

                if ($persist) {
                    $this->saveEntity($lead);
                }

                return true;
            }
        }

        return false;
    }

    /**
     * Create a DNC entry for a lead.
     *
     * @param Lead         $lead
     * @param string|array $channel            If an array with an ID, use the structure ['email' => 123]
     * @param string       $comments
     * @param int          $reason             Must be a class constant from the DoNotContact class
     * @param bool         $persist
     * @param bool         $checkCurrentStatus
     *
     * @return bool|DoNotContact If a DNC entry is added or updated, returns the DoNotContact object. If a DNC is already present
     *                           and has the specified reason, nothing is done and this returns false
     */
    public function addDncForLead(Lead $lead, $channel, $comments = '', $reason = DoNotContact::BOUNCED, $persist = true, $checkCurrentStatus = true)
    {
        // if !$checkCurrentStatus, assume is contactable due to already being valided
        $isContactable = ($checkCurrentStatus) ? $this->isContactable($lead, $channel) : DoNotContact::IS_CONTACTABLE;

        // If they don't have a DNC entry yet
        if ($isContactable === DoNotContact::IS_CONTACTABLE) {
            $dnc = new DoNotContact();

            if (is_array($channel)) {
                $channelId = reset($channel);
                $channel   = key($channel);

                $dnc->setChannelId((int) $channelId);
            }

            $dnc->setChannel($channel);
            $dnc->setReason($reason);
            $dnc->setLead($lead);
            $dnc->setDateAdded(new \DateTime());
            $dnc->setComments($comments);

            $lead->addDoNotContactEntry($dnc);

            if ($persist) {
                // Use model saveEntity to trigger events for DNC change
                $this->saveEntity($lead);
            }

            return $dnc;
        }
        // Or if the given reason is different than the stated reason
        elseif ($isContactable !== $reason) {
            /** @var DoNotContact $dnc */
            foreach ($lead->getDoNotContact() as $dnc) {
                // Only update if the contact did not unsubscribe themselves
                if ($dnc->getChannel() === $channel && $dnc->getReason() !== DoNotContact::UNSUBSCRIBED) {
                    // Remove the outdated entry
                    $lead->removeDoNotContactEntry($dnc);

                    // Update the DNC entry
                    $dnc->setChannel($channel);
                    $dnc->setReason($reason);
                    $dnc->setLead($lead);
                    $dnc->setDateAdded(new \DateTime());
                    $dnc->setComments($comments);

                    // Re-add the entry to the lead
                    $lead->addDoNotContactEntry($dnc);

                    if ($persist) {
                        // Use model saveEntity to trigger events for DNC change
                        $this->saveEntity($lead);
                    }

                    return $dnc;
                }
            }
        }

        return false;
    }

    /**
     * @depreacated 2.6.0 to be removed in 3.0; use getFrequencyRules() instead
     *
     * @param Lead $lead
     * @param null $channel
     *
     * @return mixed
     */
    public function getFrequencyRule(Lead $lead, $channel = null)
    {
        return $this->getFrequencyRules($lead, $channel);
    }

    /**
     * @param Lead   $lead
     * @param string $channel
     *
     * @return mixed
     */
    public function getFrequencyRules(Lead $lead, $channel = null)
    {
        if (is_array($channel)) {
            $channel = key($channel);
        }

        /** @var \Mautic\LeadBundle\Entity\FrequencyRuleRepository $frequencyRuleRepo */
        $frequencyRuleRepo = $this->em->getRepository('MauticLeadBundle:FrequencyRule');
        $frequencyRules    = $frequencyRuleRepo->getFrequencyRules($channel, $lead->getId());

        if (empty($frequencyRules)) {
            return [];
        }

        return $frequencyRules;
    }

    /**
     * Set frequency rules for lead per channel.
     *
     * @param Lead $lead
     * @param null $data
     * @param null $leadLists
     *
     * @return bool Returns true
     */
    public function setFrequencyRules(Lead $lead, $data = null, $leadLists = null, $persist = true)
    {
        // One query to get all the lead's current frequency rules and go ahead and create entities for them
        $frequencyRules = $lead->getFrequencyRules()->toArray();
        $entities       = [];
        $channels       = $this->getPreferenceChannels();

        foreach ($channels as $ch) {
            if (empty($data['preferred_channel'])) {
                $data['preferred_channel'] = $ch;
            }

            $frequencyRule = (isset($frequencyRules[$ch])) ? $frequencyRules[$ch] : new FrequencyRule();
            $frequencyRule->setChannel($ch);
            $frequencyRule->setLead($lead);
            $frequencyRule->setDateAdded(new \DateTime());

            if (!empty($data['frequency_number_'.$ch]) && !empty($data['frequency_time_'.$ch])) {
                $frequencyRule->setFrequencyNumber($data['frequency_number_'.$ch]);
                $frequencyRule->setFrequencyTime($data['frequency_time_'.$ch]);
            } else {
                $frequencyRule->setFrequencyNumber(null);
                $frequencyRule->setFrequencyTime(null);
            }

            $frequencyRule->setPauseFromDate(!empty($data['contact_pause_start_date_'.$ch]) ? $data['contact_pause_start_date_'.$ch] : null);
            $frequencyRule->setPauseToDate(!empty($data['contact_pause_end_date_'.$ch]) ? $data['contact_pause_end_date_'.$ch] : null);

            $frequencyRule->setLead($lead);
            $frequencyRule->setPreferredChannel($data['preferred_channel'] === $ch);

            if ($persist) {
                $entities[$ch] = $frequencyRule;
            } else {
                $lead->addFrequencyRule($frequencyRule);
            }
        }

        if (!empty($entities)) {
            $this->em->getRepository('MauticLeadBundle:FrequencyRule')->saveEntities($entities);
        }

        foreach ($data['lead_lists'] as $leadList) {
            if (!isset($leadLists[$leadList])) {
                $this->addToLists($lead, [$leadList]);
            }
        }
        // Delete lists that were removed
        $deletedLists = array_diff(array_keys($leadLists), $data['lead_lists']);
        if (!empty($deletedLists)) {
            $this->removeFromLists($lead, $deletedLists);
        }

        if (!empty($data['global_categories'])) {
            $this->addToCategory($lead, $data['global_categories']);
        }
        $leadCategories = $this->getLeadCategories($lead);
        // Delete categories that were removed
        $deletedCategories = array_diff($leadCategories, $data['global_categories']);

        if (!empty($deletedCategories)) {
            $this->removeFromCategories($deletedCategories);
        }

        // Delete channels that were removed
        $deleted = array_diff_key($frequencyRules, $entities);
        if (!empty($deleted)) {
            $this->em->getRepository('MauticLeadBundle:FrequencyRule')->deleteEntities($deleted);
        }

        return true;
    }

    /**
     * @param Lead $lead
     * @param $categories
     * @param bool $manuallyAdded
     *
     * @return array
     */
    public function addToCategory(Lead $lead, $categories, $manuallyAdded = true)
    {
        $leadCategories = $this->getLeadCategoryRepository()->getLeadCategories($lead);

        $results = [];
        foreach ($categories as $category) {
            if (!isset($leadCategories[$category])) {
                $newLeadCategory = new LeadCategory();
                $newLeadCategory->setLead($lead);
                if (!$category instanceof Category) {
                    $category = $this->categoryModel->getEntity($category);
                }
                $newLeadCategory->setCategory($category);
                $newLeadCategory->setDateAdded(new \DateTime());
                $newLeadCategory->setManuallyAdded($manuallyAdded);
                $results[$category->getId()] = $newLeadCategory;

                if ($this->dispatcher->hasListeners(LeadEvents::LEAD_CATEGORY_CHANGE)) {
                    $this->dispatcher->dispatch(LeadEvents::LEAD_CATEGORY_CHANGE, new CategoryChangeEvent($lead, $category));
                }
            }
        }
        if (!empty($results)) {
            $this->getLeadCategoryRepository()->saveEntities($results);
        }

        return $results;
    }

    /**
     * @param $categories
     */
    public function removeFromCategories($categories)
    {
        $deleteCats = [];
        if (is_array($categories)) {
            foreach ($categories as $key => $category) {
                /** @var LeadCategory $category */
                $category     = $this->getLeadCategoryRepository()->getEntity($key);
                $deleteCats[] = $category;

                if ($this->dispatcher->hasListeners(LeadEvents::LEAD_CATEGORY_CHANGE)) {
                    $this->dispatcher->dispatch(LeadEvents::LEAD_CATEGORY_CHANGE, new CategoryChangeEvent($category->getLead(), $category->getCategory(), false));
                }
            }
        } elseif ($categories instanceof LeadCategory) {
            $deleteCats[] = $categories;

            if ($this->dispatcher->hasListeners(LeadEvents::LEAD_CATEGORY_CHANGE)) {
                $this->dispatcher->dispatch(LeadEvents::LEAD_CATEGORY_CHANGE, new CategoryChangeEvent($categories->getLead(), $categories->getCategory(), false));
            }
        }

        if (!empty($deleteCats)) {
            $this->getLeadCategoryRepository()->deleteEntities($deleteCats);
        }
    }

    /**
     * @param Lead $lead
     *
     * @return array
     */
    public function getLeadCategories(Lead $lead)
    {
        $leadCategories   = $this->getLeadCategoryRepository()->getLeadCategories($lead);
        $leadCategoryList = [];
        foreach ($leadCategories as $category) {
            $leadCategoryList[$category['id']] = $category['category_id'];
        }

        return $leadCategoryList;
    }

    /**
     * @param array        $fields
     * @param array        $data
     * @param null         $owner
     * @param null         $list
     * @param null         $tags
     * @param bool         $persist
     * @param LeadEventLog $eventLog
     *
     * @return bool|null
     *
     * @throws \Exception
     */
    public function importLead($fields, $data, $owner = null, $list = null, $tags = null, $persist = true, LeadEventLog $eventLog = null)
    {
        // Let's check for an existing lead by email
        $hasEmail = (!empty($fields['email']) && !empty($data[$fields['email']]));
        if ($hasEmail) {
            // Validate the email
            MailHelper::validateEmail($data[$fields['email']]);

            $leadFound = $this->getRepository()->getLeadByEmail($data[$fields['email']]);
            $lead      = ($leadFound) ? $this->em->getReference('MauticLeadBundle:Lead', $leadFound['id']) : new Lead();
            $merged    = $leadFound;
        } else {
            $lead   = new Lead();
            $merged = false;
        }

        if (!empty($fields['dateAdded']) && !empty($data[$fields['dateAdded']])) {
            $dateAdded = new DateTimeHelper($data[$fields['dateAdded']]);
            $lead->setDateAdded($dateAdded->getUtcDateTime());
        }
        unset($fields['dateAdded']);

        if (!empty($fields['dateModified']) && !empty($data[$fields['dateModified']])) {
            $dateModified = new DateTimeHelper($data[$fields['dateModified']]);
            $lead->setDateModified($dateModified->getUtcDateTime());
        }
        unset($fields['dateModified']);

        if (!empty($fields['lastActive']) && !empty($data[$fields['lastActive']])) {
            $lastActive = new DateTimeHelper($data[$fields['lastActive']]);
            $lead->setLastActive($lastActive->getUtcDateTime());
        }
        unset($fields['lastActive']);

        if (!empty($fields['dateIdentified']) && !empty($data[$fields['dateIdentified']])) {
            $dateIdentified = new DateTimeHelper($data[$fields['dateIdentified']]);
            $lead->setDateIdentified($dateIdentified->getUtcDateTime());
        }
        unset($fields['dateIdentified']);

        if (!empty($fields['createdByUser']) && !empty($data[$fields['createdByUser']])) {
            $userRepo      = $this->em->getRepository('MauticUserBundle:User');
            $createdByUser = $userRepo->findByIdentifier($data[$fields['createdByUser']]);
            if ($createdByUser !== null) {
                $lead->setCreatedBy($createdByUser);
            }
        }
        unset($fields['createdByUser']);

        if (!empty($fields['modifiedByUser']) && !empty($data[$fields['modifiedByUser']])) {
            $userRepo       = $this->em->getRepository('MauticUserBundle:User');
            $modifiedByUser = $userRepo->findByIdentifier($data[$fields['modifiedByUser']]);
            if ($modifiedByUser !== null) {
                $lead->setModifiedBy($modifiedByUser);
            }
        }
        unset($fields['modifiedByUser']);

        if (!empty($fields['ip']) && !empty($data[$fields['ip']])) {
            $addresses = explode(',', $data[$fields['ip']]);
            foreach ($addresses as $address) {
                $ipAddress = new IpAddress();
                $ipAddress->setIpAddress(trim($address));
                $lead->addIpAddress($ipAddress);
            }
        }
        unset($fields['ip']);

        if (!empty($fields['points']) && !empty($data[$fields['points']]) && $lead->getId() === null) {
            // Add points only for new leads
            $lead->setPoints($data[$fields['points']]);

            //add a lead point change log
            $log = new PointsChangeLog();
            $log->setDelta($data[$fields['points']]);
            $log->setLead($lead);
            $log->setType('lead');
            $log->setEventName($this->translator->trans('mautic.lead.import.event.name'));
            $log->setActionName($this->translator->trans('mautic.lead.import.action.name', [
                '%name%' => $this->userHelper->getUser()->getUsername(),
            ]));
            $log->setIpAddress($this->ipLookupHelper->getIpAddress());
            $log->setDateAdded(new \DateTime());
            $lead->addPointsChangeLog($log);
        }

        if (!empty($fields['stage']) && !empty($data[$fields['stage']])) {
            static $stages = [];
            $stageName     = $data[$fields['stage']];
            if (!array_key_exists($stageName, $stages)) {
                // Set stage for contact
                $stage = $this->em->getRepository('MauticStageBundle:Stage')->getStageByName($stageName);

                if (empty($stage)) {
                    $stage = new Stage();
                    $stage->setName($stageName);
                    $stages[$stageName] = $stage;
                }
            } else {
                $stage = $stages[$stageName];
            }

            $lead->setStage($stage);

            //add a contact stage change log
            $log = new StagesChangeLog();
            $log->setStage($stage);
            $log->setEventName($stage->getId().':'.$stage->getName());
            $log->setLead($lead);
            $log->setActionName(
                $this->translator->trans(
                    'mautic.stage.import.action.name',
                    [
                        '%name%' => $this->userHelper->getUser()->getUsername(),
                    ]
                )
            );
            $log->setDateAdded(new \DateTime());
            $lead->stageChangeLog($log);
        }
        unset($fields['stage']);

        // Set unsubscribe status
        if (!empty($fields['doNotEmail']) && !empty($data[$fields['doNotEmail']]) && $hasEmail) {
            $doNotEmail = filter_var($data[$fields['doNotEmail']], FILTER_VALIDATE_BOOLEAN);
            if ($doNotEmail) {
                $reason = $this->translator->trans('mautic.lead.import.by.user', [
                    '%user%' => $this->userHelper->getUser()->getUsername(),
                ]);

                // The email must be set for successful unsubscribtion
                $lead->addUpdatedField('email', $data[$fields['email']]);
                $this->addDncForLead($lead, 'email', $reason, DoNotContact::MANUAL);
            }
        }
        unset($fields['doNotEmail']);

        if ($owner !== null) {
            $lead->setOwner($this->em->getReference('MauticUserBundle:User', $owner));
        }

        if ($tags !== null) {
            $this->modifyTags($lead, $tags, null, false);
        }

        // Set profile data using the form so that values are validated
        $fieldData = [];
        foreach ($fields as $leadField => $importField) {
            // Prevent overwriting existing data with empty data
            if (array_key_exists($importField, $data) && !is_null($data[$importField]) && $data[$importField] != '') {
                $fieldData[$leadField] = $data[$importField];
            }
        }

        if (empty($this->leadFields)) {
            $this->leadFields = $this->leadFieldModel->getEntities(
                [
                    'filter' => [
                        'force' => [
                            [
                                'column' => 'f.isPublished',
                                'expr'   => 'eq',
                                'value'  => true,
                            ],
                            [
                                'column' => 'f.object',
                                'expr'   => 'eq',
                                'value'  => 'lead',
                            ],
                        ],
                    ],
                    'hydration_mode' => 'HYDRATE_ARRAY',
                ]
            );
        }

        $fieldErrors = [];

        foreach ($this->leadFields as $leadField) {
            if (isset($fieldData[$leadField['alias']])) {
                $fieldData[$leadField['alias']] = InputHelper::clean($fieldData[$leadField['alias']]);

                if ('NULL' === $fieldData[$leadField['alias']]) {
                    $fieldData[$leadField['alias']] = null;

                    continue;
                }

                try {
                    switch ($leadField['type']) {
                        // Adjust the boolean values from text to boolean
                        case 'boolean':
                            $fieldData[$leadField['alias']] = (int) filter_var($fieldData[$leadField['alias']], FILTER_VALIDATE_BOOLEAN);
                            break;
                        // Ensure date/time entries match what symfony expects
                        case 'datetime':
                        case 'date':
                        case 'time':
                            // Prevent zero based date placeholders
                            $dateTest = (int) str_replace(['/', '-', ' '], '', $fieldData[$leadField['alias']]);

                            if (!$dateTest) {
                                // Date placeholder was used so just ignore it to allow import of the field
                                unset($fieldData[$leadField['alias']]);
                            } else {
                                switch ($leadField['type']) {
                                    case 'datetime':
                                        $fieldData[$leadField['alias']] = (new \DateTime($fieldData[$leadField['alias']]))->format('Y-m-d H:i');
                                        break;
                                    case 'date':
                                        $fieldData[$leadField['alias']] = (new \DateTime($fieldData[$leadField['alias']]))->format('Y-m-d');
                                        break;
                                    case 'time':
                                        $fieldData[$leadField['alias']] = (new \DateTime($fieldData[$leadField['alias']]))->format('H:i');
                                        break;
                                }
                            }
                            break;
                        case 'multiselect':
                            if (strpos($fieldData[$leadField['alias']], '|') !== false) {
                                $fieldData[$leadField['alias']] = explode('|', $fieldData[$leadField['alias']]);
                            } else {
                                $fieldData[$leadField['alias']] = [$fieldData[$leadField['alias']]];
                            }
                            break;
                        case 'number':
                            $fieldData[$leadField['alias']] = (float) $fieldData[$leadField['alias']];
                            break;
                    }
                } catch (\Exception $exception) {
                    $fieldErrors[] = $leadField['alias'].': '.$exception->getMessage();
                }

                // Skip if the value is in the CSV row
                continue;
            } elseif ($leadField['defaultValue']) {

                // Fill in the default value if any
                $fieldData[$leadField['alias']] = ('multiselect' === $leadField['type']) ? [$leadField['defaultValue']] : $leadField['defaultValue'];
            }
        }

        if ($fieldErrors) {
            $fieldErrors = implode("\n", $fieldErrors);

            throw new \Exception($fieldErrors);
        }

        // All clear
        foreach ($fieldData as $field => $value) {
            $lead->addUpdatedField($field, $value);
        }

        $lead->imported = true;

        if ($eventLog) {
            $action = $merged ? 'updated' : 'inserted';
            $eventLog->setAction($action);
            $lead->addEventLog($eventLog);
        }

        if ($persist) {
            $this->saveEntity($lead);

            if ($list !== null) {
                $this->addToLists($lead, [$list]);
            }
        }

        return $merged;
    }

    /**
     * Update a leads tags.
     *
     * @param Lead       $lead
     * @param array      $tags
     * @param bool|false $removeOrphans
     */
    public function setTags(Lead $lead, array $tags, $removeOrphans = false)
    {
        $currentTags  = $lead->getTags();
        $leadModified = $tagsDeleted = false;

        foreach ($currentTags as $tagName => $tag) {
            if (!in_array($tag->getId(), $tags)) {
                // Tag has been removed
                $lead->removeTag($tag);
                $leadModified = $tagsDeleted = true;
            } else {
                // Remove tag so that what's left are new tags
                $key = array_search($tag->getId(), $tags);
                unset($tags[$key]);
            }
        }

        if (!empty($tags)) {
            foreach ($tags as $tag) {
                if (is_numeric($tag)) {
                    // Existing tag being added to this lead
                    $lead->addTag(
                        $this->em->getReference('MauticLeadBundle:Tag', $tag)
                    );
                } else {
                    // New tag
                    $newTag = new Tag();
                    $newTag->setTag(InputHelper::clean($tag));
                    $lead->addTag($newTag);
                }
            }
            $leadModified = true;
        }

        if ($leadModified) {
            $this->saveEntity($lead);

            // Delete orphaned tags
            if ($tagsDeleted && $removeOrphans) {
                $this->getTagRepository()->deleteOrphans();
            }
        }
    }

    /**
     * Update a leads tags.
     *
     * @param Lead   $lead
     * @param UtmTag $utmTags
     */
    public function setUtmTags(Lead $lead, UtmTag $utmTags)
    {
        $lead->setUtmTags($utmTags);

        $this->saveEntity($lead);
    }

    /**
     * Modify tags with support to remove via a prefixed minus sign.
     *
     * @param Lead $lead
     * @param      $tags
     * @param      $removeTags
     * @param      $persist
     * @param bool True if tags modified
     *
     * @return bool
     */
    public function modifyTags(Lead $lead, $tags, array $removeTags = null, $persist = true)
    {
        $tagsModified = false;
        $leadTags     = $lead->getTags();

        if (!$leadTags->isEmpty()) {
            $this->logger->debug('CONTACT: Contact currently has tags '.implode(', ', $leadTags->getKeys()));
        } else {
            $this->logger->debug('CONTACT: Contact currently does not have any tags');
        }

        if (!is_array($tags)) {
            $tags = explode(',', $tags);
        }

        $this->logger->debug('CONTACT: Adding '.implode(', ', $tags).' to contact ID# '.$lead->getId());

        array_walk($tags, create_function('&$val', '$val = trim($val); \Mautic\CoreBundle\Helper\InputHelper::clean($val);'));

        // See which tags already exist
        $foundTags = $this->getTagRepository()->getTagsByName($tags);
        foreach ($tags as $tag) {
            if (strpos($tag, '-') === 0) {
                // Tag to be removed
                $tag = substr($tag, 1);

                if (array_key_exists($tag, $foundTags) && $leadTags->contains($foundTags[$tag])) {
                    $tagsModified = true;
                    $lead->removeTag($foundTags[$tag]);

                    $this->logger->debug('CONTACT: Removed '.$tag);
                }
            } else {
                $tagToBeAdded = null;

                if (!array_key_exists($tag, $foundTags)) {
                    $tagToBeAdded = new Tag();
                    $tagToBeAdded->setTag($tag);
                } elseif (!$leadTags->contains($foundTags[$tag])) {
                    $tagToBeAdded = $foundTags[$tag];
                }

                if ($tagToBeAdded) {
                    $lead->addTag($tagToBeAdded);
                    $tagsModified = true;
                    $this->logger->debug('CONTACT: Added '.$tag);
                }
            }
        }

        if (!empty($removeTags)) {
            $this->logger->debug('CONTACT: Removing '.implode(', ', $removeTags).' for contact ID# '.$lead->getId());

            array_walk($removeTags, create_function('&$val', '$val = trim($val); \Mautic\CoreBundle\Helper\InputHelper::clean($val);'));

            // See which tags really exist
            $foundRemoveTags = $this->getTagRepository()->getTagsByName($removeTags);

            foreach ($removeTags as $tag) {
                // Tag to be removed
                if (array_key_exists($tag, $foundRemoveTags) && $leadTags->contains($foundRemoveTags[$tag])) {
                    $lead->removeTag($foundRemoveTags[$tag]);
                    $tagsModified = true;

                    $this->logger->debug('CONTACT: Removed '.$tag);
                }
            }
        }

        if ($persist) {
            $this->saveEntity($lead);
        }

        return $tagsModified;
    }

    /**
     * Modify companies for lead.
     *
     * @param Lead $lead
     * @param $companies
     */
    public function modifyCompanies(Lead $lead, $companies)
    {
        // See which companies belong to the lead already
        $leadCompanies = $this->companyModel->getCompanyLeadRepository()->getCompaniesByLeadId($lead->getId());

        foreach ($leadCompanies as $key => $leadCompany) {
            if (array_search($leadCompany['company_id'], $companies) === false) {
                $this->companyModel->removeLeadFromCompany([$leadCompany['company_id']], $lead);
            }
        }

        if (count($companies)) {
            $this->companyModel->addLeadToCompany($companies, $lead);
        } else {
            // update the lead's company name to nothing
            $lead->addUpdatedField('company', '');
            $this->getRepository()->saveEntity($lead);
        }
    }

    /**
     * Get array of available lead tags.
     */
    public function getTagList()
    {
        return $this->getTagRepository()->getSimpleList(null, [], 'tag', 'id');
    }

    /**
     * Get bar chart data of contacts.
     *
     * @param char      $unit          {@link php.net/manual/en/function.date.php#refsect1-function.date-parameters}
     * @param \DateTime $dateFrom
     * @param \DateTime $dateTo
     * @param string    $dateFormat
     * @param array     $filter
     * @param bool      $canViewOthers
     *
     * @return array
     */
    public function getLeadsLineChartData($unit, $dateFrom, $dateTo, $dateFormat = null, $filter = [], $canViewOthers = true)
    {
        $flag        = null;
        $topLists    = null;
        $allLeadsT   = $this->translator->trans('mautic.lead.all.leads');
        $identifiedT = $this->translator->trans('mautic.lead.identified');
        $anonymousT  = $this->translator->trans('mautic.lead.lead.anonymous');

        if (isset($filter['flag'])) {
            $flag = $filter['flag'];
            unset($filter['flag']);
        }

        if (!$canViewOthers) {
            $filter['owner_id'] = $this->userHelper->getUser()->getId();
        }

        $chart                              = new LineChart($unit, $dateFrom, $dateTo, $dateFormat);
        $query                              = new ChartQuery($this->em->getConnection(), $dateFrom, $dateTo);
        $anonymousFilter                    = $filter;
        $anonymousFilter['date_identified'] = [
            'expression' => 'isNull',
        ];
        $identifiedFilter                    = $filter;
        $identifiedFilter['date_identified'] = [
            'expression' => 'isNotNull',
        ];

        if ($flag == 'top') {
            $topLists = $this->leadListModel->getTopLists(6, $dateFrom, $dateTo);
            if ($topLists) {
                foreach ($topLists as $list) {
                    $filter['leadlist_id'] = [
                        'value'            => $list['id'],
                        'list_column_name' => 't.id',
                    ];
                    $all = $query->fetchTimeData('leads', 'date_added', $filter);
                    $chart->setDataset($list['name'].': '.$allLeadsT, $all);
                }
            }
        } elseif ($flag == 'topIdentifiedVsAnonymous') {
            $topLists = $this->leadListModel->getTopLists(3, $dateFrom, $dateTo);
            if ($topLists) {
                foreach ($topLists as $list) {
                    $anonymousFilter['leadlist_id'] = [
                        'value'            => $list['id'],
                        'list_column_name' => 't.id',
                    ];
                    $identifiedFilter['leadlist_id'] = [
                        'value'            => $list['id'],
                        'list_column_name' => 't.id',
                    ];
                    $identified = $query->fetchTimeData('leads', 'date_added', $identifiedFilter);
                    $anonymous  = $query->fetchTimeData('leads', 'date_added', $anonymousFilter);
                    $chart->setDataset($list['name'].': '.$identifiedT, $identified);
                    $chart->setDataset($list['name'].': '.$anonymousT, $anonymous);
                }
            }
        } elseif ($flag == 'identified') {
            $identified = $query->fetchTimeData('leads', 'date_added', $identifiedFilter);
            $chart->setDataset($identifiedT, $identified);
        } elseif ($flag == 'anonymous') {
            $anonymous = $query->fetchTimeData('leads', 'date_added', $anonymousFilter);
            $chart->setDataset($anonymousT, $anonymous);
        } elseif ($flag == 'identifiedVsAnonymous') {
            $identified = $query->fetchTimeData('leads', 'date_added', $identifiedFilter);
            $anonymous  = $query->fetchTimeData('leads', 'date_added', $anonymousFilter);
            $chart->setDataset($identifiedT, $identified);
            $chart->setDataset($anonymousT, $anonymous);
        } else {
            $all = $query->fetchTimeData('leads', 'date_added', $filter);
            $chart->setDataset($allLeadsT, $all);
        }

        return $chart->render();
    }

    /**
     * Get pie chart data of dwell times.
     *
     * @param string $dateFrom
     * @param string $dateTo
     * @param array  $filters
     * @param bool   $canViewOthers
     *
     * @return array
     */
    public function getAnonymousVsIdentifiedPieChartData($dateFrom, $dateTo, $filters = [], $canViewOthers = true)
    {
        $chart = new PieChart();
        $query = new ChartQuery($this->em->getConnection(), $dateFrom, $dateTo);

        if (!$canViewOthers) {
            $filter['owner_id'] = $this->userHelper->getUser()->getId();
        }

        $identified = $query->count('leads', 'date_identified', 'date_added', $filters);
        $all        = $query->count('leads', 'id', 'date_added', $filters);
        $chart->setDataset($this->translator->trans('mautic.lead.identified'), $identified);
        $chart->setDataset($this->translator->trans('mautic.lead.lead.anonymous'), ($all - $identified));

        return $chart->render();
    }

    /**
     * Get leads count per country name.
     * Can't use entity, because country is a custom field.
     *
     * @param string $dateFrom
     * @param string $dateTo
     * @param array  $filters
     * @param bool   $canViewOthers
     *
     * @return array
     */
    public function getLeadMapData($dateFrom, $dateTo, $filters = [], $canViewOthers = true)
    {
        if (!$canViewOthers) {
            $filter['owner_id'] = $this->userHelper->getUser()->getId();
        }

        $q = $this->em->getConnection()->createQueryBuilder();
        $q->select('COUNT(t.id) as quantity, t.country')
            ->from(MAUTIC_TABLE_PREFIX.'leads', 't')
            ->groupBy('t.country')
            ->where($q->expr()->isNotNull('t.country'));

        $chartQuery = new ChartQuery($this->em->getConnection(), $dateFrom, $dateTo);
        $chartQuery->applyFilters($q, $filters);
        $chartQuery->applyDateFilters($q, 'date_added');

        $results = $q->execute()->fetchAll();

        $countries = array_flip(Intl::getRegionBundle()->getCountryNames('en'));
        $mapData   = [];

        // Convert country names to 2-char code
        if ($results) {
            foreach ($results as $leadCountry) {
                if (isset($countries[$leadCountry['country']])) {
                    $mapData[$countries[$leadCountry['country']]] = $leadCountry['quantity'];
                }
            }
        }

        return $mapData;
    }

    /**
     * Get a list of top (by leads owned) users.
     *
     * @param int    $limit
     * @param string $dateFrom
     * @param string $dateTo
     * @param array  $filters
     *
     * @return array
     */
    public function getTopOwners($limit = 10, $dateFrom = null, $dateTo = null, $filters = [])
    {
        $q = $this->em->getConnection()->createQueryBuilder();
        $q->select('COUNT(t.id) AS leads, t.owner_id, u.first_name, u.last_name')
            ->from(MAUTIC_TABLE_PREFIX.'leads', 't')
            ->join('t', MAUTIC_TABLE_PREFIX.'users', 'u', 'u.id = t.owner_id')
            ->where($q->expr()->isNotNull('t.owner_id'))
            ->orderBy('leads', 'DESC')
            ->groupBy('t.owner_id, u.first_name, u.last_name')
            ->setMaxResults($limit);

        $chartQuery = new ChartQuery($this->em->getConnection(), $dateFrom, $dateTo);
        $chartQuery->applyFilters($q, $filters);
        $chartQuery->applyDateFilters($q, 'date_added');

        $results = $q->execute()->fetchAll();

        return $results;
    }

    /**
     * Get a list of top (by leads owned) users.
     *
     * @param int    $limit
     * @param string $dateFrom
     * @param string $dateTo
     * @param array  $filters
     *
     * @return array
     */
    public function getTopCreators($limit = 10, $dateFrom = null, $dateTo = null, $filters = [])
    {
        $q = $this->em->getConnection()->createQueryBuilder();
        $q->select('COUNT(t.id) AS leads, t.created_by, t.created_by_user')
            ->from(MAUTIC_TABLE_PREFIX.'leads', 't')
            ->where($q->expr()->isNotNull('t.created_by'))
            ->andWhere($q->expr()->isNotNull('t.created_by_user'))
            ->orderBy('leads', 'DESC')
            ->groupBy('t.created_by, t.created_by_user')
            ->setMaxResults($limit);

        $chartQuery = new ChartQuery($this->em->getConnection(), $dateFrom, $dateTo);
        $chartQuery->applyFilters($q, $filters);
        $chartQuery->applyDateFilters($q, 'date_added');

        $results = $q->execute()->fetchAll();

        return $results;
    }

    /**
     * Get a list of leads in a date range.
     *
     * @param int       $limit
     * @param \DateTime $dateFrom
     * @param \DateTime $dateTo
     * @param array     $filters
     * @param array     $options
     *
     * @return array
     */
    public function getLeadList($limit = 10, \DateTime $dateFrom = null, \DateTime $dateTo = null, $filters = [], $options = [])
    {
        if (!empty($options['canViewOthers'])) {
            $filter['owner_id'] = $this->userHelper->getUser()->getId();
        }

        $q = $this->em->getConnection()->createQueryBuilder();
        $q->select('t.id, t.firstname, t.lastname, t.email, t.date_added, t.date_modified')
            ->from(MAUTIC_TABLE_PREFIX.'leads', 't')
            ->setMaxResults($limit);

        $chartQuery = new ChartQuery($this->em->getConnection(), $dateFrom, $dateTo);
        $chartQuery->applyFilters($q, $filters);
        $chartQuery->applyDateFilters($q, 'date_added');

        if (empty($options['includeAnonymous'])) {
            $q->andWhere($q->expr()->isNotNull('t.date_identified'));
        }
        $results = $q->execute()->fetchAll();

        if ($results) {
            foreach ($results as &$result) {
                if ($result['firstname'] || $result['lastname']) {
                    $result['name'] = trim($result['firstname'].' '.$result['lastname']);
                } elseif ($result['email']) {
                    $result['name'] = $result['email'];
                } else {
                    $result['name'] = 'anonymous';
                }
                unset($result['firstname']);
                unset($result['lastname']);
                unset($result['email']);
            }
        }

        return $results;
    }

    /**
     * Get timeline/engagement data.
     *
     * @param Lead       $lead
     * @param null       $filters
     * @param array|null $orderBy
     * @param int        $page
     * @param int        $limit
     *
     * @return array
     */
    public function getEngagements(Lead $lead, $filters = null, array $orderBy = null, $page = 1, $limit = 25)
    {
        $event = $this->dispatcher->dispatch(
            LeadEvents::TIMELINE_ON_GENERATE,
            new LeadTimelineEvent($lead, $filters, $orderBy, $page, $limit)
        );

        return [
            'events'   => $event->getEvents(),
            'filters'  => $filters,
            'order'    => $orderBy,
            'types'    => $event->getEventTypes(),
            'total'    => $event->getEventCounter()['total'],
            'page'     => $page,
            'limit'    => $limit,
            'maxPages' => $event->getMaxPage(),
        ];
    }

    /**
     * Get engagement counts by time unit.
     *
     * @param Lead            $lead
     * @param \DateTime|null  $dateFrom
     * @param \DateTime|null  $dateTo
     * @param string          $unit
     * @param ChartQuery|null $chartQuery
     *
     * @return array
     */
    public function getEngagementCount(Lead $lead, \DateTime $dateFrom = null, \DateTime $dateTo = null, $unit = 'm', ChartQuery $chartQuery = null)
    {
        $event = new LeadTimelineEvent($lead);
        $event->setCountOnly($dateFrom, $dateTo, $unit, $chartQuery);

        $this->dispatcher->dispatch(LeadEvents::TIMELINE_ON_GENERATE, $event);

        return $event->getEventCounter();
    }
    /**
     * @param Lead $lead
     * @param      $company
     *
     * @return bool
     */
    public function addToCompany(Lead $lead, $company)
    {
        //check if lead is in company already
        if (!$company instanceof Company) {
            $company = $this->companyModel->getEntity($company);
        }

        // company does not exist anymore
        if ($company === null) {
            return false;
        }

        $companyLead = $this->companyModel->getCompanyLeadRepository()->getCompaniesByLeadId($lead->getId(), $company->getId());

        if (empty($companyLead)) {
            $this->companyModel->addLeadToCompany($company, $lead);

            return true;
        }

        return false;
    }

    /**
     * Get contact channels.
     *
     * @param Lead $lead
     *
     * @return array
     */
    public function getContactChannels(Lead $lead)
    {
        $allChannels = $this->getPreferenceChannels();

        $channels = [];
        foreach ($allChannels as $channel) {
            if ($this->isContactable($lead, $channel) === DoNotContact::IS_CONTACTABLE) {
                $channels[$channel] = $channel;
            }
        }

        return $channels;
    }

    /**
     * Get contact channels.
     *
     * @param Lead $lead
     *
     * @return array
     */
    public function getDoNotContactChannels(Lead $lead)
    {
        $allChannels = $this->getPreferenceChannels();

        $channels = [];
        foreach ($allChannels as $channel) {
            if ($this->isContactable($lead, $channel) !== DoNotContact::IS_CONTACTABLE) {
                $channels[$channel] = $channel;
            }
        }

        return $channels;
    }

    /**
     * @deprecatd 2.4; to be removed in 3.0
     * use mautic.channel.helper.channel_list service (Mautic\ChannelBundle\Helper\ChannelListHelper) to obtain the desired channels
     *
     * Get contact channels.
     *
     * @return array
     */
    public function getAllChannels()
    {
        return $this->channelListHelper->getChannelList();
    }

    /**
     * @return array
     */
    public function getPreferenceChannels()
    {
        return $this->channelListHelper->getFeatureChannels(self::CHANNEL_FEATURE, true);
    }

    /**
     * @param Lead $lead
     *
     * @return array
     */
    public function getPreferredChannel(Lead $lead)
    {
        $preferredChannel = $this->getFrequencyRuleRepository()->getPreferredChannel($lead->getId());
        if (!empty($preferredChannel)) {
            return $preferredChannel[0];
        }

        return [];
    }

    /**
     * @param $companyId
     * @param $leadId
     *
     * @return array
     */
    public function setPrimaryCompany($companyId, $leadId)
    {
        $companyArray      = [];
        $oldPrimaryCompany = $newPrimaryCompany = false;

        $lead = $this->getEntity($leadId);

        $companyLeads = $this->companyModel->getCompanyLeadRepository()->getEntitiesByLead($lead);

        foreach ($companyLeads as $companyLead) {
            $company     = $companyLead->getCompany();
            $companyLead = $this->companyModel->getCompanyLeadRepository()->findOneBy(
                [
                    'lead'    => $lead,
                    'company' => $company,
                ]
            );
            if ($companyLead) {
                if ($companyLead->getPrimary()) {
                    $oldPrimaryCompany = $companyLead->getCompany()->getId();
                }

                if ($company->getId() == $companyId and !$companyLead->getPrimary()) {
                    $companyLead->setPrimary(true);
                    $newPrimaryCompany = $companyId;
                    $lead->addUpdatedField('company', $company->getName());
                } else {
                    $companyLead->setPrimary(false);
                }
                $companyArray[] = $companyLead;
            }
        }

        if (!$newPrimaryCompany) {
            $latestCompany = $this->companyModel->getCompanyLeadRepository()->getLatestCompanyForLead($leadId);
            if (!empty($latestCompany)) {
                $lead->addUpdatedField('company', $latestCompany['companyname'])
                    ->setDateModified(new \DateTime());
            }
        }

        if (!empty($companyArray)) {
            $this->em->getRepository('MauticLeadBundle:Lead')->saveEntity($lead);
            $this->companyModel->getCompanyLeadRepository()->saveEntities($companyArray);
        }

        return ['oldPrimary' => $oldPrimaryCompany, 'newPrimary' => $companyId];
    }

    /**
     * @param Lead $lead
     * @param $score
     *
     * @return bool
     */
    public function scoreContactsCompany(Lead $lead, $score)
    {
        $success          = false;
        $entities         = [];
        $contactCompanies = $this->companyModel->getCompanyLeadRepository()->getCompaniesByLeadId($lead->getId());

        if (!empty($contactCompanies)) {
            foreach ($contactCompanies as $contactCompany) {
                $company  = $this->companyModel->getEntity($contactCompany['company_id']);
                $oldScore = $company->getScore();
                $newScore = $score + $oldScore;
                $company->setScore($newScore);
                $entities[] = $company;
                $success    = true;
            }
        }

        if (!empty($entities)) {
            $this->companyModel->getRepository()->saveEntities($entities);
        }

        return $success;
    }

    /**
     * @param IpAddress $ip
     * @param bool      $persist
     *
     * @return Lead
     */
    protected function createNewContact(IpAddress $ip, $persist = true)
    {
        //let's create a lead
        $lead = new Lead();
        $lead->addIpAddress($ip);
        $lead->setNewlyCreated(true);

        if ($persist) {
            // Set to prevent loops
            $this->currentLead = $lead;
            $this->saveEntity($lead, false);

            $fields = $this->getLeadDetails($lead);
            $lead->setFields($fields);
        }

        if ($leadId = $lead->getId()) {
            $this->logger->addDebug("LEAD: New lead created with ID# $leadId.");
        }

        return $lead;
    }
}<|MERGE_RESOLUTION|>--- conflicted
+++ resolved
@@ -453,11 +453,7 @@
 
         if (!empty($company)) {
             // Save after the lead in for new leads created through the API and maybe other places
-<<<<<<< HEAD
-            $this->companyModel->addLeadToCompany($companyEntity, $entity, true);
-=======
             $this->companyModel->addLeadToCompany($companyEntity, $entity);
->>>>>>> ba9f07e3
             $this->em->detach($companyEntity);
         }
         $this->em->clear(CompanyChangeLog::class);
