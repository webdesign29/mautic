<?php

/*
 * @copyright   2014 Mautic Contributors. All rights reserved
 * @author      Mautic
 *
 * @link        http://mautic.org
 *
 * @license     GNU/GPLv3 http://www.gnu.org/licenses/gpl-3.0.html
 */

namespace Mautic\LeadBundle\Model;

use Doctrine\ORM\NonUniqueResultException;
use Doctrine\ORM\Tools\Pagination\Paginator;
use Mautic\CategoryBundle\Entity\Category;
use Mautic\CategoryBundle\Model\CategoryModel;
use Mautic\ChannelBundle\Helper\ChannelListHelper;
use Mautic\CoreBundle\Entity\IpAddress;
use Mautic\CoreBundle\Form\RequestTrait;
use Mautic\CoreBundle\Helper\Chart\ChartQuery;
use Mautic\CoreBundle\Helper\Chart\LineChart;
use Mautic\CoreBundle\Helper\Chart\PieChart;
use Mautic\CoreBundle\Helper\CookieHelper;
use Mautic\CoreBundle\Helper\CoreParametersHelper;
use Mautic\CoreBundle\Helper\DateTimeHelper;
use Mautic\CoreBundle\Helper\InputHelper;
use Mautic\CoreBundle\Helper\IpLookupHelper;
use Mautic\CoreBundle\Helper\PathsHelper;
use Mautic\CoreBundle\Model\FormModel;
use Mautic\EmailBundle\Helper\EmailValidator;
use Mautic\LeadBundle\DataObject\LeadManipulator;
use Mautic\LeadBundle\Entity\Company;
use Mautic\LeadBundle\Entity\CompanyChangeLog;
use Mautic\LeadBundle\Entity\CompanyLead;
use Mautic\LeadBundle\Entity\DoNotContact as DNC;
use Mautic\LeadBundle\Entity\FrequencyRule;
use Mautic\LeadBundle\Entity\Lead;
use Mautic\LeadBundle\Entity\LeadCategory;
use Mautic\LeadBundle\Entity\LeadEventLog;
use Mautic\LeadBundle\Entity\LeadField;
use Mautic\LeadBundle\Entity\LeadList;
use Mautic\LeadBundle\Entity\OperatorListTrait;
use Mautic\LeadBundle\Entity\PointsChangeLog;
use Mautic\LeadBundle\Entity\StagesChangeLog;
use Mautic\LeadBundle\Entity\Tag;
use Mautic\LeadBundle\Entity\UtmTag;
use Mautic\LeadBundle\Event\CategoryChangeEvent;
use Mautic\LeadBundle\Event\LeadEvent;
use Mautic\LeadBundle\Event\LeadTimelineEvent;
use Mautic\LeadBundle\Form\Type\LeadType;
use Mautic\LeadBundle\Helper\ContactRequestHelper;
use Mautic\LeadBundle\Helper\IdentifyCompanyHelper;
use Mautic\LeadBundle\LeadEvents;
use Mautic\LeadBundle\Tracker\ContactTracker;
use Mautic\LeadBundle\Tracker\DeviceTracker;
use Mautic\PluginBundle\Helper\IntegrationHelper;
use Mautic\StageBundle\Entity\Stage;
use Mautic\UserBundle\Entity\User;
use Mautic\UserBundle\Security\Provider\UserProvider;
use Symfony\Component\EventDispatcher\Event;
use Symfony\Component\Form\FormFactory;
use Symfony\Component\HttpFoundation\RequestStack;
use Symfony\Component\HttpKernel\Exception\MethodNotAllowedHttpException;
use Symfony\Component\Intl\Intl;

/**
 * Class LeadModel
 * {@inheritdoc}
 */
class LeadModel extends FormModel
{
    use DefaultValueTrait;
    use OperatorListTrait;
    use RequestTrait;

    const CHANNEL_FEATURE = 'contact_preference';

    /**
     * @var \Symfony\Component\HttpFoundation\Request|null
     */
    protected $request;

    /**
     * @var CookieHelper
     */
    protected $cookieHelper;

    /**
     * @var IpLookupHelper
     */
    protected $ipLookupHelper;

    /**
     * @var PathsHelper
     */
    protected $pathsHelper;

    /**
     * @var IntegrationHelper
     */
    protected $integrationHelper;

    /**
     * @var FieldModel
     */
    protected $leadFieldModel;

    /**
     * @var array
     */
    protected $leadFields = [];

    /**
     * @var ListModel
     */
    protected $leadListModel;

    /**
     * @var CompanyModel
     */
    protected $companyModel;

    /**
     * @var CategoryModel
     */
    protected $categoryModel;

    /**
     * @var FormFactory
     */
    protected $formFactory;

    /**
     * @var ChannelListHelper
     */
    protected $channelListHelper;

    /**
     * @var CoreParametersHelper
     */
    protected $coreParametersHelper;

    /**
     * @var UserProvider
     */
    protected $userProvider;

    /**
     * @var
     */
    protected $leadTrackingId;

    /**
     * @var bool
     */
    protected $leadTrackingCookieGenerated = false;

    /**
     * @var array
     */
    protected $availableLeadFields = [];

    /**
     * @var EmailValidator
     */
    protected $emailValidator;

    /**
     * @var ContactTracker
     */
    private $contactTracker;

    /**
     * @var DeviceTracker
     */
    private $deviceTracker;

    /**
     * @var LegacyLeadModel
     */
    private $legacyLeadModel;

    /**
     * @var IpAddressModel
     */
    private $ipAddressModel;

    /**
     * @var bool
     */
    private $repoSetup = false;

    /**
     * @var array
     */
    private $flattenedFields = [];

    /**
     * @var array
     */
    private $fieldsByGroup = [];

    public function __construct(
        RequestStack $requestStack,
        CookieHelper $cookieHelper,
        IpLookupHelper $ipLookupHelper,
        PathsHelper $pathsHelper,
        IntegrationHelper $integrationHelper,
        FieldModel $leadFieldModel,
        ListModel $leadListModel,
        FormFactory $formFactory,
        CompanyModel $companyModel,
        CategoryModel $categoryModel,
        ChannelListHelper $channelListHelper,
        CoreParametersHelper $coreParametersHelper,
        EmailValidator $emailValidator,
        UserProvider $userProvider,
        ContactTracker $contactTracker,
        DeviceTracker $deviceTracker,
        LegacyLeadModel $legacyLeadModel,
        IpAddressModel $ipAddressModel
    ) {
        $this->request              = $requestStack->getCurrentRequest();
        $this->cookieHelper         = $cookieHelper;
        $this->ipLookupHelper       = $ipLookupHelper;
        $this->pathsHelper          = $pathsHelper;
        $this->integrationHelper    = $integrationHelper;
        $this->leadFieldModel       = $leadFieldModel;
        $this->leadListModel        = $leadListModel;
        $this->companyModel         = $companyModel;
        $this->formFactory          = $formFactory;
        $this->categoryModel        = $categoryModel;
        $this->channelListHelper    = $channelListHelper;
        $this->coreParametersHelper = $coreParametersHelper;
        $this->emailValidator       = $emailValidator;
        $this->userProvider         = $userProvider;
        $this->contactTracker       = $contactTracker;
        $this->deviceTracker        = $deviceTracker;
        $this->legacyLeadModel      = $legacyLeadModel;
        $this->ipAddressModel       = $ipAddressModel;
    }

    /**
     * {@inheritdoc}
     *
     * @return \Mautic\LeadBundle\Entity\LeadRepository
     */
    public function getRepository()
    {
        $repo = $this->em->getRepository('MauticLeadBundle:Lead');
        $repo->setDispatcher($this->dispatcher);

        if (!$this->repoSetup) {
            $this->repoSetup = true;

            //set the point trigger model in order to get the color code for the lead
            $fields = $this->leadFieldModel->getFieldList(true, false);

            $socialFields = (!empty($fields['social'])) ? array_keys($fields['social']) : [];
            $repo->setAvailableSocialFields($socialFields);

            $searchFields = [];
            foreach ($fields as $groupFields) {
                $searchFields = array_merge($searchFields, array_keys($groupFields));
            }
            $repo->setAvailableSearchFields($searchFields);
        }

        return $repo;
    }

    /**
     * Get the tags repository.
     *
     * @return \Mautic\LeadBundle\Entity\TagRepository
     */
    public function getTagRepository()
    {
        return $this->em->getRepository('MauticLeadBundle:Tag');
    }

    /**
     * @return \Mautic\LeadBundle\Entity\PointsChangeLogRepository
     */
    public function getPointLogRepository()
    {
        return $this->em->getRepository('MauticLeadBundle:PointsChangeLog');
    }

    /**
     * Get the tags repository.
     *
     * @return \Mautic\LeadBundle\Entity\UtmTagRepository
     */
    public function getUtmTagRepository()
    {
        return $this->em->getRepository('MauticLeadBundle:UtmTag');
    }

    /**
     * Get the tags repository.
     *
     * @return \Mautic\LeadBundle\Entity\LeadDeviceRepository
     */
    public function getDeviceRepository()
    {
        return $this->em->getRepository('MauticLeadBundle:LeadDevice');
    }

    /**
     * Get the lead event log repository.
     *
     * @return \Mautic\LeadBundle\Entity\LeadEventLogRepository
     */
    public function getEventLogRepository()
    {
        return $this->em->getRepository('MauticLeadBundle:LeadEventLog');
    }

    /**
     * Get the frequency rules repository.
     *
     * @return \Mautic\LeadBundle\Entity\FrequencyRuleRepository
     */
    public function getFrequencyRuleRepository()
    {
        return $this->em->getRepository('MauticLeadBundle:FrequencyRule');
    }

    /**
     * Get the Stages change log repository.
     *
     * @return \Mautic\LeadBundle\Entity\StagesChangeLogRepository
     */
    public function getStagesChangeLogRepository()
    {
        return $this->em->getRepository('MauticLeadBundle:StagesChangeLog');
    }

    /**
     * Get the lead categories repository.
     *
     * @return \Mautic\LeadBundle\Entity\LeadCategoryRepository
     */
    public function getLeadCategoryRepository()
    {
        return $this->em->getRepository('MauticLeadBundle:LeadCategory');
    }

    /**
     * @return \Mautic\LeadBundle\Entity\MergeRecordRepository
     */
    public function getMergeRecordRepository()
    {
        return $this->em->getRepository('MauticLeadBundle:MergeRecord');
    }

    /**
     * {@inheritdoc}
     *
     * @return string
     */
    public function getPermissionBase()
    {
        return 'lead:leads';
    }

    /**
     * {@inheritdoc}
     *
     * @return string
     */
    public function getNameGetter()
    {
        return 'getPrimaryIdentifier';
    }

    /**
     * {@inheritdoc}
     *
     * @param Lead                                $entity
     * @param \Symfony\Component\Form\FormFactory $formFactory
     * @param string|null                         $action
     * @param array                               $options
     *
     * @return \Symfony\Component\Form\Form
     *
     * @throws \Symfony\Component\HttpKernel\Exception\MethodNotAllowedHttpException
     */
    public function createForm($entity, $formFactory, $action = null, $options = [])
    {
        if (!$entity instanceof Lead) {
            throw new MethodNotAllowedHttpException(['Lead'], 'Entity must be of class Lead()');
        }
        if (!empty($action)) {
            $options['action'] = $action;
        }

        return $formFactory->create(LeadType::class, $entity, $options);
    }

    /**
     * Get a specific entity or generate a new one if id is empty.
     *
     * @param $id
     *
     * @return Lead|null
     */
    public function getEntity($id = null)
    {
        if (null === $id) {
            return new Lead();
        }

        $entity = parent::getEntity($id);

        if (null === $entity) {
            // Check if this contact was merged into another and if so, return the new contact
            if ($entity = $this->getMergeRecordRepository()->findMergedContact($id)) {
                // Hydrate fields with custom field data
                $fields = $this->getRepository()->getFieldValues($entity->getId());
                $entity->setFields($fields);
            }
        }

        return $entity;
    }

    /**
     * {@inheritdoc}
     *
     * @param $action
     * @param $event
     * @param $entity
     * @param $isNew
     *
     * @throws \Symfony\Component\HttpKernel\Exception\MethodNotAllowedHttpException
     */
    protected function dispatchEvent($action, &$entity, $isNew = false, Event $event = null)
    {
        if (!$entity instanceof Lead) {
            throw new MethodNotAllowedHttpException(['Lead'], 'Entity must be of class Lead()');
        }

        switch ($action) {
            case 'pre_save':
                $name = LeadEvents::LEAD_PRE_SAVE;
                break;
            case 'post_save':
                $name = LeadEvents::LEAD_POST_SAVE;
                break;
            case 'pre_delete':
                $name = LeadEvents::LEAD_PRE_DELETE;
                break;
            case 'post_delete':
                $name = LeadEvents::LEAD_POST_DELETE;
                break;
            default:
                return null;
        }

        if ($this->dispatcher->hasListeners($name)) {
            if (empty($event)) {
                $event = new LeadEvent($entity, $isNew);
                $event->setEntityManager($this->em);
            }
            $this->dispatcher->dispatch($name, $event);

            return $event;
        } else {
            return null;
        }
    }

    /**
     * {@inheritdoc}
     *
     * @param Lead $entity
     * @param bool $unlock
     */
    public function saveEntity($entity, $unlock = true)
    {
        $companyFieldMatches = [];
        $fields              = $entity->getFields();
        $company             = null;

        //check to see if we can glean information from ip address
        if (!$entity->imported && count($ips = $entity->getIpAddresses())) {
            $details = $ips->first()->getIpDetails();
            // Only update with IP details if none of the following are set to prevent wrong combinations
            if (empty($fields['core']['city']['value']) && empty($fields['core']['state']['value']) && empty($fields['core']['country']['value']) && empty($fields['core']['zipcode']['value'])) {
                if ($this->coreParametersHelper->getParameter('anonymize_ip') && $this->ipLookupHelper->getRealIp()) {
                    $details = $this->ipLookupHelper->getIpDetails($this->ipLookupHelper->getRealIp());
                }

                if (!empty($details['city'])) {
                    $entity->addUpdatedField('city', $details['city']);
                    $companyFieldMatches['city'] = $details['city'];
                }

                if (!empty($details['region'])) {
                    $entity->addUpdatedField('state', $details['region']);
                    $companyFieldMatches['state'] = $details['region'];
                }

                if (!empty($details['country'])) {
                    $entity->addUpdatedField('country', $details['country']);
                    $companyFieldMatches['country'] = $details['country'];
                }

                if (!empty($details['zipcode'])) {
                    $entity->addUpdatedField('zipcode', $details['zipcode']);
                }
            }

            if (!$entity->getCompany() && !empty($details['organization']) && $this->coreParametersHelper->get('ip_lookup_create_organization', false)) {
                $entity->addUpdatedField('company', $details['organization']);
            }
        }

        $updatedFields = $entity->getUpdatedFields();
        if (isset($updatedFields['company'])) {
            $companyFieldMatches['company']            = $updatedFields['company'];
            [$company, $leadAdded, $companyEntity]     = IdentifyCompanyHelper::identifyLeadsCompany($companyFieldMatches, $entity, $this->companyModel);
            if ($leadAdded) {
                $entity->addCompanyChangeLogEntry('form', 'Identify Company', 'Lead added to the company, '.$company['companyname'], $company['id']);
            }
        }

        $this->processManipulator($entity);

        $this->setEntityDefaultValues($entity);

        $this->ipAddressModel->saveIpAddressesReferencesForContact($entity);

        parent::saveEntity($entity, $unlock);

        if (!empty($company)) {
            // Save after the lead in for new leads created through the API and maybe other places
            $this->companyModel->addLeadToCompany($companyEntity, $entity);
            $this->setPrimaryCompany($companyEntity->getId(), $entity->getId());
        }

        $this->em->clear(CompanyChangeLog::class);
    }

    /**
     * @param object $entity
     */
    public function deleteEntity($entity)
    {
        // Delete custom avatar if one exists
        $imageDir = $this->pathsHelper->getSystemPath('images', true);
        $avatar   = $imageDir.'/lead_avatars/avatar'.$entity->getId();

        if (file_exists($avatar)) {
            unlink($avatar);
        }

        parent::deleteEntity($entity);
    }

    /**
     * Clear all Lead entities.
     */
    public function clearEntities()
    {
        $this->getRepository()->clear();
    }

    /**
     * Populates custom field values for updating the lead. Also retrieves social media data.
     *
     * @param bool|false $overwriteWithBlank
     * @param bool|true  $fetchSocialProfiles
     * @param bool|false $bindWithForm        Send $data through the Lead form and only use valid data (should be used with request data)
     *
     * @return array
     */
    public function setFieldValues(Lead $lead, array $data, $overwriteWithBlank = false, $fetchSocialProfiles = true, $bindWithForm = false)
    {
        if ($fetchSocialProfiles) {
            //@todo - add a catch to NOT do social gleaning if a lead is created via a form, etc as we do not want the user to experience the wait
            //generate the social cache
            [$socialCache, $socialFeatureSettings] = $this->integrationHelper->getUserProfiles(
                $lead,
                $data,
                true,
                null,
                false,
                true
            );

            //set the social cache while we have it
            if (!empty($socialCache)) {
                $lead->setSocialCache($socialCache);
            }
        }

        if (isset($data['stage'])) {
            $stagesChangeLogRepo = $this->getStagesChangeLogRepository();
            $currentLeadStage    = $stagesChangeLogRepo->getCurrentLeadStage($lead->getId());

            $previousId = is_object($data['stage']) ? $data['stage']->getId() : (int) $data['stage'];
            if ($previousId !== $currentLeadStage) {
                $stage = $this->em->getRepository('MauticStageBundle:Stage')->find($data['stage']);
                $lead->stageChangeLogEntry(
                    $stage,
                    $stage->getId().':'.$stage->getName(),
                    $this->translator->trans('mautic.stage.event.changed')
                );
            }
        }

        //save the field values
        $fieldValues = $lead->getFields();

        if (empty($fieldValues) || $bindWithForm) {
            // Lead is new or they haven't been populated so let's build the fields now
            if (empty($this->flattenedFields)) {
                $this->flattenedFields = $this->leadFieldModel->getEntities(
                    [
                        'filter'         => ['isPublished' => true, 'object' => 'lead'],
                        'hydration_mode' => 'HYDRATE_ARRAY',
                    ]
                );
                $this->fieldsByGroup = $this->organizeFieldsByGroup($this->flattenedFields);
            }

            if (empty($fieldValues)) {
                $fieldValues = $this->fieldsByGroup;
            }
        }

        if ($bindWithForm) {
            // Cleanup the field values
            $form = $this->createForm(
                new Lead(), // use empty lead to prevent binding errors
                $this->formFactory,
                null,
                ['fields' => $this->flattenedFields, 'csrf_protection' => false, 'allow_extra_fields' => true]
            );

            // Unset stage and owner from the form because it's already been handled
            unset($data['stage'], $data['owner'], $data['tags']);
            // Prepare special fields
            $this->prepareParametersFromRequest($form, $data, $lead);
            // Submit the data
            $form->submit($data);

            if ($form->getErrors()->count()) {
                $this->logger->addDebug('LEAD: form validation failed with an error of '.$form->getErrors());
            }
            foreach ($form as $field => $formField) {
                if (isset($data[$field])) {
                    if ($formField->getErrors()->count()) {
                        $this->logger->addDebug('LEAD: '.$field.' failed form validation with an error of '.$formField->getErrors());
                        // Don't save bad data
                        unset($data[$field]);
                    } else {
                        $data[$field] = $formField->getData();
                    }
                }
            }
        }

        //update existing values
        foreach ($fieldValues as $group => &$groupFields) {
            if ('all' === $group) {
                continue;
            }

            foreach ($groupFields as $alias => &$field) {
                if (!isset($field['value'])) {
                    $field['value'] = null;
                }

                // Only update fields that are part of the passed $data array
                if (array_key_exists($alias, $data)) {
                    if (!$bindWithForm) {
                        $this->cleanFields($data, $field);
                    }
                    $curValue = $field['value'];
                    $newValue = isset($data[$alias]) ? $data[$alias] : '';

                    if (is_array($newValue)) {
                        $newValue = implode('|', $newValue);
                    }

                    $isEmpty = (null === $newValue || '' === $newValue);
                    if ($curValue !== $newValue && (!$isEmpty || ($isEmpty && $overwriteWithBlank))) {
                        $field['value'] = $newValue;
                        $lead->addUpdatedField($alias, $newValue, $curValue);
                    }

                    //if empty, check for social media data to plug the hole
                    if (empty($newValue) && !empty($socialCache)) {
                        foreach ($socialCache as $service => $details) {
                            //check to see if a field has been assigned

                            if (!empty($socialFeatureSettings[$service]['leadFields'])
                                && in_array($field['alias'], $socialFeatureSettings[$service]['leadFields'])
                            ) {
                                //check to see if the data is available
                                $key = array_search($field['alias'], $socialFeatureSettings[$service]['leadFields']);
                                if (isset($details['profile'][$key])) {
                                    //Found!!
                                    $field['value'] = $details['profile'][$key];
                                    $lead->addUpdatedField($alias, $details['profile'][$key]);
                                    break;
                                }
                            }
                        }
                    }
                }
            }
        }

        $lead->setFields($fieldValues);
    }

    /**
     * Disassociates a user from leads.
     *
     * @param $userId
     */
    public function disassociateOwner($userId)
    {
        $leads = $this->getRepository()->findByOwner($userId);
        foreach ($leads as $lead) {
            $lead->setOwner(null);
            $this->saveEntity($lead);
        }
    }

    /**
     * Get list of entities for autopopulate fields.
     *
     * @param $type
     * @param $filter
     * @param $limit
     * @param $start
     *
     * @return array
     */
    public function getLookupResults($type, $filter = '', $limit = 10, $start = 0)
    {
        $results = [];
        switch ($type) {
            case 'user':
                $results = $this->em->getRepository('MauticUserBundle:User')->getUserList($filter, $limit, $start, ['lead' => 'leads']);
                break;
        }

        return $results;
    }

    /**
     * Obtain an array of users for api lead edits.
     *
     * @return mixed
     */
    public function getOwnerList()
    {
        return $this->em->getRepository('MauticUserBundle:User')->getUserList('', 0);
    }

    /**
     * Obtains a list of leads based off IP.
     *
     * @param $ip
     *
     * @return mixed
     */
    public function getLeadsByIp($ip)
    {
        return $this->getRepository()->getLeadsByIp($ip);
    }

    /**
     * Obtains a list of leads based a list of IDs.
     *
     * @return Paginator
     */
    public function getLeadsByIds(array $ids)
    {
        return $this->getEntities([
            'filter' => [
                'force' => [
                    [
                        'column' => 'l.id',
                        'expr'   => 'in',
                        'value'  => $ids,
                    ],
                ],
            ],
        ]);
    }

    /**
     * @return bool
     */
    public function canEditContact(Lead $contact)
    {
        return $this->security->hasEntityAccess('lead:leads:editown', 'lead:leads:editother', $contact->getPermissionUser());
    }

    /**
     * Gets the details of a lead if not already set.
     *
     * @param $lead
     *
     * @return mixed
     */
    public function getLeadDetails($lead)
    {
        if ($lead instanceof Lead) {
            $fields = $lead->getFields();
            if (!empty($fields)) {
                return $fields;
            }
        }

        $leadId = ($lead instanceof Lead) ? $lead->getId() : (int) $lead;

        return $this->getRepository()->getFieldValues($leadId);
    }

    /**
     * Reorganizes a field list to be keyed by field's group then alias.
     *
     * @param $fields
     *
     * @return array
     */
    public function organizeFieldsByGroup($fields)
    {
        $array = [];

        foreach ($fields as $field) {
            if ($field instanceof LeadField) {
                $alias = $field->getAlias();
                if ($field->isPublished() and 'Lead' === $field->getObject()) {
                    $group                                = $field->getGroup();
                    $array[$group][$alias]['id']          = $field->getId();
                    $array[$group][$alias]['group']       = $group;
                    $array[$group][$alias]['label']       = $field->getLabel();
                    $array[$group][$alias]['alias']       = $alias;
                    $array[$group][$alias]['type']        = $field->getType();
                    $array[$group][$alias]['properties']  = $field->getProperties();
                }
            } else {
                $alias = $field['alias'];
                if ($field['isPublished'] and 'lead' === $field['object']) {
                    $group                                = $field['group'];
                    $array[$group][$alias]['id']          = $field['id'];
                    $array[$group][$alias]['group']       = $group;
                    $array[$group][$alias]['label']       = $field['label'];
                    $array[$group][$alias]['alias']       = $alias;
                    $array[$group][$alias]['type']        = $field['type'];
                    $array[$group][$alias]['properties']  = $field['properties'] ?? [];
                }
            }
        }

        //make sure each group key is present
        $groups = ['core', 'social', 'personal', 'professional'];
        foreach ($groups as $g) {
            if (!isset($array[$g])) {
                $array[$g] = [];
            }
        }

        return $array;
    }

    /**
     * Takes leads organized by group and flattens them into just alias => value.
     *
     * @param $fields
     *
     * @deprecated 2.0 to be removed in 3.0 - Use the Lead entity's getProfileFields() instead
     *
     * @return array
     */
    public function flattenFields($fields)
    {
        $flat = [];
        foreach ($fields as $fields) {
            foreach ($fields as $field) {
                $flat[$field['alias']] = $field['value'];
            }
        }

        return $flat;
    }

    /**
     * Returns flat array for single lead.
     *
     * @param $leadId
     *
     * @return array
     */
    public function getLead($leadId)
    {
        return $this->getRepository()->getLead($leadId);
    }

    /**
     * Get the contat from request (ct/clickthrough) and handles auto merging of contact data from request parameters.
     *
     * @param array $queryFields
     *
     * @return array|Lead|null
     */
    public function getContactFromRequest($queryFields = [])
    {
        // @todo Instantiate here until we can remove circular dependency on LeadModel in order to make it a service
        $requestStack = new RequestStack();
        $requestStack->push($this->request);
        $contactRequestHelper = new ContactRequestHelper(
            $this,
            $this->contactTracker,
            $this->coreParametersHelper,
            $this->ipLookupHelper,
            $requestStack,
            $this->logger,
            $this->dispatcher
        );

        return $contactRequestHelper->getContactFromQuery($queryFields);
    }

    /**
     * @param bool $returnWithQueryFields
     *
     * @return array|Lead
     */
    public function checkForDuplicateContact(array $queryFields, Lead $lead = null, $returnWithQueryFields = false, $onlyPubliclyUpdateable = false)
    {
        // Search for lead by request and/or update lead fields if some data were sent in the URL query
        if (empty($this->availableLeadFields)) {
            $filter = ['isPublished' => true, 'object' => 'lead'];

            if ($onlyPubliclyUpdateable) {
                $filter['isPubliclyUpdatable'] = true;
            }

            $this->availableLeadFields = $this->leadFieldModel->getFieldList(
                false,
                false,
                $filter
            );
        }

        if (is_null($lead)) {
            $lead = new Lead();
        }

        $uniqueFields    = $this->leadFieldModel->getUniqueIdentifierFields();
        $uniqueFieldData = [];
        $inQuery         = array_intersect_key($queryFields, $this->availableLeadFields);
        $values          = $onlyPubliclyUpdateable ? $inQuery : $queryFields;

        // Run values through setFieldValues to clean them first
        $this->setFieldValues($lead, $values, false, false);
        $cleanFields = $lead->getFields();

        foreach ($inQuery as $k => $v) {
            if (empty($queryFields[$k])) {
                unset($inQuery[$k]);
            }
        }

        foreach ($cleanFields as $group) {
            foreach ($group as $key => $field) {
                if (array_key_exists($key, $uniqueFields) && !empty($field['value'])) {
                    $uniqueFieldData[$key] = $field['value'];
                }
            }
        }

        // Check for leads using unique identifier
        if (count($uniqueFieldData)) {
            $existingLeads = $this->getRepository()->getLeadsByUniqueFields($uniqueFieldData, ($lead) ? $lead->getId() : null);

            if (!empty($existingLeads)) {
                $this->logger->addDebug("LEAD: Existing contact ID# {$existingLeads[0]->getId()} found through query identifiers.");
                // Merge with existing lead or use the one found
                $lead = ($lead->getId()) ? $this->mergeLeads($lead, $existingLeads[0]) : $existingLeads[0];
            }
        }

        return $returnWithQueryFields ? [$lead, $inQuery] : $lead;
    }

    /**
     * Get a list of segments this lead belongs to.
     *
     * @param bool $forLists
     * @param bool $arrayHydration
     * @param bool $isPublic
     *
     * @return mixed
     */
    public function getLists(Lead $lead, $forLists = false, $arrayHydration = false, $isPublic = false, $isPreferenceCenter = false)
    {
        $repo = $this->em->getRepository(LeadList::class);

        return $repo->getLeadLists($lead->getId(), $forLists, $arrayHydration, $isPublic, $isPreferenceCenter);
    }

    /**
     * Get a list of companies this contact belongs to.
     *
     * @return mixed
     */
    public function getCompanies(Lead $lead)
    {
        $repo = $this->em->getRepository('MauticLeadBundle:CompanyLead');

        return $repo->getCompaniesByLeadId($lead->getId());
    }

    /**
     * Add lead to lists.
     *
     * @param array|Lead     $lead
     * @param array|LeadList $lists
     * @param bool           $manuallyAdded
     */
    public function addToLists($lead, $lists, $manuallyAdded = true)
    {
        $this->leadListModel->addLead($lead, $lists, $manuallyAdded);
    }

    /**
     * Remove lead from lists.
     *
     * @param      $lead
     * @param      $lists
     * @param bool $manuallyRemoved
     */
    public function removeFromLists($lead, $lists, $manuallyRemoved = true)
    {
        $this->leadListModel->removeLead($lead, $lists, $manuallyRemoved);
    }

    /**
     * Add lead to Stage.
     *
     * @param array|Lead  $lead
     * @param array|Stage $stage
     * @param bool        $manuallyAdded
     *
     * @return $this
     */
    public function addToStages($lead, $stage, $manuallyAdded = true)
    {
        if (!$lead instanceof Lead) {
            $leadId = (is_array($lead) && isset($lead['id'])) ? $lead['id'] : $lead;
            $lead   = $this->em->getReference('MauticLeadBundle:Lead', $leadId);
        }
        $lead->setStage($stage);
        $lead->stageChangeLogEntry(
            $stage,
            $stage->getId().': '.$stage->getName(),
            $this->translator->trans('mautic.stage.event.added.batch')
        );

        return $this;
    }

    /**
     * Remove lead from Stage.
     *
     * @param      $lead
     * @param      $stage
     * @param bool $manuallyRemoved
     *
     * @return $this
     */
    public function removeFromStages($lead, $stage, $manuallyRemoved = true)
    {
        $lead->setStage(null);
        $lead->stageChangeLogEntry(
            $stage,
            $stage->getId().': '.$stage->getName(),
            $this->translator->trans('mautic.stage.event.removed.batch')
        );

        return $this;
    }

    /**
     * @depreacated 2.6.0 to be removed in 3.0; use getFrequencyRules() instead
     *
     * @param null $channel
     *
     * @return mixed
     */
    public function getFrequencyRule(Lead $lead, $channel = null)
    {
        return $this->getFrequencyRules($lead, $channel);
    }

    /**
     * @param string $channel
     *
     * @return mixed
     */
    public function getFrequencyRules(Lead $lead, $channel = null)
    {
        if (is_array($channel)) {
            $channel = key($channel);
        }

        /** @var \Mautic\LeadBundle\Entity\FrequencyRuleRepository $frequencyRuleRepo */
        $frequencyRuleRepo = $this->em->getRepository('MauticLeadBundle:FrequencyRule');
        $frequencyRules    = $frequencyRuleRepo->getFrequencyRules($channel, $lead->getId());

        if (empty($frequencyRules)) {
            return [];
        }

        return $frequencyRules;
    }

    /**
     * Set frequency rules for lead per channel.
     *
     * @param null $data
     * @param null $leadLists
     *
     * @return bool Returns true
     */
    public function setFrequencyRules(Lead $lead, $data = null, $leadLists = null, $persist = true)
    {
        // One query to get all the lead's current frequency rules and go ahead and create entities for them
        $frequencyRules = $lead->getFrequencyRules()->toArray();
        $entities       = [];
        $channels       = $this->getPreferenceChannels();

        foreach ($channels as $ch) {
            if (empty($data['lead_channels']['preferred_channel'])) {
                $data['lead_channels']['preferred_channel'] = $ch;
            }

            $frequencyRule = (isset($frequencyRules[$ch])) ? $frequencyRules[$ch] : new FrequencyRule();
            $frequencyRule->setChannel($ch);
            $frequencyRule->setLead($lead);
            $frequencyRule->setDateAdded(new \DateTime());

            if (!empty($data['lead_channels']['frequency_number_'.$ch]) && !empty($data['lead_channels']['frequency_time_'.$ch])) {
                $frequencyRule->setFrequencyNumber($data['lead_channels']['frequency_number_'.$ch]);
                $frequencyRule->setFrequencyTime($data['lead_channels']['frequency_time_'.$ch]);
            } else {
                $frequencyRule->setFrequencyNumber(null);
                $frequencyRule->setFrequencyTime(null);
            }

            $frequencyRule->setPauseFromDate(!empty($data['lead_channels']['contact_pause_start_date_'.$ch]) ? $data['lead_channels']['contact_pause_start_date_'.$ch] : null);
            $frequencyRule->setPauseToDate(!empty($data['lead_channels']['contact_pause_end_date_'.$ch]) ? $data['lead_channels']['contact_pause_end_date_'.$ch] : null);

            $frequencyRule->setLead($lead);
            $frequencyRule->setPreferredChannel($data['lead_channels']['preferred_channel'] === $ch);

            if ($persist) {
                $entities[$ch] = $frequencyRule;
            } else {
                $lead->addFrequencyRule($frequencyRule);
            }
        }

        if (!empty($entities)) {
            $this->em->getRepository('MauticLeadBundle:FrequencyRule')->saveEntities($entities);
        }

        foreach ($data['lead_lists'] as $leadList) {
            if (!isset($leadLists[$leadList])) {
                $this->addToLists($lead, [$leadList]);
            }
        }
        // Delete lists that were removed
        $deletedLists = array_diff(array_keys($leadLists), $data['lead_lists']);
        if (!empty($deletedLists)) {
            $this->removeFromLists($lead, $deletedLists);
        }

        if (!empty($data['global_categories'])) {
            $this->addToCategory($lead, $data['global_categories']);
        }
        $leadCategories = $this->getLeadCategories($lead);
        // Delete categories that were removed
        $deletedCategories = array_diff($leadCategories, $data['global_categories']);

        if (!empty($deletedCategories)) {
            $this->removeFromCategories($deletedCategories);
        }

        // Delete channels that were removed
        $deleted = array_diff_key($frequencyRules, $entities);
        if (!empty($deleted)) {
            $this->em->getRepository('MauticLeadBundle:FrequencyRule')->deleteEntities($deleted);
        }

        return true;
    }

    /**
     * @param $categories
     * @param bool $manuallyAdded
     *
     * @return array
     */
    public function addToCategory(Lead $lead, $categories, $manuallyAdded = true)
    {
        $leadCategories = $this->getLeadCategoryRepository()->getLeadCategories($lead);

        $results = [];
        foreach ($categories as $category) {
            if (!isset($leadCategories[$category])) {
                $newLeadCategory = new LeadCategory();
                $newLeadCategory->setLead($lead);
                if (!$category instanceof Category) {
                    $category = $this->categoryModel->getEntity($category);
                }
                $newLeadCategory->setCategory($category);
                $newLeadCategory->setDateAdded(new \DateTime());
                $newLeadCategory->setManuallyAdded($manuallyAdded);
                $results[$category->getId()] = $newLeadCategory;

                if ($this->dispatcher->hasListeners(LeadEvents::LEAD_CATEGORY_CHANGE)) {
                    $this->dispatcher->dispatch(LeadEvents::LEAD_CATEGORY_CHANGE, new CategoryChangeEvent($lead, $category));
                }
            }
        }
        if (!empty($results)) {
            $this->getLeadCategoryRepository()->saveEntities($results);
        }

        return $results;
    }

    /**
     * @param $categories
     */
    public function removeFromCategories($categories)
    {
        $deleteCats = [];
        if (is_array($categories)) {
            foreach ($categories as $key => $category) {
                /** @var LeadCategory $category */
                $category     = $this->getLeadCategoryRepository()->getEntity($key);
                $deleteCats[] = $category;

                if ($this->dispatcher->hasListeners(LeadEvents::LEAD_CATEGORY_CHANGE)) {
                    $this->dispatcher->dispatch(LeadEvents::LEAD_CATEGORY_CHANGE, new CategoryChangeEvent($category->getLead(), $category->getCategory(), false));
                }
            }
        } elseif ($categories instanceof LeadCategory) {
            $deleteCats[] = $categories;

            if ($this->dispatcher->hasListeners(LeadEvents::LEAD_CATEGORY_CHANGE)) {
                $this->dispatcher->dispatch(LeadEvents::LEAD_CATEGORY_CHANGE, new CategoryChangeEvent($categories->getLead(), $categories->getCategory(), false));
            }
        }

        if (!empty($deleteCats)) {
            $this->getLeadCategoryRepository()->deleteEntities($deleteCats);
        }
    }

    /**
     * @return array
     */
    public function getLeadCategories(Lead $lead)
    {
        $leadCategories   = $this->getLeadCategoryRepository()->getLeadCategories($lead);
        $leadCategoryList = [];
        foreach ($leadCategories as $category) {
            $leadCategoryList[$category['id']] = $category['category_id'];
        }

        return $leadCategoryList;
    }

    /**
     * @param array        $fields
     * @param array        $data
     * @param null         $owner
     * @param null         $list
     * @param null         $tags
     * @param bool         $persist
     * @param LeadEventLog $eventLog
     *
     * @return bool|null
     *
     * @throws \Exception
     */
    public function import($fields, $data, $owner = null, $list = null, $tags = null, $persist = true, LeadEventLog $eventLog = null, $importId = null)
    {
        $fields    = array_flip($fields);
        $fieldData = [];

        // Extract company data and import separately
        // Modifies the data array
        $company                           = null;
        [$companyFields, $companyData]     = $this->companyModel->extractCompanyDataFromImport($fields, $data);

        if (!empty($companyData)) {
            $companyFields = array_flip($companyFields);
            $this->companyModel->import($companyFields, $companyData, $owner, $list, $tags, $persist, $eventLog);
            $companyFields = array_flip($companyFields);

            $companyName    = isset($companyFields['companyname']) ? $companyData[$companyFields['companyname']] : null;
            $companyCity    = isset($companyFields['companycity']) ? $companyData[$companyFields['companycity']] : null;
            $companyCountry = isset($companyFields['companycountry']) ? $companyData[$companyFields['companycountry']] : null;
            $companyState   = isset($companyFields['companystate']) ? $companyData[$companyFields['companystate']] : null;

            $company = $this->companyModel->getRepository()->identifyCompany($companyName, $companyCity, $companyCountry, $companyState);
        }

        foreach ($fields as $leadField => $importField) {
            // Prevent overwriting existing data with empty data
            if (array_key_exists($importField, $data) && !is_null($data[$importField]) && '' != $data[$importField]) {
                $fieldData[$leadField] = InputHelper::_($data[$importField], 'string');
            }
        }

        $lead   = $this->checkForDuplicateContact($fieldData);
        $merged = ($lead->getId());

        if (!empty($fields['dateAdded']) && !empty($data[$fields['dateAdded']])) {
            $dateAdded = new DateTimeHelper($data[$fields['dateAdded']]);
            $lead->setDateAdded($dateAdded->getUtcDateTime());
        }
        unset($fieldData['dateAdded']);

        if (!empty($fields['dateModified']) && !empty($data[$fields['dateModified']])) {
            $dateModified = new DateTimeHelper($data[$fields['dateModified']]);
            $lead->setDateModified($dateModified->getUtcDateTime());
        }
        unset($fieldData['dateModified']);

        if (!empty($fields['lastActive']) && !empty($data[$fields['lastActive']])) {
            $lastActive = new DateTimeHelper($data[$fields['lastActive']]);
            $lead->setLastActive($lastActive->getUtcDateTime());
        }
        unset($fieldData['lastActive']);

        if (!empty($fields['dateIdentified']) && !empty($data[$fields['dateIdentified']])) {
            $dateIdentified = new DateTimeHelper($data[$fields['dateIdentified']]);
            $lead->setDateIdentified($dateIdentified->getUtcDateTime());
        }
        unset($fieldData['dateIdentified']);

        if (!empty($fields['createdByUser']) && !empty($data[$fields['createdByUser']])) {
            $userRepo      = $this->em->getRepository('MauticUserBundle:User');
            $createdByUser = $userRepo->findByIdentifier($data[$fields['createdByUser']]);
            if (null !== $createdByUser) {
                $lead->setCreatedBy($createdByUser);
            }
        }
        unset($fieldData['createdByUser']);

        if (!empty($fields['modifiedByUser']) && !empty($data[$fields['modifiedByUser']])) {
            $userRepo       = $this->em->getRepository('MauticUserBundle:User');
            $modifiedByUser = $userRepo->findByIdentifier($data[$fields['modifiedByUser']]);
            if (null !== $modifiedByUser) {
                $lead->setModifiedBy($modifiedByUser);
            }
        }
        unset($fieldData['modifiedByUser']);

        if (!empty($fields['ip']) && !empty($data[$fields['ip']])) {
            $addresses = explode(',', $data[$fields['ip']]);
            foreach ($addresses as $address) {
                $address = trim($address);
                if (!$ipAddress = $this->ipAddressModel->findOneByIpAddress($address)) {
                    $ipAddress = new IpAddress();
                    $ipAddress->setIpAddress($address);
                }
                $lead->addIpAddress($ipAddress);
            }
        }
        unset($fieldData['ip']);

        if (!empty($fields['points']) && !empty($data[$fields['points']]) && null === $lead->getId()) {
            // Add points only for new leads
            $lead->setPoints($data[$fields['points']]);

            //add a lead point change log
            $log = new PointsChangeLog();
            $log->setDelta($data[$fields['points']]);
            $log->setLead($lead);
            $log->setType('lead');
            $log->setEventName($this->translator->trans('mautic.lead.import.event.name'));
            $log->setActionName($this->translator->trans('mautic.lead.import.action.name', [
                '%name%' => $this->userHelper->getUser()->getUsername(),
            ]));
            $log->setIpAddress($this->ipLookupHelper->getIpAddress());
            $log->setDateAdded(new \DateTime());
            $lead->addPointsChangeLog($log);
        }

        if (!empty($fields['stage']) && !empty($data[$fields['stage']])) {
            static $stages = [];
            $stageName     = $data[$fields['stage']];
            if (!array_key_exists($stageName, $stages)) {
                // Set stage for contact
                $stage = $this->em->getRepository('MauticStageBundle:Stage')->getStageByName($stageName);

                if (empty($stage)) {
                    $stage = new Stage();
                    $stage->setName($stageName);
                    $stages[$stageName] = $stage;
                }
            } else {
                $stage = $stages[$stageName];
            }

            $lead->setStage($stage);

            //add a contact stage change log
            $log = new StagesChangeLog();
            $log->setStage($stage);
            $log->setEventName($stage->getId().':'.$stage->getName());
            $log->setLead($lead);
            $log->setActionName(
                $this->translator->trans(
                    'mautic.stage.import.action.name',
                    [
                        '%name%' => $this->userHelper->getUser()->getUsername(),
                    ]
                )
            );
            $log->setDateAdded(new \DateTime());
            $lead->stageChangeLog($log);
        }
        unset($fieldData['stage']);

        // Set unsubscribe status
        if (!empty($fields['doNotEmail']) && isset($data[$fields['doNotEmail']]) && (!empty($fields['email']) && !empty($data[$fields['email']]))) {
            $doNotEmail = filter_var($data[$fields['doNotEmail']], FILTER_VALIDATE_BOOLEAN, FILTER_NULL_ON_FAILURE);
            if (null !== $doNotEmail) {
                $reason = $this->translator->trans('mautic.lead.import.by.user', [
                    '%user%' => $this->userHelper->getUser()->getUsername(),
                ]);

                // The email must be set for successful unsubscribtion
                $lead->addUpdatedField('email', $data[$fields['email']]);
                if ($doNotEmail) {
                    $this->addDncForLead($lead, 'email', $reason, DNC::MANUAL, false);
                } else {
<<<<<<< HEAD
                    $this->removeDncForLead($lead, 'email', false);
=======
                    $this->removeDncForLead($lead, 'email');
>>>>>>> 5a058b07
                }
            }
        }

        unset($fieldData['doNotEmail']);

        if (!empty($fields['ownerusername']) && !empty($data[$fields['ownerusername']])) {
            try {
                $newOwner = $this->userProvider->loadUserByUsername($data[$fields['ownerusername']]);
                $lead->setOwner($newOwner);
                //reset default import owner if exists owner for contact
                $owner = null;
            } catch (NonUniqueResultException $exception) {
                // user not found
            }
        }
        unset($fieldData['ownerusername']);

        if (null !== $owner) {
            $lead->setOwner($this->em->getReference('MauticUserBundle:User', $owner));
        }

        if (null !== $tags) {
            $this->modifyTags($lead, $tags, null, false);
        }

        if (empty($this->leadFields)) {
            $this->leadFields = $this->leadFieldModel->getEntities(
                [
                    'filter' => [
                        'force' => [
                            [
                                'column' => 'f.isPublished',
                                'expr'   => 'eq',
                                'value'  => true,
                            ],
                            [
                                'column' => 'f.object',
                                'expr'   => 'eq',
                                'value'  => 'lead',
                            ],
                        ],
                    ],
                    'hydration_mode' => 'HYDRATE_ARRAY',
                ]
            );
        }

        $fieldErrors = [];

        foreach ($this->leadFields as $leadField) {
            if (isset($fieldData[$leadField['alias']])) {
                if ('NULL' === $fieldData[$leadField['alias']]) {
                    $fieldData[$leadField['alias']] = null;

                    continue;
                }

                try {
                    $this->cleanFields($fieldData, $leadField);
                } catch (\Exception $exception) {
                    $fieldErrors[] = $leadField['alias'].': '.$exception->getMessage();
                }

                if ('email' === $leadField['type'] && !empty($fieldData[$leadField['alias']])) {
                    try {
                        $this->emailValidator->validate($fieldData[$leadField['alias']], false);
                    } catch (\Exception $exception) {
                        $fieldErrors[] = $leadField['alias'].': '.$exception->getMessage();
                    }
                }

                // Skip if the value is in the CSV row
                continue;
            } elseif ($lead->isNew() && $leadField['defaultValue']) {
                // Fill in the default value if any
                $fieldData[$leadField['alias']] = ('multiselect' === $leadField['type']) ? [$leadField['defaultValue']] : $leadField['defaultValue'];
            }
        }

        if ($fieldErrors) {
            $fieldErrors = implode("\n", $fieldErrors);

            throw new \Exception($fieldErrors);
        }

        // All clear
        foreach ($fieldData as $field => $value) {
            $lead->addUpdatedField($field, $value);
        }

        $lead->imported = true;

        if ($eventLog) {
            $action = $merged ? 'updated' : 'inserted';
            $eventLog->setAction($action);
        }

        if ($persist) {
            $lead->setManipulator(new LeadManipulator(
                'lead',
                'import',
                $importId,
                $this->userHelper->getUser()->getName()
            ));
            $this->saveEntity($lead);

            if (null !== $list) {
                $this->addToLists($lead, [$list]);
            }

            if (null !== $company) {
                $this->companyModel->addLeadToCompany($company, $lead);
            }

            if ($eventLog) {
                $lead->addEventLog($eventLog);
            }
        }

        return $merged;
    }

    /**
     * Update a leads tags.
     *
     * @param bool|false $removeOrphans
     */
    public function setTags(Lead $lead, array $tags, $removeOrphans = false)
    {
        /** @var Tag[] $currentTags */
        $currentTags  = $lead->getTags();
        $leadModified = $tagsDeleted = false;

        foreach ($currentTags as $tag) {
            if (!in_array($tag->getId(), $tags)) {
                // Tag has been removed
                $lead->removeTag($tag);
                $leadModified = $tagsDeleted = true;
            } else {
                // Remove tag so that what's left are new tags
                $key = array_search($tag->getId(), $tags);
                unset($tags[$key]);
            }
        }

        if (!empty($tags)) {
            foreach ($tags as $tag) {
                if (is_numeric($tag)) {
                    // Existing tag being added to this lead
                    $lead->addTag(
                        $this->em->getReference('MauticLeadBundle:Tag', $tag)
                    );
                } else {
                    $lead->addTag(
                        $this->getTagRepository()->getTagByNameOrCreateNewOne($tag)
                    );
                }
            }
            $leadModified = true;
        }

        if ($leadModified) {
            $this->saveEntity($lead);

            // Delete orphaned tags
            if ($tagsDeleted && $removeOrphans) {
                $this->getTagRepository()->deleteOrphans();
            }
        }
    }

    /**
     * Update a leads UTM tags.
     */
    public function setUtmTags(Lead $lead, UtmTag $utmTags)
    {
        $lead->setUtmTags($utmTags);

        $this->saveEntity($lead);
    }

    /**
     * Add leads UTM tags via API.
     *
     * @param array $params
     */
    public function addUTMTags(Lead $lead, $params)
    {
        // known "synonym" fields expected
        $synonyms = ['useragent'  => 'user_agent',
                     'remotehost' => 'remote_host', ];

        // convert 'query' option to an array if necessary
        if (isset($params['query']) && !is_array($params['query'])) {
            // assume it's a query string; convert it to array
            parse_str($params['query'], $queryResult);
            if (!empty($queryResult)) {
                $params['query'] = $queryResult;
            } else {
                // Something wrong with, remove it
                unset($params['query']);
            }
        }

        // Fix up known synonym/mismatch field names
        foreach ($synonyms as $expected => $replace) {
            if (array_key_exists($expected, $params) && !isset($params[$replace])) {
                // add expected key name
                $params[$replace] = $params[$expected];
            }
        }

        // see if active date set, so we can use it
        $updateLastActive = false;
        $lastActive       = new \DateTime();
        // should be: yyyy-mm-ddT00:00:00+00:00
        if (isset($params['lastActive'])) {
            $lastActive       = new \DateTime($params['lastActive']);
            $updateLastActive = true;
        }
        $params['date_added'] = $lastActive;

        // New utmTag
        $utmTags = new UtmTag();

        // get available fields and their setter.
        $fields = $utmTags->getFieldSetterList();

        // cycle through calling appropriate setter
        foreach ($fields as $q => $setter) {
            if (isset($params[$q])) {
                $utmTags->$setter($params[$q]);
            }
        }

        // create device
        if (!empty($params['useragent'])) {
            $this->deviceTracker->createDeviceFromUserAgent($lead, $params['useragent']);
        }

        // add the lead
        $utmTags->setLead($lead);
        if ($updateLastActive) {
            $lead->setLastActive($lastActive);
        }

        $this->setUtmTags($lead, $utmTags);
    }

    /**
     * Removes a UtmTag set from a Lead.
     *
     * @param int $utmId
     */
    public function removeUtmTags(Lead $lead, $utmId)
    {
        /** @var UtmTag $utmTag */
        foreach ($lead->getUtmTags() as $utmTag) {
            if ($utmTag->getId() === $utmId) {
                $lead->removeUtmTagEntry($utmTag);
                $this->saveEntity($lead);

                return true;
            }
        }

        return false;
    }

    /**
     * Modify tags with support to remove via a prefixed minus sign.
     *
     * @param $tags
     * @param $removeTags
     * @param $persist
     * @param bool True if tags modified
     *
     * @return bool
     */
    public function modifyTags(Lead $lead, $tags, array $removeTags = null, $persist = true)
    {
        $tagsModified = false;
        $leadTags     = $lead->getTags();

        if (!$leadTags->isEmpty()) {
            $this->logger->debug('CONTACT: Contact currently has tags '.implode(', ', $leadTags->getKeys()));
        } else {
            $this->logger->debug('CONTACT: Contact currently does not have any tags');
        }

        if (!is_array($tags)) {
            $tags = explode(',', $tags);
        }

        if (empty($tags) && empty($removeTags)) {
            return false;
        }

        $this->logger->debug('CONTACT: Adding '.implode(', ', $tags).' to contact ID# '.$lead->getId());

        array_walk($tags, function (&$val) {
            $val = html_entity_decode(trim($val), ENT_QUOTES);
            $val = InputHelper::clean($val);
        });

        // See which tags already exist
        $foundTags = $this->getTagRepository()->getTagsByName($tags);
        foreach ($tags as $tag) {
            if (0 === strpos($tag, '-')) {
                // Tag to be removed
                $tag = substr($tag, 1);

                if (array_key_exists($tag, $foundTags) && $leadTags->contains($foundTags[$tag])) {
                    $tagsModified = true;
                    $lead->removeTag($foundTags[$tag]);

                    $this->logger->debug('CONTACT: Removed '.$tag);
                }
            } else {
                $tagToBeAdded = null;

                if (!array_key_exists($tag, $foundTags)) {
                    $tagToBeAdded = new Tag($tag, false);
                } elseif (!$leadTags->contains($foundTags[$tag])) {
                    $tagToBeAdded = $foundTags[$tag];
                }

                if ($tagToBeAdded) {
                    $lead->addTag($tagToBeAdded);
                    $tagsModified = true;
                    $this->logger->debug('CONTACT: Added '.$tag);
                }
            }
        }

        if (!empty($removeTags)) {
            $this->logger->debug('CONTACT: Removing '.implode(', ', $removeTags).' for contact ID# '.$lead->getId());

            array_walk($removeTags, function (&$val) {
                $val = html_entity_decode(trim($val), ENT_QUOTES);
                $val = InputHelper::clean($val);
            });

            // See which tags really exist
            $foundRemoveTags = $this->getTagRepository()->getTagsByName($removeTags);

            foreach ($removeTags as $tag) {
                // Tag to be removed
                if (array_key_exists($tag, $foundRemoveTags) && $leadTags->contains($foundRemoveTags[$tag])) {
                    $lead->removeTag($foundRemoveTags[$tag]);
                    $tagsModified = true;

                    $this->logger->debug('CONTACT: Removed '.$tag);
                }
            }
        }

        if ($persist) {
            $this->saveEntity($lead);
        }

        return $tagsModified;
    }

    /**
     * Modify companies for lead.
     *
     * @param $companies
     */
    public function modifyCompanies(Lead $lead, $companies)
    {
        // See which companies belong to the lead already
        $leadCompanies = $this->companyModel->getCompanyLeadRepository()->getCompaniesByLeadId($lead->getId());

        foreach ($leadCompanies as $leadCompany) {
            if (false === array_search($leadCompany['company_id'], $companies)) {
                $this->companyModel->removeLeadFromCompany([$leadCompany['company_id']], $lead);
            }
        }

        if (count($companies)) {
            $this->companyModel->addLeadToCompany($companies, $lead);
        } else {
            // update the lead's company name to nothing
            $lead->addUpdatedField('company', '');
            $this->getRepository()->saveEntity($lead);
        }
    }

    /**
     * Get array of available lead tags.
     */
    public function getTagList()
    {
        return $this->getTagRepository()->getSimpleList(null, [], 'tag', 'id');
    }

    /**
     * Get bar chart data of contacts.
     *
     * @param string    $unit          {@link php.net/manual/en/function.date.php#refsect1-function.date-parameters}
     * @param \DateTime $dateFrom
     * @param \DateTime $dateTo
     * @param string    $dateFormat
     * @param array     $filter
     * @param bool      $canViewOthers
     *
     * @return array
     */
    public function getLeadsLineChartData($unit, $dateFrom, $dateTo, $dateFormat = null, $filter = [], $canViewOthers = true)
    {
        $flag        = null;
        $topLists    = null;
        $allLeadsT   = $this->translator->trans('mautic.lead.all.leads');
        $identifiedT = $this->translator->trans('mautic.lead.identified');
        $anonymousT  = $this->translator->trans('mautic.lead.lead.anonymous');

        if (isset($filter['flag'])) {
            $flag = $filter['flag'];
            unset($filter['flag']);
        }

        if (!$canViewOthers) {
            $filter['owner_id'] = $this->userHelper->getUser()->getId();
        }

        $chart                              = new LineChart($unit, $dateFrom, $dateTo, $dateFormat);
        $query                              = new ChartQuery($this->em->getConnection(), $dateFrom, $dateTo);
        $anonymousFilter                    = $filter;
        $anonymousFilter['date_identified'] = [
            'expression' => 'isNull',
        ];
        $identifiedFilter                    = $filter;
        $identifiedFilter['date_identified'] = [
            'expression' => 'isNotNull',
        ];

        if ('top' == $flag) {
            $topLists = $this->leadListModel->getTopLists(6, $dateFrom, $dateTo);
            if ($topLists) {
                foreach ($topLists as $list) {
                    $filter['leadlist_id'] = [
                        'value'            => $list['id'],
                        'list_column_name' => 't.id',
                    ];
                    $all = $query->fetchTimeData('leads', 'date_added', $filter);
                    $chart->setDataset($list['name'].': '.$allLeadsT, $all);
                }
            }
        } elseif ('topIdentifiedVsAnonymous' == $flag) {
            $topLists = $this->leadListModel->getTopLists(3, $dateFrom, $dateTo);
            if ($topLists) {
                foreach ($topLists as $list) {
                    $anonymousFilter['leadlist_id'] = [
                        'value'            => $list['id'],
                        'list_column_name' => 't.id',
                    ];
                    $identifiedFilter['leadlist_id'] = [
                        'value'            => $list['id'],
                        'list_column_name' => 't.id',
                    ];
                    $identified = $query->fetchTimeData('leads', 'date_added', $identifiedFilter);
                    $anonymous  = $query->fetchTimeData('leads', 'date_added', $anonymousFilter);
                    $chart->setDataset($list['name'].': '.$identifiedT, $identified);
                    $chart->setDataset($list['name'].': '.$anonymousT, $anonymous);
                }
            }
        } elseif ('identified' == $flag) {
            $identified = $query->fetchTimeData('leads', 'date_added', $identifiedFilter);
            $chart->setDataset($identifiedT, $identified);
        } elseif ('anonymous' == $flag) {
            $anonymous = $query->fetchTimeData('leads', 'date_added', $anonymousFilter);
            $chart->setDataset($anonymousT, $anonymous);
        } elseif ('identifiedVsAnonymous' == $flag) {
            $identified = $query->fetchTimeData('leads', 'date_added', $identifiedFilter);
            $anonymous  = $query->fetchTimeData('leads', 'date_added', $anonymousFilter);
            $chart->setDataset($identifiedT, $identified);
            $chart->setDataset($anonymousT, $anonymous);
        } else {
            $all = $query->fetchTimeData('leads', 'date_added', $filter);
            $chart->setDataset($allLeadsT, $all);
        }

        return $chart->render();
    }

    /**
     * Get pie chart data of dwell times.
     *
     * @param string $dateFrom
     * @param string $dateTo
     * @param array  $filters
     * @param bool   $canViewOthers
     *
     * @return array
     */
    public function getAnonymousVsIdentifiedPieChartData($dateFrom, $dateTo, $filters = [], $canViewOthers = true)
    {
        $chart = new PieChart();
        $query = new ChartQuery($this->em->getConnection(), $dateFrom, $dateTo);

        if (!$canViewOthers) {
            $filter['owner_id'] = $this->userHelper->getUser()->getId();
        }

        $identified = $query->count('leads', 'date_identified', 'date_added', $filters);
        $all        = $query->count('leads', 'id', 'date_added', $filters);
        $chart->setDataset($this->translator->trans('mautic.lead.identified'), $identified);
        $chart->setDataset($this->translator->trans('mautic.lead.lead.anonymous'), ($all - $identified));

        return $chart->render();
    }

    /**
     * Get leads count per country name.
     * Can't use entity, because country is a custom field.
     *
     * @param string $dateFrom
     * @param string $dateTo
     * @param array  $filters
     * @param bool   $canViewOthers
     *
     * @return array
     */
    public function getLeadMapData($dateFrom, $dateTo, $filters = [], $canViewOthers = true)
    {
        if (!$canViewOthers) {
            $filter['owner_id'] = $this->userHelper->getUser()->getId();
        }

        $q = $this->em->getConnection()->createQueryBuilder();
        $q->select('COUNT(t.id) as quantity, t.country')
            ->from(MAUTIC_TABLE_PREFIX.'leads', 't')
            ->groupBy('t.country')
            ->where($q->expr()->isNotNull('t.country'));

        $chartQuery = new ChartQuery($this->em->getConnection(), $dateFrom, $dateTo);
        $chartQuery->applyFilters($q, $filters);
        $chartQuery->applyDateFilters($q, 'date_added');

        $results = $q->execute()->fetchAll();

        $countries = array_flip(Intl::getRegionBundle()->getCountryNames('en'));
        $mapData   = [];

        // Convert country names to 2-char code
        if ($results) {
            foreach ($results as $leadCountry) {
                if (isset($countries[$leadCountry['country']])) {
                    $mapData[$countries[$leadCountry['country']]] = $leadCountry['quantity'];
                }
            }
        }

        return $mapData;
    }

    /**
     * Get a list of top (by leads owned) users.
     *
     * @param int    $limit
     * @param string $dateFrom
     * @param string $dateTo
     * @param array  $filters
     *
     * @return array
     */
    public function getTopOwners($limit = 10, $dateFrom = null, $dateTo = null, $filters = [])
    {
        $q = $this->em->getConnection()->createQueryBuilder();
        $q->select('COUNT(t.id) AS leads, t.owner_id, u.first_name, u.last_name')
            ->from(MAUTIC_TABLE_PREFIX.'leads', 't')
            ->join('t', MAUTIC_TABLE_PREFIX.'users', 'u', 'u.id = t.owner_id')
            ->where($q->expr()->isNotNull('t.owner_id'))
            ->orderBy('leads', 'DESC')
            ->groupBy('t.owner_id, u.first_name, u.last_name')
            ->setMaxResults($limit);

        $chartQuery = new ChartQuery($this->em->getConnection(), $dateFrom, $dateTo);
        $chartQuery->applyFilters($q, $filters);
        $chartQuery->applyDateFilters($q, 'date_added');

        return $q->execute()->fetchAll();
    }

    /**
     * Get a list of top (by leads owned) users.
     *
     * @param int    $limit
     * @param string $dateFrom
     * @param string $dateTo
     * @param array  $filters
     *
     * @return array
     */
    public function getTopCreators($limit = 10, $dateFrom = null, $dateTo = null, $filters = [])
    {
        $q = $this->em->getConnection()->createQueryBuilder();
        $q->select('COUNT(t.id) AS leads, t.created_by, t.created_by_user')
            ->from(MAUTIC_TABLE_PREFIX.'leads', 't')
            ->where($q->expr()->isNotNull('t.created_by'))
            ->andWhere($q->expr()->isNotNull('t.created_by_user'))
            ->orderBy('leads', 'DESC')
            ->groupBy('t.created_by, t.created_by_user')
            ->setMaxResults($limit);

        $chartQuery = new ChartQuery($this->em->getConnection(), $dateFrom, $dateTo);
        $chartQuery->applyFilters($q, $filters);
        $chartQuery->applyDateFilters($q, 'date_added');

        return $q->execute()->fetchAll();
    }

    /**
     * Get a list of leads in a date range.
     *
     * @param int       $limit
     * @param \DateTime $dateFrom
     * @param \DateTime $dateTo
     * @param array     $filters
     * @param array     $options
     *
     * @return array
     */
    public function getLeadList($limit = 10, \DateTime $dateFrom = null, \DateTime $dateTo = null, $filters = [], $options = [])
    {
        if (!empty($options['canViewOthers'])) {
            $filter['owner_id'] = $this->userHelper->getUser()->getId();
        }

        $q = $this->em->getConnection()->createQueryBuilder();
        $q->select('t.id, t.firstname, t.lastname, t.email, t.date_added, t.date_modified')
            ->from(MAUTIC_TABLE_PREFIX.'leads', 't')
            ->setMaxResults($limit);

        $chartQuery = new ChartQuery($this->em->getConnection(), $dateFrom, $dateTo);
        $chartQuery->applyFilters($q, $filters);
        $chartQuery->applyDateFilters($q, 'date_added');

        if (empty($options['includeAnonymous'])) {
            $q->andWhere($q->expr()->isNotNull('t.date_identified'));
        }
        $results = $q->execute()->fetchAll();

        if ($results) {
            foreach ($results as &$result) {
                if ($result['firstname'] || $result['lastname']) {
                    $result['name'] = trim($result['firstname'].' '.$result['lastname']);
                } elseif ($result['email']) {
                    $result['name'] = $result['email'];
                } else {
                    $result['name'] = 'anonymous';
                }
                unset($result['firstname']);
                unset($result['lastname']);
                unset($result['email']);
            }
        }

        return $results;
    }

    /**
     * Get timeline/engagement data.
     *
     * @param null $filters
     * @param int  $page
     * @param int  $limit
     * @param bool $forTimeline
     *
     * @return array
     */
    public function getEngagements(Lead $lead = null, $filters = null, array $orderBy = null, $page = 1, $limit = 25, $forTimeline = true)
    {
        $event = $this->dispatcher->dispatch(
            LeadEvents::TIMELINE_ON_GENERATE,
            new LeadTimelineEvent($lead, $filters, $orderBy, $page, $limit, $forTimeline, $this->coreParametersHelper->get('site_url'))
        );

        $payload = [
            'events'   => $event->getEvents(),
            'filters'  => $filters,
            'order'    => $orderBy,
            'types'    => $event->getEventTypes(),
            'total'    => $event->getEventCounter()['total'],
            'page'     => $page,
            'limit'    => $limit,
            'maxPages' => $event->getMaxPage(),
        ];

        return ($forTimeline) ? $payload : [$payload, $event->getSerializerGroups()];
    }

    /**
     * @return array
     */
    public function getEngagementTypes()
    {
        $event = new LeadTimelineEvent();
        $event->fetchTypesOnly();

        $this->dispatcher->dispatch(LeadEvents::TIMELINE_ON_GENERATE, $event);

        return $event->getEventTypes();
    }

    /**
     * Get engagement counts by time unit.
     *
     * @param string $unit
     *
     * @return array
     */
    public function getEngagementCount(Lead $lead, \DateTime $dateFrom = null, \DateTime $dateTo = null, $unit = 'm', ChartQuery $chartQuery = null)
    {
        $event = new LeadTimelineEvent($lead);
        $event->setCountOnly($dateFrom, $dateTo, $unit, $chartQuery);

        $this->dispatcher->dispatch(LeadEvents::TIMELINE_ON_GENERATE, $event);

        return $event->getEventCounter();
    }

    /**
     * @param $company
     *
     * @return bool
     */
    public function addToCompany(Lead $lead, $company)
    {
        //check if lead is in company already
        if (!$company instanceof Company) {
            $company = $this->companyModel->getEntity($company);
        }

        // company does not exist anymore
        if (null === $company) {
            return false;
        }

        $companyLead = $this->companyModel->getCompanyLeadRepository()->getCompaniesByLeadId($lead->getId(), $company->getId());

        if (empty($companyLead)) {
            $this->companyModel->addLeadToCompany($company, $lead);

            return true;
        }

        return false;
    }

    /**
     * Get contact channels.
     *
     * @return array
     */
    public function getContactChannels(Lead $lead)
    {
        $allChannels = $this->getPreferenceChannels();

        $channels = [];
        foreach ($allChannels as $channel) {
            if (DNC::IS_CONTACTABLE === $this->isContactable($lead, $channel)) {
                $channels[$channel] = $channel;
            }
        }

        return $channels;
    }

    /**
     * Get contact channels.
     *
     * @return array
     */
    public function getDoNotContactChannels(Lead $lead)
    {
        $allChannels = $this->getPreferenceChannels();

        $channels = [];
        foreach ($allChannels as $channel) {
            if (DNC::IS_CONTACTABLE !== $this->isContactable($lead, $channel)) {
                $channels[$channel] = $channel;
            }
        }

        return $channels;
    }

    /**
     * @deprecatd 2.4; to be removed in 3.0
     * use mautic.channel.helper.channel_list service (Mautic\ChannelBundle\Helper\ChannelListHelper) to obtain the desired channels
     *
     * Get contact channels.
     *
     * @return array
     */
    public function getAllChannels()
    {
        return $this->channelListHelper->getChannelList();
    }

    /**
     * @return array
     */
    public function getPreferenceChannels()
    {
        return $this->channelListHelper->getFeatureChannels(self::CHANNEL_FEATURE, true);
    }

    /**
     * @return array
     */
    public function getPreferredChannel(Lead $lead)
    {
        $preferredChannel = $this->getFrequencyRuleRepository()->getPreferredChannel($lead->getId());
        if (!empty($preferredChannel)) {
            return $preferredChannel[0];
        }

        return [];
    }

    /**
     * @param $companyId
     * @param $leadId
     *
     * @return array
     */
    public function setPrimaryCompany($companyId, $leadId)
    {
        $companyArray      = [];
        $oldPrimaryCompany = $newPrimaryCompany = false;

        $lead = $this->getEntity($leadId);

        $companyLeads = $this->companyModel->getCompanyLeadRepository()->getEntitiesByLead($lead);

        /** @var CompanyLead $companyLead */
        foreach ($companyLeads as $companyLead) {
            $company = $companyLead->getCompany();

            if ($companyLead) {
                if ($companyLead->getPrimary() && !$oldPrimaryCompany) {
                    $oldPrimaryCompany = $companyLead->getCompany()->getId();
                }
                if ($company->getId() === (int) $companyId) {
                    $companyLead->setPrimary(true);
                    $newPrimaryCompany = $companyId;
                    $lead->addUpdatedField('company', $company->getName());
                } else {
                    $companyLead->setPrimary(false);
                }
                $companyArray[] = $companyLead;
            }
        }

        if (!$newPrimaryCompany) {
            $latestCompany = $this->companyModel->getCompanyLeadRepository()->getLatestCompanyForLead($leadId);
            if (!empty($latestCompany)) {
                $lead->addUpdatedField('company', $latestCompany['companyname'])
                    ->setDateModified(new \DateTime());
            }
        }

        if (!empty($companyArray)) {
            $this->em->getRepository('MauticLeadBundle:Lead')->saveEntity($lead);
            $this->companyModel->getCompanyLeadRepository()->saveEntities($companyArray, false);
        }

        // Clear CompanyLead entities from Doctrine memory
        $this->em->clear(CompanyLead::class);

        return ['oldPrimary' => $oldPrimaryCompany, 'newPrimary' => $companyId];
    }

    /**
     * @param $score
     *
     * @return bool
     */
    public function scoreContactsCompany(Lead $lead, $score)
    {
        $success          = false;
        $entities         = [];
        $contactCompanies = $this->companyModel->getCompanyLeadRepository()->getCompaniesByLeadId($lead->getId());

        if (!empty($contactCompanies)) {
            foreach ($contactCompanies as $contactCompany) {
                $company  = $this->companyModel->getEntity($contactCompany['company_id']);
                $oldScore = $company->getScore();
                $newScore = $score + $oldScore;
                $company->setScore($newScore);
                $entities[] = $company;
                $success    = true;
            }
        }

        if (!empty($entities)) {
            $this->companyModel->getRepository()->saveEntities($entities);
        }

        return $success;
    }

    /**
     * @param $ownerId
     */
    public function updateLeadOwner(Lead $lead, $ownerId)
    {
        $owner = $this->em->getReference(User::class, $ownerId);
        $lead->setOwner($owner);

        parent::saveEntity($lead);
    }

    private function processManipulator(Lead $lead)
    {
        if ($lead->isNewlyCreated() || $lead->wasAnonymous()) {
            // Only store an entry once for created and once for identified, not every time the lead is saved
            $manipulator = $lead->getManipulator();
            if (null !== $manipulator) {
                $manipulationLog = new LeadEventLog();
                $manipulationLog->setLead($lead)
                    ->setBundle($manipulator->getBundleName())
                    ->setObject($manipulator->getObjectName())
                    ->setObjectId($manipulator->getObjectId());
                if ($lead->isAnonymous()) {
                    $manipulationLog->setAction('created_contact');
                } else {
                    $manipulationLog->setAction('identified_contact');
                }
                $description = $manipulator->getObjectDescription();
                $manipulationLog->setProperties(['object_description' => $description]);

                $lead->addEventLog($manipulationLog);
                $lead->setManipulator(null);
            }
        }
    }

    /**
     * @param bool $persist
     *
     * @return Lead
     */
    protected function createNewContact(IpAddress $ip, $persist = true)
    {
        //let's create a lead
        $lead = new Lead();
        $lead->addIpAddress($ip);
        $lead->setNewlyCreated(true);

        if ($persist && !defined('MAUTIC_NON_TRACKABLE_REQUEST')) {
            // Set to prevent loops
            $this->contactTracker->setTrackedContact($lead);

            // Note ignoring a lead manipulator object here on purpose to not falsely record entries
            $this->saveEntity($lead, false);

            $fields = $this->getLeadDetails($lead);
            $lead->setFields($fields);
        }

        if ($leadId = $lead->getId()) {
            $this->logger->addDebug("LEAD: New lead created with ID# $leadId.");
        }

        return $lead;
    }

    /**
     * @deprecated 2.12.0 to be removed in 3.0; use Mautic\LeadBundle\Model\DoNotContact instead
     *
     * @param string $channel
     *
     * @return int
     *
     * @see \Mautic\LeadBundle\Entity\DoNotContact This method can return boolean false, so be
     *                                             sure to always compare the return value against
     *                                             the class constants of DoNotContact
     */
    public function isContactable(Lead $lead, $channel)
    {
        if (is_array($channel)) {
            $channel = key($channel);
        }

        /** @var \Mautic\LeadBundle\Entity\DoNotContactRepository $dncRepo */
        $dncRepo = $this->em->getRepository('MauticLeadBundle:DoNotContact');

        /** @var \Mautic\LeadBundle\Entity\DoNotContact[] $entries */
        $dncEntries = $dncRepo->getEntriesByLeadAndChannel($lead, $channel);

        // If the lead has no entries in the DNC table, we're good to go
        if (empty($dncEntries)) {
            return DNC::IS_CONTACTABLE;
        }

        foreach ($dncEntries as $dnc) {
            if (DNC::IS_CONTACTABLE !== $dnc->getReason()) {
                return $dnc->getReason();
            }
        }

        return DNC::IS_CONTACTABLE;
    }

    /**
     * Remove a Lead's DNC entry based on channel.
     *
     * @deprecated 2.12.0 to be removed in 3.0; use Mautic\LeadBundle\Model\DoNotContact instead
     *
     * @param string    $channel
     * @param bool|true $persist
     *
     * @return bool
     */
    public function removeDncForLead(Lead $lead, $channel, $persist = true)
    {
        /** @var DNC $dnc */
        foreach ($lead->getDoNotContact() as $dnc) {
            if ($dnc->getChannel() === $channel) {
                $lead->removeDoNotContactEntry($dnc);

                if ($persist) {
                    $this->saveEntity($lead);
                }

                return true;
            }
        }

        return false;
    }

    /**
     * Create a DNC entry for a lead.
     *
     * @deprecated 2.12.0 to be removed in 3.0; use Mautic\LeadBundle\Model\DoNotContact instead
     *
     * @param string|array $channel            If an array with an ID, use the structure ['email' => 123]
     * @param string       $comments
     * @param int          $reason             Must be a class constant from the DoNotContact class
     * @param bool         $persist
     * @param bool         $checkCurrentStatus
     * @param bool         $override
     *
     * @return bool|DNC If a DNC entry is added or updated, returns the DNC object. If a DNC is already present
     *                  and has the specified reason, nothing is done and this returns false
     */
    public function addDncForLead(Lead $lead, $channel, $comments = '', $reason = DNC::BOUNCED, $persist = true, $checkCurrentStatus = true, $override = false)
    {
        // if !$checkCurrentStatus, assume is contactable due to already being valided
        $isContactable = ($checkCurrentStatus) ? $this->isContactable($lead, $channel) : DNC::IS_CONTACTABLE;

        // If they don't have a DNC entry yet
        if (DNC::IS_CONTACTABLE === $isContactable) {
            $dnc = new DNC();

            if (is_array($channel)) {
                $channelId = reset($channel);
                $channel   = key($channel);

                $dnc->setChannelId((int) $channelId);
            }

            $dnc->setChannel($channel);
            $dnc->setReason($reason);
            $dnc->setLead($lead);
            $dnc->setDateAdded(new \DateTime());
            $dnc->setComments($comments);

            $lead->addDoNotContactEntry($dnc);

            if ($persist) {
                // Use model saveEntity to trigger events for DNC change
                $this->saveEntity($lead);
            }

            return $dnc;
        }
        // Or if the given reason is different than the stated reason
        elseif ($isContactable !== $reason) {
            /** @var DNC $dnc */
            foreach ($lead->getDoNotContact() as $dnc) {
                // Only update if the contact did not unsubscribe themselves
                if (!$override && DNC::UNSUBSCRIBED !== $dnc->getReason()) {
                    $override = true;
                }
                if ($dnc->getChannel() === $channel && $override) {
                    // Remove the outdated entry
                    $lead->removeDoNotContactEntry($dnc);

                    // Update the DNC entry
                    $dnc->setChannel($channel);
                    $dnc->setReason($reason);
                    $dnc->setLead($lead);
                    $dnc->setDateAdded(new \DateTime());
                    $dnc->setComments($comments);

                    // Re-add the entry to the lead
                    $lead->addDoNotContactEntry($dnc);

                    if ($persist) {
                        // Use model saveEntity to trigger events for DNC change
                        $this->saveEntity($lead);
                    }

                    return $dnc;
                }
            }
        }

        return false;
    }

    /**
     * Get the current lead; if $returnTracking = true then array with lead, trackingId, and boolean of if trackingId
     * was just generated or not.
     *
     * @deprecated 2.13.0 to be removed in 3.0
     *
     * @param bool|false $returnTracking
     *
     * @return Lead|array|null
     */
    public function getCurrentLead($returnTracking = false)
    {
        @trigger_error('getCurrentLead is deprecated and will be removed in 3.0; Use the ContactTracker::getContact instead', E_USER_DEPRECATED);

        $trackedContact = $this->contactTracker->getContact();
        $trackingId     = $this->contactTracker->getTrackingId();

        return ($returnTracking) ? [$trackedContact, $trackingId, false] : $trackedContact;
    }

    /**
     * Sets current lead.
     *
     * @deprecated 2.13.0 to be removed in 3.0; use ContactTracker::getContact instead
     */
    public function setCurrentLead(Lead $lead)
    {
        @trigger_error('setCurrentLead is deprecated and will be removed in 3.0; Use the ContactTracker::setTrackedContact instead', E_USER_DEPRECATED);

        $this->contactTracker->setTrackedContact($lead);
    }

    /**
     * Used by system processes that hook into events that use getCurrentLead().
     *
     * @param Lead $lead
     */
    public function setSystemCurrentLead(Lead $lead = null)
    {
        @trigger_error('setSystemCurrentLead is deprecated and will be removed in 3.0; Use the ContactTracker::setSystemContac instead', E_USER_DEPRECATED);

        $this->contactTracker->setSystemContact($lead);
    }

    /**
     * Merge two leads; if a conflict of data occurs, the newest lead will get precedence.
     *
     * @deprecated 2.13.0; to be removed in 3.0. Use \Mautic\LeadBundle\Deduplicate\ContactMerger instead
     *
     * @param bool $autoMode If true, the newest lead will be merged into the oldes then deleted; otherwise, $lead will be merged into $lead2 then deleted
     *
     * @return Lead
     */
    public function mergeLeads(Lead $lead, Lead $lead2, $autoMode = true)
    {
        return $this->legacyLeadModel->mergeLeads($lead, $lead2, $autoMode);
    }
}<|MERGE_RESOLUTION|>--- conflicted
+++ resolved
@@ -1455,11 +1455,7 @@
                 if ($doNotEmail) {
                     $this->addDncForLead($lead, 'email', $reason, DNC::MANUAL, false);
                 } else {
-<<<<<<< HEAD
                     $this->removeDncForLead($lead, 'email', false);
-=======
-                    $this->removeDncForLead($lead, 'email');
->>>>>>> 5a058b07
                 }
             }
         }
