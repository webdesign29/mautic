--- conflicted
+++ resolved
@@ -2168,35 +2168,6 @@
     }
 
     /**
-<<<<<<< HEAD
-     * @param Lead $lead
-     * @param $score
-     *
-     * @return bool
-     */
-    public function scoreContactsCompany(Lead $lead, $score)
-    {
-        $success          = false;
-        $entities         = [];
-        $contactCompanies = $this->companyModel->getCompanyLeadRepository()->getCompaniesByLeadId($lead->getId());
-
-        if (!empty($contactCompanies)) {
-            foreach ($contactCompanies as $contactCompany) {
-                $company  = $this->companyModel->getEntity($contactCompany['company_id']);
-                $oldScore = $company->getScore();
-                $newScore = $score + $oldScore;
-                $company->setScore($newScore);
-                $entities[] = $company;
-                $success    = true;
-            }
-        }
-
-        if (!empty($entities)) {
-            $this->companyModel->getRepository()->saveEntities($entities);
-        }
-
-        return $success;
-=======
      * @param $companyId
      * @param $leadId
      */
@@ -2246,6 +2217,35 @@
         }
 
         return ['oldPrimary' => $oldPrimaryCompany, 'newPrimary' => $companyId];
->>>>>>> 3ca2ca87
+    }
+
+    /**
+     * @param Lead $lead
+     * @param $score
+     *
+     * @return bool
+     */
+    public function scoreContactsCompany(Lead $lead, $score)
+    {
+        $success          = false;
+        $entities         = [];
+        $contactCompanies = $this->companyModel->getCompanyLeadRepository()->getCompaniesByLeadId($lead->getId());
+
+        if (!empty($contactCompanies)) {
+            foreach ($contactCompanies as $contactCompany) {
+                $company  = $this->companyModel->getEntity($contactCompany['company_id']);
+                $oldScore = $company->getScore();
+                $newScore = $score + $oldScore;
+                $company->setScore($newScore);
+                $entities[] = $company;
+                $success    = true;
+            }
+        }
+
+        if (!empty($entities)) {
+            $this->companyModel->getRepository()->saveEntities($entities);
+        }
+
+        return $success;
     }
 }