--- conflicted
+++ resolved
@@ -326,14 +326,9 @@
     public function saveEntity($entity, $unlock = true)
     {
         $companyFieldMatches = [];
-<<<<<<< HEAD
-        $company = null;
-        $fields = $entity->getFields();
-        $updatedFields = $entity->getUpdatedFields();
-=======
         $fields              = $entity->getFields();
         $updatedFields       = $entity->getUpdatedFields();
->>>>>>> dc2ba012
+        $company             = null;
 
         if (isset($updatedFields['company'])) {
             $companyFieldMatches['company'] = $updatedFields['company'];
@@ -363,9 +358,7 @@
         }
 
         if (!empty($companyFieldMatches)) {
-
             list($company, $leadAdded) = IdentifyCompanyHelper::identifyLeadsCompany($companyFieldMatches, $entity, $this->companyModel);
-
             if ($leadAdded) {
                 $entity->addCompanyChangeLogEntry('form', 'Identify Company', 'Lead added to the company, '.$company->getName(), $company->getId());
             }
