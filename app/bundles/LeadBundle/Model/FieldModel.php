--- conflicted
+++ resolved
@@ -677,12 +677,7 @@
                 $schemaType = 'string';
                 break;
             default:
-<<<<<<< HEAD
-                // Default type for known fields is string; otherwise text because it's not known
-                $schemaType = (isset(self::$coreFields[$alias])) ? 'string' : 'text';
-=======
                 $schemaType = 'text';
->>>>>>> a0efcf61
         }
 
         return [
