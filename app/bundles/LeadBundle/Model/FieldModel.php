--- conflicted
+++ resolved
@@ -131,13 +131,14 @@
             'listable' => true,
             'object'   => 'lead',
         ],
-<<<<<<< HEAD
+        'timezone' => [
+            'type'     => 'timezone',
+            'fixed'    => true,
+            'listable' => true,
+            'object'   => 'lead',
+        ],
         'last_active' => [
             'type'     => 'datetime',
-=======
-        'timezone' => [
-            'type'     => 'timezone',
->>>>>>> dd6c0ca5
             'fixed'    => true,
             'listable' => true,
             'object'   => 'lead',
