--- conflicted
+++ resolved
@@ -399,39 +399,7 @@
         $objects = ['lead' => 'leads', 'company' => 'companies'];
         $alias   = $entity->getAlias();
         $object  = $objects[$entity->getObject()];
-
-<<<<<<< HEAD
-=======
-        if ($isNew) {
-            if (empty($alias)) {
-                $alias = $entity->getName();
-            }
-
-            // clean the alias
-            $alias = $this->cleanAlias($alias, 'f_', 25);
-
-            // make sure alias is not already taken
-            $repo      = $this->getRepository();
-            $testAlias = $alias;
-            $aliases   = $repo->getAliases($entity->getId(), false, true, $entity->getObject());
-            $count     = (int) in_array($testAlias, $aliases);
-            $aliasTag  = $count;
-
-            while ($count) {
-                $testAlias = $alias.$aliasTag;
-                $count     = (int) in_array($testAlias, $aliases);
-                ++$aliasTag;
-            }
-
-            if ($testAlias != $alias) {
-                $alias = $testAlias;
-            }
-
-            $entity->setAlias($alias);
-        }
-
->>>>>>> 82fdd9ab
-        $type = $entity->getType();
+        $type    = $entity->getType();
 
         if ($type == 'time') {
             //time does not work well with list filters
