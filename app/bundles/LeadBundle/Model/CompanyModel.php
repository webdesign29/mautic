--- conflicted
+++ resolved
@@ -500,7 +500,39 @@
     }
 
     /**
-<<<<<<< HEAD
+     * Get list of entities for autopopulate fields.
+     *
+     * @param $type
+     * @param $filter
+     * @param $limit
+     * @param $start
+     *
+     * @return array
+     */
+    public function getLookupResults($type, $filter = '', $limit = 10, $start = 0)
+    {
+        $results = [];
+        switch ($type) {
+            case 'company':
+                $expr = null;
+
+                if (is_array($filter)) {
+                    $column    = $filter[0];
+                    $filterVal = $filter[1];
+
+                    // @todo: Create a CompositeExpression filter and pass it to getSimpleList
+                } else {
+                    $column = $filter;
+                }
+
+                $results = $this->em->getRepository('MauticLeadBundle:Company')->getSimpleList($expr, [], $column);
+                break;
+        }
+
+        return $results;
+    }
+
+    /**
      * @param array $contacts
      */
     public function getCompaniesForContacts(array $contacts)
@@ -518,37 +550,5 @@
         }
 
         return $contactCompanies;
-=======
-     * Get list of entities for autopopulate fields.
-     *
-     * @param $type
-     * @param $filter
-     * @param $limit
-     * @param $start
-     *
-     * @return array
-     */
-    public function getLookupResults($type, $filter = '', $limit = 10, $start = 0)
-    {
-        $results = [];
-        switch ($type) {
-            case 'company':
-                $expr = null;
-
-                if (is_array($filter)) {
-                    $column    = $filter[0];
-                    $filterVal = $filter[1];
-
-                    // @todo: Create a CompositeExpression filter and pass it to getSimpleList
-                } else {
-                    $column = $filter;
-                }
-
-                $results = $this->em->getRepository('MauticLeadBundle:Company')->getSimpleList($expr, [], $column);
-                break;
-        }
-
-        return $results;
->>>>>>> 879fa1d7
     }
 }