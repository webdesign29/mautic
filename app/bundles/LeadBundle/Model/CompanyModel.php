<?php
/**
 * @copyright   2014 Mautic Contributors. All rights reserved
 * @author      Mautic
 *
 * @link        http://mautic.org
 *
 * @license     GNU/GPLv3 http://www.gnu.org/licenses/gpl-3.0.html
 */

namespace Mautic\LeadBundle\Model;

use Mautic\CoreBundle\Model\FormModel as CommonFormModel;
use Mautic\LeadBundle\Entity\Company;
use Mautic\LeadBundle\Entity\CompanyLead;
use Mautic\LeadBundle\Entity\Lead;
use Mautic\LeadBundle\Entity\LeadField;
use Mautic\LeadBundle\Event\LeadChangeCompanyEvent;
use Mautic\LeadBundle\LeadEvents;
use Symfony\Component\HttpFoundation\Session\Session;
use Symfony\Component\HttpKernel\Exception\MethodNotAllowedHttpException;

/**
 * Class CompanyModel.
 */
class CompanyModel extends CommonFormModel
{
    /**
     * @var Session
     */
    protected $session;

    /**
     * @var FieldModel
     */
    protected $leadFieldModel;
    /**
     * PointModel constructor.
     *
     * @param Session $session
     */
    public function __construct(FieldModel $leadFieldModel, Session $session)
    {
        $this->leadFieldModel = $leadFieldModel;
        $this->session        = $session;
    }
    /**
     * {@inheritdoc}
     *
     * @return \Mautic\LeadBundle\Entity\CompanyRepository
     */
    public function getRepository()
    {
        return $this->em->getRepository('MauticLeadBundle:Company');
    }

    /**
     * {@inheritdoc}
     *
     * @return \Mautic\LeadBundle\Entity\CompanyLeadRepository
     */
    public function getCompanyLeadRepository()
    {
        return $this->em->getRepository('MauticLeadBundle:CompanyLead');
    }

    /**
     * {@inheritdoc}
     */
    public function getPermissionBase()
    {
        return 'company:companies';
    }

    /**
     * {@inheritdoc}
     *
     * @return string
     */
    public function getNameGetter()
    {
        return 'getPrimaryIdentifier';
    }

    /**
     * {@inheritdoc}
     *
     * @throws MethodNotAllowedHttpException
     */
    public function createForm($entity, $formFactory, $action = null, $options = [])
    {
        if (!$entity instanceof Company) {
            throw new MethodNotAllowedHttpException(['Company']);
        }
        if (!empty($action)) {
            $options['action'] = $action;
        }

        return $formFactory->create('company', $entity, $options);
    }

    /**
     * {@inheritdoc}
     *
     * @return Company|null
     */
    public function getEntity($id = null)
    {
        if ($id === null) {
            return new Company();
        }

        return parent::getEntity($id);
    }

    /**
     * @return mixed
     */
    public function getUserCompanies()
    {
        $user = (!$this->security->isGranted('lead:leads:viewother')) ?
            $this->user : false;
        $companies = $this->em->getRepository('MauticLeadBundle:Company')->getCompanies($user);

        return $companies;
    }

    /**
     * Reorganizes a field list to be keyed by field's group then alias.
     *
     * @param $fields
     *
     * @return array
     */
    public function organizeFieldsByGroup($fields)
    {
        $array = [];

        foreach ($fields as $field) {
            if ($field instanceof LeadField) {
                $alias = $field->getAlias();
                if ($field->getObject() === 'company') {
                    $group                          = $field->getGroup();
                    $array[$group][$alias]['id']    = $field->getId();
                    $array[$group][$alias]['group'] = $group;
                    $array[$group][$alias]['label'] = $field->getLabel();
                    $array[$group][$alias]['alias'] = $alias;
                    $array[$group][$alias]['type']  = $field->getType();
                }
            } else {
                $alias   = $field['alias'];
                $field[] = $alias;
                if ($field['object'] === 'company') {
                    $group                          = $field['group'];
                    $array[$group][$alias]['id']    = $field['id'];
                    $array[$group][$alias]['group'] = $group;
                    $array[$group][$alias]['label'] = $field['label'];
                    $array[$group][$alias]['alias'] = $alias;
                    $array[$group][$alias]['type']  = $field['type'];
                }
            }
        }

        //make sure each group key is present
        $groups = ['core', 'social', 'personal', 'professional'];
        foreach ($groups as $g) {
            if (!isset($array[$g])) {
                $array[$g] = [];
            }
        }

        return $array;
    }

    /**
     * Populates custom field values for updating the company.
     *
     * @param Company    $company
     * @param array      $data
     * @param bool|false $overwriteWithBlank
     *
     * @return array
     */
    public function setFieldValues(Company &$company, array $data, $overwriteWithBlank = false)
    {
        //save the field values
        $fieldValues = $company->getFields();

        if (empty($fieldValues)) {
            // Lead is new or they haven't been populated so let's build the fields now
            static $fields;
            if (empty($fields)) {
                $fields = $this->leadFieldModel->getEntities(
                    [
                        'filter'         => ['object' => 'company'],
                        'hydration_mode' => 'HYDRATE_ARRAY',
                    ]
                );
                $fields = $this->organizeFieldsByGroup($fields);
            }
            $fieldValues = $fields;
        }
        //update existing values
        foreach ($fieldValues as $group => &$groupFields) {
            foreach ($groupFields as $alias => &$field) {
                if (!isset($field['value'])) {
                    $field['value'] = null;
                }
                // Only update fields that are part of the passed $data array
                if (array_key_exists($alias, $data)) {
                    $curValue = $field['value'];
                    $newValue = $data[$alias];

                    if ($curValue !== $newValue && (strlen($newValue) > 0 || (strlen($newValue) === 0 && $overwriteWithBlank))) {
                        $field['value'] = $newValue;
                        $company->addUpdatedField($alias, $newValue, $curValue);
                    }
                }
            }
        }
        $company->setFields($fieldValues);
    }

    /** Add lead to company
     * @param array|Company $companies
     * @param array|Lead    $lead
     * @param bool          $manuallyAdded
     * @param bool          $batchProcess
     * @param int           $searchCompanyLead 0 = reference, 1 = yes, -1 = known to not exist
     * @param \DateTime     $dateManipulated
     *
     * @throws \Doctrine\ORM\ORMException
     */
    public function addLeadToCompany($companies, $lead, $manuallyAdded = false, $batchProcess = false, $searchCompanyLead = 1, $dateManipulated = null)
    {
        // Primary company name to be peristed to the lead's contact company field
        $companyName = '';

        if ($dateManipulated == null) {
            $dateManipulated = new \DateTime();
        }

        if (!$lead instanceof Lead) {
            $leadId = (is_array($lead) && isset($lead['id'])) ? $lead['id'] : $lead;
            $lead   = $this->em->getReference('MauticLeadBundle:Lead', $leadId);
        } else {
            $leadId = $lead->getId();
        }
        if (!is_array($companies)) {
            $companies = array($companies);
        }
        /** @var Company[] $companyLeadAdd */
        $companyLeadAdd = [];
        if (!$companies instanceof Company) {
            //make sure they are ints
            $searchForCompanies = [];
            foreach ($companies as $k => &$l) {
                $l = (int) $l;

                if (!isset($companyLeadAdd[$l])) {
                    $searchForCompanies[] = $l;
                }
            }

            if (!empty($searchForCompanies)) {
                $companyEntities = $this->getEntities([
                    'filter' => [
                        'force' => [
                            [
                                'column' => 'comp.id',
                                'expr'   => 'in',
                                'value'  => $searchForCompanies,
                            ],
                        ],
                    ],
                ]);

                foreach ($companyEntities as $company) {
                    $companyLeadAdd[$company->getId()] = $company;
                }
            }

            unset($companyEntities, $searchForCompanies);
        } else {
            $companyLeadAdd[$companies->getId()] = $companies;

            $companies = [$companies->getId()];
        }

<<<<<<< HEAD

=======
        if (!is_array($companies)) {
            $companies = [$companies];
        }
>>>>>>> dc2ba012

        $persistCompany = [];
        $dispatchEvents = [];

        foreach ($companies as $companyId) {
            if (!isset($companyLeadAdd[$companyId])) {
                $this->logger->error('no company');
                // List no longer exists in the DB so continue to the next
                continue;
            }

            if ($searchCompanyLead == -1) {
                $companyLead = null;
            } elseif ($searchCompanyLead) {
                $companyLead = $this->getCompanyLeadRepository()->findOneBy(
                    [
                        'lead'    => $lead,
                        'company' => $companyLeadAdd[$companyId],
                    ]
                );
            } else {
                $companyLead = $this->em->getReference('MauticLeadBundle:CompanyLead',
                    [
                        'lead'    => $leadId,
                        'company' => $companyId,
                    ]
                );
            }

            if ($companyLead != null) {
                if ($manuallyAdded && $companyLead->wasManuallyRemoved()) {
                    $companyLead->setManuallyRemoved(false);
                    $companyLead->setManuallyAdded($manuallyAdded);

                    $persistLists[]   = $companyLead;
                    $dispatchEvents[] = $companyId;
                    $companyName      = $companyLeadAdd[$companyId]->getName();
                } else {
                    // Detach from Doctrine
                    $this->em->detach($companyLead);

                    continue;
                }
            } else {
                $companyLead = new CompanyLead();
                $companyLead->setCompany($companyLeadAdd[$companyId]);
                $companyLead->setLead($lead);
                $companyLead->setManuallyAdded($manuallyAdded);
                $companyLead->setDateAdded($dateManipulated);

                $persistCompany[] = $companyLead;
                $dispatchEvents[] = $companyId;
                $companyName      = $companyLeadAdd[$companyId]->getName();
            }
        }

        if (!empty($persistCompany)) {
            $this->leadFieldModel->getRepository()->saveEntities($persistCompany);
        }

        // Clear CompanyLead entities from Doctrine memory
        $this->em->clear('Mautic\CompanyBundle\Entity\CompanyLead');

        if (!empty($companyName)) {
            $currentCompanyName = $lead->getCompany();
            if ($currentCompanyName !== $companyName) {
                $lead->addUpdatedField('company', $companyName);
                $this->em->getRepository('MauticLeadBundle:Lead')->saveEntity($lead);
            }
        }

        if ($batchProcess) {
            // Detach for batch processing to preserve memory
            $this->em->detach($lead);
        } elseif (!empty($dispatchEvents) && ($this->dispatcher->hasListeners(LeadEvents::LEAD_LIST_CHANGE))) {
            foreach ($dispatchEvents as $companyId) {
                $event = new LeadChangeCompanyEvent($lead, $companyLeadAdd[$companyId]);
                $this->dispatcher->dispatch(LeadEvents::LEAD_COMPANY_CHANGE, $event);

                unset($event);
            }
        }

        unset($lead, $persistCompany, $companies);
    }

    /**
     * Remove a lead from company.
     *
     * @param      $companies
     * @param      $lead
     * @param bool $manuallyRemoved
     * @param bool $batchProcess
     * @param bool $skipFindOne
     *
     * @throws \Doctrine\ORM\ORMException
     */
    public function removeLeadFromCompany($companies, $lead, $manuallyRemoved = false, $batchProcess = false, $skipFindOne = false)
    {
        if (!$lead instanceof Lead) {
            $leadId = (is_array($lead) && isset($lead['id'])) ? $lead['id'] : $lead;
            $lead   = $this->em->getReference('MauticLeadBundle:Lead', $leadId);
        } else {
            $leadId = $lead->getId();
        }

        $companyLeadRemove = [];
        if (!$companies instanceof Company) {
            //make sure they are ints
            $searchForCompanies = [];
            foreach ($companies as $k => &$l) {
                $l = (int) $l;
                if (!isset($companyLeadRemove[$l])) {
                    $searchForCompanies[] = $l;
                }
            }
            if (!empty($searchForCompanies)) {
                $companyEntities = $this->getEntities([
                    'filter' => [
                        'force' => [
                            [
                                'column' => 'comp.id',
                                'expr'   => 'in',
                                'value'  => $searchForCompanies,
                            ],
                        ],
                    ],
                ]);

                foreach ($companyEntities as $company) {
                    $companyLeadRemove[$company->getId()] = $company;
                }
            }

            unset($companyEntities, $searchForCompanies);
        } else {
            $companyLeadRemove[$companies->getId()] = $companies;

            $companies = [$companies->getId()];
        }

        if (!is_array($companies)) {
            $companies = [$companies];
        }
        $persistCompany = [];
        $deleteCompany  = [];
        $dispatchEvents = [];

        foreach ($companies as $companyId) {
            if (!isset($companyLeadRemove[$companyId])) {
                continue;
            }

            $companyLead = (!$skipFindOne) ?
                $this->getCompanyLeadRepository()->findOneBy([
                    'lead'    => $lead,
                    'company' => $companyLeadRemove[$companyId],
                ]) :
                $this->em->getReference('MauticCompanyBundle:CompanyLead', [
                    'lead'    => $leadId,
                    'company' => $companyId,
                ]);

            if ($companyLead == null) {
                // Lead is not part of this list
                continue;
            }

            if (($manuallyRemoved && $companyLead->wasManuallyAdded()) || (!$manuallyRemoved && !$companyLead->wasManuallyAdded())) {
                //lead was manually added and now manually removed or was not manually added and now being removed
                $deleteCompanyLead[] = $companyLead;
                $dispatchEvents[]    = $companyId;
            } elseif ($manuallyRemoved && !$companyLead->wasManuallyAdded()) {
                $companyLead->setManuallyRemoved(true);

                $persistCompany[] = $companyLead;
                $dispatchEvents[] = $companyId;
            }

            unset($companyLead);
        }

        if (!empty($persistcompany)) {
            $this->getRepository()->saveEntities($persistCompany);
        }
        if (!empty($deleteCompanyLead)) {
            $this->getRepository()->deleteEntities($deleteCompanyLead);
        }

        // Clear CompanyLead entities from Doctrine memory
        $this->em->clear('Mautic\CompanyBundle\Entity\CompanyLead');

        if ($batchProcess) {
            // Detach for batch processing to preserve memory
            $this->em->detach($lead);
        } elseif (!empty($dispatchEvents) && ($this->dispatcher->hasListeners(LeadEvents::LEAD_COMPANY_CHANGE))) {
            foreach ($dispatchEvents as $listId) {
                $event = new LeadChangeCompanyEvent($lead, $companyLeadRemove[$listId], false);
                $this->dispatcher->dispatch(LeadEvents::LEAD_COMPANY_CHANGE, $event);

                unset($event);
            }
        }

        unset($lead, $deleteCompany, $persistCompany, $companies);
    }

    /**
     * Get list of entities for autopopulate fields.
     *
     * @param $type
     * @param $filter
     * @param $limit
     * @param $start
     *
     * @return array
     */
    public function getLookupResults($type, $filter = '', $limit = 10, $start = 0)
    {
        $results = [];
        switch ($type) {
            case 'company':
                $expr = null;

                if (is_array($filter)) {
                    $column    = $filter[0];
                    $filterVal = $filter[1];

                    // @todo: Create a CompositeExpression filter and pass it to getSimpleList
                } else {
                    $column = $filter;
                }

                $results = $this->em->getRepository('MauticLeadBundle:Company')->getSimpleList($expr, [], $column);
                break;
        }

        return $results;
    }
}<|MERGE_RESOLUTION|>--- conflicted
+++ resolved
@@ -287,20 +287,13 @@
             $companies = [$companies->getId()];
         }
 
-<<<<<<< HEAD
-
-=======
-        if (!is_array($companies)) {
-            $companies = [$companies];
-        }
->>>>>>> dc2ba012
+
 
         $persistCompany = [];
         $dispatchEvents = [];
 
         foreach ($companies as $companyId) {
             if (!isset($companyLeadAdd[$companyId])) {
-                $this->logger->error('no company');
                 // List no longer exists in the DB so continue to the next
                 continue;
             }
