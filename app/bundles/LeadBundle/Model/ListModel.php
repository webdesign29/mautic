--- conflicted
+++ resolved
@@ -331,7 +331,6 @@
                         1 => $this->translator->trans('mautic.core.form.yes')
                     )
                 ),
-<<<<<<< HEAD
                 'operators'  => 'bool'
             ),
             'dnc_bounced_sms'        => array(
@@ -355,8 +354,6 @@
                     )
                 ),
                 'operators'  => 'bool'
-=======
-                'operators'  => $operators['bool']
             ),
             'hit_url' => array(
                 'label' => $this->translator->trans('mautic.lead.list.filter.visited_url'),
@@ -369,7 +366,6 @@
                         'like'
                     )
                 )
->>>>>>> 3c8710e3
             )
         );
 
