--- conflicted
+++ resolved
@@ -414,11 +414,7 @@
         uasort($choices, $cmp);
 
         foreach ($choices as $key => $choice) {
-<<<<<<< HEAD
-            if (array_key_exists('operators', $choice) && in_array($choice['operators'], $operators)) {
-=======
             if (array_key_exists('operators', $choice) && is_string($choice['operators'] && in_array($choice['operators'], $operators)) {
->>>>>>> c1ee5d9f
                 $choices[$key]['operators'] = $operators[$choice['operators']];
             }
         }
