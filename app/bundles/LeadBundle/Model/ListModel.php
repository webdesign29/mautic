<?php

/*
 * @copyright   2014 Mautic Contributors. All rights reserved
 * @author      Mautic
 *
 * @link        http://mautic.org
 *
 * @license     GNU/GPLv3 http://www.gnu.org/licenses/gpl-3.0.html
 */

namespace Mautic\LeadBundle\Model;

use Mautic\CoreBundle\Helper\Chart\BarChart;
use Mautic\CoreBundle\Helper\Chart\ChartQuery;
use Mautic\CoreBundle\Helper\Chart\LineChart;
use Mautic\CoreBundle\Helper\Chart\PieChart;
use Mautic\CoreBundle\Helper\CoreParametersHelper;
use Mautic\CoreBundle\Helper\DateTimeHelper;
use Mautic\CoreBundle\Helper\ProgressBarHelper;
use Mautic\CoreBundle\Model\FormModel;
use Mautic\LeadBundle\Entity\Lead;
use Mautic\LeadBundle\Entity\LeadField;
use Mautic\LeadBundle\Entity\LeadList;
use Mautic\LeadBundle\Entity\LeadListRepository;
use Mautic\LeadBundle\Entity\ListLead;
use Mautic\LeadBundle\Entity\ListLeadRepository;
use Mautic\LeadBundle\Entity\OperatorListTrait;
use Mautic\LeadBundle\Event\LeadListEvent;
use Mautic\LeadBundle\Event\LeadListFiltersChoicesEvent;
use Mautic\LeadBundle\Event\ListChangeEvent;
use Mautic\LeadBundle\Event\ListPreProcessListEvent;
use Mautic\LeadBundle\Form\Type\ListType;
use Mautic\LeadBundle\Helper\FormFieldHelper;
use Mautic\LeadBundle\LeadEvents;
use Mautic\LeadBundle\Segment\ContactSegmentService;
use Mautic\LeadBundle\Segment\Exception\FieldNotFoundException;
use Mautic\LeadBundle\Segment\Exception\SegmentNotFoundException;
use Mautic\LeadBundle\Segment\Stat\ChartQuery\SegmentContactsLineChartQuery;
use Mautic\LeadBundle\Segment\Stat\SegmentChartQueryFactory;
use Symfony\Component\Console\Output\OutputInterface;
use Symfony\Component\EventDispatcher\Event;
use Symfony\Component\HttpKernel\Exception\MethodNotAllowedHttpException;
use Symfony\Component\PropertyAccess\PropertyAccessor;

class ListModel extends FormModel
{
    use OperatorListTrait;

    /**
     * @var CoreParametersHelper
     */
    protected $coreParametersHelper;

    /**
     * @var ContactSegmentService
     */
    private $leadSegmentService;

<<<<<<< HEAD
    public function __construct(CoreParametersHelper $coreParametersHelper, ContactSegmentService $leadSegmentService)
    {
        $this->coreParametersHelper = $coreParametersHelper;
        $this->leadSegmentService   = $leadSegmentService;
=======
    /**
     * @var SegmentChartQueryFactory
     */
    private $segmentChartQueryFactory;

    /**
     * ListModel constructor.
     *
     * @param CoreParametersHelper     $coreParametersHelper
     * @param ContactSegmentService    $leadSegment
     * @param SegmentChartQueryFactory $segmentChartQueryFactory
     */
    public function __construct(CoreParametersHelper $coreParametersHelper, ContactSegmentService $leadSegment, SegmentChartQueryFactory $segmentChartQueryFactory)
    {
        $this->coreParametersHelper     = $coreParametersHelper;
        $this->leadSegmentService       = $leadSegment;
        $this->segmentChartQueryFactory = $segmentChartQueryFactory;
>>>>>>> 3481a3fa
    }

    /**
     * Used by addLead and removeLead functions.
     *
     * @var array
     */
    private $leadChangeLists = [];

    /**
     * {@inheritdoc}
     *
     * @return LeadListRepository
     */
    public function getRepository()
    {
        /** @var LeadListRepository $repo */
        $repo = $this->em->getRepository(LeadList::class);

        $repo->setDispatcher($this->dispatcher);
        $repo->setTranslator($this->translator);

        return $repo;
    }

    /**
     * Returns the repository for the table that houses the leads associated with a list.
     *
     * @return ListLeadRepository
     */
    public function getListLeadRepository()
    {
        return $this->em->getRepository(ListLead::class);
    }

    /**
     * {@inheritdoc}
     *
     * @return string
     */
    public function getPermissionBase()
    {
        return 'lead:lists';
    }

    /**
     * {@inheritdoc}
     *
     * @param      $entity
     * @param bool $unlock
     *
     * @return mixed|void
     */
    public function saveEntity($entity, $unlock = true)
    {
        $isNew = ($entity->getId()) ? false : true;

        //set some defaults
        $this->setTimestamps($entity, $isNew, $unlock);

        $alias = $entity->getAlias();
        if (empty($alias)) {
            $alias = $entity->getName();
        }
        $alias = $this->cleanAlias($alias, '', false, '-');

        //make sure alias is not already taken
        $repo      = $this->getRepository();
        $testAlias = $alias;
        $existing  = $repo->getLists($this->userHelper->getUser(), $testAlias, $entity->getId());
        $count     = count($existing);
        $aliasTag  = $count;

        while ($count) {
            $testAlias = $alias.$aliasTag;
            $existing  = $repo->getLists($this->userHelper->getUser(), $testAlias, $entity->getId());
            $count     = count($existing);
            ++$aliasTag;
        }
        if ($testAlias != $alias) {
            $alias = $testAlias;
        }
        $entity->setAlias($alias);

        $event = $this->dispatchEvent('pre_save', $entity, $isNew);
        $repo->saveEntity($entity);
        $this->dispatchEvent('post_save', $entity, $isNew, $event);
    }

    /**
     * {@inheritdoc}
     *
     * @param       $entity
     * @param       $formFactory
     * @param null  $action
     * @param array $options
     *
     * @return mixed
     *
     * @throws \Symfony\Component\HttpKernel\Exception\NotFoundHttpException
     */
    public function createForm($entity, $formFactory, $action = null, $options = [])
    {
        if (!$entity instanceof LeadList) {
            throw new MethodNotAllowedHttpException(['LeadList'], 'Entity must be of class LeadList()');
        }

        if (!empty($action)) {
            $options['action'] = $action;
        }

        return $formFactory->create(ListType::class, $entity, $options);
    }

    /**
     * Get a specific entity or generate a new one if id is empty.
     *
     * @param $id
     *
     * @return object|null
     */
    public function getEntity($id = null)
    {
        if (null === $id) {
            return new LeadList();
        }

        $entity = parent::getEntity($id);

        return $entity;
    }

    /**
     * {@inheritdoc}
     *
     * @param $action
     * @param $event
     * @param $entity
     * @param $isNew
     *
     * @throws \Symfony\Component\HttpKernel\Exception\MethodNotAllowedHttpException
     */
    protected function dispatchEvent($action, &$entity, $isNew = false, Event $event = null)
    {
        if (!$entity instanceof LeadList) {
            throw new MethodNotAllowedHttpException(['LeadList'], 'Entity must be of class LeadList()');
        }

        switch ($action) {
            case 'pre_save':
                $name = LeadEvents::LIST_PRE_SAVE;
                break;
            case 'post_save':
                $name = LeadEvents::LIST_POST_SAVE;
                break;
            case 'pre_delete':
                $name = LeadEvents::LIST_PRE_DELETE;
                break;
            case 'post_delete':
                $name = LeadEvents::LIST_POST_DELETE;
                break;
            default:
                return null;
        }

        if ($this->dispatcher->hasListeners($name)) {
            if (empty($event)) {
                $event = new LeadListEvent($entity, $isNew);
                $event->setEntityManager($this->em);
            }
            $this->dispatcher->dispatch($name, $event);

            return $event;
        } else {
            return null;
        }
    }

    /**
     * Get a list of field choices for filters.
     *
     * @return array
     */
    public function getChoiceFields()
    {
        //field choices
        $choices['lead'] = [
            'date_added' => [
                'label'      => $this->translator->trans('mautic.core.date.added'),
                'properties' => ['type' => 'date'],
                'operators'  => $this->getOperatorsForFieldType('default'),
                'object'     => 'lead',
            ],
            'date_identified' => [
                'label'      => $this->translator->trans('mautic.lead.list.filter.date_identified'),
                'properties' => ['type' => 'date'],
                'operators'  => $this->getOperatorsForFieldType('default'),
                'object'     => 'lead',
            ],
            'last_active' => [
                'label'      => $this->translator->trans('mautic.lead.list.filter.last_active'),
                'properties' => ['type' => 'datetime'],
                'operators'  => $this->getOperatorsForFieldType('default'),
                'object'     => 'lead',
            ],
            'date_modified' => [
                'label'      => $this->translator->trans('mautic.lead.list.filter.date_modified'),
                'properties' => ['type' => 'datetime'],
                'operators'  => $this->getOperatorsForFieldType('default'),
                'object'     => 'lead',
            ],
            'owner_id' => [
                'label'      => $this->translator->trans('mautic.lead.list.filter.owner'),
                'properties' => [
                    'type'     => 'lookup_id',
                    'callback' => 'activateSegmentFilterTypeahead',
                ],
                'operators' => $this->getOperatorsForFieldType('lookup_id'),
                'object'    => 'lead',
            ],
            'points' => [
                'label'      => $this->translator->trans('mautic.lead.lead.event.points'),
                'properties' => ['type' => 'number'],
                'operators'  => $this->getOperatorsForFieldType('default'),
                'object'     => 'lead',
            ],
            'leadlist' => [
                'label'      => $this->translator->trans('mautic.lead.list.filter.lists'),
                'properties' => [
                    'type' => 'leadlist',
                ],
                'operators' => $this->getOperatorsForFieldType('multiselect'),
                'object'    => 'lead',
            ],
            'campaign' => [
                'label'      => $this->translator->trans('mautic.lead.list.filter.campaign'),
                'properties' => [
                    'type' => 'campaign',
                ],
                'operators' => $this->getOperatorsForFieldType('multiselect'),
                'object'    => 'lead',
            ],
            'lead_asset_download' => [
                'label'      => $this->translator->trans('mautic.lead.list.filter.lead_asset_download'),
                'properties' => ['type' => 'assets'],
                'operators'  => $this->getOperatorsForFieldType('multiselect'),
                'object'     => 'lead',
            ],
            'lead_email_received' => [
                'label'      => $this->translator->trans('mautic.lead.list.filter.lead_email_received'),
                'properties' => [
                    'type' => 'lead_email_received',
                ],
                'operators' => $this->getOperatorsForFieldType(
                    [
                        'include' => [
                            'in',
                            '!in',
                        ],
                    ]
                ),
                'object' => 'lead',
            ],
            'lead_email_sent' => [
                'label'      => $this->translator->trans('mautic.lead.list.filter.lead_email_sent'),
                'properties' => [
                    'type' => 'lead_email_received',
                ],
                'operators' => $this->getOperatorsForFieldType(
                    [
                        'include' => [
                            'in',
                            '!in',
                        ],
                    ]
                ),
                'object' => 'lead',
            ],
            'lead_email_sent_date' => [
                'label'      => $this->translator->trans('mautic.lead.list.filter.lead_email_sent_date'),
                'properties' => ['type' => 'datetime'],
                'operators'  => $this->getOperatorsForFieldType(
                    [
                        'include' => [
                            '=',
                            '!=',
                            'gt',
                            'lt',
                            'gte',
                            'lte',
                        ],
                    ]
                ),
                'object' => 'lead',
            ],
            'lead_email_read_date' => [
                'label'      => $this->translator->trans('mautic.lead.list.filter.lead_email_read_date'),
                'properties' => ['type' => 'datetime'],
                'operators'  => $this->getOperatorsForFieldType(
                    [
                        'include' => [
                            '=',
                            '!=',
                            'gt',
                            'lt',
                            'gte',
                            'lte',
                        ],
                    ]
                ),
                'object' => 'lead',
            ],
            'lead_email_read_count' => [
                'label'      => $this->translator->trans('mautic.lead.list.filter.lead_email_read_count'),
                'properties' => ['type' => 'number'],
                'operators'  => $this->getOperatorsForFieldType(
                    [
                        'include' => [
                            '=',
                            'gt',
                            'gte',
                            'lt',
                            'lte',
                        ],
                    ]
                ),
                'object' => 'lead',
            ],
            'tags' => [
                'label'      => $this->translator->trans('mautic.lead.list.filter.tags'),
                'properties' => [
                    'type' => 'tags',
                ],
                'operators' => $this->getOperatorsForFieldType('multiselect'),
                'object'    => 'lead',
            ],
            'device_type' => [
                'label'      => $this->translator->trans('mautic.lead.list.filter.device_type'),
                'properties' => [
                    'type' => 'device_type',
                ],
                'operators' => $this->getOperatorsForFieldType('multiselect'),
                'object'    => 'lead',
            ],
            'device_brand' => [
                'label'      => $this->translator->trans('mautic.lead.list.filter.device_brand'),
                'properties' => [
                    'type' => 'device_brand',
                ],
                'operators' => $this->getOperatorsForFieldType('multiselect'),
                'object'    => 'lead',
            ],
            'device_os' => [
                'label'      => $this->translator->trans('mautic.lead.list.filter.device_os'),
                'properties' => [
                    'type' => 'device_os',
                ],
                'operators' => $this->getOperatorsForFieldType('multiselect'),
                'object'    => 'lead',
            ],
            'device_model' => [
                'label'      => $this->translator->trans('mautic.lead.list.filter.device_model'),
                'properties' => [
                    'type' => 'text',
                ],
                'operators' => $this->getOperatorsForFieldType(
                    [
                        'include' => [
                            '=',
                            'like',
                            'regexp',
                        ],
                    ]
                ),
                'object' => 'lead',
            ],
            'dnc_bounced' => [
                'label'      => $this->translator->trans('mautic.lead.list.filter.dnc_bounced'),
                'properties' => [
                    'type' => 'boolean',
                    'list' => [
                        0 => $this->translator->trans('mautic.core.form.no'),
                        1 => $this->translator->trans('mautic.core.form.yes'),
                    ],
                ],
                'operators' => $this->getOperatorsForFieldType('bool'),
                'object'    => 'lead',
            ],
            'dnc_unsubscribed' => [
                'label'      => $this->translator->trans('mautic.lead.list.filter.dnc_unsubscribed'),
                'properties' => [
                    'type' => 'boolean',
                    'list' => [
                        0 => $this->translator->trans('mautic.core.form.no'),
                        1 => $this->translator->trans('mautic.core.form.yes'),
                    ],
                ],
                'operators' => $this->getOperatorsForFieldType('bool'),
                'object'    => 'lead',
            ],
            'dnc_manual_email' => [
                'label'      => $this->translator->trans('mautic.lead.list.filter.dnc_manual_email'),
                'properties' => [
                    'type' => 'boolean',
                    'list' => [
                        0 => $this->translator->trans('mautic.core.form.no'),
                        1 => $this->translator->trans('mautic.core.form.yes'),
                    ],
                ],
                'operators' => $this->getOperatorsForFieldType('bool'),
                'object'    => 'lead',
            ],
            'dnc_bounced_sms' => [
                'label'      => $this->translator->trans('mautic.lead.list.filter.dnc_bounced_sms'),
                'properties' => [
                    'type' => 'boolean',
                    'list' => [
                        0 => $this->translator->trans('mautic.core.form.no'),
                        1 => $this->translator->trans('mautic.core.form.yes'),
                    ],
                ],
                'operators' => $this->getOperatorsForFieldType('bool'),
                'object'    => 'lead',
            ],
            'dnc_unsubscribed_sms' => [
                'label'      => $this->translator->trans('mautic.lead.list.filter.dnc_unsubscribed_sms'),
                'properties' => [
                    'type' => 'boolean',
                    'list' => [
                        0 => $this->translator->trans('mautic.core.form.no'),
                        1 => $this->translator->trans('mautic.core.form.yes'),
                    ],
                ],
                'operators' => $this->getOperatorsForFieldType('bool'),
                'object'    => 'lead',
            ],
            'hit_url' => [
                'label'      => $this->translator->trans('mautic.lead.list.filter.visited_url'),
                'properties' => [
                    'type' => 'text',
                ],
                'operators' => $this->getOperatorsForFieldType(
                    [
                        'include' => [
                            '=',
                            '!=',
                            'like',
                            '!like',
                            'regexp',
                            '!regexp',
                            'startsWith',
                            'endsWith',
                            'contains',
                        ],
                    ]
                ),
                'object' => 'lead',
            ],
            'hit_url_date' => [
                'label'      => $this->translator->trans('mautic.lead.list.filter.visited_url_date'),
                'properties' => ['type' => 'datetime'],
                'operators'  => $this->getOperatorsForFieldType(
                    [
                        'include' => [
                            '=',
                            '!=',
                            'gt',
                            'lt',
                            'gte',
                            'lte',
                        ],
                    ]
                ),
                'object' => 'lead',
            ],
            'hit_url_count' => [
                'label'      => $this->translator->trans('mautic.lead.list.filter.visited_url_count'),
                'properties' => ['type' => 'number'],
                'operators'  => $this->getOperatorsForFieldType(
                    [
                        'include' => [
                            '=',
                            'gt',
                            'gte',
                            'lt',
                            'lte',
                        ],
                    ]
                ),
                'object' => 'lead',
            ],
            'sessions' => [
                'label'      => $this->translator->trans('mautic.lead.list.filter.session'),
                'properties' => ['type' => 'number'],
                'operators'  => $this->getOperatorsForFieldType(
                    [
                        'include' => [
                            '=',
                            'gt',
                            'gte',
                            'lt',
                            'lte',
                        ],
                    ]
                ),
                'object' => 'lead',
            ],
            'referer' => [
                'label'      => $this->translator->trans('mautic.lead.list.filter.referer'),
                'properties' => [
                    'type' => 'text',
                ],
                'operators' => $this->getOperatorsForFieldType(
                    [
                        'include' => [
                            '=',
                            '!=',
                            'like',
                            '!like',
                            'regexp',
                            '!regexp',
                            'startsWith',
                            'endsWith',
                            'contains',
                        ],
                    ]
                ),
                'object' => 'lead',
            ],
            'url_title' => [
                'label'      => $this->translator->trans('mautic.lead.list.filter.url_title'),
                'properties' => [
                    'type' => 'text',
                ],
                'operators' => $this->getOperatorsForFieldType(
                    [
                        'include' => [
                            '=',
                            '!=',
                            'like',
                            '!like',
                            'regexp',
                            '!regexp',
                            'startsWith',
                            'endsWith',
                            'contains',
                        ],
                    ]
                ),
                'object' => 'lead',
            ],
            'source' => [
                'label'      => $this->translator->trans('mautic.lead.list.filter.source'),
                'properties' => [
                    'type' => 'text',
                ],
                'operators' => $this->getOperatorsForFieldType(
                    [
                        'include' => [
                            '=',
                            '!=',
                            'like',
                            '!like',
                            'regexp',
                            '!regexp',
                            'startsWith',
                            'endsWith',
                            'contains',
                        ],
                    ]
                ),
                'object' => 'lead',
            ],
            'source_id' => [
                'label'      => $this->translator->trans('mautic.lead.list.filter.source.id'),
                'properties' => [
                    'type' => 'number',
                ],
                'operators' => $this->getOperatorsForFieldType('default'),
                'object'    => 'lead',
            ],
            'notification' => [
                'label'      => $this->translator->trans('mautic.lead.list.filter.notification'),
                'properties' => [
                    'type' => 'boolean',
                    'list' => [
                        0 => $this->translator->trans('mautic.core.form.no'),
                        1 => $this->translator->trans('mautic.core.form.yes'),
                    ],
                ],
                'operators' => $this->getOperatorsForFieldType('bool'),
                'object'    => 'lead',
            ],
            'page_id' => [
                'label'      => $this->translator->trans('mautic.lead.list.filter.page_id'),
                'properties' => [
                    'type' => 'boolean',
                    'list' => [
                        0 => $this->translator->trans('mautic.core.form.no'),
                        1 => $this->translator->trans('mautic.core.form.yes'),
                    ],
                ],
                'operators' => $this->getOperatorsForFieldType('bool'),
                'object'    => 'lead',
            ],
            'email_id' => [
                'label'      => $this->translator->trans('mautic.lead.list.filter.email_id'),
                'properties' => [
                    'type' => 'boolean',
                    'list' => [
                        0 => $this->translator->trans('mautic.core.form.no'),
                        1 => $this->translator->trans('mautic.core.form.yes'),
                    ],
                ],
                'operators' => $this->getOperatorsForFieldType('bool'),
                'object'    => 'lead',
            ],
            'redirect_id' => [
                'label'      => $this->translator->trans('mautic.lead.list.filter.redirect_id'),
                'properties' => [
                    'type' => 'boolean',
                    'list' => [
                        0 => $this->translator->trans('mautic.core.form.no'),
                        1 => $this->translator->trans('mautic.core.form.yes'),
                    ],
                ],
                'operators' => $this->getOperatorsForFieldType('bool'),
                'object'    => 'lead',
            ],
            'stage' => [
                'label'      => $this->translator->trans('mautic.lead.lead.field.stage'),
                'properties' => [
                    'type' => 'stage',
                ],
                'operators' => $this->getOperatorsForFieldType(
                    [
                        'include' => [
                            '=',
                            '!=',
                            'empty',
                            '!empty',
                        ],
                    ]
                ),
                'object' => 'lead',
            ],
            'globalcategory' => [
                'label'      => $this->translator->trans('mautic.lead.list.filter.categories'),
                'properties' => [
                    'type' => 'globalcategory',
                ],
                'operators' => $this->getOperatorsForFieldType('multiselect'),
                'object'    => 'lead',
            ],
            'utm_campaign' => [
                'label'      => $this->translator->trans('mautic.lead.list.filter.utmcampaign'),
                'properties' => [
                    'type' => 'text',
                ],
                'operators' => $this->getOperatorsForFieldType('default'),
                'object'    => 'lead',
            ],
            'utm_content' => [
                'label'      => $this->translator->trans('mautic.lead.list.filter.utmcontent'),
                'properties' => [
                    'type' => 'text',
                ],
                'operators' => $this->getOperatorsForFieldType('default'),
                'object'    => 'lead',
            ],
            'utm_medium' => [
                'label'      => $this->translator->trans('mautic.lead.list.filter.utmmedium'),
                'properties' => [
                    'type' => 'text',
                ],
                'operators' => $this->getOperatorsForFieldType('default'),
                'object'    => 'lead',
            ],
            'utm_source' => [
                'label'      => $this->translator->trans('mautic.lead.list.filter.utmsource'),
                'properties' => [
                    'type' => 'text',
                ],
                'operators' => $this->getOperatorsForFieldType('default'),
                'object'    => 'lead',
            ],
            'utm_term' => [
                'label'      => $this->translator->trans('mautic.lead.list.filter.utmterm'),
                'properties' => [
                    'type' => 'text',
                ],
                'operators' => $this->getOperatorsForFieldType('default'),
                'object'    => 'lead',
            ],
        ];

        // Add custom choices
        if ($this->dispatcher->hasListeners(LeadEvents::LIST_FILTERS_CHOICES_ON_GENERATE)) {
            $event = new LeadListFiltersChoicesEvent($choices, $this->getOperatorsForFieldType(), $this->translator);
            $this->dispatcher->dispatch(LeadEvents::LIST_FILTERS_CHOICES_ON_GENERATE, $event);
            $choices = $event->getChoices();
        }

        //get list of custom fields
        $fields = $this->em->getRepository(LeadField::class)->getEntities(
            [
                'filter' => [
                    'where'         => [
                        [
                            'expr' => 'eq',
                            'col'  => 'f.isListable',
                            'val'  => true,
                        ],
                        [
                            'expr' => 'eq',
                            'col'  => 'f.isPublished',
                            'val'  => true,
                        ],
                    ],
                ],
                'orderBy' => 'f.object',
            ]
        );
        foreach ($fields as $field) {
            $type               = $field->getType();
            $properties         = $field->getProperties();
            $properties['type'] = $type;
            if (in_array($type, ['select', 'multiselect', 'boolean'])) {
                if ('boolean' == $type) {
                    //create a lookup list with ID
                    $properties['list'] = [
                        0 => $properties['no'],
                        1 => $properties['yes'],
                    ];
                } else {
                    $properties['callback'] = 'activateLeadFieldTypeahead';
                    $properties['list']     = (isset($properties['list'])) ? FormFieldHelper::formatList(
                        FormFieldHelper::FORMAT_ARRAY,
                        FormFieldHelper::parseList($properties['list'])
                    ) : '';
                }
            }
            $choices[$field->getObject()][$field->getAlias()] = [
                'label'      => $field->getLabel(),
                'properties' => $properties,
                'object'     => $field->getObject(),
            ];

            $choices[$field->getObject()][$field->getAlias()]['operators'] = $this->getOperatorsForFieldType($type);
        }

        foreach ($choices as $key => $choice) {
            $cmp = function ($a, $b) {
                return strcmp($a['label'], $b['label']);
            };
            uasort($choice, $cmp);
            $choices[$key] = $choice;
        }

        return $choices;
    }

    /**
     * @param string $alias
     *
     * @return array
     */
    public function getUserLists($alias = '')
    {
        $user = !$this->security->isGranted('lead:lists:viewother') ? $this->userHelper->getUser() : false;

        return $this->em->getRepository(LeadList::class)->getLists($user, $alias);
    }

    /**
     * Get a list of global lead lists.
     *
     * @return mixed
     */
    public function getGlobalLists()
    {
        return $this->em->getRepository(LeadList::class)->getGlobalLists();
    }

    /**
     * Get a list of preference center lead lists.
     *
     * @return mixed
     */
    public function getPreferenceCenterLists()
    {
        return $this->em->getRepository(LeadList::class)->getPreferenceCenterList();
    }

    /**
     * @return array
     *
     * @throws \Exception
     */
    public function getVersionNew(LeadList $entity)
    {
        $dtHelper      = new DateTimeHelper();
        $batchLimiters = [
            'dateTime' => $dtHelper->toUtcString(),
        ];

        return $this->leadSegmentService->getNewLeadListLeadsCount($entity, $batchLimiters);
    }

    /**
     * @return mixed
     */
    public function getVersionOld(LeadList $entity)
    {
        $batchLimiters = [
            'dateTime' => (new DateTimeHelper())->toUtcString(),
        ];

        $newLeadsCount = $this->leadSegmentService->getNewLeadListLeadsCount(
            $entity,
            $batchLimiters
        );

        return array_shift($newLeadsCount);
    }

    /**
     * @param int  $limit
     * @param bool $maxLeads
     *
     * @return int
     *
     * @throws \Doctrine\ORM\ORMException
     * @throws \Exception
     */
    public function rebuildListLeads(LeadList $leadList, $limit = 100, $maxLeads = false, OutputInterface $output = null)
    {
        defined('MAUTIC_REBUILDING_LEAD_LISTS') or define('MAUTIC_REBUILDING_LEAD_LISTS', 1);

        $dtHelper = new DateTimeHelper();

        $batchLimiters = ['dateTime' => $dtHelper->toUtcString()];
        $list          = ['id' => $leadList->getId(), 'filters' => $leadList->getFilters()];

        $this->dispatcher->dispatch(
            LeadEvents::LIST_PRE_PROCESS_LIST, new ListPreProcessListEvent($list, false)
        );

        try {
            // Get a count of leads to add
            $newLeadsCount = $this->leadSegmentService->getNewLeadListLeadsCount($leadList, $batchLimiters);
        } catch (FieldNotFoundException $e) {
            // A field from filter does not exist anymore. Do not rebuild.
            return 0;
        } catch (SegmentNotFoundException $e) {
            // A segment from filter does not exist anymore. Do not rebuild.
            return 0;
        }

        // Ensure the same list is used each batch <- would love to know how
        $batchLimiters['maxId'] = (int) $newLeadsCount[$leadList->getId()]['maxId'];

        // Number of total leads to process
        $leadCount = (int) $newLeadsCount[$leadList->getId()]['count'];

        $this->logger->info('Segment QB - No new leads for segment found');

        if ($output) {
            $output->writeln($this->translator->trans('mautic.lead.list.rebuild.to_be_added', ['%leads%' => $leadCount, '%batch%' => $limit]));
        }

        // Handle by batches
        $start = $lastRoundPercentage = $leadsProcessed = 0;

        // Try to save some memory
        gc_enable();

        if ($leadCount) {
            $maxCount = ($maxLeads) ? $maxLeads : $leadCount;

            if ($output) {
                $progress = ProgressBarHelper::init($output, $maxCount);
                $progress->start();
            }

            // Add leads
            while ($start < $leadCount) {
                // Keep CPU down for large lists; sleep per $limit batch
                $this->batchSleep();

                $this->logger->debug(sprintf('Segment QB - Fetching new leads for segment [%d] %s', $leadList->getId(), $leadList->getName()));
                $newLeadList = $this->leadSegmentService->getNewLeadListLeads($leadList, $batchLimiters, $limit);

                if (empty($newLeadList[$leadList->getId()])) {
                    // Somehow ran out of leads so break out
                    break;
                }

                $this->logger->debug(sprintf('Segment QB - Adding %d new leads to segment [%d] %s', count($newLeadList[$leadList->getId()]), $leadList->getId(), $leadList->getName()));
                foreach ($newLeadList[$leadList->getId()] as $l) {
                    $this->logger->debug(sprintf('Segment QB - Adding lead #%s to segment [%d] %s', $l['id'], $leadList->getId(), $leadList->getName()));

                    $this->addLead($l, $leadList, false, true, -1, $dtHelper->getLocalDateTime());

                    ++$leadsProcessed;
                    if ($output && $leadsProcessed < $maxCount) {
                        $progress->setProgress($leadsProcessed);
                    }

                    if ($maxLeads && $leadsProcessed >= $maxLeads) {
                        break;
                    }
                }

                $this->logger->info(sprintf('Segment QB - Added %d new leads to segment [%d] %s', count($newLeadList[$leadList->getId()]), $leadList->getId(), $leadList->getName()));

                $start += $limit;

                // Dispatch batch event
                if (count($newLeadList[$leadList->getId()]) && $this->dispatcher->hasListeners(LeadEvents::LEAD_LIST_BATCH_CHANGE)) {
                    $this->dispatcher->dispatch(
                        LeadEvents::LEAD_LIST_BATCH_CHANGE,
                        new ListChangeEvent($newLeadList[$leadList->getId()], $leadList, true)
                    );
                }

                unset($newLeadList);

                // Free some memory
                gc_collect_cycles();

                if ($maxLeads && $leadsProcessed >= $maxLeads) {
                    if ($output) {
                        $progress->finish();
                        $output->writeln('');
                    }

                    return $leadsProcessed;
                }
            }

            if ($output) {
                $progress->finish();
                $output->writeln('');
            }
        }

        // Unset max ID to prevent capping at newly added max ID
        unset($batchLimiters['maxId']);

        $orphanLeadsCount = $this->leadSegmentService->getOrphanedLeadListLeadsCount($leadList);

        // Ensure the same list is used each batch
        $batchLimiters['maxId'] = (int) $orphanLeadsCount[$leadList->getId()]['maxId'];

        // Restart batching
        $start     = $lastRoundPercentage     = 0;
        $leadCount = $orphanLeadsCount[$leadList->getId()]['count'];

        if ($output) {
            $output->writeln($this->translator->trans('mautic.lead.list.rebuild.to_be_removed', ['%leads%' => $leadCount, '%batch%' => $limit]));
        }

        if ($leadCount) {
            $maxCount = ($maxLeads) ? $maxLeads : $leadCount;

            if ($output) {
                $progress = ProgressBarHelper::init($output, $maxCount);
                $progress->start();
            }

            // Remove leads
            while ($start < $leadCount) {
                // Keep CPU down for large lists; sleep per $limit batch
                $this->batchSleep();

                $removeLeadList = $this->leadSegmentService->getOrphanedLeadListLeads($leadList, [], $limit);

                if (empty($removeLeadList[$leadList->getId()])) {
                    // Somehow ran out of leads so break out
                    break;
                }

                $processedLeads = [];
                foreach ($removeLeadList[$leadList->getId()] as $l) {
                    $this->removeLead($l, $leadList, false, true, true);
                    $processedLeads[] = $l;
                    ++$leadsProcessed;
                    if ($output && $leadsProcessed < $maxCount) {
                        $progress->setProgress($leadsProcessed);
                    }

                    if ($maxLeads && $leadsProcessed >= $maxLeads) {
                        break;
                    }
                }

                // Dispatch batch event
                if (count($processedLeads) && $this->dispatcher->hasListeners(LeadEvents::LEAD_LIST_BATCH_CHANGE)) {
                    $this->dispatcher->dispatch(
                        LeadEvents::LEAD_LIST_BATCH_CHANGE,
                        new ListChangeEvent($processedLeads, $leadList, false)
                    );
                }

                $start += $limit;

                unset($removeLeadList);

                // Free some memory
                gc_collect_cycles();

                if ($maxLeads && $leadsProcessed >= $maxLeads) {
                    if ($output) {
                        $progress->finish();
                        $output->writeln('');
                    }

                    return $leadsProcessed;
                }
            }

            if ($output) {
                $progress->finish();
                $output->writeln('');
            }
        }

        return $leadsProcessed;
    }

    /**
     * Add lead to lists.
     *
     * @param array|Lead     $lead
     * @param array|LeadList $lists
     * @param bool           $manuallyAdded
     * @param bool           $batchProcess
     * @param int            $searchListLead  0 = reference, 1 = yes, -1 = known to not exist
     * @param \DateTime      $dateManipulated
     *
     * @throws \Doctrine\ORM\ORMException
     */
    public function addLead($lead, $lists, $manuallyAdded = false, $batchProcess = false, $searchListLead = 1, $dateManipulated = null)
    {
        if (null == $dateManipulated) {
            $dateManipulated = new \DateTime();
        }

        if (!$lead instanceof Lead) {
            $leadId = (is_array($lead) && isset($lead['id'])) ? $lead['id'] : $lead;
            $lead   = $this->em->getReference('MauticLeadBundle:Lead', $leadId);
        } else {
            $leadId = $lead->getId();
        }

        if (!$lists instanceof LeadList) {
            //make sure they are ints
            $searchForLists = [];
            foreach ($lists as $k => &$l) {
                $l = (int) $l;
                if (!isset($this->leadChangeLists[$l])) {
                    $searchForLists[] = $l;
                }
            }

            if (!empty($searchForLists)) {
                $listEntities = $this->getEntities([
                    'filter' => [
                        'force' => [
                            [
                                'column' => 'l.id',
                                'expr'   => 'in',
                                'value'  => $searchForLists,
                            ],
                        ],
                    ],
                ]);

                foreach ($listEntities as $list) {
                    $this->leadChangeLists[$list->getId()] = $list;
                }
            }

            unset($listEntities, $searchForLists);
        } else {
            $this->leadChangeLists[$lists->getId()] = $lists;

            $lists = [$lists->getId()];
        }

        if (!is_array($lists)) {
            $lists = [$lists];
        }

        $persistLists   = [];
        $dispatchEvents = [];

        foreach ($lists as $listId) {
            if (!isset($this->leadChangeLists[$listId])) {
                // List no longer exists in the DB so continue to the next
                continue;
            }

            if (-1 == $searchListLead) {
                $listLead = null;
            } elseif ($searchListLead) {
                $listLead = $this->getListLeadRepository()->findOneBy(
                    [
                        'lead' => $lead,
                        'list' => $this->leadChangeLists[$listId],
                    ]
                );
            } else {
                $listLead = $this->em->getReference(ListLead::class,
                    [
                        'lead' => $leadId,
                        'list' => $listId,
                    ]
                );
            }

            if (null != $listLead) {
                if ($manuallyAdded && $listLead->wasManuallyRemoved()) {
                    $listLead->setManuallyRemoved(false);
                    $listLead->setManuallyAdded($manuallyAdded);

                    $persistLists[]   = $listLead;
                    $dispatchEvents[] = $listId;
                } else {
                    // Detach from Doctrine
                    $this->em->detach($listLead);

                    continue;
                }
            } else {
                $listLead = new ListLead();
                $listLead->setList($this->leadChangeLists[$listId]);
                $listLead->setLead($lead);
                $listLead->setManuallyAdded($manuallyAdded);
                $listLead->setDateAdded($dateManipulated);

                $persistLists[]   = $listLead;
                $dispatchEvents[] = $listId;
            }
        }

        if (!empty($persistLists)) {
            $this->getRepository()->saveEntities($persistLists);
        }

        // Clear ListLead entities from Doctrine memory
        $this->em->clear(ListLead::class);

        if ($batchProcess) {
            // Detach for batch processing to preserve memory
            $this->em->detach($lead);
        } elseif (!empty($dispatchEvents) && ($this->dispatcher->hasListeners(LeadEvents::LEAD_LIST_CHANGE))) {
            foreach ($dispatchEvents as $listId) {
                $event = new ListChangeEvent($lead, $this->leadChangeLists[$listId]);
                $this->dispatcher->dispatch(LeadEvents::LEAD_LIST_CHANGE, $event);

                unset($event);
            }
        }

        unset($lead, $persistLists, $lists);
    }

    /**
     * Remove a lead from lists.
     *
     * @param      $lead
     * @param      $lists
     * @param bool $manuallyRemoved
     * @param bool $batchProcess
     * @param bool $skipFindOne
     *
     * @throws \Doctrine\ORM\ORMException
     */
    public function removeLead($lead, $lists, $manuallyRemoved = false, $batchProcess = false, $skipFindOne = false)
    {
        if (!$lead instanceof Lead) {
            $leadId = (is_array($lead) && isset($lead['id'])) ? $lead['id'] : $lead;
            $lead   = $this->em->getReference(Lead::class, $leadId);
        } else {
            $leadId = $lead->getId();
        }

        if (!$lists instanceof LeadList) {
            //make sure they are ints
            $searchForLists = [];
            foreach ($lists as $k => &$l) {
                $l = (int) $l;
                if (!isset($this->leadChangeLists[$l])) {
                    $searchForLists[] = $l;
                }
            }

            if (!empty($searchForLists)) {
                $listEntities = $this->getEntities([
                    'filter' => [
                        'force' => [
                            [
                                'column' => 'l.id',
                                'expr'   => 'in',
                                'value'  => $searchForLists,
                            ],
                        ],
                    ],
                ]);

                foreach ($listEntities as $list) {
                    $this->leadChangeLists[$list->getId()] = $list;
                }
            }

            unset($listEntities, $searchForLists);
        } else {
            $this->leadChangeLists[$lists->getId()] = $lists;

            $lists = [$lists->getId()];
        }

        if (!is_array($lists)) {
            $lists = [$lists];
        }

        $persistLists   = [];
        $deleteLists    = [];
        $dispatchEvents = [];

        foreach ($lists as $listId) {
            if (!isset($this->leadChangeLists[$listId])) {
                // List no longer exists in the DB so continue to the next
                continue;
            }

            $listLead = (!$skipFindOne) ?
                $this->getListLeadRepository()->findOneBy([
                    'lead' => $lead,
                    'list' => $this->leadChangeLists[$listId],
                ]) :
                $this->em->getReference(ListLead::class, [
                    'lead' => $leadId,
                    'list' => $listId,
                ]);

            if (null == $listLead) {
                // Lead is not part of this list
                continue;
            }

            if (($manuallyRemoved && $listLead->wasManuallyAdded()) || (!$manuallyRemoved && !$listLead->wasManuallyAdded())) {
                //lead was manually added and now manually removed or was not manually added and now being removed
                $deleteLists[]    = $listLead;
                $dispatchEvents[] = $listId;
            } elseif ($manuallyRemoved && !$listLead->wasManuallyAdded()) {
                $listLead->setManuallyRemoved(true);

                $persistLists[]   = $listLead;
                $dispatchEvents[] = $listId;
            }

            unset($listLead);
        }

        if (!empty($persistLists)) {
            $this->getRepository()->saveEntities($persistLists);
        }

        if (!empty($deleteLists)) {
            $this->getRepository()->deleteEntities($deleteLists);
        }

        // Clear ListLead entities from Doctrine memory
        $this->em->clear(ListLead::class);

        if ($batchProcess) {
            // Detach for batch processing to preserve memory
            $this->em->detach($lead);
        } elseif (!empty($dispatchEvents) && ($this->dispatcher->hasListeners(LeadEvents::LEAD_LIST_CHANGE))) {
            foreach ($dispatchEvents as $listId) {
                $event = new ListChangeEvent($lead, $this->leadChangeLists[$listId], false);
                $this->dispatcher->dispatch(LeadEvents::LEAD_LIST_CHANGE, $event);

                unset($event);
            }
        }

        unset($lead, $deleteLists, $persistLists, $lists);
    }

    /**
     * Batch sleep according to settings.
     */
    protected function batchSleep()
    {
        $leadSleepTime = $this->coreParametersHelper->getParameter('batch_lead_sleep_time', false);
        if (false === $leadSleepTime) {
            $leadSleepTime = $this->coreParametersHelper->getParameter('batch_sleep_time', 1);
        }

        if (empty($leadSleepTime)) {
            return;
        }

        if ($leadSleepTime < 1) {
            usleep($leadSleepTime * 1000000);
        } else {
            sleep($leadSleepTime);
        }
    }

    /**
     * Get a list of top (by leads added) lists.
     *
     * @param int       $limit
     * @param \DateTime $dateFrom
     * @param \DateTime $dateTo
     * @param bool      $canViewOthers
     *
     * @return array
     */
    public function getTopLists($limit = 10, $dateFrom = null, $dateTo = null, $canViewOthers = true)
    {
        $q = $this->em->getConnection()->createQueryBuilder();
        $q->select('COUNT(t.date_added) AS leads, ll.id, ll.name, ll.alias')
            ->from(MAUTIC_TABLE_PREFIX.'lead_lists_leads', 't')
            ->join('t', MAUTIC_TABLE_PREFIX.'lead_lists', 'll', 'll.id = t.leadlist_id')
            ->orderBy('leads', 'DESC')
            ->where($q->expr()->eq('ll.is_published', ':published'))
            ->setParameter('published', true)
            ->groupBy('ll.id')
            ->setMaxResults($limit);

        if (!$canViewOthers) {
            $q->andWhere('ll.created_by = :userId')
                ->setParameter('userId', $this->userHelper->getUser()->getId());
        }

        $chartQuery = new ChartQuery($this->em->getConnection(), $dateFrom, $dateTo);
        $chartQuery->applyDateFilters($q, 'date_added');

        return $q->execute()->fetchAll();
    }

    /**
     * Get a list of top (by leads added) lists.
     *
     * @param int    $limit
     * @param string $dateFrom
     * @param string $dateTo
     *
     * @return array
     */
    public function getLifeCycleSegments($limit, $dateFrom, $dateTo, $canViewOthers, $segments)
    {
        if (!empty($segments)) {
            $segmentlist = "'".implode("','", $segments)."'";
        }
        $q = $this->em->getConnection()->createQueryBuilder();
        $q->select('COUNT(t.date_added) AS leads, ll.id, ll.name as name,ll.alias as alias')
            ->from(MAUTIC_TABLE_PREFIX.'lead_lists_leads', 't')
            ->join('t', MAUTIC_TABLE_PREFIX.'lead_lists', 'll', 'll.id = t.leadlist_id')
            ->join('t', MAUTIC_TABLE_PREFIX.'leads', 'l', 'l.id = t.lead_id')
            ->orderBy('leads', 'DESC')
            ->where($q->expr()->eq('ll.is_published', ':published'))
            ->setParameter('published', true)
            ->groupBy('ll.id');

        if ($limit) {
            $q->setMaxResults($limit);
        }
        if (!empty($segments)) {
            $q->andWhere('ll.id IN ('.$segmentlist.')');
        }
        if (!empty($dateFrom)) {
            $q->andWhere("l.date_added >= '".$dateFrom->format('Y-m-d')."'");
        }
        if (!empty($dateTo)) {
            $q->andWhere("l.date_added <= '".$dateTo->format('Y-m-d')." 23:59:59'");
        }
        if (!$canViewOthers) {
            $q->andWhere('ll.created_by = :userId')
                ->setParameter('userId', $this->userHelper->getUser()->getId());
        }

        $results = $q->execute()->fetchAll();

        if (in_array(0, $segments)) {
            $qAll = $this->em->getConnection()->createQueryBuilder();
            $qAll->select('COUNT(t.date_added) AS leads, 0 as id, "All Contacts" as name, "" as alias')
                ->from(MAUTIC_TABLE_PREFIX.'leads', 't');

            if (!$canViewOthers) {
                $qAll->andWhere('ll.created_by = :userId')
                    ->setParameter('userId', $this->userHelper->getUser()->getId());
            }
            if (!empty($dateFrom)) {
                $qAll->andWhere("t.date_added >= '".$dateFrom->format('Y-m-d')."'");
            }
            if (!empty($dateTo)) {
                $qAll->andWhere("t.date_added <= '".$dateTo->format('Y-m-d')." 23:59:59'");
            }
            $resultsAll = $qAll->execute()->fetchAll();
            $results    = array_merge($results, $resultsAll);
        }

        return $results;
    }

    /**
     * @param      $unit
     * @param      $dateFormat
     * @param      $filter
     * @param bool $canViewOthers
     * @param      $listName
     *
     * @return array
     */
    public function getLifeCycleSegmentChartData($unit, \DateTime $dateFrom, \DateTime $dateTo, $dateFormat, $filter, $canViewOthers, $listName)
    {
        $chart = new PieChart();
        $query = new ChartQuery($this->em->getConnection(), $dateFrom, $dateTo);

        if (!$canViewOthers) {
            $filter['owner_id'] = $this->userHelper->getUser()->getId();
        }

        if (isset($filter['flag'])) {
            unset($filter['flag']);
        }

        $allLists   = $query->getCountQuery('leads', 'id', 'date_added', null);
        $lists      = $query->count('leads', 'id', 'date_added', $filter, null);
        $all        = $query->fetchCount($allLists);
        $identified = $lists;

        $chart->setDataset($listName, $identified);

        if (isset($filter['leadlist_id']['value'])) {
            $chart->setDataset(
                $this->translator->trans('mautic.lead.lifecycle.graph.pie.all.lists'),
                $all
            );
        }

        return $chart->render(false);
    }

    /**
     * @param       $unit
     * @param null  $dateFormat
     * @param array $filter
     * @param bool  $canViewOthers
     *
     * @return array
     */
    public function getStagesBarChartData($unit, \DateTime $dateFrom, \DateTime $dateTo, $dateFormat = null, $filter = [], $canViewOthers = true)
    {
        $data['values'] = [];
        $data['labels'] = [];

        $q = $this->em->getConnection()->createQueryBuilder();

        $q->select('count(l.id) as leads, s.name as stage')
            ->from(MAUTIC_TABLE_PREFIX.'lead_lists_leads', 't')
            ->join('t', MAUTIC_TABLE_PREFIX.'leads', 'l', 'l.id = t.lead_id')
            ->join('t', MAUTIC_TABLE_PREFIX.'stages', 's', 's.id=l.stage_id')
            ->orderBy('leads', 'DESC')
            ->where($q->expr()->eq('s.is_published', ':published'))

            ->andWhere($q->expr()->gte('t.date_added', ':date_from'))
            ->setParameter('date_from', $dateFrom->format('Y-m-d'))
            ->andWhere($q->expr()->lte('t.date_added', ':date_to'))
            ->setParameter('date_to', $dateTo->format('Y-m-d'.' 23:59:59'))
            ->setParameter('published', true);

        if (isset($filter['leadlist_id']['value'])) {
            $q->andWhere($q->expr()->eq('t.leadlist_id', ':leadlistid'))->setParameter('leadlistid', $filter['leadlist_id']['value']);
        }

        $q->groupBy('s.name');

        if (!$canViewOthers) {
            $q->andWhere('s.created_by = :userId')
                ->setParameter('userId', $this->userHelper->getUser()->getId());
        }

        $results = $q->execute()->fetchAll();

        foreach ($results as $result) {
            $data['labels'][] = substr($result['stage'], 0, 12);
            $data['values'][] = $result['leads'];
        }
        $data['xAxes'][] = ['display' => true];
        $data['yAxes'][] = ['display' => true];

        $baseData = [
            'label' => $this->translator->trans('mautic.lead.leads'),
            'data'  => $data['values'],
        ];

        $chart      = new BarChart($data['labels']);
        $datasets[] = array_merge($baseData, $chart->generateColors(3));

        return [
            'labels'   => $data['labels'],
            'datasets' => $datasets,
            'options'  => [
                'xAxes' => $data['xAxes'],
                'yAxes' => $data['yAxes'],
            ], ];
    }

    /**
     * @param       $unit
     * @param null  $dateFormat
     * @param array $filter
     * @param bool  $canViewOthers
     *
     * @return array
     */
    public function getDeviceGranularityData($unit, \DateTime $dateFrom, \DateTime $dateTo, $dateFormat = null, $filter = [], $canViewOthers = true)
    {
        $data['values'] = [];
        $data['labels'] = [];

        $q = $this->em->getConnection()->createQueryBuilder();

        $q->select('count(l.id) as leads, ds.device')
            ->from(MAUTIC_TABLE_PREFIX.'lead_lists_leads', 't')
            ->join('t', MAUTIC_TABLE_PREFIX.'leads', 'l', 'l.id = t.lead_id')
            ->join('t', MAUTIC_TABLE_PREFIX.'page_hits', 'h', 'h.lead_id=l.id')
            ->join('h', MAUTIC_TABLE_PREFIX.'lead_devices', 'ds', 'ds.id = h.device_id')
            ->orderBy('ds.device', 'DESC')
            ->andWhere($q->expr()->gte('t.date_added', ':date_from'))
            ->setParameter('date_from', $dateFrom->format('Y-m-d'))
            ->andWhere($q->expr()->lte('t.date_added', ':date_to'))
            ->setParameter('date_to', $dateTo->format('Y-m-d'.' 23:59:59'));

        if (isset($filter['leadlist_id']['value'])) {
            $q->andWhere($q->expr()->eq('t.leadlist_id', ':leadlistid'))->setParameter(
                'leadlistid',
                $filter['leadlist_id']['value']
            );
        }

        $q->groupBy('ds.device');

        if (!$canViewOthers) {
            $q->andWhere('l.created_by = :userId')
                ->setParameter('userId', $this->userHelper->getUser()->getId());
        }

        $results = $q->execute()->fetchAll();

        foreach ($results as $result) {
            $data['labels'][] = substr(empty($result['device']) ? $this->translator->trans('mautic.core.no.info') : $result['device'], 0, 12);
            $data['values'][] = $result['leads'];
        }

        $data['xAxes'][] = ['display' => true];
        $data['yAxes'][] = ['display' => true];

        $baseData = [
            'label' => $this->translator->trans('mautic.core.device'),
            'data'  => $data['values'],
        ];

        $chart      = new BarChart($data['labels']);
        $datasets[] = array_merge($baseData, $chart->generateColors(2));

        return [
            'labels'   => $data['labels'],
            'datasets' => $datasets,
            'options'  => [
                'xAxes' => $data['xAxes'],
                'yAxes' => $data['yAxes'],
            ],
        ];
    }

    /**
     * Get line chart data of hits.
     *
     * @param string $unit       {@link php.net/manual/en/function.date.php#refsect1-function.date-parameters}
     * @param string $dateFormat
     * @param array  $filter
     *
     * @return array
     */
    public function getSegmentContactsLineChartData($unit, \DateTime $dateFrom, \DateTime $dateTo, $dateFormat = null, $filter = [])
    {
        $chart    = new LineChart($unit, $dateFrom, $dateTo, $dateFormat);
        $query    = new SegmentContactsLineChartQuery($this->em->getConnection(), $dateFrom, $dateTo, $filter);

        // added line everytime
        $chart->setDataset($this->translator->trans('mautic.lead.segments.contacts.added'), $this->segmentChartQueryFactory->getContactsAdded($query));

        // Just if we have event log data
        // Added in 2.15 , then we can' display just from data from date range with event logs
        if ($query->isStatsFromEventLog()) {
            $chart->setDataset($this->translator->trans('mautic.lead.segments.contacts.removed'), $this->segmentChartQueryFactory->getContactsRemoved($query));
            $chart->setDataset($this->translator->trans('mautic.lead.segments.contacts.total'), $this->segmentChartQueryFactory->getContactsTotal($query, $this));
        }

        return $chart->render();
    }

    /**
     * Is custom field used in at least one defined segment?
     *
     * @return bool
     */
    public function isFieldUsed(LeadField $field)
    {
        return 0 < $this->getFieldSegments($field)->count();
    }

    public function getFieldSegments(LeadField $field)
    {
        $alias       = $field->getAlias();
        $aliasLength = mb_strlen($alias);
        $likeContent = "%;s:5:\"field\";s:${aliasLength}:\"{$alias}\";%";
        $filter      = [
            'force'  => [
                ['column' => 'l.filters', 'expr' => 'LIKE', 'value'=> $likeContent],
            ],
        ];

        return $this->getEntities(['filter' => $filter]);
    }

    /**
     * @param      $segmentId      *
     * @param null $returnProperty property of entity in returned array, null return all entity
     *
     * @return array
     */
    public function getSegmentsWithDependenciesOnSegment($segmentId, $returnProperty = 'name')
    {
<<<<<<< HEAD
        $limit  = 1000;
        $start  = 0;
=======
>>>>>>> 3481a3fa
        $filter = [
            'force'  => [
                ['column' => 'l.filters', 'expr' => 'LIKE', 'value'=>'%s:8:"leadlist"%'],
                ['column' => 'l.id', 'expr' => 'neq', 'value'=>$segmentId],
            ],
        ];
        $entities = $this->getEntities(
            [
                'filter'     => $filter,
            ]
        );
        $dependents = [];
        $accessor   = new PropertyAccessor();
        foreach ($entities as $entity) {
            $retrFilters = $entity->getFilters();
            foreach ($retrFilters as $eachFilter) {
<<<<<<< HEAD
                if ('leadlist' === $eachFilter['type'] && in_array($segmentId, $eachFilter['filter'])) {
                    $dependents[] = $entity->getName();
=======
                if ($eachFilter['type'] === 'leadlist' && in_array($segmentId, $eachFilter['filter'])) {
                    if ($returnProperty && $value = $accessor->getValue($entity, $returnProperty)) {
                        $dependents[] = $value;
                    } else {
                        $dependents[] = $entity;
                    }
>>>>>>> 3481a3fa
                }
            }
        }

        return $dependents;
    }

    /**
     * Get segments which are used as a dependent by other segments to prevent batch deletion of them.
     *
     * @param array $segmentIds
     *
     * @return array
     */
    public function canNotBeDeleted($segmentIds)
    {
        $filter = [
            'force'  => [
                ['column' => 'l.filters', 'expr' => 'LIKE', 'value'=>'%s:8:"leadlist"%'],
            ],
        ];

        $entities = $this->getEntities(
            [
                'filter'     => $filter,
            ]
        );

        $idsNotToBeDeleted   = [];
        $namesNotToBeDeleted = [];
        $dependency          = [];

        foreach ($entities as $entity) {
            $retrFilters = $entity->getFilters();
            foreach ($retrFilters as $eachFilter) {
                if ('leadlist' !== $eachFilter['type']) {
                    continue;
                }

                $idsNotToBeDeleted = array_unique(array_merge($idsNotToBeDeleted, $eachFilter['filter']));
                foreach ($eachFilter['filter'] as $val) {
                    if (!empty($dependency[$val])) {
                        $dependency[$val] = array_merge($dependency[$val], [$entity->getId()]);
                        $dependency[$val] = array_unique($dependency[$val]);
                    } else {
                        $dependency[$val] = [$entity->getId()];
                    }
                }
            }
        }
        foreach ($dependency as $key => $value) {
            if (array_intersect($value, $segmentIds) === $value) {
                $idsNotToBeDeleted = array_unique(array_diff($idsNotToBeDeleted, [$key]));
            }
        }

        $idsNotToBeDeleted = array_intersect($segmentIds, $idsNotToBeDeleted);

        foreach ($idsNotToBeDeleted as $val) {
            $namesNotToBeDeleted[$val] = $this->getEntity($val)->getName();
        }

        return $namesNotToBeDeleted;
    }
}<|MERGE_RESOLUTION|>--- conflicted
+++ resolved
@@ -57,30 +57,16 @@
      */
     private $leadSegmentService;
 
-<<<<<<< HEAD
-    public function __construct(CoreParametersHelper $coreParametersHelper, ContactSegmentService $leadSegmentService)
-    {
-        $this->coreParametersHelper = $coreParametersHelper;
-        $this->leadSegmentService   = $leadSegmentService;
-=======
     /**
      * @var SegmentChartQueryFactory
      */
     private $segmentChartQueryFactory;
 
-    /**
-     * ListModel constructor.
-     *
-     * @param CoreParametersHelper     $coreParametersHelper
-     * @param ContactSegmentService    $leadSegment
-     * @param SegmentChartQueryFactory $segmentChartQueryFactory
-     */
     public function __construct(CoreParametersHelper $coreParametersHelper, ContactSegmentService $leadSegment, SegmentChartQueryFactory $segmentChartQueryFactory)
     {
         $this->coreParametersHelper     = $coreParametersHelper;
         $this->leadSegmentService       = $leadSegment;
         $this->segmentChartQueryFactory = $segmentChartQueryFactory;
->>>>>>> 3481a3fa
     }
 
     /**
@@ -1724,11 +1710,6 @@
      */
     public function getSegmentsWithDependenciesOnSegment($segmentId, $returnProperty = 'name')
     {
-<<<<<<< HEAD
-        $limit  = 1000;
-        $start  = 0;
-=======
->>>>>>> 3481a3fa
         $filter = [
             'force'  => [
                 ['column' => 'l.filters', 'expr' => 'LIKE', 'value'=>'%s:8:"leadlist"%'],
@@ -1745,17 +1726,12 @@
         foreach ($entities as $entity) {
             $retrFilters = $entity->getFilters();
             foreach ($retrFilters as $eachFilter) {
-<<<<<<< HEAD
-                if ('leadlist' === $eachFilter['type'] && in_array($segmentId, $eachFilter['filter'])) {
-                    $dependents[] = $entity->getName();
-=======
                 if ($eachFilter['type'] === 'leadlist' && in_array($segmentId, $eachFilter['filter'])) {
                     if ($returnProperty && $value = $accessor->getValue($entity, $returnProperty)) {
                         $dependents[] = $value;
                     } else {
                         $dependents[] = $entity;
                     }
->>>>>>> 3481a3fa
                 }
             }
         }
