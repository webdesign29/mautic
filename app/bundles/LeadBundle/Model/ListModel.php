--- conflicted
+++ resolved
@@ -25,11 +25,8 @@
 use Mautic\LeadBundle\Event\LeadListEvent;
 use Mautic\LeadBundle\Event\LeadListFiltersChoicesEvent;
 use Mautic\LeadBundle\Event\ListChangeEvent;
-<<<<<<< HEAD
-=======
 use Mautic\LeadBundle\Event\ListPreProcessListEvent;
 use Mautic\LeadBundle\Helper\FormFieldHelper;
->>>>>>> d0d5f716
 use Mautic\LeadBundle\LeadEvents;
 use Symfony\Component\Console\Output\OutputInterface;
 use Symfony\Component\EventDispatcher\Event;
@@ -640,6 +637,10 @@
                     ];
                 } else {
                     $properties['callback'] = 'activateLeadFieldTypeahead';
+                    $properties['list']     = (isset($properties['list'])) ? FormFieldHelper::formatList(
+                        FormFieldHelper::FORMAT_BAR,
+                        FormFieldHelper::parseList($properties['list'])
+                    ) : '';
                 }
             }
             $choices[$field->getObject()][$field->getAlias()] = [
