<?php

/*
 * @copyright   2014 Mautic Contributors. All rights reserved
 * @author      Mautic
 *
 * @link        http://mautic.org
 *
 * @license     GNU/GPLv3 http://www.gnu.org/licenses/gpl-3.0.html
 */

namespace Mautic\LeadBundle\Entity;

use Mautic\CoreBundle\Entity\CommonRepository;

/**
 * Class LeadEventLogRepository.
 */
class LeadEventLogRepository extends CommonRepository
{
    use TimelineTrait;

    /**
     * Returns paginator with failed rows.
     *
     * @param int   $importId
     * @param array $args
     *
     * @return Paginator
     */
    public function getFailedRows($importId, array $args = [])
    {
        return $this->getSpecificRows($importId, 'failed', $args);
    }

    /**
     * Returns paginator with specific type of rows.
     *
     * @param int    $importId
     * @param string $type
     * @param array  $args
     *
     * @return Paginator
     */
    public function getSpecificRows($importId, $type, array $args = [])
    {
        return $this->getEntities(
            array_merge(
            [
                'start'      => 0,
                'limit'      => 100,
                'orderBy'    => $this->getTableAlias().'.dateAdded',
                'orderByDir' => 'ASC',
                'filter'     => [
                    'force' => [
                        [
                            'column' => $this->getTableAlias().'.bundle',
                            'expr'   => 'eq',
                            'value'  => 'lead',
                        ],
                        [
                            'column' => $this->getTableAlias().'.object',
                            'expr'   => 'eq',
                            'value'  => 'import',
                        ],
                        [
                            'column' => $this->getTableAlias().'.action',
                            'expr'   => 'eq',
                            'value'  => 'failed',
                        ],
                        [
                            'column' => $this->getTableAlias().'.objectId',
                            'expr'   => 'eq',
                            'value'  => $importId,
                        ],
                    ],
                ],
                'hydration_mode' => 'HYDRATE_ARRAY',
            ],
            $args)
        );
    }

    /**
     * Loads data for specified lead events.
     *
     * @param string $bundle
     * @param string $object
     * @param Lead   $lead
     * @param array  $options
     *
     * @return array
     */
    public function getEventsByLead($bundle, $object, Lead $lead, array $options)
    {
        if (empty($lead)) {
            return [];
        }

        $alias = $this->getTableAlias();

        $qb = $this->getEntityManager()->getConnection()->createQueryBuilder()
            ->select('*')
            ->from(MAUTIC_TABLE_PREFIX.'lead_event_log', $alias)
            ->where($alias.'.lead_id = :lead')
            ->setParameter('lead', $lead->getId())
            ->andWhere($alias.'.bundle = :bundle')
            ->setParameter('bundle', $bundle)
            ->andWhere($alias.'.object = :object')
            ->setParameter('object', $object);

<<<<<<< HEAD
        if (isset($options['search']) && $options['search']) {
            $qb->andWhere($qb->expr()->like($alias.'.action', $qb->expr()->literal('%'.$options['search'].'%')));
=======
        if (!empty($options['search'])) {
            $qb->andWhere($qb->expr()->like($alias.'.properties', $qb->expr()->literal('%'.$options['search'].'%')));
>>>>>>> e01979a8
        }

        return $this->getTimelineResults($qb, $options, $alias.'.action', $alias.'.date_added', ['query'], ['date_added']);
    }

    /**
     * Defines default table alias for lead_event_log table.
     *
     * @return string
     */
    public function getTableAlias()
    {
        return 'lel';
    }
}<|MERGE_RESOLUTION|>--- conflicted
+++ resolved
@@ -109,16 +109,11 @@
             ->andWhere($alias.'.object = :object')
             ->setParameter('object', $object);
 
-<<<<<<< HEAD
-        if (isset($options['search']) && $options['search']) {
-            $qb->andWhere($qb->expr()->like($alias.'.action', $qb->expr()->literal('%'.$options['search'].'%')));
-=======
         if (!empty($options['search'])) {
             $qb->andWhere($qb->expr()->like($alias.'.properties', $qb->expr()->literal('%'.$options['search'].'%')));
->>>>>>> e01979a8
         }
 
-        return $this->getTimelineResults($qb, $options, $alias.'.action', $alias.'.date_added', ['query'], ['date_added']);
+        return $this->getTimelineResults($qb, $options, $alias.'.original_file', $alias.'.date_added', ['query'], ['date_added']);
     }
 
     /**
