--- conflicted
+++ resolved
@@ -51,7 +51,6 @@
         return $result;
     }
 
-<<<<<<< HEAD
     public function getCompanyLeads($companyId)
     {
         $q = $this->_em->getConnection()->createQueryBuilder();
@@ -64,7 +63,8 @@
         $results = $q->execute()->fetchAll();
 
         return $results;
-=======
+    }
+
     /**
      * @param $leadId
      *
@@ -83,6 +83,5 @@
         $result = $q->execute()->fetchAll();
 
         return !empty($result) ? $result[0] : [];
->>>>>>> 3ca2ca87
     }
 }