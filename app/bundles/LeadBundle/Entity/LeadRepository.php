<?php

/*
 * @copyright   2014 Mautic Contributors. All rights reserved
 * @author      Mautic
 *
 * @link        http://mautic.org
 *
 * @license     GNU/GPLv3 http://www.gnu.org/licenses/gpl-3.0.html
 */

namespace Mautic\LeadBundle\Entity;

use Doctrine\DBAL\Query\QueryBuilder;
use Mautic\ChannelBundle\Entity\MessageQueue;
use Mautic\CoreBundle\Entity\CommonRepository;
use Mautic\CoreBundle\Helper\DateTimeHelper;
use Mautic\CoreBundle\Helper\InputHelper;
use Mautic\CoreBundle\Helper\SearchStringHelper;
use Mautic\PointBundle\Model\TriggerModel;

/**
 * LeadRepository.
 */
class LeadRepository extends CommonRepository implements CustomFieldRepositoryInterface
{
    use CustomFieldRepositoryTrait;
    use ExpressionHelperTrait;
    use OperatorListTrait;

    /**
     * @var array
     */
    private $availableSocialFields = [];

    /**
     * @var array
     */
    private $availableSearchFields = [];

    /**
     * Required to get the color based on a lead's points.
     *
     * @var TriggerModel
     */
    private $triggerModel;

    /**
     * Used by search functions to search social profiles.
     *
     * @param array $fields
     */
    public function setAvailableSocialFields(array $fields)
    {
        $this->availableSocialFields = $fields;
    }

    /**
     * Used by search functions to search using aliases as commands.
     *
     * @param array $fields
     */
    public function setAvailableSearchFields(array $fields)
    {
        $this->availableSearchFields = $fields;
    }

    /**
     * Sets trigger model.
     *
     * @param TriggerModel $triggerModel
     */
    public function setTriggerModel(TriggerModel $triggerModel)
    {
        $this->triggerModel = $triggerModel;
    }

    /**
     * Get a list of leads based on field value.
     *
     * @param $field
     * @param $value
     * @param $ignoreId
     *
     * @return array
     */
    public function getLeadsByFieldValue($field, $value, $ignoreId = null, $indexByColumn = false)
    {
        $col = 'l.'.$field;

        $q = $this->getEntityManager()->getConnection()->createQueryBuilder()
            ->select('l.id')
            ->from(MAUTIC_TABLE_PREFIX.'leads', 'l');

        if ($field == 'email') {
            // Prevent emails from being case sensitive
            $col   = "LOWER($col)";
            $value = (is_array($value)) ? array_map(
                function ($v) use ($q) {
                    return $q->expr()->literal(strtolower(InputHelper::email($v)));
                },
                $value
            ) : strtolower($value);
        }

        if (is_array($value)) {
            $q->where(
                $q->expr()->in($col, $value)
            );
        } else {
            $q->where("$col = :search")
                ->setParameter('search', $value);
        }

        if ($ignoreId) {
            $q->andWhere('l.id != :ignoreId')
                ->setParameter('ignoreId', $ignoreId);
        }

        $results = $this->getEntities(['qb' => $q, 'ignore_paginator' => true]);

        if (count($results) && $indexByColumn) {
            /* @var Lead $lead */
            $leads = [];
            foreach ($results as $lead) {
                $fieldKey = $lead->getFieldValue($field);
                if ('email' === $field) {
                    $fieldKey = strtolower($fieldKey);
                }

                $leads[$fieldKey] = $lead;
            }

            return $leads;
        }

        return $results;
    }

    /**
     * Get a list of lead entities.
     *
     * @param     $uniqueFieldsWithData
     * @param int $leadId
     * @param int $limit
     *
     * @return array
     */
    public function getLeadsByUniqueFields($uniqueFieldsWithData, $leadId = null, $limit = null)
    {
        $q = $this->getEntityManager()->getConnection()->createQueryBuilder()
            ->select('l.*')
            ->from(MAUTIC_TABLE_PREFIX.'leads', 'l');

        // loop through the fields and
        foreach ($uniqueFieldsWithData as $col => $val) {
            $q->orWhere("l.$col = :".$col)
                ->setParameter($col, $val);
        }

        // if we have a lead ID lets use it
        if (!empty($leadId)) {
            // make sure that its not the id we already have
            $q->andWhere('l.id != '.$leadId);
        }

        if ($limit) {
            $q->setMaxResults($limit);
        }

        $results = $q->execute()->fetchAll();

        // Collect the IDs
        $leads = [];
        foreach ($results as $r) {
            $leads[$r['id']] = $r;
        }

        // Get entities
        $q = $this->getEntityManager()->createQueryBuilder()
            ->select('l')
            ->from('MauticLeadBundle:Lead', 'l');

        $q->where(
            $q->expr()->in('l.id', ':ids')
        )
            ->setParameter('ids', array_keys($leads))
            ->orderBy('l.dateAdded', 'DESC');
        $entities = $q->getQuery()->getResult();

        /** @var Lead $lead */
        foreach ($entities as $lead) {
            $lead->setAvailableSocialFields($this->availableSocialFields);
            if (!empty($this->triggerModel)) {
                $lead->setColor($this->triggerModel->getColorForLeadPoints($lead->getPoints()));
            }

            $lead->setFields(
                $this->formatFieldValues($leads[$lead->getId()])
            );
        }

        return $entities;
    }

    /**
     * Get list of lead Ids by unique field data.
     *
     * @param $uniqueFieldsWithData is an array of columns & values to filter by
     * @param int $leadId is the current lead id. Added to query to skip and find other leads
     *
     * @return array
     */
    public function getLeadIdsByUniqueFields($uniqueFieldsWithData, $leadId = null)
    {
        $q = $this->getEntityManager()->getConnection()->createQueryBuilder()
            ->select('l.id')
            ->from(MAUTIC_TABLE_PREFIX.'leads', 'l');

        // loop through the fields and
        foreach ($uniqueFieldsWithData as $col => $val) {
            $q->orWhere("l.$col = :".$col)
                ->setParameter($col, $val);
        }

        // if we have a lead ID lets use it
        if (!empty($leadId)) {
            // make sure that its not the id we already have
            $q->andWhere('l.id != '.$leadId);
        }

        $results = $q->execute()->fetchAll();

        return $results;
    }

    /**
     * @param string $email
     * @param bool   $all   Set to true to return all matching lead id's
     *
     * @return array|null
     */
    public function getLeadByEmail($email, $all = false)
    {
        $q = $this->getEntityManager()->getConnection()->createQueryBuilder()
            ->select('l.id')
            ->from(MAUTIC_TABLE_PREFIX.'leads', 'l')
            ->where('LOWER(email) = :search')
            ->setParameter('search', strtolower($email));

        $result = $q->execute()->fetchAll();

        if (count($result)) {
            return $all ? $result : $result[0];
        } else {
            return;
        }
    }

    /**
     * Get leads by IP address.
     *
     * @param      $ip
     * @param bool $byId
     *
     * @return array
     */
    public function getLeadsByIp($ip, $byId = false)
    {
        $q = $this->createQueryBuilder('l')
            ->leftJoin('l.ipAddresses', 'i');
        $col = ($byId) ? 'i.id' : 'i.ipAddress';
        $q->where($col.' = :ip')
            ->setParameter('ip', $ip)
            ->orderBy('l.dateAdded', 'DESC');
        $results = $q->getQuery()->getResult();

        /** @var Lead $lead */
        foreach ($results as $lead) {
            $lead->setAvailableSocialFields($this->availableSocialFields);
        }

        return $results;
    }

    /**
     * @param $id
     *
     * @return array
     */
    public function getLead($id)
    {
        $fq = $this->getEntityManager()->getConnection()->createQueryBuilder();
        $fq->select('l.*')
            ->from(MAUTIC_TABLE_PREFIX.'leads', 'l')
            ->where('l.id = '.$id);
        $results = $fq->execute()->fetchAll();

        return (isset($results[0])) ? $results[0] : [];
    }

    /**
     * {@inheritdoc}
     *
     * @param int $id
     *
     * @return mixed|null
     */
    public function getEntity($id = 0)
    {
        try {
            $q = $this->createQueryBuilder($this->getTableAlias());
            if (is_array($id)) {
                $this->buildSelectClause($q, $id);
                $contactId = (int) $id['id'];
            } else {
                $q->select('l, u, i')
                    ->leftJoin('l.ipAddresses', 'i')
                    ->leftJoin('l.owner', 'u');
                $contactId = $id;
            }
            $q->andWhere($this->getTableAlias().'.id = '.(int) $contactId);
            $entity = $q->getQuery()->getSingleResult();
        } catch (\Exception $e) {
            $entity = null;
        }

        if ($entity != null) {
            if (!empty($this->triggerModel)) {
                $entity->setColor($this->triggerModel->getColorForLeadPoints($entity->getPoints()));
            }

            $fieldValues = $this->getFieldValues($id);
            $entity->setFields($fieldValues);

            $entity->setAvailableSocialFields($this->availableSocialFields);
        }

        return $entity;
    }

    /**
     * Get a contact entity with the primary company data populated.
     *
     * The primary company data will be a flat array on the entity
     * with a key of `primaryCompany`
     *
     * @param mixed $entity
     *
     * @return mixed|null
     */
    public function getEntityWithPrimaryCompany($entity)
    {
        if (is_int($entity)) {
            $entity = $this->getEntity($entity);
        }

        if ($entity instanceof Lead) {
            $id        = $entity->getId();
            $companies = $this->getEntityManager()->getRepository('MauticLeadBundle:Company')->getCompaniesForContacts([$id]);

            if (!empty($companies[$id])) {
                $primary = null;

                foreach ($companies as $company) {
                    if (isset($company['is_primary']) && $company['is_primary'] == 1) {
                        $primary = $company;
                    }
                }

                if (empty($primary)) {
                    $primary = $companies[$id][0];
                }

                $entity->setPrimaryCompany($primary);
            }
        }

        return $entity;
    }

    /**
     * Get a list of leads.
     *
     * @param array $args
     *
     * @return array
     */
    public function getEntities(array $args = [])
    {
        $contacts = $this->getEntitiesWithCustomFields(
            'lead',
            $args,
            function ($r) {
                if (!empty($this->triggerModel)) {
                    $r->setColor($this->triggerModel->getColorForLeadPoints($r->getPoints()));
                }
                $r->setAvailableSocialFields($this->availableSocialFields);
            }
        );

        $contactCount = isset($contacts['results']) ? count($contacts['results']) : count($contacts);
        if ($contactCount && (!empty($args['withPrimaryCompany']) || !empty($args['withChannelRules']))) {
            $withTotalCount = (array_key_exists('withTotalCount', $args) && $args['withTotalCount']);
            /** @var Lead[] $tmpContacts */
            $tmpContacts = ($withTotalCount) ? $contacts['results'] : $contacts;

            $withCompanies   = !empty($args['withPrimaryCompany']);
            $withPreferences = !empty($args['withChannelRules']);
            $contactIds      = array_keys($tmpContacts);

            if ($withCompanies) {
                $companies = $this->getEntityManager()->getRepository('MauticLeadBundle:Company')->getCompaniesForContacts($contactIds);
            }

            if ($withPreferences) {
                /** @var FrequencyRuleRepository $frequencyRepo */
                $frequencyRepo  = $this->getEntityManager()->getRepository('MauticLeadBundle:FrequencyRule');
                $frequencyRules = $frequencyRepo->getFrequencyRules(null, $contactIds);

                /** @var DoNotContactRepository $dncRepository */
                $dncRepository = $this->getEntityManager()->getRepository('MauticLeadBundle:DoNotContact');
                $dncRules      = $dncRepository->getChannelList(null, $contactIds);
            }

            foreach ($contactIds as $id) {
                if ($withCompanies && isset($companies[$id]) && !empty($companies[$id])) {
                    $primary = null;

                    // Try to find the primary company
                    foreach ($companies[$id] as $company) {
                        if ($company['is_primary'] == 1) {
                            $primary = $company;
                        }
                    }

                    // If no primary was found, just grab the first
                    if (empty($primary)) {
                        $primary = $companies[$id][0];
                    }

                    if (is_array($tmpContacts[$id])) {
                        $tmpContacts[$id]['primaryCompany'] = $primary;
                    } elseif ($tmpContacts[$id] instanceof Lead) {
                        $tmpContacts[$id]->setPrimaryCompany($primary);
                    }
                }

                if ($withPreferences) {
                    $contactFrequencyRules = (isset($frequencyRules[$id])) ? $frequencyRules[$id] : [];
                    $contactDncRules       = (isset($dncRules[$id])) ? $dncRules[$id] : [];

                    $channelRules = Lead::generateChannelRules($contactFrequencyRules, $contactDncRules);
                    if (is_array($tmpContacts[$id])) {
                        $tmpContacts[$id]['channelRules'] = $channelRules;
                    } elseif ($tmpContacts[$id] instanceof Lead) {
                        $tmpContacts[$id]->setChannelRules($channelRules);
                    }
                }
            }

            if ($withTotalCount) {
                $contacts['results'] = $tmpContacts;
            } else {
                $contacts = $tmpContacts;
            }
        }

        return $contacts;
    }

    /**
     * @return array
     */
    public function getFieldGroups()
    {
        return ['core', 'social', 'personal', 'professional'];
    }

    /**
     * @return \Doctrine\DBAL\Query\QueryBuilder
     */
    public function getEntitiesDbalQueryBuilder()
    {
        $alias = $this->getTableAlias();
        $dq    = $this->getEntityManager()->getConnection()->createQueryBuilder()
            ->from(MAUTIC_TABLE_PREFIX.'leads', $alias)
            ->leftJoin($alias, MAUTIC_TABLE_PREFIX.'users', 'u', 'u.id = '.$alias.'.owner_id');

        return $dq;
    }

    /**
     * @param $order
     *
     * @return \Doctrine\ORM\QueryBuilder
     */
    public function getEntitiesOrmQueryBuilder($order)
    {
        $alias = $this->getTableAlias();
        $q     = $this->getEntityManager()->createQueryBuilder();
        $q->select($alias.', u, i,'.$order)
            ->from('MauticLeadBundle:Lead', $alias, $alias.'.id')
            ->leftJoin($alias.'.ipAddresses', 'i')
            ->leftJoin($alias.'.owner', 'u')
            ->indexBy($alias, $alias.'.id');

        return $q;
    }

    /**
     * Get contacts for a specific channel entity.
     *
     * @param $args - same as getEntity/getEntities
     * @param        $joinTable
     * @param        $entityId
     * @param array  $filters
     * @param string $entityColumnName
     * @param array  $additionalJoins  [ ['type' => 'join|leftJoin', 'from_alias' => '', 'table' => '', 'condition' => ''], ... ]
     *
     * @return array
     */
    public function getEntityContacts($args, $joinTable, $entityId, $filters = [], $entityColumnName = 'id', array $additionalJoins = null, $contactColumnName = 'lead_id')
    {
        $qb = $this->getEntitiesDbalQueryBuilder();

        if (empty($contactColumnName)) {
            $contactColumnName = 'lead_id';
        }

        $joinCondition = $qb->expr()->andX(
            $qb->expr()->eq($this->getTableAlias().'.id', 'entity.'.$contactColumnName)
        );

        if ($entityId && $entityColumnName) {
            $joinCondition->add(
                $qb->expr()->eq("entity.{$entityColumnName}", (int) $entityId)
            );
        }

        $qb->join(
            $this->getTableAlias(),
            MAUTIC_TABLE_PREFIX.$joinTable,
            'entity',
            $joinCondition
        );

        if (is_array($additionalJoins)) {
            foreach ($additionalJoins as $t) {
                $qb->{$t['type']}(
                    $t['from_alias'],
                    MAUTIC_TABLE_PREFIX.$t['table'],
                    $t['alias'],
                    $t['condition']
                );
            }
        }

        if ($filters) {
            $expr = $qb->expr()->andX();
            foreach ($filters as $column => $value) {
                if (is_array($value)) {
                    $this->buildWhereClauseFromArray($qb, [$value]);
                } else {
                    if (strpos($column, '.') === false) {
                        $column = "entity.$column";
                    }

                    $expr->add(
                        $qb->expr()->eq($column, $qb->createNamedParameter($value))
                    );
                    $qb->andWhere($expr);
                }
            }
        }

        $args['qb'] = $qb;

        return $this->getEntities($args);
    }

    /**
     * Adds the "catch all" where clause to the QueryBuilder.
     *
     * @param \Doctrine\ORM\QueryBuilder|\Doctrine\DBAL\Query\QueryBuilder $q
     * @param                                                              $filter
     *
     * @return array
     */
    protected function addCatchAllWhereClause($q, $filter)
    {
        $columns = array_merge(
            [
                'l.firstname',
                'l.lastname',
                'l.email',
                'l.company',
                'l.city',
                'l.state',
                'l.zipcode',
                'l.country',
            ],
            $this->availableSocialFields
        );

        return $this->addStandardCatchAllWhereClause($q, $filter, $columns);
    }

    /**
     * Adds the command where clause to the QueryBuilder.
     *
     * @param \Doctrine\ORM\QueryBuilder|\Doctrine\DBAL\Query\QueryBuilder $q
     * @param                                                              $filter
     *
     * @return array
     */
    protected function addSearchCommandWhereClause($q, $filter)
    {
        $command                 = $filter->command;
        $string                  = $filter->string;
        $unique                  = $this->generateRandomParameterName();
        $returnParameter         = false; //returning a parameter that is not used will lead to a Doctrine error
        list($expr, $parameters) = parent::addSearchCommandWhereClause($q, $filter);

        //DBAL QueryBuilder does not have an expr()->not() function; boo!!

        // This will be switched by some commands that use join tables as NOT EXISTS queries will be used
        $exprType = ($filter->not) ? 'negate_expr' : 'expr';

        $operators = $this->getFilterExpressionFunctions();
        $operators = array_merge($operators, [
            'x' => [
                'expr'        => 'andX',
                'negate_expr' => 'orX',
            ],
            'null' => [
                'expr'        => 'isNull',
                'negate_expr' => 'isNotNull',
            ],
        ]);

        $innerJoinTables = (isset($this->advancedFilterCommands[$command])
            && SearchStringHelper::COMMAND_NEGATE !== $this->advancedFilterCommands[$command]);
        $likeExpr = $operators['like'][$exprType];
        $eqExpr   = $operators['='][$exprType];
        $nullExpr = $operators['null'][$exprType];
        $inExpr   = $operators['in'][$exprType];
        $xExpr    = $operators['x'][$exprType];

        switch ($command) {
            case $this->translator->trans('mautic.lead.lead.searchcommand.isanonymous'):
            case $this->translator->trans('mautic.lead.lead.searchcommand.isanonymous', [], null, 'en_US'):
                $expr = $q->expr()->$nullExpr('l.date_identified');
                break;
            case $this->translator->trans('mautic.core.searchcommand.ismine'):
            case $this->translator->trans('mautic.core.searchcommand.ismine', [], null, 'en_US'):
                $expr = $q->expr()->$eqExpr('l.owner_id', $this->currentUser->getId());
                break;
            case $this->translator->trans('mautic.lead.lead.searchcommand.isunowned'):
            case $this->translator->trans('mautic.lead.lead.searchcommand.isunowned', [], null, 'en_US'):
                $expr = $q->expr()->orX(
                    $q->expr()->$eqExpr('l.owner_id', 0),
                    $q->expr()->$nullExpr('l.owner_id')
                );
                break;
            case $this->translator->trans('mautic.lead.lead.searchcommand.owner'):
            case $this->translator->trans('mautic.lead.lead.searchcommand.owner', [], null, 'en_US'):
                $expr = $q->expr()->orX(
                    $q->expr()->$likeExpr('u.first_name', ':'.$unique),
                    $q->expr()->$likeExpr('u.last_name', ':'.$unique)
                );
                $returnParameter = true;
                break;
            case $this->translator->trans('mautic.core.searchcommand.name'):
            case $this->translator->trans('mautic.core.searchcommand.name', [], null, 'en_US'):
                $expr = $q->expr()->orX(
                    $q->expr()->$likeExpr('l.firstname', ":$unique"),
                    $q->expr()->$likeExpr('l.lastname', ":$unique")
                );
                $returnParameter = true;
                break;
            case $this->translator->trans('mautic.core.searchcommand.email'):
            case $this->translator->trans('mautic.core.searchcommand.email', [], null, 'en_US'):
                $expr            = $q->expr()->$likeExpr('l.email', ":$unique");
                $returnParameter = true;
                break;
            case $this->translator->trans('mautic.lead.lead.searchcommand.list'):
            case $this->translator->trans('mautic.lead.lead.searchcommand.list', [], null, 'en_US'):
                $this->applySearchQueryRelationship(
                    $q,
                    [
                        [
                            'from_alias' => 'l',
                            'table'      => 'lead_lists_leads',
                            'alias'      => 'list_lead',
                            'condition'  => 'l.id = list_lead.lead_id',
                        ],
                        [
                            'from_alias' => 'list_lead',
                            'table'      => 'lead_lists',
                            'alias'      => 'list',
                            'condition'  => 'list_lead.leadlist_id = list.id',
                        ],
                    ],
                    $innerJoinTables,
                    $this->generateFilterExpression($q, 'list.alias', $eqExpr, $unique, ($filter->not) ? true : null,
                        // orX for filter->not either manuall removed or is null
                        $q->expr()->$xExpr(
                            $q->expr()->$eqExpr('list_lead.manually_removed', 0)
                        )
                    )
                );
                $filter->strict  = true;
                $returnParameter = true;

                break;
            case $this->translator->trans('mautic.core.searchcommand.ip'):
            case $this->translator->trans('mautic.core.searchcommand.ip', [], null, 'en_US'):
                $this->applySearchQueryRelationship(
                    $q,
                    [
                        [
                            'from_alias' => 'l',
                            'table'      => 'lead_ips_xref',
                            'alias'      => 'ip_lead',
                            'condition'  => 'l.id = ip_lead.lead_id',
                        ],
                        [
                            'from_alias' => 'ip_lead',
                            'table'      => 'ip_addresses',
                            'alias'      => 'ip',
                            'condition'  => 'ip_lead.ip_id = ip.id',
                        ],
                    ],
                    $innerJoinTables,
                    $this->generateFilterExpression($q, 'ip.ip_address', $likeExpr, $unique, null)
                );
                $returnParameter = true;

                break;
            case $this->translator->trans('mautic.lead.lead.searchcommand.duplicate'):
            case $this->translator->trans('mautic.lead.lead.searchcommand.duplicate', [], null, 'en_US'):
                $prateek  = explode('+', $string);
                $imploder = [];

                foreach ($prateek as $key => $value) {
                    $list       = $this->getEntityManager()->getRepository('MauticLeadBundle:LeadList')->findOneByAlias($value);
                    $imploder[] = ((!empty($list)) ? (int) $list->getId() : 0);
                }

                //logic. In query, Sum(manually_removed) should be less than the current)
                $pluck    = count($imploder);
                $imploder = (string) (implode(',', $imploder));

                $sq = $this->getEntityManager()->getConnection()->createQueryBuilder();
                $sq->select('duplicate.lead_id')
                    ->from(MAUTIC_TABLE_PREFIX.'lead_lists_leads', 'duplicate')
                    ->where(
                        $q->expr()->andX(
                            $q->expr()->in('duplicate.leadlist_id', $imploder),
                            $q->expr()->eq('duplicate.manually_removed', 0)
                        )
                    )
                    ->groupBy('duplicate.lead_id')
                    ->having("COUNT(duplicate.lead_id) = $pluck");

                $expr            = $q->expr()->$inExpr('l.id', sprintf('(%s)', $sq->getSQL()));
                $returnParameter = true;

                break;
            case $this->translator->trans('mautic.lead.lead.searchcommand.tag'):
            case $this->translator->trans('mautic.lead.lead.searchcommand.tag', [], null, 'en_US'):
                $this->applySearchQueryRelationship(
                    $q,
                    [
                        [
                            'from_alias' => 'l',
                            'table'      => 'lead_tags_xref',
                            'alias'      => 'xtag',
                            'condition'  => 'l.id = xtag.lead_id',
                        ],
                        [
                            'from_alias' => 'xtag',
                            'table'      => 'lead_tags',
                            'alias'      => 'tag',
                            'condition'  => 'xtag.tag_id = tag.id',
                        ],
                    ],
                    $innerJoinTables,
                    $this->generateFilterExpression($q, 'tag.tag', $likeExpr, $unique, null)
                );
                $returnParameter = true;
                break;
            case $this->translator->trans('mautic.lead.lead.searchcommand.company'):
            case $this->translator->trans('mautic.lead.lead.searchcommand.company', [], null, 'en_US'):
                $this->applySearchQueryRelationship(
                    $q,
                    [
                        [
                            'from_alias' => 'l',
                            'table'      => 'companies_leads',
                            'alias'      => 'comp_lead',
                            'condition'  => 'l.id = comp_lead.lead_id',
                        ],
                        [
                            'from_alias' => 'comp_lead',
                            'table'      => 'companies',
                            'alias'      => 'comp',
                            'condition'  => 'comp_lead.company_id = comp.id',
                        ],
                    ],
                    $innerJoinTables,
                    $this->generateFilterExpression($q, 'comp.companyname', $likeExpr, $unique, null)
                );
                $returnParameter = true;
                break;
<<<<<<< HEAD
            case $this->translator->trans('mautic.lead.lead.searchcommand.emailsent'):
            case $this->translator->trans('mautic.lead.lead.searchcommand.emailsent', [], null, 'en_US'):
=======
            case $this->translator->trans('mautic.lead.lead.searchcommand.stage', [], null, 'en_US'):
>>>>>>> e342de7b
                $this->applySearchQueryRelationship(
                    $q,
                    [
                        [
                            'from_alias' => 'l',
<<<<<<< HEAD
                            'table'      => 'email_stats',
                            'alias'      => 'es',
                            'condition'  => 'l.id = es.lead_id',
                        ],
                    ],
                    $innerJoinTables,
                    $this->generateFilterExpression($q, 'es.email_id', $eqExpr, $unique, null)
                );
                $filter->strict  = 1;
                $returnParameter = true;
                break;
            case $this->translator->trans('mautic.lead.lead.searchcommand.emailread'):
            case $this->translator->trans('mautic.lead.lead.searchcommand.emailread', [], null, 'en_US'):
                $this->applySearchQueryRelationship(
                    $q,
                    [
                        [
                            'from_alias' => 'l',
                            'table'      => 'email_stats',
                            'alias'      => 'es',
                            'condition'  => 'l.id = es.lead_id',
                        ],
                    ],
                    $innerJoinTables,
                    $this->generateFilterExpression($q, 'es.email_id', $eqExpr, $unique, null)
                );
                $q->andWhere('es.is_read=1');
                $filter->strict  = 1;
                $returnParameter = true;
                break;
            case $this->translator->trans('mautic.lead.lead.searchcommand.emailqueued'):
            case $this->translator->trans('mautic.lead.lead.searchcommand.emailqueued', [], null, 'en_US'):
                $this->applySearchQueryRelationship(
                    $q,
                    [
                        [
                            'from_alias' => 'l',
                            'table'      => 'message_queue',
                            'alias'      => 'mq',
                            'condition'  => 'l.id = mq.lead_id',
                        ],
                    ],
                    $innerJoinTables,
                    $this->generateFilterExpression($q, 'mq.channel_id', $eqExpr, $unique, null)
                );
                $q->andWhere('mq.channel = \'email\' and mq.status = \''.MessageQueue::STATUS_SENT.'\'');
                $filter->strict  = 1;
                $returnParameter = true;
                break;
            case $this->translator->trans('mautic.lead.lead.searchcommand.emailpending'):
            case $this->translator->trans('mautic.lead.lead.searchcommand.emailpending', [], null, 'en_US'):
                $this->applySearchQueryRelationship(
                    $q,
                    [
                        [
                            'from_alias' => 'l',
                            'table'      => 'message_queue',
                            'alias'      => 'mq',
                            'condition'  => 'l.id = mq.lead_id',
                        ],
                    ],
                    $innerJoinTables,
                    $this->generateFilterExpression($q, 'mq.channel_id', $eqExpr, $unique, null)
                );
                $q->andWhere('mq.channel = \'email\' and mq.status = \''.MessageQueue::STATUS_PENDING.'\'');
                $filter->strict  = 1;
=======
                            'table'      => 'stages',
                            'alias'      => 's',
                            'condition'  => 'l.stage_id = s.id',
                        ],
                    ],
                    $innerJoinTables,
                    $this->generateFilterExpression($q, 's.name', $likeExpr, $unique, null)
                );
>>>>>>> e342de7b
                $returnParameter = true;
                break;
            default:
                if (in_array($command, $this->availableSearchFields)) {
                    $expr = $q->expr()->$likeExpr("l.$command", ":$unique");
                }
                $returnParameter = true;
                break;
        }

        if ($returnParameter) {
            $string              = ($filter->strict) ? $filter->string : "{$filter->string}%";
            $parameters[$unique] = $string;
        }

        return [
            $expr,
            $parameters,
        ];
    }

    /**
     * Returns the array of search commands.
     *
     * @return array
     */
    public function getSearchCommands()
    {
        $commands = [
            'mautic.lead.lead.searchcommand.isanonymous',
            'mautic.core.searchcommand.ismine',
            'mautic.lead.lead.searchcommand.isunowned',
            'mautic.lead.lead.searchcommand.list',
            'mautic.core.searchcommand.name',
            'mautic.lead.lead.searchcommand.company',
            'mautic.core.searchcommand.email',
            'mautic.lead.lead.searchcommand.owner',
            'mautic.core.searchcommand.ip',
            'mautic.lead.lead.searchcommand.tag',
            'mautic.lead.lead.searchcommand.stage',
            'mautic.lead.lead.searchcommand.duplicate',
            'mautic.lead.lead.searchcommand.emailsent',
            'mautic.lead.lead.searchcommand.emailread',
            'mautic.lead.lead.searchcommand.emailqueued',
            'mautic.lead.lead.searchcommand.emailpending',
        ];

        if (!empty($this->availableSearchFields)) {
            $commands = array_merge($commands, $this->availableSearchFields);
        }

        return array_merge($commands, parent::getSearchCommands());
    }

    /**
     * Returns the array of columns with the default order.
     *
     * @return array
     */
    protected function getDefaultOrder()
    {
        return [
            ['l.last_active', 'DESC'],
        ];
    }

    /**
     * Updates lead's lastActive with now date/time.
     *
     * @param int $leadId
     */
    public function updateLastActive($leadId)
    {
        $dt     = new DateTimeHelper();
        $fields = ['last_active' => $dt->toUtcString()];

        $this->getEntityManager()->getConnection()->update(MAUTIC_TABLE_PREFIX.'leads', $fields, ['id' => $leadId]);
    }

    /**
     * Gets the ID of the latest ID.
     *
     * @return int
     */
    public function getMaxLeadId()
    {
        $result = $this->getEntityManager()->getConnection()->createQueryBuilder()
            ->select('max(id) as max_lead_id')
            ->from(MAUTIC_TABLE_PREFIX.'leads', 'l')
            ->execute()->fetchAll();

        return $result[0]['max_lead_id'];
    }

    /**
     * Gets names, signature and email of the user(lead owner).
     *
     * @param int $ownerId
     *
     * @return array|false
     */
    public function getLeadOwner($ownerId)
    {
        if (!$ownerId) {
            return false;
        }

        $q = $this->getEntityManager()->getConnection()->createQueryBuilder()
            ->select('u.id, u.first_name, u.last_name, u.email, u.signature')
            ->from(MAUTIC_TABLE_PREFIX.'users', 'u')
            ->where('u.id = :ownerId')
            ->setParameter('ownerId', (int) $ownerId);

        $result = $q->execute()->fetch();

        // Fix the HTML markup
        if (is_array($result)) {
            foreach ($result as &$field) {
                $field = html_entity_decode($field);
            }
        }

        return $result;
    }

    /**
     * Check lead owner.
     *
     * @param Lead  $lead
     * @param array $ownerIds
     *
     * @return array|false
     */
    public function checkLeadOwner(Lead $lead, $ownerIds = [])
    {
        if (empty($ownerIds)) {
            return false;
        }

        $q = $this->getEntityManager()->getConnection()->createQueryBuilder();
        $q->select('u.id')
            ->from(MAUTIC_TABLE_PREFIX.'users', 'u')
            ->join('u', MAUTIC_TABLE_PREFIX.'leads', 'l', 'l.owner_id = u.id')
            ->where(
                $q->expr()->andX(
                    $q->expr()->in('u.id', ':ownerIds'),
                    $q->expr()->eq('l.id', ':leadId')
                )
            )
            ->setParameter('ownerIds', implode(',', $ownerIds))
            ->setParameter('leadId', $lead->getId());

        return (bool) $q->execute()->fetchColumn();
    }

    /**
     * @param array $contactIds
     *
     * @return array
     */
    public function getContacts(array $contactIds)
    {
        $qb = $this->getEntityManager()->getConnection()->createQueryBuilder();

        $qb->select('l.*')->from(MAUTIC_TABLE_PREFIX.'leads', 'l')
            ->where(
                $qb->expr()->in('l.id', $contactIds)
            );

        $results = $qb->execute()->fetchAll();

        if ($results) {
            $contacts = [];
            foreach ($results as $result) {
                $contacts[$result['id']] = $result;
            }

            return $contacts;
        }

        return [];
    }

    /**
     * @return string
     */
    public function getTableAlias()
    {
        return 'l';
    }

    /**
     * @param QueryBuilder $q
     * @param array        $tables          $tables[0] should be primary table
     * @param bool         $innerJoinTables
     * @param null         $whereExpression
     * @param null         $having
     */
    protected function applySearchQueryRelationship(QueryBuilder $q, array $tables, $innerJoinTables, $whereExpression = null, $having = null)
    {
        $primaryTable = $tables[0];
        unset($tables[0]);

        $joinType = ($innerJoinTables) ? 'join' : 'leftJoin';

        $this->useDistinctCount = true;
        $joins                  = $q->getQueryPart('join');
        if (!array_key_exists($primaryTable['alias'], $joins)) {
            $q->$joinType(
                $primaryTable['from_alias'],
                MAUTIC_TABLE_PREFIX.$primaryTable['table'],
                $primaryTable['alias'],
                $primaryTable['condition']
            );
            foreach ($tables as $table) {
                $q->$joinType($table['from_alias'], MAUTIC_TABLE_PREFIX.$table['table'], $table['alias'], $table['condition']);
            }

            if ($whereExpression) {
                $q->andWhere($whereExpression);
            }

            if ($having) {
                $q->andHaving($having);
            }
            $q->groupBy('l.id');
        }
    }
}<|MERGE_RESOLUTION|>--- conflicted
+++ resolved
@@ -120,7 +120,7 @@
         $results = $this->getEntities(['qb' => $q, 'ignore_paginator' => true]);
 
         if (count($results) && $indexByColumn) {
-            /* @var Lead $lead */
+            /** @var Lead $lead */
             $leads = [];
             foreach ($results as $lead) {
                 $fieldKey = $lead->getFieldValue($field);
@@ -253,7 +253,7 @@
         if (count($result)) {
             return $all ? $result : $result[0];
         } else {
-            return;
+            return null;
         }
     }
 
@@ -814,18 +814,29 @@
                 );
                 $returnParameter = true;
                 break;
-<<<<<<< HEAD
-            case $this->translator->trans('mautic.lead.lead.searchcommand.emailsent'):
-            case $this->translator->trans('mautic.lead.lead.searchcommand.emailsent', [], null, 'en_US'):
-=======
             case $this->translator->trans('mautic.lead.lead.searchcommand.stage', [], null, 'en_US'):
->>>>>>> e342de7b
                 $this->applySearchQueryRelationship(
                     $q,
                     [
                         [
                             'from_alias' => 'l',
-<<<<<<< HEAD
+                            'table'      => 'stages',
+                            'alias'      => 's',
+                            'condition'  => 'l.stage_id = s.id',
+                        ],
+                    ],
+                    $innerJoinTables,
+                    $this->generateFilterExpression($q, 's.name', $likeExpr, $unique, null)
+                );
+                $returnParameter = true;
+                break;
+            case $this->translator->trans('mautic.lead.lead.searchcommand.emailsent'):
+            case $this->translator->trans('mautic.lead.lead.searchcommand.emailsent', [], null, 'en_US'):
+                $this->applySearchQueryRelationship(
+                    $q,
+                    [
+                        [
+                            'from_alias' => 'l',
                             'table'      => 'email_stats',
                             'alias'      => 'es',
                             'condition'  => 'l.id = es.lead_id',
@@ -891,19 +902,7 @@
                     $this->generateFilterExpression($q, 'mq.channel_id', $eqExpr, $unique, null)
                 );
                 $q->andWhere('mq.channel = \'email\' and mq.status = \''.MessageQueue::STATUS_PENDING.'\'');
-                $filter->strict  = 1;
-=======
-                            'table'      => 'stages',
-                            'alias'      => 's',
-                            'condition'  => 'l.stage_id = s.id',
-                        ],
-                    ],
-                    $innerJoinTables,
-                    $this->generateFilterExpression($q, 's.name', $likeExpr, $unique, null)
-                );
->>>>>>> e342de7b
-                $returnParameter = true;
-                break;
+                $filter->strict = 1;
             default:
                 if (in_array($command, $this->availableSearchFields)) {
                     $expr = $q->expr()->$likeExpr("l.$command", ":$unique");
