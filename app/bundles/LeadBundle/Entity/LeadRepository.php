<?php

/*
 * @copyright   2014 Mautic Contributors. All rights reserved
 * @author      Mautic
 *
 * @link        http://mautic.org
 *
 * @license     GNU/GPLv3 http://www.gnu.org/licenses/gpl-3.0.html
 */

namespace Mautic\LeadBundle\Entity;

use Doctrine\DBAL\Query\QueryBuilder;
use Mautic\ChannelBundle\Entity\MessageQueue;
use Mautic\CoreBundle\Entity\CommonRepository;
use Mautic\CoreBundle\Helper\DateTimeHelper;
use Mautic\CoreBundle\Helper\InputHelper;
use Mautic\CoreBundle\Helper\SearchStringHelper;
use Mautic\PointBundle\Model\TriggerModel;

/**
 * LeadRepository.
 */
class LeadRepository extends CommonRepository implements CustomFieldRepositoryInterface
{
    use CustomFieldRepositoryTrait;
    use ExpressionHelperTrait;
    use OperatorListTrait;

    /**
     * @var array
     */
    private $availableSocialFields = [];

    /**
     * @var array
     */
    private $availableSearchFields = [];

    /**
     * Required to get the color based on a lead's points.
     *
     * @var TriggerModel
     */
    private $triggerModel;

    /**
     * Used by search functions to search social profiles.
     *
     * @param array $fields
     */
    public function setAvailableSocialFields(array $fields)
    {
        $this->availableSocialFields = $fields;
    }

    /**
     * Used by search functions to search using aliases as commands.
     *
     * @param array $fields
     */
    public function setAvailableSearchFields(array $fields)
    {
        $this->availableSearchFields = $fields;
    }

    /**
     * Sets trigger model.
     *
     * @param TriggerModel $triggerModel
     */
    public function setTriggerModel(TriggerModel $triggerModel)
    {
        $this->triggerModel = $triggerModel;
    }

    /**
     * Get a list of leads based on field value.
     *
     * @param $field
     * @param $value
     * @param $ignoreId
     *
     * @return array
     */
    public function getLeadsByFieldValue($field, $value, $ignoreId = null, $indexByColumn = false)
    {
        $col = 'l.'.$field;

        $q = $this->getEntityManager()->getConnection()->createQueryBuilder()
            ->select('l.id')
            ->from(MAUTIC_TABLE_PREFIX.'leads', 'l');

        if ($field == 'email') {
            // Prevent emails from being case sensitive
            $col   = "LOWER($col)";
            $value = (is_array($value)) ? array_map(
                function ($v) use ($q) {
                    return $q->expr()->literal(strtolower(InputHelper::email($v)));
                },
                $value
            ) : strtolower($value);
        }

        if (is_array($value)) {
            $q->where(
                $q->expr()->in($col, $value)
            );
        } else {
            $q->where("$col = :search")
                ->setParameter('search', $value);
        }

        if ($ignoreId) {
            $q->andWhere('l.id != :ignoreId')
                ->setParameter('ignoreId', $ignoreId);
        }

        $results = $this->getEntities(['qb' => $q, 'ignore_paginator' => true]);

        if (count($results) && $indexByColumn) {
            /* @var Lead $lead */
            $leads = [];
            foreach ($results as $lead) {
                $fieldKey = $lead->getFieldValue($field);
                if ('email' === $field) {
                    $fieldKey = strtolower($fieldKey);
                }

                $leads[$fieldKey] = $lead;
            }

            return $leads;
        }

        return $results;
    }

    /**
     * Get a list of lead entities.
     *
     * @param     $uniqueFieldsWithData
     * @param int $leadId
     * @param int $limit
     *
     * @return array
     */
    public function getLeadsByUniqueFields($uniqueFieldsWithData, $leadId = null, $limit = null)
    {
        $q = $this->getEntityManager()->getConnection()->createQueryBuilder()
            ->select('l.*')
            ->from(MAUTIC_TABLE_PREFIX.'leads', 'l');

        // loop through the fields and
        foreach ($uniqueFieldsWithData as $col => $val) {
            $q->orWhere("l.$col = :".$col)
                ->setParameter($col, $val);
        }

        // if we have a lead ID lets use it
        if (!empty($leadId)) {
            // make sure that its not the id we already have
            $q->andWhere('l.id != '.$leadId);
        }

        if ($limit) {
            $q->setMaxResults($limit);
        }

        $results = $q->execute()->fetchAll();

        // Collect the IDs
        $leads = [];
        foreach ($results as $r) {
            $leads[$r['id']] = $r;
        }

        // Get entities
        $q = $this->getEntityManager()->createQueryBuilder()
            ->select('l')
            ->from('MauticLeadBundle:Lead', 'l');

        $q->where(
            $q->expr()->in('l.id', ':ids')
        )
            ->setParameter('ids', array_keys($leads))
            ->orderBy('l.dateAdded', 'DESC');
        $entities = $q->getQuery()->getResult();

        /** @var Lead $lead */
        foreach ($entities as $lead) {
            $lead->setAvailableSocialFields($this->availableSocialFields);
            if (!empty($this->triggerModel)) {
                $lead->setColor($this->triggerModel->getColorForLeadPoints($lead->getPoints()));
            }

            $lead->setFields(
                $this->formatFieldValues($leads[$lead->getId()])
            );
        }

        return $entities;
    }

    /**
     * Get list of lead Ids by unique field data.
     *
     * @param $uniqueFieldsWithData is an array of columns & values to filter by
     * @param int $leadId is the current lead id. Added to query to skip and find other leads
     *
     * @return array
     */
    public function getLeadIdsByUniqueFields($uniqueFieldsWithData, $leadId = null)
    {
        $q = $this->getEntityManager()->getConnection()->createQueryBuilder()
            ->select('l.id')
            ->from(MAUTIC_TABLE_PREFIX.'leads', 'l');

        // loop through the fields and
        foreach ($uniqueFieldsWithData as $col => $val) {
            $q->orWhere("l.$col = :".$col)
                ->setParameter($col, $val);
        }

        // if we have a lead ID lets use it
        if (!empty($leadId)) {
            // make sure that its not the id we already have
            $q->andWhere('l.id != '.$leadId);
        }

        $results = $q->execute()->fetchAll();

        return $results;
    }

    /**
     * @param string $email
     * @param bool   $all   Set to true to return all matching lead id's
     *
     * @return array|null
     */
    public function getLeadByEmail($email, $all = false)
    {
        $q = $this->getEntityManager()->getConnection()->createQueryBuilder()
            ->select('l.id')
            ->from(MAUTIC_TABLE_PREFIX.'leads', 'l')
            ->where('LOWER(email) = :search')
            ->setParameter('search', strtolower($email));

        $result = $q->execute()->fetchAll();

        if (count($result)) {
            return $all ? $result : $result[0];
        } else {
            return;
        }
    }

    /**
     * Get leads by IP address.
     *
     * @param      $ip
     * @param bool $byId
     *
     * @return array
     */
    public function getLeadsByIp($ip, $byId = false)
    {
        $q = $this->createQueryBuilder('l')
            ->leftJoin('l.ipAddresses', 'i');
        $col = ($byId) ? 'i.id' : 'i.ipAddress';
        $q->where($col.' = :ip')
            ->setParameter('ip', $ip)
            ->orderBy('l.dateAdded', 'DESC');
        $results = $q->getQuery()->getResult();

        /** @var Lead $lead */
        foreach ($results as $lead) {
            $lead->setAvailableSocialFields($this->availableSocialFields);
        }

        return $results;
    }

    /**
     * @param $id
     *
     * @return array
     */
    public function getLead($id)
    {
        $fq = $this->getEntityManager()->getConnection()->createQueryBuilder();
        $fq->select('l.*')
            ->from(MAUTIC_TABLE_PREFIX.'leads', 'l')
            ->where('l.id = '.$id);
        $results = $fq->execute()->fetchAll();

        return (isset($results[0])) ? $results[0] : [];
    }

    /**
     * {@inheritdoc}
     *
     * @param int $id
     *
     * @return mixed|null
     */
    public function getEntity($id = 0)
    {
        try {
            $q = $this->createQueryBuilder($this->getTableAlias());
            if (is_array($id)) {
                $this->buildSelectClause($q, $id);
                $contactId = (int) $id['id'];
            } else {
                $q->select('l, u, i')
                    ->leftJoin('l.ipAddresses', 'i')
                    ->leftJoin('l.owner', 'u');
                $contactId = $id;
            }
            $q->andWhere($this->getTableAlias().'.id = '.(int) $contactId);
            $entity = $q->getQuery()->getSingleResult();
        } catch (\Exception $e) {
            $entity = null;
        }

        if ($entity != null) {
            if (!empty($this->triggerModel)) {
                $entity->setColor($this->triggerModel->getColorForLeadPoints($entity->getPoints()));
            }

            $fieldValues = $this->getFieldValues($id);
            $entity->setFields($fieldValues);

            $entity->setAvailableSocialFields($this->availableSocialFields);
        }

        return $entity;
    }

    /**
     * Get a contact entity with the primary company data populated.
     *
     * The primary company data will be a flat array on the entity
     * with a key of `primaryCompany`
     *
     * @param mixed $entity
     *
     * @return mixed|null
     */
    public function getEntityWithPrimaryCompany($entity)
    {
        if (is_int($entity)) {
            $entity = $this->getEntity($entity);
        }

        if ($entity instanceof Lead) {
            $id        = $entity->getId();
            $companies = $this->getEntityManager()->getRepository('MauticLeadBundle:Company')->getCompaniesForContacts([$id]);

            if (!empty($companies[$id])) {
                $primary = null;

                foreach ($companies as $company) {
                    if (isset($company['is_primary']) && $company['is_primary'] == 1) {
                        $primary = $company;
                    }
                }

                if (empty($primary)) {
                    $primary = $companies[$id][0];
                }

                $entity->setPrimaryCompany($primary);
            }
        }

        return $entity;
    }

    /**
     * Get a list of leads.
     *
     * @param array $args
     *
     * @return array
     */
    public function getEntities(array $args = [])
    {
        $contacts = $this->getEntitiesWithCustomFields(
            'lead',
            $args,
            function ($r) {
                if (!empty($this->triggerModel)) {
                    $r->setColor($this->triggerModel->getColorForLeadPoints($r->getPoints()));
                }
                $r->setAvailableSocialFields($this->availableSocialFields);
            }
        );

        $contactCount = isset($contacts['results']) ? count($contacts['results']) : count($contacts);
        if ($contactCount && (!empty($args['withPrimaryCompany']) || !empty($args['withChannelRules']))) {
            $withTotalCount = (array_key_exists('withTotalCount', $args) && $args['withTotalCount']);
            /** @var Lead[] $tmpContacts */
            $tmpContacts = ($withTotalCount) ? $contacts['results'] : $contacts;

            $withCompanies   = !empty($args['withPrimaryCompany']);
            $withPreferences = !empty($args['withChannelRules']);
            $contactIds      = array_keys($tmpContacts);

            if ($withCompanies) {
                $companies = $this->getEntityManager()->getRepository('MauticLeadBundle:Company')->getCompaniesForContacts($contactIds);
            }

            if ($withPreferences) {
                /** @var FrequencyRuleRepository $frequencyRepo */
                $frequencyRepo  = $this->getEntityManager()->getRepository('MauticLeadBundle:FrequencyRule');
                $frequencyRules = $frequencyRepo->getFrequencyRules(null, $contactIds);

                /** @var DoNotContactRepository $dncRepository */
                $dncRepository = $this->getEntityManager()->getRepository('MauticLeadBundle:DoNotContact');
                $dncRules      = $dncRepository->getChannelList(null, $contactIds);
            }

            foreach ($contactIds as $id) {
                if ($withCompanies && isset($companies[$id]) && !empty($companies[$id])) {
                    $primary = null;

                    // Try to find the primary company
                    foreach ($companies[$id] as $company) {
                        if ($company['is_primary'] == 1) {
                            $primary = $company;
                        }
                    }

                    // If no primary was found, just grab the first
                    if (empty($primary)) {
                        $primary = $companies[$id][0];
                    }

                    if (is_array($tmpContacts[$id])) {
                        $tmpContacts[$id]['primaryCompany'] = $primary;
                    } elseif ($tmpContacts[$id] instanceof Lead) {
                        $tmpContacts[$id]->setPrimaryCompany($primary);
                    }
                }

                if ($withPreferences) {
                    $contactFrequencyRules = (isset($frequencyRules[$id])) ? $frequencyRules[$id] : [];
                    $contactDncRules       = (isset($dncRules[$id])) ? $dncRules[$id] : [];

                    $channelRules = Lead::generateChannelRules($contactFrequencyRules, $contactDncRules);
                    if (is_array($tmpContacts[$id])) {
                        $tmpContacts[$id]['channelRules'] = $channelRules;
                    } elseif ($tmpContacts[$id] instanceof Lead) {
                        $tmpContacts[$id]->setChannelRules($channelRules);
                    }
                }
            }

            if ($withTotalCount) {
                $contacts['results'] = $tmpContacts;
            } else {
                $contacts = $tmpContacts;
            }
        }

        return $contacts;
    }

    /**
     * @return array
     */
    public function getFieldGroups()
    {
        return ['core', 'social', 'personal', 'professional'];
    }

    /**
     * @return \Doctrine\DBAL\Query\QueryBuilder
     */
    public function getEntitiesDbalQueryBuilder()
    {
        $alias = $this->getTableAlias();
        $dq    = $this->getEntityManager()->getConnection()->createQueryBuilder()
            ->from(MAUTIC_TABLE_PREFIX.'leads', $alias)
            ->leftJoin($alias, MAUTIC_TABLE_PREFIX.'users', 'u', 'u.id = '.$alias.'.owner_id');

        return $dq;
    }

    /**
     * @param $order
     *
     * @return \Doctrine\ORM\QueryBuilder
     */
    public function getEntitiesOrmQueryBuilder($order)
    {
        $alias = $this->getTableAlias();
        $q     = $this->getEntityManager()->createQueryBuilder();
        $q->select($alias.', u, i,'.$order)
            ->from('MauticLeadBundle:Lead', $alias, $alias.'.id')
            ->leftJoin($alias.'.ipAddresses', 'i')
            ->leftJoin($alias.'.owner', 'u')
            ->indexBy($alias, $alias.'.id');

        return $q;
    }

    /**
     * Get contacts for a specific channel entity.
     *
     * @param $args - same as getEntity/getEntities
     * @param        $joinTable
     * @param        $entityId
     * @param array  $filters
     * @param string $entityColumnName
     * @param array  $additionalJoins  [ ['type' => 'join|leftJoin', 'from_alias' => '', 'table' => '', 'condition' => ''], ... ]
     *
     * @return array
     */
    public function getEntityContacts($args, $joinTable, $entityId, $filters = [], $entityColumnName = 'id', array $additionalJoins = null, $contactColumnName = 'lead_id')
    {
        $qb = $this->getEntitiesDbalQueryBuilder();

        if (empty($contactColumnName)) {
            $contactColumnName = 'lead_id';
        }

        $joinCondition = $qb->expr()->andX(
            $qb->expr()->eq($this->getTableAlias().'.id', 'entity.'.$contactColumnName)
        );

        if ($entityId && $entityColumnName) {
            $joinCondition->add(
                $qb->expr()->eq("entity.{$entityColumnName}", (int) $entityId)
            );
        }

        $qb->join(
            $this->getTableAlias(),
            MAUTIC_TABLE_PREFIX.$joinTable,
            'entity',
            $joinCondition
        );

        if (is_array($additionalJoins)) {
            foreach ($additionalJoins as $t) {
                $qb->{$t['type']}(
                    $t['from_alias'],
                    MAUTIC_TABLE_PREFIX.$t['table'],
                    $t['alias'],
                    $t['condition']
                );
            }
        }

        if ($filters) {
            $expr = $qb->expr()->andX();
            foreach ($filters as $column => $value) {
                if (is_array($value)) {
                    $this->buildWhereClauseFromArray($qb, [$value]);
                } else {
                    if (strpos($column, '.') === false) {
                        $column = "entity.$column";
                    }

                    $expr->add(
                        $qb->expr()->eq($column, $qb->createNamedParameter($value))
                    );
                    $qb->andWhere($expr);
                }
            }
        }

        $args['qb'] = $qb;

        return $this->getEntities($args);
    }

    /**
     * Adds the "catch all" where clause to the QueryBuilder.
     *
     * @param \Doctrine\ORM\QueryBuilder|\Doctrine\DBAL\Query\QueryBuilder $q
     * @param                                                              $filter
     *
     * @return array
     */
    protected function addCatchAllWhereClause($q, $filter)
    {
        $columns = array_merge(
            [
                'l.firstname',
                'l.lastname',
                'l.email',
                'l.company',
                'l.city',
                'l.state',
                'l.zipcode',
                'l.country',
            ],
            $this->availableSocialFields
        );

        return $this->addStandardCatchAllWhereClause($q, $filter, $columns);
    }

    /**
     * Adds the command where clause to the QueryBuilder.
     *
     * @param \Doctrine\ORM\QueryBuilder|\Doctrine\DBAL\Query\QueryBuilder $q
     * @param                                                              $filter
     *
     * @return array
     */
    protected function addSearchCommandWhereClause($q, $filter)
    {
        $command                 = $filter->command;
        $string                  = $filter->string;
        $unique                  = $this->generateRandomParameterName();
        $returnParameter         = false; //returning a parameter that is not used will lead to a Doctrine error
        list($expr, $parameters) = parent::addSearchCommandWhereClause($q, $filter);

        //DBAL QueryBuilder does not have an expr()->not() function; boo!!

        // This will be switched by some commands that use join tables as NOT EXISTS queries will be used
        $exprType = ($filter->not) ? 'negate_expr' : 'expr';

        $operators = $this->getFilterExpressionFunctions();
        $operators = array_merge($operators, [
            'x' => [
                'expr'        => 'andX',
                'negate_expr' => 'orX',
            ],
            'null' => [
                'expr'        => 'isNull',
                'negate_expr' => 'isNotNull',
            ],
        ]);

        $innerJoinTables = (isset($this->advancedFilterCommands[$command])
            && SearchStringHelper::COMMAND_NEGATE !== $this->advancedFilterCommands[$command]);
        $likeExpr = $operators['like'][$exprType];
        $eqExpr   = $operators['='][$exprType];
        $nullExpr = $operators['null'][$exprType];
        $inExpr   = $operators['in'][$exprType];
        $xExpr    = $operators['x'][$exprType];

        switch ($command) {
            case $this->translator->trans('mautic.lead.lead.searchcommand.isanonymous'):
            case $this->translator->trans('mautic.lead.lead.searchcommand.isanonymous', [], null, 'en_US'):
                $expr = $q->expr()->$nullExpr('l.date_identified');
                break;
            case $this->translator->trans('mautic.core.searchcommand.ismine'):
            case $this->translator->trans('mautic.core.searchcommand.ismine', [], null, 'en_US'):
                $expr = $q->expr()->$eqExpr('l.owner_id', $this->currentUser->getId());
                break;
            case $this->translator->trans('mautic.lead.lead.searchcommand.isunowned'):
            case $this->translator->trans('mautic.lead.lead.searchcommand.isunowned', [], null, 'en_US'):
                $expr = $q->expr()->orX(
                    $q->expr()->$eqExpr('l.owner_id', 0),
                    $q->expr()->$nullExpr('l.owner_id')
                );
                break;
            case $this->translator->trans('mautic.lead.lead.searchcommand.owner'):
            case $this->translator->trans('mautic.lead.lead.searchcommand.owner', [], null, 'en_US'):
                $expr = $q->expr()->orX(
                    $q->expr()->$likeExpr('u.first_name', ':'.$unique),
                    $q->expr()->$likeExpr('u.last_name', ':'.$unique)
                );
                $returnParameter = true;
                break;
            case $this->translator->trans('mautic.core.searchcommand.name'):
            case $this->translator->trans('mautic.core.searchcommand.name', [], null, 'en_US'):
                $expr = $q->expr()->orX(
                    $q->expr()->$likeExpr('l.firstname', ":$unique"),
                    $q->expr()->$likeExpr('l.lastname', ":$unique")
                );
                $returnParameter = true;
                break;
            case $this->translator->trans('mautic.core.searchcommand.email'):
            case $this->translator->trans('mautic.core.searchcommand.email', [], null, 'en_US'):
                $expr            = $q->expr()->$likeExpr('l.email', ":$unique");
                $returnParameter = true;
                break;
            case $this->translator->trans('mautic.lead.lead.searchcommand.list'):
            case $this->translator->trans('mautic.lead.lead.searchcommand.list', [], null, 'en_US'):
                $this->applySearchQueryRelationship(
                    $q,
                    [
                        [
                            'from_alias' => 'l',
                            'table'      => 'lead_lists_leads',
                            'alias'      => 'list_lead',
                            'condition'  => 'l.id = list_lead.lead_id',
                        ],
                        [
                            'from_alias' => 'list_lead',
                            'table'      => 'lead_lists',
                            'alias'      => 'list',
                            'condition'  => 'list_lead.leadlist_id = list.id',
                        ],
                    ],
                    $innerJoinTables,
                    $this->generateFilterExpression($q, 'list.alias', $eqExpr, $unique, ($filter->not) ? true : null,
                        // orX for filter->not either manuall removed or is null
                        $q->expr()->$xExpr(
                            $q->expr()->$eqExpr('list_lead.manually_removed', 0)
                        )
                    )
                );
                $filter->strict  = true;
                $returnParameter = true;

                break;
            case $this->translator->trans('mautic.core.searchcommand.ip'):
            case $this->translator->trans('mautic.core.searchcommand.ip', [], null, 'en_US'):
                $this->applySearchQueryRelationship(
                    $q,
                    [
                        [
                            'from_alias' => 'l',
                            'table'      => 'lead_ips_xref',
                            'alias'      => 'ip_lead',
                            'condition'  => 'l.id = ip_lead.lead_id',
                        ],
                        [
                            'from_alias' => 'ip_lead',
                            'table'      => 'ip_addresses',
                            'alias'      => 'ip',
                            'condition'  => 'ip_lead.ip_id = ip.id',
                        ],
                    ],
                    $innerJoinTables,
                    $this->generateFilterExpression($q, 'ip.ip_address', $likeExpr, $unique, null)
                );
                $returnParameter = true;

                break;
            case $this->translator->trans('mautic.lead.lead.searchcommand.duplicate'):
            case $this->translator->trans('mautic.lead.lead.searchcommand.duplicate', [], null, 'en_US'):
                $prateek  = explode('+', $string);
                $imploder = [];

                foreach ($prateek as $key => $value) {
                    $list       = $this->getEntityManager()->getRepository('MauticLeadBundle:LeadList')->findOneByAlias($value);
                    $imploder[] = ((!empty($list)) ? (int) $list->getId() : 0);
                }

                //logic. In query, Sum(manually_removed) should be less than the current)
                $pluck    = count($imploder);
                $imploder = (string) (implode(',', $imploder));

                $sq = $this->getEntityManager()->getConnection()->createQueryBuilder();
                $sq->select('duplicate.lead_id')
                    ->from(MAUTIC_TABLE_PREFIX.'lead_lists_leads', 'duplicate')
                    ->where(
                        $q->expr()->andX(
                            $q->expr()->in('duplicate.leadlist_id', $imploder),
                            $q->expr()->eq('duplicate.manually_removed', 0)
                        )
                    )
                    ->groupBy('duplicate.lead_id')
                    ->having("COUNT(duplicate.lead_id) = $pluck");

                $expr            = $q->expr()->$inExpr('l.id', sprintf('(%s)', $sq->getSQL()));
                $returnParameter = true;

                break;
            case $this->translator->trans('mautic.lead.lead.searchcommand.tag'):
            case $this->translator->trans('mautic.lead.lead.searchcommand.tag', [], null, 'en_US'):
                $this->applySearchQueryRelationship(
                    $q,
                    [
                        [
                            'from_alias' => 'l',
                            'table'      => 'lead_tags_xref',
                            'alias'      => 'xtag',
                            'condition'  => 'l.id = xtag.lead_id',
                        ],
                        [
                            'from_alias' => 'xtag',
                            'table'      => 'lead_tags',
                            'alias'      => 'tag',
                            'condition'  => 'xtag.tag_id = tag.id',
                        ],
                    ],
                    $innerJoinTables,
                    $this->generateFilterExpression($q, 'tag.tag', $likeExpr, $unique, null)
                );
                $returnParameter = true;
                break;
            case $this->translator->trans('mautic.lead.lead.searchcommand.company'):
            case $this->translator->trans('mautic.lead.lead.searchcommand.company', [], null, 'en_US'):
                $this->applySearchQueryRelationship(
                    $q,
                    [
                        [
                            'from_alias' => 'l',
                            'table'      => 'companies_leads',
                            'alias'      => 'comp_lead',
                            'condition'  => 'l.id = comp_lead.lead_id',
                        ],
                        [
                            'from_alias' => 'comp_lead',
                            'table'      => 'companies',
                            'alias'      => 'comp',
                            'condition'  => 'comp_lead.company_id = comp.id',
                        ],
                    ],
                    $innerJoinTables,
                    $this->generateFilterExpression($q, 'comp.companyname', $likeExpr, $unique, null)
                );
                $returnParameter = true;
                break;
<<<<<<< HEAD
=======
            case $this->translator->trans('mautic.lead.lead.searchcommand.stage'):
>>>>>>> 6d29b197
            case $this->translator->trans('mautic.lead.lead.searchcommand.stage', [], null, 'en_US'):
                $this->applySearchQueryRelationship(
                    $q,
                    [
                        [
                            'from_alias' => 'l',
                            'table'      => 'stages',
                            'alias'      => 's',
                            'condition'  => 'l.stage_id = s.id',
                        ],
                    ],
                    $innerJoinTables,
                    $this->generateFilterExpression($q, 's.name', $likeExpr, $unique, null)
                );
                $returnParameter = true;
                break;
            case $this->translator->trans('mautic.lead.lead.searchcommand.emailsent'):
            case $this->translator->trans('mautic.lead.lead.searchcommand.emailsent', [], null, 'en_US'):
                $this->applySearchQueryRelationship(
                    $q,
                    [
                        [
                            'from_alias' => 'l',
                            'table'      => 'email_stats',
                            'alias'      => 'es',
                            'condition'  => 'l.id = es.lead_id',
                        ],
                    ],
                    $innerJoinTables,
                    $this->generateFilterExpression($q, 'es.email_id', $eqExpr, $unique, null)
                );
                $filter->strict  = 1;
                $returnParameter = true;
                break;
            case $this->translator->trans('mautic.lead.lead.searchcommand.emailread'):
            case $this->translator->trans('mautic.lead.lead.searchcommand.emailread', [], null, 'en_US'):
                $this->applySearchQueryRelationship(
                    $q,
                    [
                        [
                            'from_alias' => 'l',
                            'table'      => 'email_stats',
                            'alias'      => 'es',
                            'condition'  => 'l.id = es.lead_id',
                        ],
                    ],
                    $innerJoinTables,
                    $this->generateFilterExpression($q, 'es.email_id', $eqExpr, $unique, null)
                );
                $q->andWhere('es.is_read=1');
                $filter->strict  = 1;
                $returnParameter = true;
                break;
            case $this->translator->trans('mautic.lead.lead.searchcommand.emailqueued'):
            case $this->translator->trans('mautic.lead.lead.searchcommand.emailqueued', [], null, 'en_US'):
                $this->applySearchQueryRelationship(
                    $q,
                    [
                        [
                            'from_alias' => 'l',
                            'table'      => 'message_queue',
                            'alias'      => 'mq',
                            'condition'  => 'l.id = mq.lead_id',
                        ],
                    ],
                    $innerJoinTables,
                    $this->generateFilterExpression($q, 'mq.channel_id', $eqExpr, $unique, null)
                );
                $q->andWhere('mq.channel = \'email\' and mq.status = \''.MessageQueue::STATUS_SENT.'\'');
                $filter->strict  = 1;
                $returnParameter = true;
                break;
            case $this->translator->trans('mautic.lead.lead.searchcommand.emailpending'):
            case $this->translator->trans('mautic.lead.lead.searchcommand.emailpending', [], null, 'en_US'):
                $this->applySearchQueryRelationship(
                    $q,
                    [
                        [
                            'from_alias' => 'l',
                            'table'      => 'message_queue',
                            'alias'      => 'mq',
                            'condition'  => 'l.id = mq.lead_id',
                        ],
                    ],
                    $innerJoinTables,
                    $this->generateFilterExpression($q, 'mq.channel_id', $eqExpr, $unique, null)
                );
                $q->andWhere('mq.channel = \'email\' and mq.status = \''.MessageQueue::STATUS_PENDING.'\'');
<<<<<<< HEAD
                $filter->strict = 1;
=======
                $filter->strict  = 1;
                $returnParameter = true;
                break;
>>>>>>> 6d29b197
            default:
                if (in_array($command, $this->availableSearchFields)) {
                    $expr = $q->expr()->$likeExpr("l.$command", ":$unique");
                }
                $returnParameter = true;
                break;
        }

        if ($returnParameter) {
            $string              = ($filter->strict) ? $filter->string : "{$filter->string}%";
            $parameters[$unique] = $string;
        }

        return [
            $expr,
            $parameters,
        ];
    }

    /**
     * Returns the array of search commands.
     *
     * @return array
     */
    public function getSearchCommands()
    {
        $commands = [
            'mautic.lead.lead.searchcommand.isanonymous',
            'mautic.core.searchcommand.ismine',
            'mautic.lead.lead.searchcommand.isunowned',
            'mautic.lead.lead.searchcommand.list',
            'mautic.core.searchcommand.name',
            'mautic.lead.lead.searchcommand.company',
            'mautic.core.searchcommand.email',
            'mautic.lead.lead.searchcommand.owner',
            'mautic.core.searchcommand.ip',
            'mautic.lead.lead.searchcommand.tag',
            'mautic.lead.lead.searchcommand.stage',
            'mautic.lead.lead.searchcommand.duplicate',
            'mautic.lead.lead.searchcommand.emailsent',
            'mautic.lead.lead.searchcommand.emailread',
            'mautic.lead.lead.searchcommand.emailqueued',
            'mautic.lead.lead.searchcommand.emailpending',
        ];

        if (!empty($this->availableSearchFields)) {
            $commands = array_merge($commands, $this->availableSearchFields);
        }

        return array_merge($commands, parent::getSearchCommands());
    }

    /**
     * Returns the array of columns with the default order.
     *
     * @return array
     */
    protected function getDefaultOrder()
    {
        return [
            ['l.last_active', 'DESC'],
        ];
    }

    /**
     * Updates lead's lastActive with now date/time.
     *
     * @param int $leadId
     */
    public function updateLastActive($leadId)
    {
        $dt     = new DateTimeHelper();
        $fields = ['last_active' => $dt->toUtcString()];

        $this->getEntityManager()->getConnection()->update(MAUTIC_TABLE_PREFIX.'leads', $fields, ['id' => $leadId]);
    }

    /**
     * Gets the ID of the latest ID.
     *
     * @return int
     */
    public function getMaxLeadId()
    {
        $result = $this->getEntityManager()->getConnection()->createQueryBuilder()
            ->select('max(id) as max_lead_id')
            ->from(MAUTIC_TABLE_PREFIX.'leads', 'l')
            ->execute()->fetchAll();

        return $result[0]['max_lead_id'];
    }

    /**
     * Gets names, signature and email of the user(lead owner).
     *
     * @param int $ownerId
     *
     * @return array|false
     */
    public function getLeadOwner($ownerId)
    {
        if (!$ownerId) {
            return false;
        }

        $q = $this->getEntityManager()->getConnection()->createQueryBuilder()
            ->select('u.id, u.first_name, u.last_name, u.email, u.signature')
            ->from(MAUTIC_TABLE_PREFIX.'users', 'u')
            ->where('u.id = :ownerId')
            ->setParameter('ownerId', (int) $ownerId);

        $result = $q->execute()->fetch();

        // Fix the HTML markup
        if (is_array($result)) {
            foreach ($result as &$field) {
                $field = html_entity_decode($field);
            }
        }

        return $result;
    }

    /**
     * Check lead owner.
     *
     * @param Lead  $lead
     * @param array $ownerIds
     *
     * @return array|false
     */
    public function checkLeadOwner(Lead $lead, $ownerIds = [])
    {
        if (empty($ownerIds)) {
            return false;
        }

        $q = $this->getEntityManager()->getConnection()->createQueryBuilder();
        $q->select('u.id')
            ->from(MAUTIC_TABLE_PREFIX.'users', 'u')
            ->join('u', MAUTIC_TABLE_PREFIX.'leads', 'l', 'l.owner_id = u.id')
            ->where(
                $q->expr()->andX(
                    $q->expr()->in('u.id', ':ownerIds'),
                    $q->expr()->eq('l.id', ':leadId')
                )
            )
            ->setParameter('ownerIds', implode(',', $ownerIds))
            ->setParameter('leadId', $lead->getId());

        return (bool) $q->execute()->fetchColumn();
    }

    /**
     * @param array $contactIds
     *
     * @return array
     */
    public function getContacts(array $contactIds)
    {
        $qb = $this->getEntityManager()->getConnection()->createQueryBuilder();

        $qb->select('l.*')->from(MAUTIC_TABLE_PREFIX.'leads', 'l')
            ->where(
                $qb->expr()->in('l.id', $contactIds)
            );

        $results = $qb->execute()->fetchAll();

        if ($results) {
            $contacts = [];
            foreach ($results as $result) {
                $contacts[$result['id']] = $result;
            }

            return $contacts;
        }

        return [];
    }

    /**
     * @return string
     */
    public function getTableAlias()
    {
        return 'l';
    }

    /**
     * @param QueryBuilder $q
     * @param array        $tables          $tables[0] should be primary table
     * @param bool         $innerJoinTables
     * @param null         $whereExpression
     * @param null         $having
     */
    protected function applySearchQueryRelationship(QueryBuilder $q, array $tables, $innerJoinTables, $whereExpression = null, $having = null)
    {
        $primaryTable = $tables[0];
        unset($tables[0]);

        $joinType = ($innerJoinTables) ? 'join' : 'leftJoin';

        $this->useDistinctCount = true;
        $joins                  = $q->getQueryPart('join');
        if (!array_key_exists($primaryTable['alias'], $joins)) {
            $q->$joinType(
                $primaryTable['from_alias'],
                MAUTIC_TABLE_PREFIX.$primaryTable['table'],
                $primaryTable['alias'],
                $primaryTable['condition']
            );
            foreach ($tables as $table) {
                $q->$joinType($table['from_alias'], MAUTIC_TABLE_PREFIX.$table['table'], $table['alias'], $table['condition']);
            }

            if ($whereExpression) {
                $q->andWhere($whereExpression);
            }

            if ($having) {
                $q->andHaving($having);
            }
            $q->groupBy('l.id');
        }
    }
}<|MERGE_RESOLUTION|>--- conflicted
+++ resolved
@@ -120,7 +120,7 @@
         $results = $this->getEntities(['qb' => $q, 'ignore_paginator' => true]);
 
         if (count($results) && $indexByColumn) {
-            /* @var Lead $lead */
+            /** @var Lead $lead */
             $leads = [];
             foreach ($results as $lead) {
                 $fieldKey = $lead->getFieldValue($field);
@@ -814,10 +814,7 @@
                 );
                 $returnParameter = true;
                 break;
-<<<<<<< HEAD
-=======
             case $this->translator->trans('mautic.lead.lead.searchcommand.stage'):
->>>>>>> 6d29b197
             case $this->translator->trans('mautic.lead.lead.searchcommand.stage', [], null, 'en_US'):
                 $this->applySearchQueryRelationship(
                     $q,
@@ -906,13 +903,9 @@
                     $this->generateFilterExpression($q, 'mq.channel_id', $eqExpr, $unique, null)
                 );
                 $q->andWhere('mq.channel = \'email\' and mq.status = \''.MessageQueue::STATUS_PENDING.'\'');
-<<<<<<< HEAD
-                $filter->strict = 1;
-=======
                 $filter->strict  = 1;
                 $returnParameter = true;
                 break;
->>>>>>> 6d29b197
             default:
                 if (in_array($command, $this->availableSearchFields)) {
                     $expr = $q->expr()->$likeExpr("l.$command", ":$unique");
