--- conflicted
+++ resolved
@@ -814,18 +814,12 @@
                 );
                 $returnParameter = true;
                 break;
-<<<<<<< HEAD
             case $this->translator->trans('mautic.lead.lead.searchcommand.stage', [], null, 'en_US'):
-=======
-            case $this->translator->trans('mautic.lead.lead.searchcommand.emailsent'):
-            case $this->translator->trans('mautic.lead.lead.searchcommand.emailsent', [], null, 'en_US'):
->>>>>>> 08b14146
                 $this->applySearchQueryRelationship(
                     $q,
                     [
                         [
                             'from_alias' => 'l',
-<<<<<<< HEAD
                             'table'      => 'stages',
                             'alias'      => 's',
                             'condition'  => 'l.stage_id = s.id',
@@ -834,7 +828,15 @@
                     $innerJoinTables,
                     $this->generateFilterExpression($q, 's.name', $likeExpr, $unique, null)
                 );
-=======
+                $returnParameter = true;
+                break;
+            case $this->translator->trans('mautic.lead.lead.searchcommand.emailsent'):
+            case $this->translator->trans('mautic.lead.lead.searchcommand.emailsent', [], null, 'en_US'):
+                $this->applySearchQueryRelationship(
+                    $q,
+                    [
+                        [
+                            'from_alias' => 'l',
                             'table'      => 'email_stats',
                             'alias'      => 'es',
                             'condition'  => 'l.id = es.lead_id',
@@ -901,7 +903,6 @@
                 );
                 $q->andWhere('mq.channel = \'email\' and mq.status = \''.MessageQueue::STATUS_PENDING.'\'');
                 $filter->strict  = 1;
->>>>>>> 08b14146
                 $returnParameter = true;
                 break;
             default:
