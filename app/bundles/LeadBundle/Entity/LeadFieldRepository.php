--- conflicted
+++ resolved
@@ -133,21 +133,24 @@
     }
 
     /**
-     * Return column alias and join tables.
+     * Return property by field alias and join tables.
      *
      * @param string                                                       $field
      * @param \Doctrine\ORM\QueryBuilder|\Doctrine\DBAL\Query\QueryBuilder $q
      */
-    public function getColumnAliasByField($field, $q)
+    public function getPropertyByField($field, $q)
     {
         $columnAlias = 'l.';
         // Join company tables If we're trying search by company fields
         if (strpos($field, 'company.') !== false) {
             $this->addCompanyLeftJoin($q);
             $columnAlias = '';
-        }
-
-        return $columnAlias;
+        } elseif (in_array($field, ['utm_campaign', 'utm_content', 'utm_medium', 'utm_source', 'utm_term'])) {
+            $q->join('l', MAUTIC_TABLE_PREFIX.'lead_utmtags', 'u', 'l.id = u.lead_id');
+            $columnAlias = 'u.';
+        }
+
+        return $columnAlias.$field;
     }
 
     /**
@@ -189,34 +192,13 @@
                 return false;
             }
         } else {
-<<<<<<< HEAD
-            $columnAlias = $this->getColumnAliasByField($field, $q);
-            // Standard field
-=======
-            // Standard field / UTM field
-            $utmField = in_array($field, ['utm_campaign', 'utm_content', 'utm_medium', 'utm_source', 'utm_term']);
-            if ($utmField) {
-                $q->join('l', MAUTIC_TABLE_PREFIX.'lead_utmtags', 'u', 'l.id = u.lead_id');
-                $property = 'u.'.$field;
-            } else {
-                $property = 'l.'.$field;
-            }
->>>>>>> 545ebd2c
+            $property = $this->getPropertyByField($field, $q);
             if ($operatorExpr === 'empty' || $operatorExpr === 'notEmpty') {
                 $q->where(
                     $q->expr()->andX(
                         $q->expr()->eq('l.id', ':lead'),
                         ($operatorExpr === 'empty') ?
                             $q->expr()->orX(
-<<<<<<< HEAD
-                                $q->expr()->isNull($columnAlias.$field),
-                                $q->expr()->eq($columnAlias.$field, $q->expr()->literal(''))
-                            )
-                        :
-                        $q->expr()->andX(
-                            $q->expr()->isNotNull($columnAlias.$field),
-                            $q->expr()->neq($columnAlias.$field, $q->expr()->literal(''))
-=======
                                 $q->expr()->isNull($property),
                                 $q->expr()->eq($property, $q->expr()->literal(''))
                             )
@@ -224,22 +206,15 @@
                         $q->expr()->andX(
                             $q->expr()->isNotNull($property),
                             $q->expr()->neq($property, $q->expr()->literal(''))
->>>>>>> 545ebd2c
                         )
                     )
                 )
                   ->setParameter('lead', (int) $lead);
             } elseif ($operatorExpr === 'regexp' || $operatorExpr === 'notRegexp') {
                 if ($operatorExpr === 'regexp') {
-<<<<<<< HEAD
-                    $where = $columnAlias.$field.' REGEXP  :value';
-                } else {
-                    $where = $columnAlias.$field.' NOT REGEXP  :value';
-=======
                     $where = $property.' REGEXP  :value';
                 } else {
                     $where = $property.' NOT REGEXP  :value';
->>>>>>> 545ebd2c
                 }
 
                 $q->where(
@@ -281,13 +256,8 @@
                     // include null
                     $expr->add(
                         $q->expr()->orX(
-<<<<<<< HEAD
-                            $q->expr()->$operatorExpr($columnAlias.$field, ':value'),
-                            $q->expr()->isNull($columnAlias.$field)
-=======
                             $q->expr()->$operatorExpr($property, ':value'),
                             $q->expr()->isNull($property)
->>>>>>> 545ebd2c
                         )
                     );
                 } else {
@@ -307,11 +277,7 @@
                     }
 
                     $expr->add(
-<<<<<<< HEAD
-                        $q->expr()->$operatorExpr($columnAlias.$field, ':value')
-=======
                         $q->expr()->$operatorExpr($property, ':value')
->>>>>>> 545ebd2c
                     );
                 }
 
@@ -342,15 +308,12 @@
     public function compareDateValue($lead, $field, $value)
     {
         $q = $this->_em->getConnection()->createQueryBuilder();
-
-        $columnAlias = $this->getColumnAliasByField($field, $q);
-
         $q->select('l.id')
             ->from(MAUTIC_TABLE_PREFIX.'leads', 'l')
             ->where(
                 $q->expr()->andX(
                     $q->expr()->eq('l.id', ':lead'),
-                    $q->expr()->eq($columnAlias.$field, ':value')
+                    $q->expr()->eq('l.'.$field, ':value')
                 )
             )
             ->setParameter('lead', (int) $lead)
