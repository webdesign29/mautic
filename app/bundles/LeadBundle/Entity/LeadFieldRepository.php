--- conflicted
+++ resolved
@@ -173,7 +173,6 @@
             return !empty($result['id']);
         }
     }
-<<<<<<< HEAD
 
     /**
      * Compare a form result value with defined date value for defined lead.
@@ -233,6 +232,4 @@
 
         return !empty($result['id']);
     }
-=======
->>>>>>> 449c9d2e
 }