--- conflicted
+++ resolved
@@ -274,13 +274,7 @@
         }
         if (!empty($this->fields['companyname']['value'])) {
 
-<<<<<<< HEAD
-        if (!empty($this->fields['core']['companyname']['value'])) {
-
-            return $this->fields['core']['companyname']['value'];
-=======
             return $this->fields['companyname']['value'];
->>>>>>> 559a5845
         }
 
         return '';
