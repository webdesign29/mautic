--- conflicted
+++ resolved
@@ -85,9 +85,6 @@
     private $isPubliclyUpdatable = false;
 
     /**
-<<<<<<< HEAD
-     * @var int
-=======
      * @ORM\Column(name="is_unique_identifer", type="boolean", nullable=true)
      */
     private $isUniqueIdentifer = false;
@@ -97,7 +94,7 @@
      * @Serializer\Expose
      * @Serializer\Since("1.0")
      * @Serializer\Groups({"leadFieldDetails", "leadFieldList"})
->>>>>>> ac485264
+     * @var int
      */
     private $order = 0;
 
@@ -106,7 +103,13 @@
      */
     private $properties;
 
-<<<<<<< HEAD
+    public function __clone()
+    {
+        $this->id = null;
+
+        parent::__clone();
+    }
+
     /**
      * @param ORM\ClassMetadata $metadata
      */
@@ -170,13 +173,6 @@
             ->nullable()
             ->build();
 
-=======
-    public function __clone()
-    {
-        $this->id = null;
-
-        parent::__clone();
->>>>>>> ac485264
     }
 
     /**
