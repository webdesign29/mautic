<?php

/*
 * @copyright   2016 Mautic Contributors. All rights reserved
 * @author      Mautic
 *
 * @link        http://mautic.org
 *
 * @license     GNU/GPLv3 http://www.gnu.org/licenses/gpl-3.0.html
 */

namespace Mautic\LeadBundle\Entity;

use Mautic\CoreBundle\Doctrine\Mapping\ClassMetadataBuilder;
use Mautic\LeadBundle\Helper\CustomFieldHelper;
use Mautic\LeadBundle\Helper\CustomFieldValueHelper;
use Mautic\LeadBundle\Model\FieldModel;

trait CustomFieldEntityTrait
{
    /**
     * Used by Mautic to populate the fields pulled from the DB.
     *
     * @var array
     */
    protected $fields = [];

    /**
     * Just a place to store updated field values so we don't have to loop through them again comparing.
     *
     * @var array
     */
    protected $updatedFields = [];

    /**
     * A place events can use to pass data around on the object to prevent issues like creating a contact and having it processed to be sent back
     * to the origin of creation in a webhook (like Pipedrive).
     *
     * @var array
     */
    protected $eventData = [];

    /**
     * @param $name
     *
     * @return bool
     */
    public function __get($name)
    {
        return $this->getFieldValue(strtolower($name));
    }

    /**
     * @param $name
     * @param $value
     *
     * @return $this
     */
    public function __set($name, $value)
    {
        return $this->addUpdatedField(strtolower($name), $value);
    }

    /**
     * @param string $name
     * @param        $arguments
     *
     * @return mixed
     */
    public function __call($name, $arguments)
    {
        $isSetter = 0 === strpos($name, 'set');
        $isGetter = 0 === strpos($name, 'get');

        if (($isSetter && array_key_exists(0, $arguments)) || $isGetter) {
            $fieldRequested = mb_strtolower(mb_substr($name, 3));
            $fields         = $this->getProfileFields();

            if (array_key_exists($fieldRequested, $fields)) {
                return ($isSetter) ? $this->addUpdatedField($fieldRequested, $arguments[0]) : $this->getFieldValue($fieldRequested);
            }
        }

        return parent::__call($name, $arguments);
    }

    /**
     * @param $fields
     */
    public function setFields($fields)
    {
        $this->fields = CustomFieldValueHelper::normalizeValues($fields);
    }

    /**
     * @param bool $ungroup
     *
     * @return array
     */
    public function getFields($ungroup = false)
    {
        if ($ungroup && isset($this->fields['core'])) {
            $return = [];
            foreach ($this->fields as $fields) {
                $return += $fields;
            }

            return $return;
        }

        return $this->fields;
    }

    /**
     * Add an updated field to persist to the DB and to note changes.
     *
     * @param        $alias
     * @param        $value
     * @param string $oldValue
     *
     * @return $this
     */
    public function addUpdatedField($alias, $value, $oldValue = null)
    {
        // Don't allow overriding ID
        if ('id' === $alias) {
            return $this;
        }

        $property = (defined('self::FIELD_ALIAS')) ? str_replace(self::FIELD_ALIAS, '', $alias) : $alias;
        $field    = $this->getField($alias);
        $setter   = 'set'.ucfirst($property);

        if (null == $oldValue) {
            $oldValue = $this->getFieldValue($alias);
        } elseif ($field) {
            $oldValue = CustomFieldHelper::fixValueType($field['type'], $oldValue);
        }

        if (property_exists($this, $property) && method_exists($this, $setter)) {
            // Fixed custom field so use the setter but don't get caught in a loop such as a custom field called "notes"
            // Set empty value as null
            if ('' === $value) {
                $value = null;
            }
            $this->$setter($value);
        }

        if (is_string($value)) {
            $value = trim($value);
            if ('' === $value) {
                // Ensure value is null for consistency
                $value = null;

                if ('' === $oldValue) {
                    $oldValue = null;
                }
            }
        } elseif (is_array($value)) {
            // Flatten the array
            $value = implode('|', $value);
        }

        if ($field) {
            $value = CustomFieldHelper::fixValueType($field['type'], $value);
        }

        if ($oldValue !== $value && !(('' === $oldValue && null === $value) || (null === $oldValue && '' === $value))) {
            $this->addChange('fields', [$alias => [$oldValue, $value]]);
            $this->updatedFields[$alias] = $value;
        }

        return $this;
    }

    /**
     * Get the array of updated fields.
     *
     * @return array
     */
    public function getUpdatedFields()
    {
        return $this->updatedFields;
    }

    /**
     * Get field value.
     *
     * @param string $field
     * @param string $group
     *
     * @return mixed
     */
    public function getFieldValue($field, $group = null)
    {
        if (property_exists($this, $field)) {
            $value = $this->{'get'.ucfirst($field)}();

            if (null !== $value) {
                return $value;
            }
        }

        if (array_key_exists($field, $this->updatedFields)) {
            return $this->updatedFields[$field];
        }

        if ($field = $this->getField($field, $group)) {
            return CustomFieldHelper::fixValueType($field['type'], $field['value']);
        }

        return null;
    }

    /**
     * Get field details.
     *
     * @param string $key
     * @param string $group
     *
     * @return array|false
     */
    public function getField($key, $group = null)
    {
        if ($group && isset($this->fields[$group][$key])) {
            return $this->fields[$group][$key];
        }

        foreach ($this->fields as $groupFields) {
            foreach ($groupFields as $name => $details) {
                if ($name == $key) {
                    return $details;
                }
            }
        }

        return false;
    }

    /**
     * Get profile values.
     *
     * @return array
     */
    public function getProfileFields()
    {
        if (isset($this->fields['core'])) {
            $fieldValues = [
                'id' => $this->id,
            ];

<<<<<<< HEAD
            foreach ($this->fields as $group => $fields) {
                if ('all' === $group) {
                    continue;
                }

=======
            foreach ($this->fields as $fields) {
>>>>>>> bfc70261
                foreach ($fields as $alias => $field) {
                    $fieldValues[$alias] = $field['value'];
                }
            }

            return array_merge($fieldValues, $this->updatedFields);
        } else {
            // The fields are already flattened

            return $this->fields;
        }
    }

    /**
     * @return bool
     */
    public function hasFields()
    {
        return !empty($this->fields);
    }

    /**
     * @param $key
     */
    public function getEventData($key)
    {
        return (isset($this->eventData[$key])) ? $this->eventData[$key] : null;
    }

    /**
     * @param $key
     * @param $value
     *
     * @return $this
     */
    public function setEventData($key, $value)
    {
        $this->eventData[$key] = $value;

        return $this;
    }

    protected static function loadFixedFieldMetadata(ClassMetadataBuilder $builder, array $fields, array $customFieldDefinitions)
    {
        foreach ($fields as $fieldProperty) {
            $field = (defined('self::FIELD_ALIAS')) ? self::FIELD_ALIAS.$fieldProperty : $fieldProperty;

            $type = 'text';
            if (isset($customFieldDefinitions[$field]) && !empty($customFieldDefinitions[$field]['type'])) {
                $type = $customFieldDefinitions[$field]['type'];
            }

            $builder->addNamedField(
                $fieldProperty,
                FieldModel::getSchemaDefinition($field, $type, !empty($customFieldDefinitions[$field]['unique']))['type'],
                $field,
                true
            );
        }
    }
}<|MERGE_RESOLUTION|>--- conflicted
+++ resolved
@@ -249,15 +249,11 @@
                 'id' => $this->id,
             ];
 
-<<<<<<< HEAD
             foreach ($this->fields as $group => $fields) {
                 if ('all' === $group) {
                     continue;
                 }
 
-=======
-            foreach ($this->fields as $fields) {
->>>>>>> bfc70261
                 foreach ($fields as $alias => $field) {
                     $fieldValues[$alias] = $field['value'];
                 }
