<?php

/*
 * @copyright   2014 Mautic Contributors. All rights reserved
 * @author      Mautic
 *
 * @link        http://mautic.org
 *
 * @license     GNU/GPLv3 http://www.gnu.org/licenses/gpl-3.0.html
 */

namespace Mautic\LeadBundle\Entity;

use Mautic\CoreBundle\Entity\CommonRepository;

/**
 * Class LeadDeviceRepository.
 */
class LeadDeviceRepository extends CommonRepository
{
    /**
<<<<<<< HEAD
     * @param      $lead
     * @param null $deviceName
     * @param null $deviceBrand
     * @param null $deviceModel
=======
     * {@inhertidoc}.
     *
     * @param array $args
     *
     * @return Paginator
     */
    public function getEntities($args = [])
    {
        $q = $this
            ->createQueryBuilder('d')
            ->select('d');
        $args['qb'] = $q;

        return parent::getEntities($args);
    }

    /**
     * @param           $emailIds
     * @param \DateTime $fromDate
>>>>>>> c9decb63
     *
     * @return array
     */
    public function getDevice($lead, $deviceName = null, $deviceBrand = null, $deviceModel = null)
    {
        $sq = $this->_em->getConnection()->createQueryBuilder();
        $sq->select('es.id as id, es.device as device, es.device_fingerprint')
            ->from(MAUTIC_TABLE_PREFIX.'lead_devices', 'es');
        if (!empty($statIds)) {
            $inIds = (!is_array($statIds)) ? [(int) $statIds] : $statIds;

            $sq->where(
                $sq->expr()->in('es.id', $inIds)
            );
        }

        if ($deviceName !== null) {
            $sq->where(
                $sq->expr()->eq('es.device', ':device')
            )
                ->setParameter('device', $deviceName);
        }

        if ($deviceBrand !== null) {
            $sq->where(
                $sq->expr()->eq('es.device_brand', ':deviceBrand')
            )
                ->setParameter('deviceBrand', $deviceBrand);
        }

        if ($deviceModel !== null) {
            $sq->where(
                $sq->expr()->eq('es.device_model', ':deviceModel')
            )
                ->setParameter('deviceModel', $deviceModel);
        }

        if ($lead !== null) {
            $sq->where(
                $sq->expr()->eq('es.lead_id', $lead->getId())
            );
        }

        //get totals
        $device = $sq->execute()->fetchAll();

        return (!empty($device)) ? $device[0] : [];
    }
}<|MERGE_RESOLUTION|>--- conflicted
+++ resolved
@@ -19,12 +19,6 @@
 class LeadDeviceRepository extends CommonRepository
 {
     /**
-<<<<<<< HEAD
-     * @param      $lead
-     * @param null $deviceName
-     * @param null $deviceBrand
-     * @param null $deviceModel
-=======
      * {@inhertidoc}.
      *
      * @param array $args
@@ -42,9 +36,10 @@
     }
 
     /**
-     * @param           $emailIds
-     * @param \DateTime $fromDate
->>>>>>> c9decb63
+     * @param      $lead
+     * @param null $deviceName
+     * @param null $deviceBrand
+     * @param null $deviceModel
      *
      * @return array
      */
