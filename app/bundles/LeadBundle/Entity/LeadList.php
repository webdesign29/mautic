<?php
/**
 * @package     Mautic
 * @copyright   2014 Mautic Contributors. All rights reserved.
 * @author      Mautic
 * @link        http://mautic.org
 * @license     GNU/GPLv3 http://www.gnu.org/licenses/gpl-3.0.html
 */

namespace Mautic\LeadBundle\Entity;

use Doctrine\Common\Collections\ArrayCollection;
use Doctrine\ORM\Mapping as ORM;
use Mautic\CoreBundle\Doctrine\Mapping\ClassMetadataBuilder;
use Mautic\CoreBundle\Entity\FormEntity;
use Mautic\LeadBundle\Form\Validator\Constraints\UniqueUserAlias;
use Symfony\Component\Validator\Mapping\ClassMetadata;
use Symfony\Component\Validator\Constraints as Assert;

/**
 * Class LeadList
 *
 * @package Mautic\LeadBundle\Entity
 */
class LeadList extends FormEntity
{
    /**
     * @var int
     */
    private $id;

    /**
     * @var string
     */
    private $name;

    /**
     * @var string
     */
    private $description;

    /**
     * @var string
     */
    private $alias;

    /**
     * @var array
     */
    private $filters = array();

    /**
     * @var bool
     */
    private $isGlobal = true;

    /**
<<<<<<< HEAD
=======
     * @ORM\OneToMany(targetEntity="ListLead", mappedBy="list", indexBy="id", fetch="EXTRA_LAZY")
     *
>>>>>>> ac485264
     * @var ArrayCollection
     */
    private $leads;

    /**
     * Construct
     */
    public function __construct()
    {
        $this->leads = new ArrayCollection();
    }

    /**
     * @param ORM\ClassMetadata $metadata
     */
    public static function loadMetadata (ORM\ClassMetadata $metadata)
    {
        $builder = new ClassMetadataBuilder($metadata);

        $builder->setTable('lead_lists')
            ->setCustomRepositoryClass('Mautic\LeadBundle\Entity\LeadListRepository');

        $builder->addIdColumns();

        $builder->addField('alias', 'string');

        $builder->addField('filters', 'array');

        $builder->createField('isGlobal', 'boolean')
            ->columnName('is_global')
            ->build();

        $builder->createOneToMany('leads', 'ListLead')
            ->setIndexBy('id')
            ->mappedBy('list')
            ->cascadeAll()
            ->fetchExtraLazy()
            ->build();
    }

    /**
     * @param ClassMetadata $metadata
     */
    public static function loadValidatorMetadata(ClassMetadata $metadata)
    {
        $metadata->addPropertyConstraint('name', new Assert\NotBlank(
            array('message' => 'mautic.core.name.required')
        ));

        $metadata->addConstraint(new UniqueUserAlias(array(
            'field'   => 'alias',
            'message' => 'mautic.lead.list.alias.unique'
        )));
    }

    /**
     * Get id
     *
     * @return integer
     */
    public function getId()
    {
        return $this->id;
    }

    /**
     * Set name
     *
     * @param integer $name
     * @return LeadList
     */
    public function setName($name)
    {
        $this->isChanged('name', $name);
        $this->name = $name;

        return $this;
    }

    /**
     * Get name
     *
     * @return integer
     */
    public function getName()
    {
        return $this->name;
    }

    /**
     * Set description
     *
     * @param string $description
     * @return LeadList
     */
    public function setDescription($description)
    {
        $this->isChanged('description', $description);
        $this->description = $description;

        return $this;
    }

    /**
     * Get description
     *
     * @return string
     */
    public function getDescription()
    {
        return $this->description;
    }

    /**
     * Set filters
     *
     * @param array $filters
     * @return LeadList
     */
    public function setFilters(array $filters)
    {
        $this->isChanged('filters', $filters);
        $this->filters = $filters;

        return $this;
    }

    /**
     * Get filters
     *
     * @return array
     */
    public function getFilters()
    {
        return $this->filters;
    }

    /**
     * Set isGlobal
     *
     * @param boolean $isGlobal
     * @return LeadList
     */
    public function setIsGlobal($isGlobal)
    {
        $this->isChanged('isGlobal', $isGlobal);
        $this->isGlobal = $isGlobal;

        return $this;
    }

    /**
     * Get isGlobal
     *
     * @return boolean
     */
    public function getIsGlobal()
    {
        return $this->isGlobal;
    }

    /**
     * Proxy function to getIsGlobal()
     *
     * @return bool
     */
    public function isGlobal()
    {
        return $this->getIsGlobal();
    }

    /**
     * Set alias
     *
     * @param string $alias
     * @return LeadList
     */
    public function setAlias($alias)
    {
        $this->isChanged('alias', $alias);
        $this->alias = $alias;

        return $this;
    }

    /**
     * Get alias
     *
     * @return string
     */
    public function getAlias()
    {
        return $this->alias;
    }

    /**
     * Get leads
     *
     * @return \Doctrine\Common\Collections\Collection
     */
    public function getLeads()
    {
        return $this->leads;
    }
}<|MERGE_RESOLUTION|>--- conflicted
+++ resolved
@@ -55,11 +55,8 @@
     private $isGlobal = true;
 
     /**
-<<<<<<< HEAD
-=======
      * @ORM\OneToMany(targetEntity="ListLead", mappedBy="list", indexBy="id", fetch="EXTRA_LAZY")
      *
->>>>>>> ac485264
      * @var ArrayCollection
      */
     private $leads;
