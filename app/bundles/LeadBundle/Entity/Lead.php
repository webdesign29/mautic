--- conflicted
+++ resolved
@@ -293,10 +293,7 @@
             ->cascadeAll()
             ->fetchExtraLazy()
             ->build();
-<<<<<<< HEAD
-
-=======
->>>>>>> d4525996
+        
         $builder->createOneToMany('utmtags', 'Mautic\LeadBundle\Entity\UtmTag')
             ->orphanRemoval()
             ->mappedBy('lead')
@@ -380,22 +377,6 @@
     }
 
     /**
-<<<<<<< HEAD
-=======
-     * Constructor
-     */
-    public function __construct()
-    {
-        $this->ipAddresses     = new ArrayCollection();
-        $this->pushIds         = new ArrayCollection();
-        $this->doNotContact    = new ArrayCollection();
-        $this->pointsChangeLog = new ArrayCollection();
-        $this->tags            = new ArrayCollection();
-        $this->stageChangeLog = new ArrayCollection();
-    }
-
-    /**
->>>>>>> d4525996
      * @return array
      */
     public function convertToArray ()
@@ -761,23 +742,7 @@
         $event->setLead($this);
         $this->stageChangeLog($event);
     }
-<<<<<<< HEAD
-=======
-
-    /**
-     * Add pointsChangeLog
-     *
-     * @param PointsChangeLog $pointsChangeLog
-     *
-     * @return Lead
-     */
-    public function stageChangeLog(StagesChangeLog $stageChangeLog)
-    {
-        $this->stageChangeLog[] = $stageChangeLog;
->>>>>>> d4525996
-
-        return $this;
-    }
+
     /**
      * Add pointsChangeLog
      *
@@ -1248,11 +1213,6 @@
     {
         return $this->utmtags;
     }
-<<<<<<< HEAD
-=======
-
-
->>>>>>> d4525996
 
     /**
      * Set tags
@@ -1276,11 +1236,7 @@
      *
      * @return Stage
      */
-<<<<<<< HEAD
     public function setStage(Stage $stage)
-=======
-    public function setStage(\Mautic\StageBundle\Entity\Stage $stage)
->>>>>>> d4525996
     {
         $this->stage = $stage;
 
@@ -1296,7 +1252,6 @@
     {
         return $this->stage;
     }
-<<<<<<< HEAD
 
     /**
      * Get attribution value
@@ -1307,6 +1262,4 @@
     {
         return (float) $this->getFieldValue('attribution');
     }
-=======
->>>>>>> d4525996
 }