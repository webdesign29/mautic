<?php

/*
 * @copyright   2014 Mautic Contributors. All rights reserved
 * @author      Mautic
 *
 * @link        http://mautic.org
 *
 * @license     GNU/GPLv3 http://www.gnu.org/licenses/gpl-3.0.html
 */

namespace Mautic\LeadBundle\Entity;

use Doctrine\Common\Collections\ArrayCollection;
use Doctrine\ORM\Mapping as ORM;
use Mautic\ApiBundle\Serializer\Driver\ApiMetadataDriver;
use Mautic\CoreBundle\Doctrine\Mapping\ClassMetadataBuilder;
use Mautic\CoreBundle\Entity\FormEntity;
use Mautic\CoreBundle\Entity\IpAddress;
use Mautic\LeadBundle\Model\FieldModel;
use Mautic\NotificationBundle\Entity\PushID;
use Mautic\StageBundle\Entity\Stage;
use Mautic\UserBundle\Entity\User;

/**
 * Class Lead.
 */
class Lead extends FormEntity implements CustomFieldEntityInterface
{
    use CustomFieldEntityTrait;

    /**
     * Used to determine social identity.
     *
     * @var array
     */
    private $availableSocialFields = [];

    /**
     * @var int
     */
    private $id;

    /**
     * @var
     */
    private $title;

    /**
     * @var
     */
    private $firstname;

    /**
     * @var
     */
    private $lastname;

    /**
     * @var
     */
    private $company;

    /**
     * @var
     */
    private $position;

    /**
     * @var
     */
    private $email;

    /**
     * @var
     */
    private $phone;

    /**
     * @var
     */
    private $mobile;

    /**
     * @var
     */
    private $address1;

    /**
     * @var
     */
    private $address2;

    /**
     * @var
     */
    private $city;

    /**
     * @var
     */
    private $state;

    /**
     * @var
     */
    private $zipcode;

    /**
     * @var string
     */
    private $timezone;

    /**
     * @var
     */
    private $country;

    /**
     * @var \Mautic\UserBundle\Entity\User
     */
    private $owner;

    /**
     * @var int
     */
    private $points = 0;

    /**
     * @var ArrayCollection
     */
    private $pointsChangeLog;

    /**
     * @var ArrayCollection
     */
    private $companyChangeLog;

    /**
     * @var ArrayCollection
     */
    private $doNotContact;

    /**
     * @var ArrayCollection
     */
    private $ipAddresses;

    /**
     * @var ArrayCollection
     */
    private $pushIds;

    /**
     * @var ArrayCollection
     */
    private $eventLog;

    /**
     * @var \DateTime
     */
    private $lastActive;

    /**
     * @var array
     */
    private $internal = [];

    /**
     * @var array
     */
    private $socialCache = [];

    /**
     * Used to populate trigger color.
     *
     * @var string
     */
    private $color;

    /**
     * Sets if the IP was just created by LeadModel::getCurrentLead().
     *
     * @var bool
     */
    private $newlyCreated = false;

    /**
     * @var \DateTime
     */
    private $dateIdentified;

    /**
     * @var ArrayCollection
     */
    private $notes;

    /**
     * @var string
     */
    private $preferredProfileImage;

    /**
     * @var bool
     */
    public $imported = false;

    /**
     * @var ArrayCollection
     */
    private $tags;

    /**
     * @var \Mautic\StageBundle\Entity\Stage
     */
    private $stage;

    /**
     * @var ArrayCollection
     */
    private $stageChangeLog;

    /**
     * @var ArrayCollection
     */
    private $utmtags;

    /**
     * @var \Mautic\LeadBundle\Entity\FrequencyRule[]
     */
    private $frequencyRules;

    /**
     * @var
     */
    private $primaryCompany;

    /**
     * Used to determine order of preferred channels.
     *
     * @var array
     */
    private $channelRules = [];

    /**
     * Constructor.
     */
    public function __construct()
    {
        $this->ipAddresses      = new ArrayCollection();
        $this->pushIds          = new ArrayCollection();
        $this->eventLog         = new ArrayCollection();
        $this->doNotContact     = new ArrayCollection();
        $this->pointsChangeLog  = new ArrayCollection();
        $this->tags             = new ArrayCollection();
        $this->stageChangeLog   = new ArrayCollection();
        $this->frequencyRules   = new ArrayCollection();
        $this->companyChangeLog = new ArrayCollection();
    }

    /**
     * @param ORM\ClassMetadata $metadata
     */
    public static function loadMetadata(ORM\ClassMetadata $metadata)
    {
        $builder = new ClassMetadataBuilder($metadata);

        $builder->setTable('leads')
            ->setCustomRepositoryClass('Mautic\LeadBundle\Entity\LeadRepository')
            ->addLifecycleEvent('checkDateIdentified', 'preUpdate')
            ->addLifecycleEvent('checkDateIdentified', 'prePersist')
            ->addLifecycleEvent('checkAttributionDate', 'preUpdate')
            ->addLifecycleEvent('checkAttributionDate', 'prePersist')
            ->addIndex(['date_added'], 'lead_date_added');

        $builder->createField('id', 'integer')
            ->isPrimaryKey()
            ->generatedValue()
            ->build();

        $builder->createManyToOne('owner', 'Mautic\UserBundle\Entity\User')
            ->cascadeDetach()
            ->cascadeMerge()
            ->addJoinColumn('owner_id', 'id', true, false, 'SET NULL')
            ->build();

        $builder->createField('points', 'integer')
            ->build();

        $builder->createOneToMany('pointsChangeLog', 'PointsChangeLog')
            ->orphanRemoval()
            ->setOrderBy(['dateAdded' => 'DESC'])
            ->mappedBy('lead')
            ->cascadeAll()
            ->fetchExtraLazy()
            ->build();

        $builder->createOneToMany('companyChangeLog', 'CompanyChangeLog')
            ->orphanRemoval()
            ->setOrderBy(['dateAdded' => 'DESC'])
            ->mappedBy('lead')
            ->cascadeAll()
            ->fetchExtraLazy()
            ->build();

        $builder->createOneToMany('doNotContact', 'Mautic\LeadBundle\Entity\DoNotContact')
            ->orphanRemoval()
            ->mappedBy('lead')
            ->cascadePersist()
            ->cascadeDetach()
            ->cascadeMerge()
            ->fetchExtraLazy()
            ->build();

        $builder->createManyToMany('ipAddresses', 'Mautic\CoreBundle\Entity\IpAddress')
            ->setJoinTable('lead_ips_xref')
            ->addInverseJoinColumn('ip_id', 'id', false)
            ->addJoinColumn('lead_id', 'id', false, false, 'CASCADE')
            ->setIndexBy('ipAddress')
            ->cascadeMerge()
            ->cascadePersist()
            ->cascadeDetach()
            ->build();

        $builder->createOneToMany('pushIds', 'Mautic\NotificationBundle\Entity\PushID')
            ->orphanRemoval()
            ->mappedBy('lead')
            ->cascadeAll()
            ->fetchExtraLazy()
            ->build();
<<<<<<< HEAD
=======

        $builder->createOneToMany('eventLog', LeadEventLog::class)
                ->mappedBy('lead')
                ->cascadePersist()
                ->cascadeMerge()
                ->cascadeDetach()
                ->fetchExtraLazy()
                ->build();
>>>>>>> f6a22ebf

        $builder->createField('lastActive', 'datetime')
            ->columnName('last_active')
            ->nullable()
            ->build();

        $builder->createField('internal', 'array')
            ->nullable()
            ->build();

        $builder->createField('socialCache', 'array')
            ->columnName('social_cache')
            ->nullable()
            ->build();

        $builder->createField('dateIdentified', 'datetime')
            ->columnName('date_identified')
            ->nullable()
            ->build();

        $builder->createOneToMany('notes', 'LeadNote')
            ->orphanRemoval()
            ->setOrderBy(['dateAdded' => 'DESC'])
            ->mappedBy('lead')
            ->cascadeDetach()
            ->cascadeMerge()
            ->fetchExtraLazy()
            ->build();

        $builder->createField('preferredProfileImage', 'string')
            ->columnName('preferred_profile_image')
            ->nullable()
            ->build();

        $builder->createManyToMany('tags', 'Mautic\LeadBundle\Entity\Tag')
            ->setJoinTable('lead_tags_xref')
            ->addInverseJoinColumn('tag_id', 'id', false)
            ->addJoinColumn('lead_id', 'id', false, false, 'CASCADE')
            ->setOrderBy(['tag' => 'ASC'])
            ->setIndexBy('tag')
            ->fetchLazy()
            ->cascadeMerge()
            ->cascadePersist()
            ->cascadeDetach()
            ->build();

        $builder->createManyToOne('stage', 'Mautic\StageBundle\Entity\Stage')
            ->cascadePersist()
            ->cascadeMerge()
            ->cascadeDetach()
            ->addJoinColumn('stage_id', 'id', true, false, 'SET NULL')
            ->build();

        $builder->createOneToMany('stageChangeLog', 'StagesChangeLog')
            ->orphanRemoval()
            ->setOrderBy(['dateAdded' => 'DESC'])
            ->mappedBy('lead')
            ->cascadeAll()
            ->fetchExtraLazy()
            ->build();

        $builder->createOneToMany('utmtags', 'Mautic\LeadBundle\Entity\UtmTag')
            ->orphanRemoval()
            ->mappedBy('lead')
            ->cascadeAll()
            ->fetchExtraLazy()
            ->build();

        $builder->createOneToMany('frequencyRules', 'Mautic\LeadBundle\Entity\FrequencyRule')
            ->orphanRemoval()
            ->setIndexBy('channel')
            ->setOrderBy(['dateAdded' => 'DESC'])
            ->mappedBy('lead')
            ->cascadeAll()
            ->fetchExtraLazy()
            ->build();

        self::loadFixedFieldMetadata(
            $builder,
            [
                'title',
                'firstname',
                'lastname',
                'company',
                'position',
                'email',
                'phone',
                'mobile',
                'address1',
                'address2',
                'city',
                'state',
                'zipcode',
                'timezone',
                'country',
            ],
            FieldModel::$coreFields
        );
    }

    /**
     * Prepares the metadata for API usage.
     *
     * @param $metadata
     */
    public static function loadApiMetadata(ApiMetadataDriver $metadata)
    {
        $metadata->setRoot('lead')
            ->setGroupPrefix('leadBasic')
            ->addListProperties(
                [
                    'id',
                    'points',
                    'color',
                    'title',
                    'firstname',
                    'lastname',
                    'company',
                    'position',
                    'email',
                    'phone',
                    'mobile',
                    'address1',
                    'address2',
                    'city',
                    'state',
                    'zipcode',
                    'timezone',
                    'country',
                ]
            )
            ->setGroupPrefix('lead')
            ->addListProperties(
                [
                    'id',
                    'points',
                    'color',
                    'fields',
                ]
            )
            ->addProperties(
                [
                    'lastActive',
                    'owner',
                    'ipAddresses',
                    'tags',
                    'utmtags',
                    'stage',
                    'dateIdentified',
                    'preferredProfileImage',
                    'doNotContact',
                    'frequencyRules',
                ]
            )
            ->build();
    }

    /**
     * @param string $prop
     * @param mixed  $val
     * @param null   $oldValue
     */
    protected function isChanged($prop, $val, $oldValue = null)
    {
        $getter  = 'get'.ucfirst($prop);
        $current = $oldValue !== null ? $oldValue : $this->$getter();
        if ($prop == 'owner') {
            if ($current && !$val) {
                $this->changes['owner'] = [$current->getId(), $val];
            } elseif (!$current && $val) {
                $this->changes['owner'] = [$current, $val->getId()];
            } elseif ($current && $val && $current->getId() != $val->getId()) {
                $this->changes['owner'] = [$current->getId(), $val->getId()];
            }
        } elseif ($prop == 'ipAddresses') {
            $this->changes['ipAddresses'] = ['', $val->getIpAddress()];
        } elseif ($prop == 'tags') {
            if ($val instanceof Tag) {
                $this->changes['tags']['added'][] = $val->getTag();
            } else {
                $this->changes['tags']['removed'][] = $val;
            }
        } elseif ($prop == 'utmtags') {
            if ($val instanceof UtmTag) {
                if ($val->getUtmContent()) {
                    $this->changes['utmtags'] = ['utm_content', $val->getUtmContent()];
                }
                if ($val->getUtmMedium()) {
                    $this->changes['utmtags'] = ['utm_medium', $val->getUtmMedium()];
                }
                if ($val->getUtmCampaign()) {
                    $this->changes['utmtags'] = ['utm_campaign', $val->getUtmCampaign()];
                }
                if ($val->getUtmTerm()) {
                    $this->changes['utmtags'] = ['utm_term', $val->getUtmTerm()];
                }
                if ($val->getUtmSource()) {
                    $this->changes['utmtags'] = ['utm_source', $val->getUtmSource()];
                }
            }
        } elseif ($prop == 'frequencyRules') {
            if (!isset($this->changes['frequencyRules'])) {
                $this->changes['frequencyRules'] = [];
            }

            if ($val instanceof FrequencyRule) {
                $channel = $val->getChannel();

                $this->changes['frequencyRules'][$channel] = $val->getChanges();
            } else {
                $this->changes['frequencyRules']['removed'][] = $val;
            }
        } elseif ($prop == 'stage') {
            if ($current && !$val) {
                $this->changes['stage'] = [$current->getId(), $val];
            } elseif (!$current && $val) {
                $this->changes['stage'] = [$current, $val->getId()];
            } elseif ($current && $val && $current->getId() != $val->getId()) {
                $this->changes['stage'] = [$current->getId(), $val->getId()];
            }
        } elseif ($prop == 'points' && $current != $val) {
            $this->changes['points'] = [$current, $val];
        } else {
            parent::isChanged($prop, $val);
        }
    }

    /**
     * @return array
     */
    public function convertToArray()
    {
        return get_object_vars($this);
    }

    /**
     * Set id.
     *
     * @param int $id
     *
     * @return Lead
     */
    public function setId($id)
    {
        $this->id = $id;

        return $this;
    }

    /**
     * Get id.
     *
     * @return int
     */
    public function getId()
    {
        return $this->id;
    }

    /**
     * Set owner.
     *
     * @param User $owner
     *
     * @return Lead
     */
    public function setOwner(User $owner = null)
    {
        $this->isChanged('owner', $owner);
        $this->owner = $owner;

        return $this;
    }

    /**
     * Get owner.
     *
     * @return User
     */
    public function getOwner()
    {
        return $this->owner;
    }

    /**
     * Returns the user to be used for permissions.
     *
     * @return User|int
     */
    public function getPermissionUser()
    {
        return (null === $this->getOwner()) ? $this->getCreatedBy() : $this->getOwner();
    }

    /**
     * Add ipAddress.
     *
     * @param IpAddress $ipAddress
     *
     * @return Lead
     */
    public function addIpAddress(IpAddress $ipAddress)
    {
        if (!$ipAddress->isTrackable()) {
            return $this;
        }

        $ip = $ipAddress->getIpAddress();
        if (!isset($this->ipAddresses[$ip])) {
            $this->isChanged('ipAddresses', $ipAddress);
            $this->ipAddresses[$ip] = $ipAddress;
        }

        return $this;
    }

    /**
     * Remove ipAddress.
     *
     * @param IpAddress $ipAddress
     */
    public function removeIpAddress(IpAddress $ipAddress)
    {
        $this->ipAddresses->removeElement($ipAddress);
    }

    /**
     * Get ipAddresses.
     *
     * @return \Doctrine\Common\Collections\Collection
     */
    public function getIpAddresses()
    {
        return $this->ipAddresses;
    }

    /**
     * Get full name.
     *
     * @param bool $lastFirst
     *
     * @return string
     */
    public function getName($lastFirst = false)
    {
        $firstName = $this->getFirstname();
        $lastName  = $this->getLastname();

        $fullName = '';
        if ($lastFirst && $firstName && $lastName) {
            $fullName = $lastName.', '.$firstName;
        } elseif ($firstName && $lastName) {
            $fullName = $firstName.' '.$lastName;
        } elseif ($firstName) {
            $fullName = $firstName;
        } elseif ($lastName) {
            $fullName = $lastName;
        }

        return $fullName;
    }

    /**
     * Get preferred locale.
     *
     * @return string
     */
    public function getPreferredLocale()
    {
        if (isset($this->updatedFields['preferred_locale'])) {
            return $this->updatedFields['preferred_locale'];
        }

        if (!empty($this->fields['core']['preferred_locale']['value'])) {
            return $this->fields['core']['preferred_locale']['value'];
        }

        return '';
    }

    /**
     * Get the primary identifier for the lead.
     *
     * @param bool $lastFirst
     *
     * @return string
     */
    public function getPrimaryIdentifier($lastFirst = false)
    {
        if ($name = $this->getName($lastFirst)) {
            return $name;
        } elseif ($this->getCompany()) {
            return $this->getCompany();
        } elseif ($this->getEmail()) {
            return $this->getEmail();
        } elseif ($socialIdentity = $this->getFirstSocialIdentity()) {
            return $socialIdentity;
        } elseif (count($ips = $this->getIpAddresses())) {
            return $ips->first()->getIpAddress();
        } else {
            return 'mautic.lead.lead.anonymous';
        }
    }

    /**
     * Get the secondary identifier for the lead; mainly company.
     *
     * @return string
     */
    public function getSecondaryIdentifier()
    {
        if (!$this->getCompany()) {
            return $this->getCompany();
        }

        return '';
    }

    /**
     * Get the location for the lead.
     *
     * @return string
     */
    public function getLocation()
    {
        $location = '';

        if ($this->getCity()) {
            $location .= $this->getCity().', ';
        }

        if ($this->getState()) {
            $location .= $this->getState().', ';
        }

        if ($this->getCountry()) {
            $location .= $this->getCountry().', ';
        }

        return rtrim($location, ', ');
    }

    /**
     * @param int    $points
     * @param string $operator
     *
     * @return Lead
     */
    public function adjustPoints($points, $operator = 'plus')
    {
        $oldPoints = $this->points;
        switch ($operator) {
            case 'plus':
                $this->points += $points;
                break;
            case 'minus':
                $this->points -= $points;
                break;
            case 'times':
                $this->points *= $points;
                break;
            case 'divide':
                $this->points /= $points;
                break;
            default:
                throw new \UnexpectedValueException('Invalid operator');
        }

        $this->isChanged('points', (int) $this->points, (int) $oldPoints);

        return $this;
    }

    /**
     * Set points.
     *
     * @param int $points
     *
     * @return Lead
     */
    public function setPoints($points)
    {
        $this->isChanged('points', $points);
        $this->points = $points;

        return $this;
    }

    /**
     * Get points.
     *
     * @return int
     */
    public function getPoints()
    {
        return $this->points;
    }

    /**
     * Creates a points change entry.
     *
     * @param           $type
     * @param           $name
     * @param           $action
     * @param           $pointsDelta
     * @param IpAddress $ip
     */
    public function addPointsChangeLogEntry($type, $name, $action, $pointsDelta, IpAddress $ip)
    {
        if ($pointsDelta === 0) {
            // No need to record no change
            return;
        }

        // Create a new points change event
        $event = new PointsChangeLog();
        $event->setType($type);
        $event->setEventName($name);
        $event->setActionName($action);
        $event->setDateAdded(new \DateTime());
        $event->setDelta($pointsDelta);
        $event->setIpAddress($ip);
        $event->setLead($this);
        $this->addPointsChangeLog($event);
    }

    /**
     * Add pointsChangeLog.
     *
     * @param PointsChangeLog $pointsChangeLog
     *
     * @return Lead
     */
    public function addPointsChangeLog(PointsChangeLog $pointsChangeLog)
    {
        $this->pointsChangeLog[] = $pointsChangeLog;

        return $this;
    }

    /**
     * Creates a points change entry.
     *
     * @param $stage
     * @param $name
     * @param $action
     */
    public function stageChangeLogEntry($stage, $name, $action)
    {
        //create a new points change event
        $event = new StagesChangeLog();
        $event->setStage($stage);
        $event->setEventName($name);
        $event->setActionName($action);
        $event->setDateAdded(new \DateTime());
        $event->setLead($this);
        $this->stageChangeLog($event);
    }

    /**
     * Add StagesChangeLog.
     *
     * @param StagesChangeLog $stageChangeLog
     *
     * @return Lead
     */
    public function stageChangeLog(StagesChangeLog $stageChangeLog)
    {
        $this->stageChangeLog[] = $stageChangeLog;

        return $this;
    }

    /**
     * Remove pointsChangeLog.
     *
     * @param PointsChangeLog $pointsChangeLog
     */
    public function removePointsChangeLog(PointsChangeLog $pointsChangeLog)
    {
        $this->pointsChangeLog->removeElement($pointsChangeLog);
    }

    /**
     * Get pointsChangeLog.
     *
     * @return \Doctrine\Common\Collections\Collection
     */
    public function getPointsChangeLog()
    {
        return $this->pointsChangeLog;
    }

    /**
     * @param      $type
     * @param      $name
     * @param      $action
     * @param null $company
     */
    public function addCompanyChangeLogEntry($type, $name, $action, $company = null)
    {
        if (!$company) {
            // No need to record a null delta
            return;
        }

        // Create a new company change event
        $event = new CompanyChangeLog();
        $event->setType($type);
        $event->setEventName($name);
        $event->setActionName($action);
        $event->setDateAdded(new \DateTime());
        $event->setCompany($company);
        $event->setLead($this);
        $this->addCompanyChangeLog($event);
    }

    /**
     * Add Company ChangeLog.
     *
     * @param CompanyChangeLog $companyChangeLog
     *
     * @return Lead
     */
    public function addCompanyChangeLog(CompanyChangeLog $companyChangeLog)
    {
        $this->companyChangeLog[] = $companyChangeLog;

        return $this;
    }

    /**
     * @param      $identifier
     * @param bool $enabled
     * @param bool $mobile
     *
     * @return $this
     */
    public function addPushIDEntry($identifier, $enabled = true, $mobile = false)
    {
        $entity = new PushID();

        /** @var PushID $id */
        foreach ($this->pushIds as $id) {
            if ($id->getPushID() === $identifier) {
                if ($id->isEnabled() === $enabled) {
                    return $this;
                } else {
                    $entity = $id;
                    $this->removePushID($id);
                }
            }
        }

        $entity->setPushID($identifier);
        $entity->setLead($this);
        $entity->setEnabled($enabled);
        $entity->setMobile($mobile);

        $this->addPushID($entity);

        $this->isChanged('pushIds', $this->pushIds);

        return $this;
    }

    /**
     * @param PushID $pushID
     *
     * @return $this
     */
    public function addPushID(PushID $pushID)
    {
        $this->pushIds[] = $pushID;

        return $this;
    }

    /**
     * @param PushID $pushID
     */
    public function removePushID(PushID $pushID)
    {
        $this->pushIds->removeElement($pushID);
    }

    /**
     * @return ArrayCollection
     */
    public function getPushIDs()
    {
        return $this->pushIds;
    }

    /**
     * @param LeadEventLog $eventLog
     *
     * @return $this
     */
    public function addEventLog(LeadEventLog $log)
    {
        $this->eventLog[] = $log;
        $log->setLead($this);

        return $this;
    }

    /**
     * @param LeadEventLog $eventLog
     */
    public function removeEventLog(LeadEventLog $eventLog)
    {
        $this->eventLog->removeElement($eventLog);
    }

    /**
     * @param DoNotContact $doNotContact
     *
     * @return $this
     */
    public function addDoNotContactEntry(DoNotContact $doNotContact)
    {
        $this->changes['dnc_channel_status'][$doNotContact->getChannel()] = [
            'reason'   => $doNotContact->getReason(),
            'comments' => $doNotContact->getComments(),
        ];

        // @deprecated - to be removed in 2.0
        switch ($doNotContact->getReason()) {
            case DoNotContact::BOUNCED:
                $type = 'bounced';
                break;
            case DoNotContact::MANUAL:
                $type = 'manual';
                break;
            case DoNotContact::UNSUBSCRIBED:
            default:
                $type = 'unsubscribed';
                break;
        }
        $this->changes['dnc_status'] = [$type, $doNotContact->getComments()];

        $this->doNotContact[$doNotContact->getChannel()] = $doNotContact;

        return $this;
    }

    /**
     * @param DoNotContact $doNotContact
     */
    public function removeDoNotContactEntry(DoNotContact $doNotContact)
    {
        $this->changes['dnc_channel_status'][$doNotContact->getChannel()] = [
            'reason'     => DoNotContact::IS_CONTACTABLE,
            'old_reason' => $doNotContact->getReason(),
            'comments'   => $doNotContact->getComments(),
        ];

        // @deprecated to be removed in 2.0
        $this->changes['dnc_status'] = ['removed', $doNotContact->getComments()];

        $this->doNotContact->removeElement($doNotContact);
    }

    /**
     * @return ArrayCollection
     */
    public function getDoNotContact()
    {
        return $this->doNotContact;
    }

    /**
     * Set internal storage.
     *
     * @param $internal
     */
    public function setInternal($internal)
    {
        $this->internal = $internal;
    }

    /**
     * Get internal storage.
     *
     * @return mixed
     */
    public function getInternal()
    {
        return $this->internal;
    }

    /**
     * Set social cache.
     *
     * @param $cache
     */
    public function setSocialCache($cache)
    {
        $this->socialCache = $cache;
    }

    /**
     * Get social cache.
     *
     * @return mixed
     */
    public function getSocialCache()
    {
        return $this->socialCache;
    }

    /**
     * @return mixed
     */
    public function getColor()
    {
        return $this->color;
    }

    /**
     * @param mixed $color
     */
    public function setColor($color)
    {
        $this->color = $color;
    }

    /**
     * @return bool
     */
    public function isAnonymous()
    {
        return !($this->getName()
            || $this->getFirstname()
            || $this->getLastname()
            || $this->getCompany()
            || $this->getEmail()
            || $this->getFirstSocialIdentity()
        );
    }

    /**
     * @return bool
     */
    protected function getFirstSocialIdentity()
    {
        if (isset($this->fields['social'])) {
            foreach ($this->fields['social'] as $social) {
                if (!empty($social['value'])) {
                    return $social['value'];
                }
            }
        } elseif (!empty($this->updatedFields)) {
            foreach ($this->availableSocialFields as $social) {
                if (!empty($this->updatedFields[$social])) {
                    return $this->updatedFields[$social];
                }
            }
        }

        return false;
    }

    /**
     * @return bool
     */
    public function isNewlyCreated()
    {
        return $this->newlyCreated;
    }

    /**
     * @param bool $newlyCreated Created
     */
    public function setNewlyCreated($newlyCreated)
    {
        $this->newlyCreated = $newlyCreated;
    }

    /**
     * @return mixed
     */
    public function getNotes()
    {
        return $this->notes;
    }

    /**
     * @param string $source
     */
    public function setPreferredProfileImage($source)
    {
        $this->preferredProfileImage = $source;
    }

    /**
     * @return string
     */
    public function getPreferredProfileImage()
    {
        return $this->preferredProfileImage;
    }

    /**
     * @return mixed
     */
    public function getDateIdentified()
    {
        return $this->dateIdentified;
    }

    /**
     * @param mixed $dateIdentified
     */
    public function setDateIdentified($dateIdentified)
    {
        $this->isChanged('dateIdentified', $dateIdentified);
        $this->dateIdentified = $dateIdentified;
    }

    /**
     * @return mixed
     */
    public function getLastActive()
    {
        return $this->lastActive;
    }

    /**
     * @param mixed $lastActive
     */
    public function setLastActive($lastActive)
    {
        $this->changes['dateLastActive'] = [$this->lastActive, $lastActive];
        $this->lastActive                = $lastActive;
    }

    /**
     * @param array $availableSocialFields
     */
    public function setAvailableSocialFields(array $availableSocialFields)
    {
        $this->availableSocialFields = $availableSocialFields;
    }

    /**
     * Add tag.
     *
     * @param Tag $tag
     *
     * @return Lead
     */
    public function addTag(Tag $tag)
    {
        $this->isChanged('tags', $tag);
        $this->tags[$tag->getTag()] = $tag;

        return $this;
    }

    /**
     * Remove tag.
     *
     * @param Tag $tag
     */
    public function removeTag(Tag $tag)
    {
        $this->isChanged('tags', $tag->getTag());
        $this->tags->removeElement($tag);
    }

    /**
     * Get tags.
     *
     * @return mixed
     */
    public function getTags()
    {
        return $this->tags;
    }

    /**
     * Set tags.
     *
     * @param $tags
     *
     * @return $this
     */
    public function setTags($tags)
    {
        $this->tags = $tags;

        return $this;
    }

    /**
     * Get utm tags.
     *
     * @return mixed
     */
    public function getUtmTags()
    {
        return $this->utmtags;
    }

    /**
     * Set utm tags.
     *
     * @param $utmTags
     *
     * @return $this
     */
    public function setUtmTags($utmTags)
    {
        $this->isChanged('utmtags', $utmTags);
        $this->utmtags[] = $utmTags;

        return $this;
    }

    /**
     * Set stage.
     *
     * @param \Mautic\StageBundle\Entity\Stage $stage
     *
     * @return Stage
     */
    public function setStage(Stage $stage = null)
    {
        $this->isChanged('stage', $stage);
        $this->stage = $stage;

        return $this;
    }

    /**
     * Get stage.
     *
     * @return \Mautic\StageBundle\Entity\Stage
     */
    public function getStage()
    {
        return $this->stage;
    }

    /**
     * Set frequency rules.
     *
     * @param FrequencyRule[] $frequencyRules
     *
     * @return Lead
     */
    public function setFrequencyRules($frequencyRules)
    {
        $this->frequencyRules = $frequencyRules;

        return $this;
    }

    /**
     * Get frequency rules.
     *
     * @return ArrayCollection
     */
    public function getFrequencyRules()
    {
        return $this->frequencyRules;
    }

    /**
     * Remove frequencyRule.
     *
     * @param FrequencyRule $frequencyRule
     */
    public function removeFrequencyRule(FrequencyRule $frequencyRule)
    {
        $this->isChanged('frequencyRules', $frequencyRule->getId(), false);
        $this->frequencyRules->removeElement($frequencyRule);
    }

    /**
     * Add frequency rule.
     *
     * @param FrequencyRule $frequencyRule
     */
    public function addFrequencyRule(FrequencyRule $frequencyRule)
    {
        $this->isChanged('frequencyRules', $frequencyRule, false);
        $this->frequencyRules[] = $frequencyRule;
    }

    /**
     * Get attribution value.
     *
     * @return bool
     */
    public function getAttribution()
    {
        return (float) $this->getFieldValue('attribution');
    }

    /**
     * If there is an attribution amount but no date, insert today's date.
     */
    public function checkAttributionDate()
    {
        $attribution     = $this->getFieldValue('attribution');
        $attributionDate = $this->getFieldValue('attribution_date');

        if (!empty($attribution) && empty($attributionDate)) {
            $this->addUpdatedField('attribution_date', (new \DateTime())->format('Y-m-d'));
        } elseif (empty($attribution)) {
            $this->addUpdatedField('attribution_date', null);
        }
    }

    /**
     * Set date identified.
     */
    public function checkDateIdentified()
    {
        if ($this->dateIdentified == null && $this->isAnonymous() === false) {
            $this->dateIdentified            = new \DateTime();
            $this->changes['dateIdentified'] = ['', $this->dateIdentified];
        }
    }

    /**
     * @return mixed
     */
    public function getPrimaryCompany()
    {
        return $this->primaryCompany;
    }

    /**
     * @param mixed $primaryCompany
     *
     * @return Lead
     */
    public function setPrimaryCompany($primaryCompany)
    {
        $this->primaryCompany = $primaryCompany;

        return $this;
    }

    /**
     * @return mixed
     */
    public function getTitle()
    {
        return $this->title;
    }

    /**
     * @param mixed $title
     *
     * @return Lead
     */
    public function setTitle($title)
    {
        $this->isChanged('title', $title);
        $this->title = $title;

        return $this;
    }

    /**
     * @return mixed
     */
    public function getFirstname()
    {
        return $this->firstname;
    }

    /**
     * @param mixed $firstname
     *
     * @return Lead
     */
    public function setFirstname($firstname)
    {
        $this->isChanged('firstname', $firstname);
        $this->firstname = $firstname;

        return $this;
    }

    /**
     * @return mixed
     */
    public function getLastname()
    {
        return $this->lastname;
    }

    /**
     * @param mixed $lastname
     *
     * @return Lead
     */
    public function setLastname($lastname)
    {
        $this->isChanged('lastname', $lastname);
        $this->lastname = $lastname;

        return $this;
    }

    /**
     * @return mixed
     */
    public function getPosition()
    {
        return $this->position;
    }

    /**
     * @param mixed $position
     *
     * @return Lead
     */
    public function setPosition($position)
    {
        $this->isChanged('position', $position);
        $this->position = $position;

        return $this;
    }

    /**
     * @return mixed
     */
    public function getPhone()
    {
        return $this->phone;
    }

    /**
     * @param mixed $phone
     *
     * @return Lead
     */
    public function setPhone($phone)
    {
        $this->isChanged('phone', $phone);
        $this->phone = $phone;

        return $this;
    }

    /**
     * @return mixed
     */
    public function getMobile()
    {
        return $this->mobile;
    }

    /**
     * @param mixed $mobile
     *
     * @return Lead
     */
    public function setMobile($mobile)
    {
        $this->isChanged('mobile', $mobile);
        $this->mobile = $mobile;

        return $this;
    }

    /**
     * @return mixed
     */
    public function getAddress1()
    {
        return $this->address1;
    }

    /**
     * @param mixed $address1
     *
     * @return Lead
     */
    public function setAddress1($address1)
    {
        $this->isChanged('address1', $address1);
        $this->address1 = $address1;

        return $this;
    }

    /**
     * @return mixed
     */
    public function getAddress2()
    {
        return $this->address2;
    }

    /**
     * @param mixed $address2
     *
     * @return Lead
     */
    public function setAddress2($address2)
    {
        $this->isChanged('address2', $address2);
        $this->address2 = $address2;

        return $this;
    }

    /**
     * @return mixed
     */
    public function getCity()
    {
        return $this->city;
    }

    /**
     * @param mixed $city
     *
     * @return Lead
     */
    public function setCity($city)
    {
        $this->isChanged('city', $city);
        $this->city = $city;

        return $this;
    }

    /**
     * @return mixed
     */
    public function getState()
    {
        return $this->state;
    }

    /**
     * @param mixed $state
     *
     * @return Lead
     */
    public function setState($state)
    {
        $this->isChanged('state', $state);
        $this->state = $state;

        return $this;
    }

    /**
     * @return mixed
     */
    public function getZipcode()
    {
        return $this->zipcode;
    }

    /**
     * @param mixed $zipcode
     *
     * @return Lead
     */
    public function setZipcode($zipcode)
    {
        $this->isChanged('zipcode', $zipcode);
        $this->zipcode = $zipcode;

        return $this;
    }

    /**
     * @return string
     */
    public function getTimezone()
    {
        return $this->timezone;
    }

    /**
     * @param string $timezone
     *
     * @return Lead
     */
    public function setTimezone($timezone)
    {
        $this->isChanged('timezone', $timezone);
        $this->timezone = $timezone;

        return $this;
    }

    /**
     * @return mixed
     */
    public function getCountry()
    {
        return $this->country;
    }

    /**
     * @param mixed $country
     *
     * @return Lead
     */
    public function setCountry($country)
    {
        $this->isChanged('country', $country);
        $this->country = $country;

        return $this;
    }

    /**
     * @return mixed
     */
    public function getCompany()
    {
        return $this->company;
    }

    /**
     * @param mixed $company
     *
     * @return Lead
     */
    public function setCompany($company)
    {
        $this->isChanged('company', $company);
        $this->company = $company;

        return $this;
    }

    /**
     * @return mixed
     */
    public function getEmail()
    {
        return $this->email;
    }

    /**
     * @param mixed $email
     *
     * @return Lead
     */
    public function setEmail($email)
    {
        $this->isChanged('email', $email);
        $this->email = $email;

        return $this;
    }

    /**
     * Returns array of rules with preferred channels first.
     *
     * @return mixed
     */
    public function getChannelRules()
    {
        if (null === $this->channelRules) {
            $frequencyRules = $this->getFrequencyRules()->toArray();
            $dnc            = $this->getDoNotContact();
            $dncChannels    = [];
            /** @var DoNotContact $record */
            foreach ($dnc as $record) {
                $dncChannels[$record->getChannel()] = $record->getReason();
            }

            $this->channelRules = self::generateChannelRules($frequencyRules, $dncChannels);
        }

        return $this->channelRules;
    }

    /**
     * @param array $rules
     *
     * @return $this
     */
    public function setChannelRules(array $rules)
    {
        $this->channelRules = $rules;

        return $this;
    }

    /**
     * Used mostly when batching to generate preferred channels without hydrating associations one at a time.
     *
     * @param array $frequencyRules
     * @param array $dncRules
     */
    public static function generateChannelRules(array $frequencyRules, array $dncRules)
    {
        $rules             = [];
        $dncFrequencyRules = [];
        foreach ($frequencyRules as $rule) {
            if ($rule instanceof FrequencyRule) {
                $ruleArray = [
                    'channel'           => $rule->getChannel(),
                    'pause_from_date'   => $rule->getPauseFromDate(),
                    'pause_to_date'     => $rule->getPauseToDate(),
                    'preferred_channel' => $rule->getPreferredChannel(),
                    'frequency_time'    => $rule->getFrequencyTime(),
                    'frequency_number'  => $rule->getFrequencyNumber(),
                ];

                if (array_key_exists($rule->getChannel(), $dncRules)) {
                    $dncFrequencyRules[$rule->getChannel()] = $ruleArray;
                } else {
                    $rules[$rule->getChannel()] = $ruleArray;
                }
            } else {
                // Already an array
                break;
            }
        }

        if (count($rules)) {
            $frequencyRules = $rules;
        }

        /* @var FrequencyRule $rule */
        usort(
            $frequencyRules,
            function ($a, $b) {
                if ($a['pause_from_date'] && $a['pause_to_date']) {
                    $now = new \DateTime();
                    if ($now >= $a['pause_from_date'] && $now <= $a['pause_to_date']) {
                        // A is paused so give lower preference
                        return 1;
                    }
                }

                if ($a['preferred_channel'] === $b['preferred_channel']) {
                    if (!$a['frequency_time'] || !$b['frequency_time'] || !$a['frequency_number'] || !$b['frequency_number']) {
                        return 0;
                    }

                    // Order by which ever can be sent more frequent
                    if ($a['frequency_time'] === $b['frequency_time']) {
                        if ($a['frequency_number'] === $b['frequency_number']) {
                            return 0;
                        }

                        return ($a['frequency_number'] > $b['frequency_number']) ? -1 : 1;
                    } else {
                        $convertToMonth = function ($number, $unit) {
                            switch ($unit) {
                                case FrequencyRule::TIME_MONTH:
                                    $number = (int) $number;
                                    break;
                                case FrequencyRule::TIME_WEEK:
                                    $number = $number * 4;
                                    break;
                                case FrequencyRule::TIME_DAY:
                                    $number = $number * 30;
                                    break;
                            }

                            return $number;
                        };

                        $aFrequency = $convertToMonth($a['frequency_number'], $a['frequency_time']);
                        $bFrequency = $convertToMonth($b['frequency_number'], $b['frequency_time']);

                        if ($aFrequency === $bFrequency) {
                            return 0;
                        }

                        return ($aFrequency > $bFrequency) ? -1 : 1;
                    }
                }

                return ($a['preferred_channel'] > $b['preferred_channel']) ? -1 : 1;
            }
        );

        $rules = [];
        foreach ($frequencyRules as $rule) {
            $rules[$rule['channel']] =
                [
                    'frequency' => $rule,
                    'dnc'       => DoNotContact::IS_CONTACTABLE,
                ];
        }

        if (count($dncRules)) {
            foreach ($dncRules as $channel => $reason) {
                $rules[$channel] = [
                    'frequency' => (isset($dncFrequencyRules[$channel])) ? $dncFrequencyRules[$channel] : null,
                    'dnc'       => $reason,
                ];
            }
        }

        return $rules;
    }
}<|MERGE_RESOLUTION|>--- conflicted
+++ resolved
@@ -328,8 +328,6 @@
             ->cascadeAll()
             ->fetchExtraLazy()
             ->build();
-<<<<<<< HEAD
-=======
 
         $builder->createOneToMany('eventLog', LeadEventLog::class)
                 ->mappedBy('lead')
@@ -338,7 +336,6 @@
                 ->cascadeDetach()
                 ->fetchExtraLazy()
                 ->build();
->>>>>>> f6a22ebf
 
         $builder->createField('lastActive', 'datetime')
             ->columnName('last_active')
