<?php
/**
 * @package     Mautic
 * @copyright   2014 Mautic Contributors. All rights reserved.
 * @author      Mautic
 * @link        http://mautic.org
 * @license     GNU/GPLv3 http://www.gnu.org/licenses/gpl-3.0.html
 */

namespace Mautic\LeadBundle\Entity;

use Doctrine\ORM\Mapping as ORM;
use Mautic\ApiBundle\Serializer\Driver\ApiMetadataDriver;
use Mautic\CoreBundle\Doctrine\Mapping\ClassMetadataBuilder;
use Mautic\CoreBundle\Entity\FormEntity;
use Doctrine\Common\Collections\ArrayCollection;
use Mautic\CoreBundle\Entity\IpAddress;
use Mautic\UserBundle\Entity\User;
use Mautic\NotificationBundle\Entity\PushID;
use Mautic\StageBundle\Entity\Stage;

/**
 * Class Lead
 *
 * @package Mautic\LeadBundle\Entity
 */
class Lead extends FormEntity
{
    /**
     * Used to determine social identity
     *
     * @var array
     */
    private $availableSocialFields = array();

    /**
     * @var int
     */
    private $id;

    /**
     * @var \Mautic\UserBundle\Entity\User
     */
    private $owner;

    /**
     * @var int
     */
    private $points = 0;

    /**
     * @var ArrayCollection
     */
    private $pointsChangeLog;

    /**
     * @var ArrayCollection
     */
    private $doNotContact;

    /**
     * @var ArrayCollection
     */
    private $ipAddresses;

    /**
     * @var ArrayCollection
     */
    private $pushIds;

    /**
     * @var \DateTime
     */
    private $lastActive;

    /**
     * @var array
     */
    private $internal = array();

    /**
     * @var array
     */
    private $socialCache = array();

    /**
     * Just a place to store updated field values so we don't have to loop through them again comparing
     *
     * @var array
     */
    private $updatedFields = array();

    /**
     * Used to populate trigger color
     *
     * @var string
     */
    private $color;

    /**
     * Sets if the IP was just created by LeadModel::getCurrentLead()
     *
     * @var bool
     */
    private $newlyCreated = false;

    /**
     * @var \DateTime
     */
    private $dateIdentified;

    /**
     * @var ArrayCollection
     */
    private $notes;

    /**
     * Used by Mautic to populate the fields pulled from the DB
     *
     * @var array
     */
    protected $fields = array();

    /**
     * @var string
     */
    private $preferredProfileImage;

    /**
     * Changed to true if the lead was anonymous before updating fields
     *
     * @var null
     */
    private $wasAnonymous = null;

    /**
     * @var bool
     */
    public $imported = false;

    /**
     * @var ArrayCollection
     */
    private $tags;

    /**
<<<<<<< HEAD
     * @param $name
     *
     * @return bool
     */
    public function __get($name)
    {
        return $this->getFieldValue(strtolower($name));
    }
=======
     * @var \Mautic\StageBundle\Entity\Stage
     */
    private $stage;
    /**
     * @var ArrayCollection
     */
    private $stageChangeLog;
>>>>>>> 5c83115b

    /**
     * @param ORM\ClassMetadata $metadata
     */
    public static function loadMetadata (ORM\ClassMetadata $metadata)
    {
        $builder = new ClassMetadataBuilder($metadata);

        $builder->setTable('leads')
            ->setCustomRepositoryClass('Mautic\LeadBundle\Entity\LeadRepository')
            ->addLifecycleEvent('checkDateIdentified', 'preUpdate')
            ->addLifecycleEvent('checkDateIdentified', 'prePersist')
            ->addIndex(['date_added'], 'lead_date_added');

        $builder->createField('id', 'integer')
            ->isPrimaryKey()
            ->generatedValue()
            ->build();

        $builder->createManyToOne('owner', 'Mautic\UserBundle\Entity\User')
            ->addJoinColumn('owner_id', 'id', true, false, 'SET NULL')
            ->build();

        $builder->createField('points', 'integer')
            ->build();

        $builder->createOneToMany('pointsChangeLog', 'PointsChangeLog')
            ->orphanRemoval()
            ->setOrderBy(array('dateAdded' => 'DESC'))
            ->mappedBy('lead')
            ->cascadeAll()
            ->fetchExtraLazy()
            ->build();

        $builder->createOneToMany('doNotContact', 'Mautic\LeadBundle\Entity\DoNotContact')
            ->orphanRemoval()
            ->mappedBy('lead')
            ->cascadePersist()
            ->fetchExtraLazy()
            ->build();

        $builder->createManyToMany('ipAddresses', 'Mautic\CoreBundle\Entity\IpAddress')
            ->setJoinTable('lead_ips_xref')
            ->addInverseJoinColumn('ip_id', 'id', false)
            ->addJoinColumn('lead_id', 'id', false, false, 'CASCADE')
            ->setIndexBy('ipAddress')
            ->cascadeMerge()
            ->cascadePersist()
            ->cascadeDetach()
            ->build();

        $builder->createOneToMany('pushIds', 'Mautic\NotificationBundle\Entity\PushID')
            ->orphanRemoval()
            ->mappedBy('lead')
            ->cascadeAll()
            ->fetchExtraLazy()
            ->build();

        $builder->createField('lastActive', 'datetime')
            ->columnName('last_active')
            ->nullable()
            ->build();

        $builder->createField('internal', 'array')
            ->nullable()
            ->build();

        $builder->createField('socialCache', 'array')
            ->columnName('social_cache')
            ->nullable()
            ->build();

        $builder->createField('dateIdentified', 'datetime')
            ->columnName('date_identified')
            ->nullable()
            ->build();

        $builder->createOneToMany('notes', 'LeadNote')
            ->orphanRemoval()
            ->setOrderBy(array('dateAdded' => 'DESC'))
            ->mappedBy('lead')
            ->fetchExtraLazy()
            ->build();

        $builder->createField('preferredProfileImage', 'string')
            ->columnName('preferred_profile_image')
            ->nullable()
            ->build();

        $builder->createManyToMany('tags', 'Mautic\LeadBundle\Entity\Tag')
            ->setJoinTable('lead_tags_xref')
            ->addInverseJoinColumn('tag_id', 'id', false)
            ->addJoinColumn('lead_id', 'id', false, false, 'CASCADE')
            ->setOrderBy(array('tag' => 'ASC'))
            ->setIndexBy('tag')
            ->fetchLazy()
            ->cascadeMerge()
            ->cascadePersist()
            ->cascadeDetach()
            ->build();
        
        $builder->createManyToOne('stage', 'Mautic\StageBundle\Entity\Stage')
            ->cascadePersist()
            ->cascadeMerge()
            ->addJoinColumn('stage_id', 'id', false)
            ->build();
        
        $builder->createOneToMany('stageChangeLog', 'StagesChangeLog')
            ->orphanRemoval()
            ->setOrderBy(array('dateAdded' => 'DESC'))
            ->mappedBy('lead')
            ->cascadeAll()
            ->fetchExtraLazy()
            ->build();
    }

    /**
     * Prepares the metadata for API usage
     *
     * @param $metadata
     */
    public static function loadApiMetadata(ApiMetadataDriver $metadata)
    {
        $metadata->setGroupPrefix('lead')
            ->setRoot('lead')
            ->addListProperties(
                array(
                    'id',
                    'points',
                    'color',
                    'fields',
                )
            )
            ->addProperties(
                array(
                    'lastActive',
                    'owner',
                    'ipAddresses',
                    'tags',
                    'dateIdentified',
                    'preferredProfileImage'
                )
            )
            ->build();
    }

    /**
     * @param string $prop
     * @param mixed  $val
     */
    protected function isChanged($prop, $val)
    {
        $getter  = "get".ucfirst($prop);
        $current = $this->$getter();
        if ($prop == 'owner') {
            if ($current && !$val) {
                $this->changes['owner'] = array($current->getName().' ('.$current->getId().')', $val);
            } elseif (!$current && $val) {
                $this->changes['owner'] = array($current, $val->getName().' ('.$val->getId().')');
            } elseif ($current && $val && $current->getId() != $val->getId()) {
                $this->changes['owner'] = array(
                    $current->getName().'('.$current->getId().')',
                    $val->getName().'('.$val->getId().')'
                );
            }
        } elseif ($prop == 'ipAddresses') {
            $this->changes['ipAddresses'] = array('', $val->getIpAddress());
        } elseif ($prop == 'tags') {
            if ($val instanceof Tag) {
                $this->changes['tags']['added'][] = $val->getTag();
            } else {
                $this->changes['tags']['removed'][] = $val;
            }
        } elseif ($this->$getter() != $val) {
            $this->changes[$prop] = array($this->$getter(), $val);
        }
    }

    /**
     * Constructor
     */
    public function __construct()
    {
        $this->ipAddresses     = new ArrayCollection();
        $this->pushIds         = new ArrayCollection();
        $this->doNotContact    = new ArrayCollection();
        $this->pointsChangeLog = new ArrayCollection();
        $this->tags            = new ArrayCollection();
        $this->stageChangeLog = new ArrayCollection();
    }

    /**
     * @return array
     */
    public function convertToArray ()
    {
        return get_object_vars($this);
    }

    /**
     * Set id
     *
     * @param integer $id
     *
     * @return Lead
     */
    public function setId ($id)
    {
        $this->id = $id;

        return $this;
    }

    /**
     * Get id
     *
     * @return integer
     */
    public function getId ()
    {
        return $this->id;
    }

    /**
     * Set owner
     *
     * @param User $owner
     *
     * @return Lead
     */
    public function setOwner(User $owner = null)
    {
        $this->isChanged('owner', $owner);
        $this->owner = $owner;

        return $this;
    }

    /**
     * Get owner
     *
     * @return User
     */
    public function getOwner ()
    {
        return $this->owner;
    }

    /**
     * Add ipAddress
     *
     * @param IpAddress $ipAddress
     *
     * @return Lead
     */
    public function addIpAddress(IpAddress $ipAddress)
    {
        if (!$ipAddress->isTrackable()) {
            return $this;
        }

        $ip = $ipAddress->getIpAddress();
        if (!isset($this->ipAddresses[$ip])) {
            $this->isChanged('ipAddresses', $ipAddress);
            $this->ipAddresses[$ip] = $ipAddress;
        }

        return $this;
    }

    /**
     * Remove ipAddress
     *
     * @param IpAddress $ipAddress
     */
    public function removeIpAddress(IpAddress $ipAddress)
    {
        $this->ipAddresses->removeElement($ipAddress);
    }

    /**
     * Get ipAddresses
     *
     * @return \Doctrine\Common\Collections\Collection
     */
    public function getIpAddresses ()
    {
        return $this->ipAddresses;
    }

    /**
     * Get full name
     *
     * @param bool $lastFirst
     *
     * @return string
     */
    public function getName ($lastFirst = false)
    {
        if (isset($this->updatedFields['firstname'])) {
            $firstName = $this->updatedFields['firstname'];
        } else {
            $firstName = (isset($this->fields['core']['firstname']['value'])) ? $this->fields['core']['firstname']['value'] : '';
        }

        if (isset($this->updatedFields['lastname'])) {
            $lastName = $this->updatedFields['lastname'];
        } else {
            $lastName = (isset($this->fields['core']['lastname']['value'])) ? $this->fields['core']['lastname']['value'] : '';
        }

        $fullName  = "";
        if ($lastFirst && !empty($firstName) && !empty($lastName)) {
            $fullName = $lastName.", ".$firstName;
        } elseif (!empty($firstName) && !empty($lastName)) {
            $fullName = $firstName." ".$lastName;
        } elseif (!empty($firstName)) {
            $fullName = $firstName;
        } elseif (!empty($lastName)) {
            $fullName = $lastName;
        }

        return $fullName;
    }

    /**
     * Get company
     *
     * @return string
     */
    public function getCompany()
    {
        if (isset($this->updatedFields['company'])) {

            return $this->updatedFields['company'];
        }

        if (!empty($this->fields['core']['company']['value'])) {

            return $this->fields['core']['company']['value'];
        }

        return '';
    }

    /**
     * Get email
     *
     * @return string
     */
    public function getEmail()
    {
        if (isset($this->updatedFields['email'])) {

            return $this->updatedFields['email'];
        }

        if (!empty($this->fields['core']['email']['value'])) {

            return $this->fields['core']['email']['value'];
        }

        return '';
    }

    /**
     * Get lead field value
     *
     * @param      $field
     * @param null $group
     *
     * @return bool
     */
    public function getFieldValue($field, $group = null)
    {
        if (isset($this->updatedFields[$field])) {

            return $this->updatedFields[$field];
        }

        if (!empty($group) && isset($this->fields[$group][$field])) {

            return $this->fields[$group][$field]['value'];
        }

        foreach ($this->fields as $group => $groupFields) {
            foreach ($groupFields as $name => $details) {
                if ($name == $field) {

                    return $details['value'];
                }
            }
        }

        return false;
    }

    /**
     * Get the primary identifier for the lead
     *
     * @param bool $lastFirst
     *
     * @return string
     */
    public function getPrimaryIdentifier ($lastFirst = false)
    {
        if ($name = $this->getName($lastFirst)) {
            return $name;
        } elseif (!empty($this->fields['core']['company']['value'])) {
            return $this->fields['core']['company']['value'];
        } elseif (!empty($this->fields['core']['email']['value'])) {
            return $this->fields['core']['email']['value'];
        } elseif (count($ips = $this->getIpAddresses())) {
            return $ips->first()->getIpAddress();
        } elseif ($socialIdentity = $this->getFirstSocialIdentity()) {
            return $socialIdentity;
        } else {
            return 'mautic.lead.lead.anonymous';
        }
    }

    /**
     * Get the secondary identifier for the lead; mainly company
     *
     * @return string
     */
    public function getSecondaryIdentifier ()
    {
        if (!empty($this->fields['core']['company']['value'])) {
            return $this->fields['core']['company']['value'];
        }

        return '';
    }

    /**
     * Get the location for the lead
     *
     * @return string
     */
    public function getLocation ()
    {
        $location = '';

        if (!empty($this->fields['core']['city']['value'])) {
            $location .= $this->fields['core']['city']['value'].', ';
        }

        if (!empty($this->fields['core']['state']['value'])) {
            $location .= $this->fields['core']['state']['value'].', ';
        }

        if (!empty($this->fields['core']['country']['value'])) {
            $location .= $this->fields['core']['country']['value'].', ';
        }

        return rtrim($location, ', ');
    }

    /**
     * Adds/substracts from current points
     *
     * @param $points
     */
    public function addToPoints ($points)
    {
        $newPoints = $this->points + $points;
        $this->setPoints($newPoints);
    }

    /**
     * Set points
     *
     * @param integer $points
     *
     * @return Lead
     */
    public function setPoints ($points)
    {
        $this->isChanged('points', $points);
        $this->points = $points;

        return $this;
    }

    /**
     * Get points
     *
     * @return integer
     */
    public function getPoints ()
    {
        return $this->points;
    }

    /**
     * Creates a points change entry
     *
     * @param           $type
     * @param           $name
     * @param           $action
     * @param           $pointsDelta
     * @param IpAddress $ip
     */
    public function addPointsChangeLogEntry ($type, $name, $action, $pointsDelta, IpAddress $ip)
    {
        if ($pointsDelta <= 0) {
            // No need to record this

            return;
        }

        //create a new points change event
        $event = new PointsChangeLog();
        $event->setType($type);
        $event->setEventName($name);
        $event->setActionName($action);
        $event->setDateAdded(new \DateTime());
        $event->setDelta($pointsDelta);
        $event->setIpAddress($ip);
        $event->setLead($this);
        $this->addPointsChangeLog($event);
    }

    /**
     * Add pointsChangeLog
     *
     * @param PointsChangeLog $pointsChangeLog
     *
     * @return Lead
     */
    public function addPointsChangeLog(PointsChangeLog $pointsChangeLog)
    {
        $this->pointsChangeLog[] = $pointsChangeLog;

        return $this;
    }
    /**
     * Creates a points change entry
     *
     * @param           $type
     * @param           $name
     * @param           $action
     * @param           $pointsDelta
     * @param IpAddress $ip
     */
    public function stageChangeLogEntry ($type, $name, $action)
    {
        //create a new points change event
        $event = new StagesChangeLog();
        $event->setType($type);
        $event->setEventName($name);
        $event->setActionName($action);
        $event->setDateAdded(new \DateTime());
        $event->setLead($this);
        $this->stageChangeLog($event);
    }

    /**
     * Add pointsChangeLog
     *
     * @param PointsChangeLog $pointsChangeLog
     *
     * @return Lead
     */
    public function stageChangeLog(StagesChangeLog $stageChangeLog)
    {
        $this->stageChangeLog[] = $stageChangeLog;

        return $this;
    }
    /**
     * Remove pointsChangeLog
     *
     * @param PointsChangeLog $pointsChangeLog
     */
    public function removePointsChangeLog(PointsChangeLog $pointsChangeLog)
    {
        $this->pointsChangeLog->removeElement($pointsChangeLog);
    }

    /**
     * Get pointsChangeLog
     *
     * @return \Doctrine\Common\Collections\Collection
     */
    public function getPointsChangeLog ()
    {
        return $this->pointsChangeLog;
    }

    /**
     * @param string $identifier
     *
     * @return $this
     */
    public function addPushIDEntry($identifier)
    {
        /** @var PushID $id */
        foreach ($this->pushIds as $id) {
            if ($id->getPushID() === $identifier) {
                return $this;
            }
        }

        $entity = new PushID();
        $entity->setPushID($identifier);
        $entity->setLead($this);

        $this->addPushID($entity);

        return $this;
    }

    /**
     * @param PushID $pushID
     *
     * @return $this
     */
    public function addPushID(PushID $pushID)
    {
        $this->pushIds[] = $pushID;

        return $this;
    }

    /**
     * @param PushID $pushID
     */
    public function removePushID(PushID $pushID)
    {
        $this->pushIds->removeElement($pushID);
    }

    /**
     * @return ArrayCollection
     */
    public function getPushIDs()
    {
        return $this->pushIds;
    }

    /**
     * @param DoNotContact $doNotContact
     *
     * @return $this
     */
    public function addDoNotContactEntry(DoNotContact $doNotContact)
    {
        $this->changes['dnc_channel_status'][$doNotContact->getChannel()] = array(
            'reason'   => $doNotContact->getReason(),
            'comments' => $doNotContact->getComments()
        );

        // @deprecated - to be removed in 2.0
        switch ($doNotContact->getReason()) {
            case DoNotContact::BOUNCED:
                $type = 'bounced';
                break;
            case DoNotContact::MANUAL:
                $type = 'manual';
                break;
            case DoNotContact::UNSUBSCRIBED:
                $type = 'unsubscribed';
                break;
        }
        $this->changes['dnc_status'] = array($type, $doNotContact->getComments());

        $this->doNotContact[] = $doNotContact;

        return $this;
    }

    /**
     * @param DoNotContact $doNotContact
     */
    public function removeDoNotContactEntry(DoNotContact $doNotContact)
    {
        $this->changes['dnc_channel_status'][$doNotContact->getChannel()] = array(
            'reason'     => DoNotContact::IS_CONTACTABLE,
            'old_reason' => $doNotContact->getReason(),
            'comments'   => $doNotContact->getComments()
        );

        // @deprecated to be removed in 2.0
        $this->changes['dnc_status'] = array('removed', $doNotContact->getComments());

        $this->doNotContact->removeElement($doNotContact);
    }

    /**
     * @return ArrayCollection
     */
    public function getDoNotContact()
    {
        return $this->doNotContact;
    }

    /**
     * Set internal storage
     *
     * @param $internal
     */
    public function setInternal ($internal)
    {
        $this->internal = $internal;
    }

    /**
     * Get internal storage
     *
     * @return mixed
     */
    public function getInternal ()
    {
        return $this->internal;
    }

    /**
     * Set social cache
     *
     * @param $cache
     */
    public function setSocialCache ($cache)
    {
        $this->socialCache = $cache;
    }

    /**
     * Get social cache
     *
     * @return mixed
     */
    public function getSocialCache ()
    {
        return $this->socialCache;
    }

    /**
     * @param $fields
     */
    public function setFields ($fields)
    {
        $this->fields = $fields;
    }

    /**
     * @param bool $ungroup
     *
     * @return array
     */
    public function getFields ($ungroup = false)
    {
        if ($ungroup && isset($this->fields['core'])) {
            $return = array();
            foreach ($this->fields as $group => $fields) {
                $return += $fields;
            }

            return $return;
        }

        return $this->fields;
    }

    /**
     * Add an updated field to persist to the DB and to note changes
     *
     * @param        $alias
     * @param        $value
     * @param string $oldValue
     */
    public function addUpdatedField ($alias, $value, $oldValue = '')
    {
        if ($this->wasAnonymous == null) {
            $this->wasAnonymous = $this->isAnonymous();
        }
        $this->changes['fields'][$alias] = array($oldValue, $value);
        $this->updatedFields[$alias]     = $value;
    }

    /**
     * Get the array of updated fields
     *
     * @return array
     */
    public function getUpdatedFields ()
    {
        return $this->updatedFields;
    }

    /**
     * @return mixed
     */
    public function getColor()
    {
        return $this->color;
    }

    /**
     * @param mixed $color
     */
    public function setColor($color)
    {
        $this->color = $color;
    }

    /**
     * @return bool
     */
    public function isAnonymous()
    {
        if (
        $name = $this->getName()
            || !empty($this->updatedFields['firstname'])
            || !empty($this->updatedFields['lastname'])
            || !empty($this->updatedFields['company'])
            || !empty($this->updatedFields['email'])
            || !empty($this->fields['core']['company']['value'])
            || !empty($this->fields['core']['email']['value'])
            || $socialIdentity = $this->getFirstSocialIdentity()
        ) {
            return false;
        } else {
            return true;
        }
    }

    /**
     * @return bool
     */
    protected function getFirstSocialIdentity()
    {
        if (isset($this->fields['social'])) {
            foreach ($this->fields['social'] as $social) {
                if (!empty($social['value'])) {
                    return $social['value'];
                }
            }
        } elseif (!empty($this->updatedFields)) {
            foreach ($this->availableSocialFields as $social) {
                if (!empty($this->updatedFields[$social])) {
                    return $this->updatedFields[$social];
                }
            }
        }

        return false;
    }

    /**
     * @return boolean
     */
    public function isNewlyCreated()
    {
        return $this->newlyCreated;
    }

    /**
     * @param boolean $newlyCreated
     */
    public function setNewlyCreated($newlyCreated)
    {
        $this->newlyCreated = $newlyCreated;
    }

    /**
     * @return mixed
     */
    public function getNotes()
    {
        return $this->notes;
    }

    /**
     * @param string $source
     *
     * @return void
     */
    public function setPreferredProfileImage ($source)
    {
        $this->preferredProfileImage = $source;
    }

    /**
     * @return string
     */
    public function getPreferredProfileImage ()
    {
        return $this->preferredProfileImage;
    }

    /**
     * @return mixed
     */
    public function getDateIdentified()
    {
        return $this->dateIdentified;
    }

    /**
     * @param mixed $dateIdentified
     */
    public function setDateIdentified($dateIdentified)
    {
        $this->dateIdentified = $dateIdentified;
    }

    /**
     * Set date identified
     */
    public function checkDateIdentified ()
    {
        if ($this->dateIdentified == null && $this->wasAnonymous) {
            //check the changes to see if the user is now known
            if (!$this->isAnonymous()) {
                $this->dateIdentified            = new \DateTime();
                $this->changes['dateIdentified'] = array('', $this->dateIdentified);
            }
        }
    }

    /**
     * @return mixed
     */
    public function getLastActive()
    {
        return $this->lastActive;
    }

    /**
     * @param mixed $lastActive
     */
    public function setLastActive($lastActive)
    {
        $this->changes['dateLastActive'] = array($this->lastActive, $lastActive);
        $this->lastActive                = $lastActive;
    }

    /**
     * @param array $availableSocialFields
     */
    public function setAvailableSocialFields(array $availableSocialFields)
    {
        $this->availableSocialFields = $availableSocialFields;
    }

    /**
     * Add tag
     *
     * @param Tag $tag
     *
     * @return Lead
     */
    public function addTag(Tag $tag)
    {
        $this->isChanged('tags', $tag);
        $this->tags[$tag->getTag()] = $tag;

        return $this;
    }

    /**
     * Remove tag
     *
     * @param Tag $tag
     */
    public function removeTag(Tag $tag)
    {
        $this->isChanged('tags', $tag->getTag());
        $this->tags->removeElement($tag);
    }

    /**
     * Get tags
     *
     * @return mixed
     */
    public function getTags ()
    {
        return $this->tags;
    }

    /**
     * Set tags
     *
     * @param $tags
     *
     * @return $this
     */
    public function setTags($tags)
    {
        $this->tags = $tags;

        return $this;
    }

    /**
<<<<<<< HEAD
     * Get attribution value
     *
     * @return bool
     */
    public function getAttribution()
    {
        return (float) $this->getFieldValue('attribution');
=======
     * Set stage
     *
     * @param \Mautic\StageBundle\Entity\Stage $stage
     *
     * @return Stage
     */
    public function setStage(\Mautic\StageBundle\Entity\Stage $stage)
    {
        $this->stage = $stage;

        return $this;
    }

    /**
     * Get stage
     *
     * @return \Mautic\StageBundle\Entity\Stage
     */
    public function getStage()
    {
        return $this->stage;
>>>>>>> 5c83115b
    }
}<|MERGE_RESOLUTION|>--- conflicted
+++ resolved
@@ -144,7 +144,15 @@
     private $tags;
 
     /**
-<<<<<<< HEAD
+     * @var \Mautic\StageBundle\Entity\Stage
+     */
+    private $stage;
+    /**
+     * @var ArrayCollection
+     */
+    private $stageChangeLog;
+
+    /**
      * @param $name
      *
      * @return bool
@@ -153,15 +161,6 @@
     {
         return $this->getFieldValue(strtolower($name));
     }
-=======
-     * @var \Mautic\StageBundle\Entity\Stage
-     */
-    private $stage;
-    /**
-     * @var ArrayCollection
-     */
-    private $stageChangeLog;
->>>>>>> 5c83115b
 
     /**
      * @param ORM\ClassMetadata $metadata
@@ -1160,7 +1159,30 @@
     }
 
     /**
-<<<<<<< HEAD
+     * Set stage
+     *
+     * @param \Mautic\StageBundle\Entity\Stage $stage
+     *
+     * @return Stage
+     */
+    public function setStage(\Mautic\StageBundle\Entity\Stage $stage)
+    {
+        $this->stage = $stage;
+
+        return $this;
+    }
+
+    /**
+     * Get stage
+     *
+     * @return \Mautic\StageBundle\Entity\Stage
+     */
+    public function getStage()
+    {
+        return $this->stage;
+    }
+
+    /**
      * Get attribution value
      *
      * @return bool
@@ -1168,28 +1190,5 @@
     public function getAttribution()
     {
         return (float) $this->getFieldValue('attribution');
-=======
-     * Set stage
-     *
-     * @param \Mautic\StageBundle\Entity\Stage $stage
-     *
-     * @return Stage
-     */
-    public function setStage(\Mautic\StageBundle\Entity\Stage $stage)
-    {
-        $this->stage = $stage;
-
-        return $this;
-    }
-
-    /**
-     * Get stage
-     *
-     * @return \Mautic\StageBundle\Entity\Stage
-     */
-    public function getStage()
-    {
-        return $this->stage;
->>>>>>> 5c83115b
     }
 }