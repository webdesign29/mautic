--- conflicted
+++ resolved
@@ -166,11 +166,7 @@
     /**
      * @var ArrayCollection
      */
-<<<<<<< HEAD
-    private $companies;
-=======
     private $companies = [];
->>>>>>> fb82dfb9
 
     /**
      * Constructor
@@ -334,10 +330,7 @@
             ->addInverseJoinColumn('company_id', 'id', false)
             ->addJoinColumn('lead_id', 'id', false, false, 'CASCADE')
             ->setIndexBy('company')
-<<<<<<< HEAD
-=======
             ->fetchLazy()
->>>>>>> fb82dfb9
             ->cascadeMerge()
             ->cascadePersist()
             ->cascadeDetach()
