<?php
/**
 * @package     Mautic
 * @copyright   2014 Mautic Contributors. All rights reserved.
 * @author      Mautic
 * @link        http://mautic.org
 * @license     GNU/GPLv3 http://www.gnu.org/licenses/gpl-3.0.html
 */

namespace Mautic\LeadBundle\Entity;

use Doctrine\ORM\Mapping as ORM;
use Mautic\ApiBundle\Serializer\Driver\ApiMetadataDriver;
use Mautic\CoreBundle\Doctrine\Mapping\ClassMetadataBuilder;
use Mautic\CoreBundle\Entity\FormEntity;
use Doctrine\Common\Collections\ArrayCollection;
use Mautic\CoreBundle\Entity\IpAddress;
use Mautic\UserBundle\Entity\User;
use Mautic\NotificationBundle\Entity\PushID;
use Mautic\StageBundle\Entity\Stage;

/**
 * Class Lead
 *
 * @package Mautic\LeadBundle\Entity
 */
class Lead extends FormEntity
{
    /**
     * Used to determine social identity
     *
     * @var array
     */
    private $availableSocialFields = array();

    /**
     * @var int
     */
    private $id;

    /**
     * @var \Mautic\UserBundle\Entity\User
     */
    private $owner;

    /**
     * @var int
     */
    private $points = 0;

    /**
     * @var ArrayCollection
     */
    private $pointsChangeLog;

    /**
     * @var ArrayCollection
     */
    private $doNotContact;

    /**
     * @var ArrayCollection
     */
    private $ipAddresses;

    /**
     * @var ArrayCollection
     */
    private $pushIds;

    /**
     * @var \DateTime
     */
    private $lastActive;

    /**
     * @var array
     */
    private $internal = array();

    /**
     * @var array
     */
    private $socialCache = array();

    /**
     * Just a place to store updated field values so we don't have to loop through them again comparing
     *
     * @var array
     */
    private $updatedFields = array();

    /**
     * Used to populate trigger color
     *
     * @var string
     */
    private $color;

    /**
     * Sets if the IP was just created by LeadModel::getCurrentLead()
     *
     * @var bool
     */
    private $newlyCreated = false;

    /**
     * @var \DateTime
     */
    private $dateIdentified;

    /**
     * @var ArrayCollection
     */
    private $notes;

    /**
     * Used by Mautic to populate the fields pulled from the DB
     *
     * @var array
     */
    protected $fields = array();

    /**
     * @var string
     */
    private $preferredProfileImage;

    /**
     * Changed to true if the lead was anonymous before updating fields
     *
     * @var null
     */
    private $wasAnonymous = null;

    /**
     * @var bool
     */
    public $imported = false;

    /**
     * @var ArrayCollection
     */
    private $tags;

    /**
<<<<<<< HEAD
     * @var \Mautic\StageBundle\Entity\Stage
     */
    private $stage;
    /**
     * @var ArrayCollection
     */
    private $stageChangeLog;

    /**
     * @param $name
     *
     * @return bool
     */
    public function __get($name)
    {
        return $this->getFieldValue(strtolower($name));
    }
=======
     * @var ArrayCollection
     */
    private $utmtags;
>>>>>>> d030a9b4

    /**
     * @param ORM\ClassMetadata $metadata
     */
    public static function loadMetadata (ORM\ClassMetadata $metadata)
    {
        $builder = new ClassMetadataBuilder($metadata);

        $builder->setTable('leads')
            ->setCustomRepositoryClass('Mautic\LeadBundle\Entity\LeadRepository')
            ->addLifecycleEvent('checkDateIdentified', 'preUpdate')
            ->addLifecycleEvent('checkDateIdentified', 'prePersist')
            ->addIndex(['date_added'], 'lead_date_added');

        $builder->createField('id', 'integer')
            ->isPrimaryKey()
            ->generatedValue()
            ->build();

        $builder->createManyToOne('owner', 'Mautic\UserBundle\Entity\User')
            ->addJoinColumn('owner_id', 'id', true, false, 'SET NULL')
            ->build();

        $builder->createField('points', 'integer')
            ->build();

        $builder->createOneToMany('pointsChangeLog', 'PointsChangeLog')
            ->orphanRemoval()
            ->setOrderBy(array('dateAdded' => 'DESC'))
            ->mappedBy('lead')
            ->cascadeAll()
            ->fetchExtraLazy()
            ->build();

        $builder->createOneToMany('doNotContact', 'Mautic\LeadBundle\Entity\DoNotContact')
            ->orphanRemoval()
            ->mappedBy('lead')
            ->cascadePersist()
            ->fetchExtraLazy()
            ->build();

        $builder->createManyToMany('ipAddresses', 'Mautic\CoreBundle\Entity\IpAddress')
            ->setJoinTable('lead_ips_xref')
            ->addInverseJoinColumn('ip_id', 'id', false)
            ->addJoinColumn('lead_id', 'id', false, false, 'CASCADE')
            ->setIndexBy('ipAddress')
            ->cascadeMerge()
            ->cascadePersist()
            ->cascadeDetach()
            ->build();

        $builder->createOneToMany('pushIds', 'Mautic\NotificationBundle\Entity\PushID')
            ->orphanRemoval()
            ->mappedBy('lead')
            ->cascadeAll()
            ->fetchExtraLazy()
            ->build();

        $builder->createField('lastActive', 'datetime')
            ->columnName('last_active')
            ->nullable()
            ->build();

        $builder->createField('internal', 'array')
            ->nullable()
            ->build();

        $builder->createField('socialCache', 'array')
            ->columnName('social_cache')
            ->nullable()
            ->build();

        $builder->createField('dateIdentified', 'datetime')
            ->columnName('date_identified')
            ->nullable()
            ->build();

        $builder->createOneToMany('notes', 'LeadNote')
            ->orphanRemoval()
            ->setOrderBy(array('dateAdded' => 'DESC'))
            ->mappedBy('lead')
            ->fetchExtraLazy()
            ->build();

        $builder->createField('preferredProfileImage', 'string')
            ->columnName('preferred_profile_image')
            ->nullable()
            ->build();

        $builder->createManyToMany('tags', 'Mautic\LeadBundle\Entity\Tag')
            ->setJoinTable('lead_tags_xref')
            ->addInverseJoinColumn('tag_id', 'id', false)
            ->addJoinColumn('lead_id', 'id', false, false, 'CASCADE')
            ->setOrderBy(array('tag' => 'ASC'))
            ->setIndexBy('tag')
            ->fetchLazy()
            ->cascadeMerge()
            ->cascadePersist()
            ->cascadeDetach()
            ->build();
<<<<<<< HEAD
        
        $builder->createManyToOne('stage', 'Mautic\StageBundle\Entity\Stage')
            ->cascadePersist()
            ->cascadeMerge()
            ->addJoinColumn('stage_id', 'id', true)
            ->build();
        
        $builder->createOneToMany('stageChangeLog', 'StagesChangeLog')
            ->orphanRemoval()
            ->setOrderBy(array('dateAdded' => 'DESC'))
=======
        $builder->createOneToMany('utmtags', 'Mautic\LeadBundle\Entity\UtmTag')
            ->orphanRemoval()
>>>>>>> d030a9b4
            ->mappedBy('lead')
            ->cascadeAll()
            ->fetchExtraLazy()
            ->build();
    }

    /**
     * Prepares the metadata for API usage
     *
     * @param $metadata
     */
    public static function loadApiMetadata(ApiMetadataDriver $metadata)
    {
        $metadata->setGroupPrefix('lead')
            ->setRoot('lead')
            ->addListProperties(
                array(
                    'id',
                    'points',
                    'color',
                    'fields',
                )
            )
            ->addProperties(
                array(
                    'lastActive',
                    'owner',
                    'ipAddresses',
                    'tags',
                    'utmtags',
                    'dateIdentified',
                    'preferredProfileImage'
                )
            )
            ->build();
    }

    /**
     * @param string $prop
     * @param mixed  $val
     */
    protected function isChanged($prop, $val)
    {
        $getter  = "get".ucfirst($prop);
        $current = $this->$getter();
        if ($prop == 'owner') {
            if ($current && !$val) {
                $this->changes['owner'] = array($current->getName().' ('.$current->getId().')', $val);
            } elseif (!$current && $val) {
                $this->changes['owner'] = array($current, $val->getName().' ('.$val->getId().')');
            } elseif ($current && $val && $current->getId() != $val->getId()) {
                $this->changes['owner'] = array(
                    $current->getName().'('.$current->getId().')',
                    $val->getName().'('.$val->getId().')'
                );
            }
        } elseif ($prop == 'ipAddresses') {
            $this->changes['ipAddresses'] = array('', $val->getIpAddress());
        } elseif ($prop == 'tags') {
            if ($val instanceof Tag) {
                $this->changes['tags']['added'][] = $val->getTag();
            } else {
                $this->changes['tags']['removed'][] = $val;
            }
        } elseif ($prop == 'utmtags') {

            if ($val instanceof UtmTag) {
                if($val->getUtmContent()) $this->changes['utmtags'] = array('utm_content',$val->getUtmContent());
                if($val->getUtmMedium()) $this->changes['utmtags'] = array('utm_medium',$val->getUtmMedium());
                if($val->getUtmCampaign()) $this->changes['utmtags'] = array('utm_campaign',$val->getUtmCampaign());
                if($val->getUtmTerm()) $this->changes['utmtags'] = array('utm_term',$val->getUtmTerm());
                if($val->getUtmSource()) $this->changes['utmtags'] = array('utm_source',$val->getUtmSource());

            }
        } elseif ($this->$getter() != $val) {
            $this->changes[$prop] = array($this->$getter(), $val);
        }
    }

    /**
     * Constructor
     */
    public function __construct()
    {
        $this->ipAddresses     = new ArrayCollection();
        $this->pushIds         = new ArrayCollection();
        $this->doNotContact    = new ArrayCollection();
        $this->pointsChangeLog = new ArrayCollection();
        $this->tags            = new ArrayCollection();
        $this->stageChangeLog = new ArrayCollection();
    }

    /**
     * @return array
     */
    public function convertToArray ()
    {
        return get_object_vars($this);
    }

    /**
     * Set id
     *
     * @param integer $id
     *
     * @return Lead
     */
    public function setId ($id)
    {
        $this->id = $id;

        return $this;
    }

    /**
     * Get id
     *
     * @return integer
     */
    public function getId ()
    {
        return $this->id;
    }

    /**
     * Set owner
     *
     * @param User $owner
     *
     * @return Lead
     */
    public function setOwner(User $owner = null)
    {
        $this->isChanged('owner', $owner);
        $this->owner = $owner;

        return $this;
    }

    /**
     * Get owner
     *
     * @return User
     */
    public function getOwner ()
    {
        return $this->owner;
    }

    /**
     * Add ipAddress
     *
     * @param IpAddress $ipAddress
     *
     * @return Lead
     */
    public function addIpAddress(IpAddress $ipAddress)
    {
        if (!$ipAddress->isTrackable()) {
            return $this;
        }

        $ip = $ipAddress->getIpAddress();
        if (!isset($this->ipAddresses[$ip])) {
            $this->isChanged('ipAddresses', $ipAddress);
            $this->ipAddresses[$ip] = $ipAddress;
        }

        return $this;
    }

    /**
     * Remove ipAddress
     *
     * @param IpAddress $ipAddress
     */
    public function removeIpAddress(IpAddress $ipAddress)
    {
        $this->ipAddresses->removeElement($ipAddress);
    }

    /**
     * Get ipAddresses
     *
     * @return \Doctrine\Common\Collections\Collection
     */
    public function getIpAddresses ()
    {
        return $this->ipAddresses;
    }

    /**
     * Get full name
     *
     * @param bool $lastFirst
     *
     * @return string
     */
    public function getName ($lastFirst = false)
    {
        if (isset($this->updatedFields['firstname'])) {
            $firstName = $this->updatedFields['firstname'];
        } else {
            $firstName = (isset($this->fields['core']['firstname']['value'])) ? $this->fields['core']['firstname']['value'] : '';
        }

        if (isset($this->updatedFields['lastname'])) {
            $lastName = $this->updatedFields['lastname'];
        } else {
            $lastName = (isset($this->fields['core']['lastname']['value'])) ? $this->fields['core']['lastname']['value'] : '';
        }

        $fullName  = "";
        if ($lastFirst && !empty($firstName) && !empty($lastName)) {
            $fullName = $lastName.", ".$firstName;
        } elseif (!empty($firstName) && !empty($lastName)) {
            $fullName = $firstName." ".$lastName;
        } elseif (!empty($firstName)) {
            $fullName = $firstName;
        } elseif (!empty($lastName)) {
            $fullName = $lastName;
        }

        return $fullName;
    }

    /**
     * Get company
     *
     * @return string
     */
    public function getCompany()
    {
        if (isset($this->updatedFields['company'])) {

            return $this->updatedFields['company'];
        }

        if (!empty($this->fields['core']['company']['value'])) {

            return $this->fields['core']['company']['value'];
        }

        return '';
    }

    /**
     * Get email
     *
     * @return string
     */
    public function getEmail()
    {
        if (isset($this->updatedFields['email'])) {

            return $this->updatedFields['email'];
        }

        if (!empty($this->fields['core']['email']['value'])) {

            return $this->fields['core']['email']['value'];
        }

        return '';
    }

    /**
     * Get lead field value
     *
     * @param      $field
     * @param null $group
     *
     * @return bool
     */
    public function getFieldValue($field, $group = null)
    {
        if (isset($this->updatedFields[$field])) {

            return $this->updatedFields[$field];
        }

        if (!empty($group) && isset($this->fields[$group][$field])) {

            return $this->fields[$group][$field]['value'];
        }

        foreach ($this->fields as $group => $groupFields) {
            foreach ($groupFields as $name => $details) {
                if ($name == $field) {

                    return $details['value'];
                }
            }
        }

        return false;
    }

    /**
     * Get the primary identifier for the lead
     *
     * @param bool $lastFirst
     *
     * @return string
     */
    public function getPrimaryIdentifier ($lastFirst = false)
    {
        if ($name = $this->getName($lastFirst)) {
            return $name;
        } elseif (!empty($this->fields['core']['company']['value'])) {
            return $this->fields['core']['company']['value'];
        } elseif (!empty($this->fields['core']['email']['value'])) {
            return $this->fields['core']['email']['value'];
        } elseif (count($ips = $this->getIpAddresses())) {
            return $ips->first()->getIpAddress();
        } elseif ($socialIdentity = $this->getFirstSocialIdentity()) {
            return $socialIdentity;
        } else {
            return 'mautic.lead.lead.anonymous';
        }
    }

    /**
     * Get the secondary identifier for the lead; mainly company
     *
     * @return string
     */
    public function getSecondaryIdentifier ()
    {
        if (!empty($this->fields['core']['company']['value'])) {
            return $this->fields['core']['company']['value'];
        }

        return '';
    }

    /**
     * Get the location for the lead
     *
     * @return string
     */
    public function getLocation ()
    {
        $location = '';

        if (!empty($this->fields['core']['city']['value'])) {
            $location .= $this->fields['core']['city']['value'].', ';
        }

        if (!empty($this->fields['core']['state']['value'])) {
            $location .= $this->fields['core']['state']['value'].', ';
        }

        if (!empty($this->fields['core']['country']['value'])) {
            $location .= $this->fields['core']['country']['value'].', ';
        }

        return rtrim($location, ', ');
    }

    /**
     * Adds/substracts from current points
     *
     * @param $points
     */
    public function addToPoints ($points)
    {
        $newPoints = $this->points + $points;
        $this->setPoints($newPoints);
    }

    /**
     * Set points
     *
     * @param integer $points
     *
     * @return Lead
     */
    public function setPoints ($points)
    {
        $this->isChanged('points', $points);
        $this->points = $points;

        return $this;
    }

    /**
     * Get points
     *
     * @return integer
     */
    public function getPoints ()
    {
        return $this->points;
    }

    /**
     * Creates a points change entry
     *
     * @param           $type
     * @param           $name
     * @param           $action
     * @param           $pointsDelta
     * @param IpAddress $ip
     */
    public function addPointsChangeLogEntry ($type, $name, $action, $pointsDelta, IpAddress $ip)
    {
        if ($pointsDelta <= 0) {
            // No need to record this

            return;
        }

        //create a new points change event
        $event = new PointsChangeLog();
        $event->setType($type);
        $event->setEventName($name);
        $event->setActionName($action);
        $event->setDateAdded(new \DateTime());
        $event->setDelta($pointsDelta);
        $event->setIpAddress($ip);
        $event->setLead($this);
        $this->addPointsChangeLog($event);
    }

    /**
     * Add pointsChangeLog
     *
     * @param PointsChangeLog $pointsChangeLog
     *
     * @return Lead
     */
    public function addPointsChangeLog(PointsChangeLog $pointsChangeLog)
    {
        $this->pointsChangeLog[] = $pointsChangeLog;

        return $this;
    }
    /**
     * Creates a points change entry
     *
     * @param           $type
     * @param           $name
     * @param           $action
     * @param           $pointsDelta
     * @param IpAddress $ip
     */
    public function stageChangeLogEntry ($type, $name, $action)
    {
        //create a new points change event
        $event = new StagesChangeLog();
        $event->setType($type);
        $event->setEventName($name);
        $event->setActionName($action);
        $event->setDateAdded(new \DateTime());
        $event->setLead($this);
        $this->stageChangeLog($event);
    }

    /**
     * Add pointsChangeLog
     *
     * @param PointsChangeLog $pointsChangeLog
     *
     * @return Lead
     */
    public function stageChangeLog(StagesChangeLog $stageChangeLog)
    {
        $this->stageChangeLog[] = $stageChangeLog;

        return $this;
    }
    /**
     * Remove pointsChangeLog
     *
     * @param PointsChangeLog $pointsChangeLog
     */
    public function removePointsChangeLog(PointsChangeLog $pointsChangeLog)
    {
        $this->pointsChangeLog->removeElement($pointsChangeLog);
    }

    /**
     * Get pointsChangeLog
     *
     * @return \Doctrine\Common\Collections\Collection
     */
    public function getPointsChangeLog ()
    {
        return $this->pointsChangeLog;
    }

    /**
     * @param string $identifier
     *
     * @return $this
     */
    public function addPushIDEntry($identifier)
    {
        /** @var PushID $id */
        foreach ($this->pushIds as $id) {
            if ($id->getPushID() === $identifier) {
                return $this;
            }
        }

        $entity = new PushID();
        $entity->setPushID($identifier);
        $entity->setLead($this);

        $this->addPushID($entity);

        return $this;
    }

    /**
     * @param PushID $pushID
     *
     * @return $this
     */
    public function addPushID(PushID $pushID)
    {
        $this->pushIds[] = $pushID;

        return $this;
    }

    /**
     * @param PushID $pushID
     */
    public function removePushID(PushID $pushID)
    {
        $this->pushIds->removeElement($pushID);
    }

    /**
     * @return ArrayCollection
     */
    public function getPushIDs()
    {
        return $this->pushIds;
    }

    /**
     * @param DoNotContact $doNotContact
     *
     * @return $this
     */
    public function addDoNotContactEntry(DoNotContact $doNotContact)
    {
        $this->changes['dnc_channel_status'][$doNotContact->getChannel()] = array(
            'reason'   => $doNotContact->getReason(),
            'comments' => $doNotContact->getComments()
        );

        switch ($doNotContact->getReason()) {
            case DoNotContact::BOUNCED:
                $type = 'bounced';
                break;
            case DoNotContact::MANUAL:
                $type = 'manual';
                break;
            case DoNotContact::UNSUBSCRIBED:
            default:
                $type = 'unsubscribed';
                break;
        }
        $this->changes['dnc_status'] = array($type, $doNotContact->getComments());

        $this->doNotContact[] = $doNotContact;

        return $this;
    }

    /**
     * @param DoNotContact $doNotContact
     */
    public function removeDoNotContactEntry(DoNotContact $doNotContact)
    {
        $this->changes['dnc_channel_status'][$doNotContact->getChannel()] = array(
            'reason'     => DoNotContact::IS_CONTACTABLE,
            'old_reason' => $doNotContact->getReason(),
            'comments'   => $doNotContact->getComments()
        );

        // @deprecated to be removed in 2.0
        $this->changes['dnc_status'] = array('removed', $doNotContact->getComments());

        $this->doNotContact->removeElement($doNotContact);
    }

    /**
     * @return ArrayCollection
     */
    public function getDoNotContact()
    {
        return $this->doNotContact;
    }

    /**
     * Set internal storage
     *
     * @param $internal
     */
    public function setInternal ($internal)
    {
        $this->internal = $internal;
    }

    /**
     * Get internal storage
     *
     * @return mixed
     */
    public function getInternal ()
    {
        return $this->internal;
    }

    /**
     * Set social cache
     *
     * @param $cache
     */
    public function setSocialCache ($cache)
    {
        $this->socialCache = $cache;
    }

    /**
     * Get social cache
     *
     * @return mixed
     */
    public function getSocialCache ()
    {
        return $this->socialCache;
    }

    /**
     * @param $fields
     */
    public function setFields ($fields)
    {
        $this->fields = $fields;
    }

    /**
     * @param bool $ungroup
     *
     * @return array
     */
    public function getFields ($ungroup = false)
    {
        if ($ungroup && isset($this->fields['core'])) {
            $return = array();
            foreach ($this->fields as $group => $fields) {
                $return += $fields;
            }

            return $return;
        }

        return $this->fields;
    }

    /**
     * Get profile values
     *
     * @return array
     */
    public function getProfileFields()
    {
        $fieldValues = [
            'id' => $this->id
        ];
        if (isset($this->fields['core'])) {
            foreach ($this->fields as $group => $fields) {
                foreach ($fields as $alias => $field) {
                    $fieldValues[$alias] = $field['value'];
                }
            }
        }

        return array_merge($fieldValues, $this->updatedFields);
    }

    /**
     * Add an updated field to persist to the DB and to note changes
     *
     * @param        $alias
     * @param        $value
     * @param string $oldValue
     */
    public function addUpdatedField ($alias, $value, $oldValue = '')
    {
        if ($this->wasAnonymous == null) {
            $this->wasAnonymous = $this->isAnonymous();
        }
        $this->changes['fields'][$alias] = array($oldValue, $value);
        $this->updatedFields[$alias]     = $value;
    }

    /**
     * Get the array of updated fields
     *
     * @return array
     */
    public function getUpdatedFields ()
    {
        return $this->updatedFields;
    }

    /**
     * @return mixed
     */
    public function getColor()
    {
        return $this->color;
    }

    /**
     * @param mixed $color
     */
    public function setColor($color)
    {
        $this->color = $color;
    }

    /**
     * @return bool
     */
    public function isAnonymous()
    {
        if (
        $name = $this->getName()
            || !empty($this->updatedFields['firstname'])
            || !empty($this->updatedFields['lastname'])
            || !empty($this->updatedFields['company'])
            || !empty($this->updatedFields['email'])
            || !empty($this->fields['core']['company']['value'])
            || !empty($this->fields['core']['email']['value'])
            || $socialIdentity = $this->getFirstSocialIdentity()
        ) {
            return false;
        } else {
            return true;
        }
    }

    /**
     * @return bool
     */
    protected function getFirstSocialIdentity()
    {
        if (isset($this->fields['social'])) {
            foreach ($this->fields['social'] as $social) {
                if (!empty($social['value'])) {
                    return $social['value'];
                }
            }
        } elseif (!empty($this->updatedFields)) {
            foreach ($this->availableSocialFields as $social) {
                if (!empty($this->updatedFields[$social])) {
                    return $this->updatedFields[$social];
                }
            }
        }

        return false;
    }

    /**
     * @return boolean
     */
    public function isNewlyCreated()
    {
        return $this->newlyCreated;
    }

    /**
     * @param boolean $newlyCreated
     */
    public function setNewlyCreated($newlyCreated)
    {
        $this->newlyCreated = $newlyCreated;
    }

    /**
     * @return mixed
     */
    public function getNotes()
    {
        return $this->notes;
    }

    /**
     * @param string $source
     *
     * @return void
     */
    public function setPreferredProfileImage ($source)
    {
        $this->preferredProfileImage = $source;
    }

    /**
     * @return string
     */
    public function getPreferredProfileImage ()
    {
        return $this->preferredProfileImage;
    }

    /**
     * @return mixed
     */
    public function getDateIdentified()
    {
        return $this->dateIdentified;
    }

    /**
     * @param mixed $dateIdentified
     */
    public function setDateIdentified($dateIdentified)
    {
        $this->dateIdentified = $dateIdentified;
    }

    /**
     * Set date identified
     */
    public function checkDateIdentified ()
    {
        if ($this->dateIdentified == null && $this->wasAnonymous) {
            //check the changes to see if the user is now known
            if (!$this->isAnonymous()) {
                $this->dateIdentified            = new \DateTime();
                $this->changes['dateIdentified'] = array('', $this->dateIdentified);
            }
        }
    }

    /**
     * @return mixed
     */
    public function getLastActive()
    {
        return $this->lastActive;
    }

    /**
     * @param mixed $lastActive $this->tags            = new ArrayCollection();
     */
    public function setLastActive($lastActive)
    {
        $this->changes['dateLastActive'] = array($this->lastActive, $lastActive);
        $this->lastActive                = $lastActive;
    }

    /**
     * @param array $availableSocialFields
     */
    public function setAvailableSocialFields(array $availableSocialFields)
    {
        $this->availableSocialFields = $availableSocialFields;
    }

    /**
     * Add tag
     *
     * @param Tag $tag
     *
     * @return Lead
     */
    public function addTag(Tag $tag)
    {
        $this->isChanged('tags', $tag);
        $this->tags[$tag->getTag()] = $tag;

        return $this;
    }

    /**
     * Remove tag
     *
     * @param Tag $tag
     */
    public function removeTag(Tag $tag)
    {
        $this->isChanged('tags', $tag->getTag());
        $this->tags->removeElement($tag);
    }

    /**
     * Get tags
     *
     * @return mixed
     */
    public function getTags ()
    {
        return $this->tags;
    }

    /**
     * Set tags
     *
     * @param $tags
     *
     * @return $this
     */
    public function setTags($tags)
    {
        $this->tags = $tags;

        return $this;
    }

    /**
<<<<<<< HEAD
     * Set stage
     *
     * @param \Mautic\StageBundle\Entity\Stage $stage
     *
     * @return Stage
     */
    public function setStage(\Mautic\StageBundle\Entity\Stage $stage)
    {
        $this->stage = $stage;

        return $this;
    }

    /**
     * Get stage
     *
     * @return \Mautic\StageBundle\Entity\Stage
     */
    public function getStage()
    {
        return $this->stage;
    }

    /**
     * Get attribution value
     *
     * @return bool
     */
    public function getAttribution()
    {
        return (float) $this->getFieldValue('attribution');
=======
     * Get tags
     *
     * @return mixed
     */
    public function getUtmTags ()
    {
        return $this->utmtags;
    }
    
    

    /**
     * Set tags
     *
     * @param $tags
     *
     * @return $this
     */
    public function setUtmTags($utmTags)
    {
        $this->isChanged('utmtags', $utmTags);
        $this->utmtags[] = $utmTags;

        return $this;
>>>>>>> d030a9b4
    }
}<|MERGE_RESOLUTION|>--- conflicted
+++ resolved
@@ -144,7 +144,11 @@
     private $tags;
 
     /**
-<<<<<<< HEAD
+     * @var ArrayCollection
+     */
+    private $utmtags;
+
+    /**
      * @var \Mautic\StageBundle\Entity\Stage
      */
     private $stage;
@@ -162,11 +166,6 @@
     {
         return $this->getFieldValue(strtolower($name));
     }
-=======
-     * @var ArrayCollection
-     */
-    private $utmtags;
->>>>>>> d030a9b4
 
     /**
      * @param ORM\ClassMetadata $metadata
@@ -267,7 +266,6 @@
             ->cascadePersist()
             ->cascadeDetach()
             ->build();
-<<<<<<< HEAD
         
         $builder->createManyToOne('stage', 'Mautic\StageBundle\Entity\Stage')
             ->cascadePersist()
@@ -278,10 +276,13 @@
         $builder->createOneToMany('stageChangeLog', 'StagesChangeLog')
             ->orphanRemoval()
             ->setOrderBy(array('dateAdded' => 'DESC'))
-=======
+            ->mappedBy('lead')
+            ->cascadeAll()
+            ->fetchExtraLazy()
+            ->build();
+        
         $builder->createOneToMany('utmtags', 'Mautic\LeadBundle\Entity\UtmTag')
             ->orphanRemoval()
->>>>>>> d030a9b4
             ->mappedBy('lead')
             ->cascadeAll()
             ->fetchExtraLazy()
@@ -1202,39 +1203,6 @@
     }
 
     /**
-<<<<<<< HEAD
-     * Set stage
-     *
-     * @param \Mautic\StageBundle\Entity\Stage $stage
-     *
-     * @return Stage
-     */
-    public function setStage(\Mautic\StageBundle\Entity\Stage $stage)
-    {
-        $this->stage = $stage;
-
-        return $this;
-    }
-
-    /**
-     * Get stage
-     *
-     * @return \Mautic\StageBundle\Entity\Stage
-     */
-    public function getStage()
-    {
-        return $this->stage;
-    }
-
-    /**
-     * Get attribution value
-     *
-     * @return bool
-     */
-    public function getAttribution()
-    {
-        return (float) $this->getFieldValue('attribution');
-=======
      * Get tags
      *
      * @return mixed
@@ -1259,6 +1227,39 @@
         $this->utmtags[] = $utmTags;
 
         return $this;
->>>>>>> d030a9b4
+    }
+
+    /**
+     * Set stage
+     *
+     * @param \Mautic\StageBundle\Entity\Stage $stage
+     *
+     * @return Stage
+     */
+    public function setStage(\Mautic\StageBundle\Entity\Stage $stage)
+    {
+        $this->stage = $stage;
+
+        return $this;
+    }
+
+    /**
+     * Get stage
+     *
+     * @return \Mautic\StageBundle\Entity\Stage
+     */
+    public function getStage()
+    {
+        return $this->stage;
+    }
+
+    /**
+     * Get attribution value
+     *
+     * @return bool
+     */
+    public function getAttribution()
+    {
+        return (float) $this->getFieldValue('attribution');
     }
 }