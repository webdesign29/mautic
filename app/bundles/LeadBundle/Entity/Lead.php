<?php
/**
 * @package     Mautic
 * @copyright   2014 Mautic Contributors. All rights reserved.
 * @author      Mautic
 * @link        http://mautic.org
 * @license     GNU/GPLv3 http://www.gnu.org/licenses/gpl-3.0.html
 */

namespace Mautic\LeadBundle\Entity;

use Doctrine\ORM\Mapping as ORM;
use Mautic\ApiBundle\Serializer\Driver\ApiMetadataDriver;
use Mautic\CoreBundle\Doctrine\Mapping\ClassMetadataBuilder;
use Mautic\CoreBundle\Entity\FormEntity;
use Doctrine\Common\Collections\ArrayCollection;
use Mautic\CoreBundle\Entity\IpAddress;
use Mautic\UserBundle\Entity\User;
use Mautic\NotificationBundle\Entity\PushID;
use Mautic\StageBundle\Entity\Stage;

/**
 * Class Lead
 *
 * @package Mautic\LeadBundle\Entity
 */
class Lead extends FormEntity
{
    /**
     * Used to determine social identity
     *
     * @var array
     */
    private $availableSocialFields = [];

    /**
     * @var int
     */
    private $id;

    /**
     * @var \Mautic\UserBundle\Entity\User
     */
    private $owner;

    /**
     * @var int
     */
    private $points = 0;

    /**
     * @var ArrayCollection
     */
    private $pointsChangeLog;

    /**
     * @var ArrayCollection
     */
    private $doNotContact;

    /**
     * @var ArrayCollection
     */
    private $ipAddresses;

    /**
     * @var ArrayCollection
     */
    private $pushIds;

    /**
     * @var \DateTime
     */
    private $lastActive;

    /**
     * @var array
     */
    private $internal = [];

    /**
     * @var array
     */
    private $socialCache = [];

    /**
     * Just a place to store updated field values so we don't have to loop through them again comparing
     *
     * @var array
     */
    private $updatedFields = [];

    /**
     * Used to populate trigger color
     *
     * @var string
     */
    private $color;

    /**
     * Sets if the IP was just created by LeadModel::getCurrentLead()
     *
     * @var bool
     */
    private $newlyCreated = false;

    /**
     * @var \DateTime
     */
    private $dateIdentified;

    /**
     * @var ArrayCollection
     */
    private $notes;

    /**
     * Used by Mautic to populate the fields pulled from the DB
     *
     * @var array
     */
    protected $fields = [];

    /**
     * @var string
     */
    private $preferredProfileImage;

    /**
     * Changed to true if the lead was anonymous before updating fields
     *
     * @var null
     */
    private $wasAnonymous = null;

    /**
     * @var bool
     */
    public $imported = false;

    /**
     * @var ArrayCollection
     */
    private $tags;

    /**
     * @var \Mautic\StageBundle\Entity\Stage
     */
    private $stage;
    /**
     * @var ArrayCollection
     */
    private $stageChangeLog;

    /**
     * @var ArrayCollection
     */
    private $utmtags;

    /**
<<<<<<< HEAD
     * @var ArrayCollection
=======
     * @var \Mautic\LeadBundle\Entity\FrequencyRule
>>>>>>> 1e7ee3d3
     */
    private $frequencyRules;

    /**
     * Constructor
     */
    public function __construct()
    {
        $this->ipAddresses     = new ArrayCollection();
        $this->pushIds         = new ArrayCollection();
        $this->doNotContact    = new ArrayCollection();
        $this->pointsChangeLog = new ArrayCollection();
        $this->tags            = new ArrayCollection();
        $this->stageChangeLog  = new ArrayCollection();
        $this->frequencyRules  = new ArrayCollection();
    }

    /**
     * @param $name
     *
     * @return bool
     */
    public function __get($name)
    {
        return $this->getFieldValue(strtolower($name));
    }

    /**
     * @param ORM\ClassMetadata $metadata
     */
    public static function loadMetadata(ORM\ClassMetadata $metadata)
    {
        $builder = new ClassMetadataBuilder($metadata);

        $builder->setTable('leads')
            ->setCustomRepositoryClass('Mautic\LeadBundle\Entity\LeadRepository')
            ->addLifecycleEvent('checkDateIdentified', 'preUpdate')
            ->addLifecycleEvent('checkDateIdentified', 'prePersist')
            ->addLifecycleEvent('checkAttributionDate', 'preUpdate')
            ->addLifecycleEvent('checkAttributionDate', 'prePersist')
            ->addIndex(['date_added'], 'lead_date_added');

        $builder->createField('id', 'integer')
            ->isPrimaryKey()
            ->generatedValue()
            ->build();

        $builder->createManyToOne('owner', 'Mautic\UserBundle\Entity\User')
            ->addJoinColumn('owner_id', 'id', true, false, 'SET NULL')
            ->build();

        $builder->createField('points', 'integer')
            ->build();

        $builder->createOneToMany('pointsChangeLog', 'PointsChangeLog')
            ->orphanRemoval()
            ->setOrderBy(['dateAdded' => 'DESC'])
            ->mappedBy('lead')
            ->cascadeAll()
            ->fetchExtraLazy()
            ->build();

        $builder->createOneToMany('doNotContact', 'Mautic\LeadBundle\Entity\DoNotContact')
            ->orphanRemoval()
            ->mappedBy('lead')
            ->cascadePersist()
            ->fetchExtraLazy()
            ->build();

        $builder->createManyToMany('ipAddresses', 'Mautic\CoreBundle\Entity\IpAddress')
            ->setJoinTable('lead_ips_xref')
            ->addInverseJoinColumn('ip_id', 'id', false)
            ->addJoinColumn('lead_id', 'id', false, false, 'CASCADE')
            ->setIndexBy('ipAddress')
            ->cascadeMerge()
            ->cascadePersist()
            ->cascadeDetach()
            ->build();

        $builder->createOneToMany('pushIds', 'Mautic\NotificationBundle\Entity\PushID')
            ->orphanRemoval()
            ->mappedBy('lead')
            ->cascadeAll()
            ->fetchExtraLazy()
            ->build();

        $builder->createField('lastActive', 'datetime')
            ->columnName('last_active')
            ->nullable()
            ->build();

        $builder->createField('internal', 'array')
            ->nullable()
            ->build();

        $builder->createField('socialCache', 'array')
            ->columnName('social_cache')
            ->nullable()
            ->build();

        $builder->createField('dateIdentified', 'datetime')
            ->columnName('date_identified')
            ->nullable()
            ->build();

        $builder->createOneToMany('notes', 'LeadNote')
            ->orphanRemoval()
            ->setOrderBy(['dateAdded' => 'DESC'])
            ->mappedBy('lead')
            ->fetchExtraLazy()
            ->build();

        $builder->createField('preferredProfileImage', 'string')
            ->columnName('preferred_profile_image')
            ->nullable()
            ->build();

        $builder->createManyToMany('tags', 'Mautic\LeadBundle\Entity\Tag')
            ->setJoinTable('lead_tags_xref')
            ->addInverseJoinColumn('tag_id', 'id', false)
            ->addJoinColumn('lead_id', 'id', false, false, 'CASCADE')
            ->setOrderBy(['tag' => 'ASC'])
            ->setIndexBy('tag')
            ->fetchLazy()
            ->cascadeMerge()
            ->cascadePersist()
            ->cascadeDetach()
            ->build();

        $builder->createManyToOne('stage', 'Mautic\StageBundle\Entity\Stage')
            ->cascadePersist()
            ->cascadeMerge()
            ->addJoinColumn('stage_id', 'id', true, false, 'SET NULL')
            ->build();

        $builder->createOneToMany('stageChangeLog', 'StagesChangeLog')
            ->orphanRemoval()
            ->setOrderBy(['dateAdded' => 'DESC'])
            ->mappedBy('lead')
            ->cascadeAll()
            ->fetchExtraLazy()
            ->build();

        $builder->createOneToMany('utmtags', 'Mautic\LeadBundle\Entity\UtmTag')
            ->orphanRemoval()
            ->mappedBy('lead')
            ->cascadeAll()
            ->fetchExtraLazy()
            ->build();

<<<<<<< HEAD
        $builder->createField('frequencyRules', 'array')
            ->columnName('frequency_rules')
            ->nullable()
=======
        $builder->createOneToMany('frequencyRules', 'Mautic\LeadBundle\Entity\FrequencyRule')
            ->orphanRemoval()
            ->setIndexBy('channel')
            ->setOrderBy(['dateAdded' => 'DESC'])
            ->mappedBy('lead')
            ->cascadeAll()
            ->fetchExtraLazy()
>>>>>>> 1e7ee3d3
            ->build();
    }

    /**
     * Prepares the metadata for API usage
     *
     * @param $metadata
     */
    public static function loadApiMetadata(ApiMetadataDriver $metadata)
    {
        $metadata->setGroupPrefix('lead')
            ->setRoot('lead')
            ->addListProperties(
                [
                    'id',
                    'points',
                    'color',
                    'fields',
                ]
            )
            ->addProperties(
                [
                    'lastActive',
                    'owner',
                    'ipAddresses',
                    'tags',
                    'utmtags',
                    'stage',
                    'dateIdentified',
                    'preferredProfileImage'
                ]
            )
            ->build();
    }

    /**
     * @param string $prop
     * @param mixed  $val
     */
    protected function isChanged($prop, $val)
    {
        $getter  = "get".ucfirst($prop);
        $current = $this->$getter();
        if ($prop == 'owner') {
            if ($current && !$val) {
                $this->changes['owner'] = [$current->getName().' ('.$current->getId().')', $val];
            } elseif (!$current && $val) {
                $this->changes['owner'] = [$current, $val->getName().' ('.$val->getId().')'];
            } elseif ($current && $val && $current->getId() != $val->getId()) {
                $this->changes['owner'] = [
                    $current->getName().'('.$current->getId().')',
                    $val->getName().'('.$val->getId().')'
                ];
            }
        } elseif ($prop == 'ipAddresses') {
            $this->changes['ipAddresses'] = ['', $val->getIpAddress()];
        } elseif ($prop == 'tags') {
            if ($val instanceof Tag) {
                $this->changes['tags']['added'][] = $val->getTag();
            } else {
                $this->changes['tags']['removed'][] = $val;
            }
        } elseif ($prop == 'utmtags') {

            if ($val instanceof UtmTag) {
                if ($val->getUtmContent()) {
                    $this->changes['utmtags'] = ['utm_content', $val->getUtmContent()];
                }
                if ($val->getUtmMedium()) {
                    $this->changes['utmtags'] = ['utm_medium', $val->getUtmMedium()];
                }
                if ($val->getUtmCampaign()) {
                    $this->changes['utmtags'] = ['utm_campaign', $val->getUtmCampaign()];
                }
                if ($val->getUtmTerm()) {
                    $this->changes['utmtags'] = ['utm_term', $val->getUtmTerm()];
                }
                if ($val->getUtmSource()) {
                    $this->changes['utmtags'] = ['utm_source', $val->getUtmSource()];
                }

            }
        } elseif ($prop == 'frequencyRules') {

            if ($val instanceof FrequencyRule) {
                if ($val->getFrequencyTime()) {
                    $this->changes['frequencyRules'] = ['frequency_time', $val->getFrequencyTime()];
                }
                if ($val->getFrequencyNumber()) {
                    $this->changes['frequencyRules'] = ['frequency_number', $val->getFrequencyNumber()];
                }
            } else {
                $this->changes['frequencyRules']['removed'][] = $val;
            }
        } elseif ($this->$getter() != $val) {
            $this->changes[$prop] = [$this->$getter(), $val];
        }
    }

    /**
     * @return array
     */
    public function convertToArray()
    {
        return get_object_vars($this);
    }

    /**
     * Set id
     *
     * @param integer $id
     *
     * @return Lead
     */
    public function setId($id)
    {
        $this->id = $id;

        return $this;
    }

    /**
     * Get id
     *
     * @return integer
     */
    public function getId()
    {
        return $this->id;
    }

    /**
     * Set owner
     *
     * @param User $owner
     *
     * @return Lead
     */
    public function setOwner(User $owner = null)
    {
        $this->isChanged('owner', $owner);
        $this->owner = $owner;

        return $this;
    }

    /**
     * Get owner
     *
     * @return User
     */
    public function getOwner()
    {
        return $this->owner;
    }

    /**
     * Add ipAddress
     *
     * @param IpAddress $ipAddress
     *
     * @return Lead
     */
    public function addIpAddress(IpAddress $ipAddress)
    {
        if (!$ipAddress->isTrackable()) {
            return $this;
        }

        $ip = $ipAddress->getIpAddress();
        if (!isset($this->ipAddresses[$ip])) {
            $this->isChanged('ipAddresses', $ipAddress);
            $this->ipAddresses[$ip] = $ipAddress;
        }

        return $this;
    }

    /**
     * Remove ipAddress
     *
     * @param IpAddress $ipAddress
     */
    public function removeIpAddress(IpAddress $ipAddress)
    {
        $this->ipAddresses->removeElement($ipAddress);
    }

    /**
     * Get ipAddresses
     *
     * @return \Doctrine\Common\Collections\Collection
     */
    public function getIpAddresses()
    {
        return $this->ipAddresses;
    }

    /**
     * Get full name
     *
     * @param bool $lastFirst
     *
     * @return string
     */
    public function getName($lastFirst = false)
    {
        if (isset($this->updatedFields['firstname'])) {
            $firstName = $this->updatedFields['firstname'];
        } else {
            $firstName = (isset($this->fields['core']['firstname']['value'])) ? $this->fields['core']['firstname']['value'] : '';
        }

        if (isset($this->updatedFields['lastname'])) {
            $lastName = $this->updatedFields['lastname'];
        } else {
            $lastName = (isset($this->fields['core']['lastname']['value'])) ? $this->fields['core']['lastname']['value'] : '';
        }

        $fullName = "";
        if ($lastFirst && !empty($firstName) && !empty($lastName)) {
            $fullName = $lastName.", ".$firstName;
        } elseif (!empty($firstName) && !empty($lastName)) {
            $fullName = $firstName." ".$lastName;
        } elseif (!empty($firstName)) {
            $fullName = $firstName;
        } elseif (!empty($lastName)) {
            $fullName = $lastName;
        }

        return $fullName;
    }

    /**
     * Get company
     *
     * @return string
     */
    public function getCompany()
    {
        if (isset($this->updatedFields['company'])) {

            return $this->updatedFields['company'];
        }

        if (!empty($this->fields['core']['company']['value'])) {

            return $this->fields['core']['company']['value'];
        }

        return '';
    }

    /**
     * Get email
     *
     * @return string
     */
    public function getEmail()
    {
        if (isset($this->updatedFields['email'])) {

            return $this->updatedFields['email'];
        }

        if (!empty($this->fields['core']['email']['value'])) {

            return $this->fields['core']['email']['value'];
        }

        return '';
    }

    /**
     * Get preferred locale
     *
     * @return string
     */
    public function getPreferredLocale()
    {
        if (isset($this->updatedFields['preferred_locale'])) {

            return $this->updatedFields['preferred_locale'];
        }

        if (!empty($this->fields['core']['preferred_locale']['value'])) {

            return $this->fields['core']['preferred_locale']['value'];
        }

        return '';
    }

    /**
     * Get lead field value
     *
     * @param      $field
     * @param null $group
     *
     * @return bool
     */
    public function getFieldValue($field, $group = null)
    {
        if (isset($this->updatedFields[$field])) {

            return $this->updatedFields[$field];
        }

        if (!empty($group) && isset($this->fields[$group][$field])) {

            return $this->fields[$group][$field]['value'];
        }

        foreach ($this->fields as $group => $groupFields) {
            foreach ($groupFields as $name => $details) {
                if ($name == $field) {

                    return $details['value'];
                }
            }
        }

        return false;
    }

    /**
     * Get the primary identifier for the lead
     *
     * @param bool $lastFirst
     *
     * @return string
     */
    public function getPrimaryIdentifier($lastFirst = false)
    {
        if ($name = $this->getName($lastFirst)) {
            return $name;
        } elseif (!empty($this->fields['core']['company']['value'])) {
            return $this->fields['core']['company']['value'];
        } elseif (!empty($this->fields['core']['email']['value'])) {
            return $this->fields['core']['email']['value'];
        } elseif (count($ips = $this->getIpAddresses())) {
            return $ips->first()->getIpAddress();
        } elseif ($socialIdentity = $this->getFirstSocialIdentity()) {
            return $socialIdentity;
        } else {
            return 'mautic.lead.lead.anonymous';
        }
    }

    /**
     * Get the secondary identifier for the lead; mainly company
     *
     * @return string
     */
    public function getSecondaryIdentifier()
    {
        if (!empty($this->fields['core']['company']['value'])) {
            return $this->fields['core']['company']['value'];
        }

        return '';
    }

    /**
     * Get the location for the lead
     *
     * @return string
     */
    public function getLocation()
    {
        $location = '';

        if (!empty($this->fields['core']['city']['value'])) {
            $location .= $this->fields['core']['city']['value'].', ';
        }

        if (!empty($this->fields['core']['state']['value'])) {
            $location .= $this->fields['core']['state']['value'].', ';
        }

        if (!empty($this->fields['core']['country']['value'])) {
            $location .= $this->fields['core']['country']['value'].', ';
        }

        return rtrim($location, ', ');
    }

    /**
     * Adds/substracts from current points
     *
     * @param $points
     */
    public function addToPoints($points)
    {
        $newPoints = $this->points + $points;
        $this->setPoints($newPoints);
    }

    /**
     * Set points
     *
     * @param integer $points
     *
     * @return Lead
     */
    public function setPoints($points)
    {
        $this->isChanged('points', $points);
        $this->points = $points;

        return $this;
    }

    /**
     * Get points
     *
     * @return integer
     */
    public function getPoints()
    {
        return $this->points;
    }

    /**
     * Creates a points change entry
     *
     * @param           $type
     * @param           $name
     * @param           $action
     * @param           $pointsDelta
     * @param IpAddress $ip
     */
    public function addPointsChangeLogEntry($type, $name, $action, $pointsDelta, IpAddress $ip)
    {
        if ($pointsDelta === 0) {
            // No need to record a null delta
            return;
        }

        // Create a new points change event
        $event = new PointsChangeLog();
        $event->setType($type);
        $event->setEventName($name);
        $event->setActionName($action);
        $event->setDateAdded(new \DateTime());
        $event->setDelta($pointsDelta);
        $event->setIpAddress($ip);
        $event->setLead($this);
        $this->addPointsChangeLog($event);
    }

    /**
     * Add pointsChangeLog
     *
     * @param PointsChangeLog $pointsChangeLog
     *
     * @return Lead
     */
    public function addPointsChangeLog(PointsChangeLog $pointsChangeLog)
    {
        $this->pointsChangeLog[] = $pointsChangeLog;

        return $this;
    }

    /**
     * Creates a points change entry
     *
     * @param           $type
     * @param           $name
     * @param           $action
     * @param           $pointsDelta
     * @param IpAddress $ip
     */
    public function stageChangeLogEntry($type, $name, $action)
    {
        //create a new points change event
        $event = new StagesChangeLog();
        $event->setEventName($name);
        $event->setActionName($action);
        $event->setDateAdded(new \DateTime());
        $event->setLead($this);
        $this->stageChangeLog($event);
    }

    /**
     * Add pointsChangeLog
     *
     * @param PointsChangeLog $pointsChangeLog
     *
     * @return Lead
     */
    public function stageChangeLog(StagesChangeLog $stageChangeLog)
    {
        $this->stageChangeLog[] = $stageChangeLog;

        return $this;
    }

    /**
     * Remove pointsChangeLog
     *
     * @param PointsChangeLog $pointsChangeLog
     */
    public function removePointsChangeLog(PointsChangeLog $pointsChangeLog)
    {
        $this->pointsChangeLog->removeElement($pointsChangeLog);
    }

    /**
     * Get pointsChangeLog
     *
     * @return \Doctrine\Common\Collections\Collection
     */
    public function getPointsChangeLog()
    {
        return $this->pointsChangeLog;
    }

    /**
     * @param string $identifier
     *
     * @return $this
     */
    public function addPushIDEntry($identifier)
    {
        /** @var PushID $id */
        foreach ($this->pushIds as $id) {
            if ($id->getPushID() === $identifier) {
                return $this;
            }
        }

        $entity = new PushID();
        $entity->setPushID($identifier);
        $entity->setLead($this);

        $this->addPushID($entity);

        return $this;
    }

    /**
     * @param PushID $pushID
     *
     * @return $this
     */
    public function addPushID(PushID $pushID)
    {
        $this->pushIds[] = $pushID;

        return $this;
    }

    /**
     * @param PushID $pushID
     */
    public function removePushID(PushID $pushID)
    {
        $this->pushIds->removeElement($pushID);
    }

    /**
     * @return ArrayCollection
     */
    public function getPushIDs()
    {
        return $this->pushIds;
    }

    /**
     * @param DoNotContact $doNotContact
     *
     * @return $this
     */
    public function addDoNotContactEntry(DoNotContact $doNotContact)
    {
        $this->changes['dnc_channel_status'][$doNotContact->getChannel()] = [
            'reason'   => $doNotContact->getReason(),
            'comments' => $doNotContact->getComments()
        ];

        // @deprecated - to be removed in 2.0
        switch ($doNotContact->getReason()) {
            case DoNotContact::BOUNCED:
                $type = 'bounced';
                break;
            case DoNotContact::MANUAL:
                $type = 'manual';
                break;
            case DoNotContact::UNSUBSCRIBED:
            default:
                $type = 'unsubscribed';
                break;
        }
        $this->changes['dnc_status'] = [$type, $doNotContact->getComments()];

        $this->doNotContact[] = $doNotContact;

        return $this;
    }

    /**
     * @param DoNotContact $doNotContact
     */
    public function removeDoNotContactEntry(DoNotContact $doNotContact)
    {
        $this->changes['dnc_channel_status'][$doNotContact->getChannel()] = [
            'reason'     => DoNotContact::IS_CONTACTABLE,
            'old_reason' => $doNotContact->getReason(),
            'comments'   => $doNotContact->getComments()
        ];

        // @deprecated to be removed in 2.0
        $this->changes['dnc_status'] = ['removed', $doNotContact->getComments()];

        $this->doNotContact->removeElement($doNotContact);
    }

    /**
     * @return ArrayCollection
     */
    public function getDoNotContact()
    {
        return $this->doNotContact;
    }

    /**
     * Set internal storage
     *
     * @param $internal
     */
    public function setInternal($internal)
    {
        $this->internal = $internal;
    }

    /**
     * Get internal storage
     *
     * @return mixed
     */
    public function getInternal()
    {
        return $this->internal;
    }

    /**
     * Set social cache
     *
     * @param $cache
     */
    public function setSocialCache($cache)
    {
        $this->socialCache = $cache;
    }

    /**
     * Get social cache
     *
     * @return mixed
     */
    public function getSocialCache()
    {
        return $this->socialCache;
    }

    /**
     * @param $fields
     */
    public function setFields($fields)
    {
        $this->fields = $fields;
    }

    /**
     * @param bool $ungroup
     *
     * @return array
     */
    public function getFields($ungroup = false)
    {
        if ($ungroup && isset($this->fields['core'])) {
            $return = [];
            foreach ($this->fields as $group => $fields) {
                $return += $fields;
            }

            return $return;
        }

        return $this->fields;
    }

    /**
     * Get profile values
     *
     * @return array
     */
    public function getProfileFields()
    {
        $fieldValues = [
            'id' => $this->id
        ];
        if (isset($this->fields['core'])) {
            foreach ($this->fields as $group => $fields) {
                foreach ($fields as $alias => $field) {
                    $fieldValues[$alias] = $field['value'];
                }
            }
        }

        return array_merge($fieldValues, $this->updatedFields);
    }

    /**
     * Add an updated field to persist to the DB and to note changes
     *
     * @param        $alias
     * @param        $value
     * @param string $oldValue
     */
    public function addUpdatedField($alias, $value, $oldValue = '')
    {
        if ($this->wasAnonymous == null) {
            $this->wasAnonymous = $this->isAnonymous();
        }

        $value = trim($value);
        if ($value == '') {
            // Ensure value is null for consistency
            $value = null;
        }

        $this->changes['fields'][$alias] = [$oldValue, $value];
        $this->updatedFields[$alias]     = $value;
    }

    /**
     * Get the array of updated fields
     *
     * @return array
     */
    public function getUpdatedFields()
    {
        return $this->updatedFields;
    }

    /**
     * @return mixed
     */
    public function getColor()
    {
        return $this->color;
    }

    /**
     * @param mixed $color
     */
    public function setColor($color)
    {
        $this->color = $color;
    }

    /**
     * @return bool
     */
    public function isAnonymous()
    {
        if (
        $name = $this->getName()
            || !empty($this->updatedFields['firstname'])
            || !empty($this->updatedFields['lastname'])
            || !empty($this->updatedFields['company'])
            || !empty($this->updatedFields['email'])
            || !empty($this->fields['core']['company']['value'])
            || !empty($this->fields['core']['email']['value'])
            || $socialIdentity = $this->getFirstSocialIdentity()
        ) {
            return false;
        } else {
            return true;
        }
    }

    /**
     * @return bool
     */
    protected function getFirstSocialIdentity()
    {
        if (isset($this->fields['social'])) {
            foreach ($this->fields['social'] as $social) {
                if (!empty($social['value'])) {
                    return $social['value'];
                }
            }
        } elseif (!empty($this->updatedFields)) {
            foreach ($this->availableSocialFields as $social) {
                if (!empty($this->updatedFields[$social])) {
                    return $this->updatedFields[$social];
                }
            }
        }

        return false;
    }

    /**
     * @return boolean
     */
    public function isNewlyCreated()
    {
        return $this->newlyCreated;
    }

    /**
     * @param boolean $newlyCreated
     */
    public function setNewlyCreated($newlyCreated)
    {
        $this->newlyCreated = $newlyCreated;
    }

    /**
     * @return mixed
     */
    public function getNotes()
    {
        return $this->notes;
    }

    /**
     * @param string $source
     *
     * @return void
     */
    public function setPreferredProfileImage($source)
    {
        $this->preferredProfileImage = $source;
    }

    /**
     * @return string
     */
    public function getPreferredProfileImage()
    {
        return $this->preferredProfileImage;
    }

    /**
     * @return mixed
     */
    public function getDateIdentified()
    {
        return $this->dateIdentified;
    }

    /**
     * @param mixed $dateIdentified
     */
    public function setDateIdentified($dateIdentified)
    {
        $this->dateIdentified = $dateIdentified;
    }

    /**
     * @return mixed
     */
    public function getLastActive()
    {
        return $this->lastActive;
    }

    /**
     * @param mixed $lastActive
     */
    public function setLastActive($lastActive)
    {
        $this->changes['dateLastActive'] = [$this->lastActive, $lastActive];
        $this->lastActive                = $lastActive;
    }

    /**
     * @param array $availableSocialFields
     */
    public function setAvailableSocialFields(array $availableSocialFields)
    {
        $this->availableSocialFields = $availableSocialFields;
    }

    /**
     * Add tag
     *
     * @param Tag $tag
     *
     * @return Lead
     */
    public function addTag(Tag $tag)
    {
        $this->isChanged('tags', $tag);
        $this->tags[$tag->getTag()] = $tag;

        return $this;
    }

    /**
     * Remove tag
     *
     * @param Tag $tag
     */
    public function removeTag(Tag $tag)
    {
        $this->isChanged('tags', $tag->getTag());
        $this->tags->removeElement($tag);
    }

    /**
     * Get tags
     *
     * @return mixed
     */
    public function getTags()
    {
        return $this->tags;
    }

    /**
     * Set tags
     *
     * @param $tags
     *
     * @return $this
     */
    public function setTags($tags)
    {
        $this->tags = $tags;

        return $this;
    }

    /**
     * Get tags
     *
     * @return mixed
     */
    public function getUtmTags()
    {
        return $this->utmtags;
    }

    /**
     * Set tags
     *
     * @param $tags
     *
     * @return $this
     */
    public function setUtmTags($utmTags)
    {
        $this->isChanged('utmtags', $utmTags);
        $this->utmtags[] = $utmTags;

        return $this;
    }

    /**
     * Set stage
     *
     * @param \Mautic\StageBundle\Entity\Stage $stage
     *
     * @return Stage
     */
    public function setStage(Stage $stage)
    {
        $this->stage = $stage;

        return $this;
    }

    /**
     * Get stage
     *
     * @return \Mautic\StageBundle\Entity\Stage
     */
    public function getStage()
    {
        return $this->stage;
    }

    /**
     * Set stage
     *
<<<<<<< HEAD
     * @param array $frequencyRules
     *
     * @return frequencyRules
     */
    public function setFrequencyRules(array $frequencyRules)
    {
        $this->frequencyRules = $frequencyRules;
=======
     * @param FrequencyRule $frequencyRules
     *
     * @return frequencyRules
     */
    public function setFrequencyRules(FrequencyRule $frequencyRules)
    {
        $this->isChanged('frequencyRules', $frequencyRules);
        $this->frequencyRules[$frequencyRules->getId()] = $frequencyRules;
>>>>>>> 1e7ee3d3

        return $this;
    }

    /**
     * Get stage
     *
     * @return array
     */
    public function getFrequencyRules()
    {
        return $this->frequencyRules;
    }
<<<<<<< HEAD
=======

    /**
     * Remove frequencyRule
     *
     * @param Tag $tag
     */
    public function removeFrequencyRule(FrequencyRule $frequencyRule)
    {
        $this->isChanged('frequencyRule', $frequencyRule->getId());
        $this->frequencyRules->removeElement($frequencyRule);
    }

>>>>>>> 1e7ee3d3
    /**
     * Get attribution value
     *
     * @return bool
     */
    public function getAttribution()
    {
        return (float) $this->getFieldValue('attribution');
    }

    /**
     * If there is an attribution amount but no date, insert today's date
     */
    public function checkAttributionDate()
    {
        $attribution     = $this->getFieldValue('attribution');
        $attributionDate = $this->getFieldValue('attribution_date');

        if (!empty($attribution) && empty($attributionDate)) {
            $this->addUpdatedField('attribution_date', (new \DateTime())->format('Y-m-d'));
        } elseif (empty($attribution)) {
            $this->addUpdatedField('attribution_date', null);
        }
    }

    /**
     * Set date identified
     */
    public function checkDateIdentified()
    {
        if ($this->dateIdentified == null && $this->wasAnonymous) {
            //check the changes to see if the user is now known
            if (!$this->isAnonymous()) {
                $this->dateIdentified            = new \DateTime();
                $this->changes['dateIdentified'] = ['', $this->dateIdentified];
            }
        }
    }
}<|MERGE_RESOLUTION|>--- conflicted
+++ resolved
@@ -158,11 +158,7 @@
     private $utmtags;
 
     /**
-<<<<<<< HEAD
-     * @var ArrayCollection
-=======
      * @var \Mautic\LeadBundle\Entity\FrequencyRule
->>>>>>> 1e7ee3d3
      */
     private $frequencyRules;
 
@@ -313,11 +309,6 @@
             ->fetchExtraLazy()
             ->build();
 
-<<<<<<< HEAD
-        $builder->createField('frequencyRules', 'array')
-            ->columnName('frequency_rules')
-            ->nullable()
-=======
         $builder->createOneToMany('frequencyRules', 'Mautic\LeadBundle\Entity\FrequencyRule')
             ->orphanRemoval()
             ->setIndexBy('channel')
@@ -325,7 +316,6 @@
             ->mappedBy('lead')
             ->cascadeAll()
             ->fetchExtraLazy()
->>>>>>> 1e7ee3d3
             ->build();
     }
 
@@ -1318,15 +1308,6 @@
     /**
      * Set stage
      *
-<<<<<<< HEAD
-     * @param array $frequencyRules
-     *
-     * @return frequencyRules
-     */
-    public function setFrequencyRules(array $frequencyRules)
-    {
-        $this->frequencyRules = $frequencyRules;
-=======
      * @param FrequencyRule $frequencyRules
      *
      * @return frequencyRules
@@ -1335,7 +1316,6 @@
     {
         $this->isChanged('frequencyRules', $frequencyRules);
         $this->frequencyRules[$frequencyRules->getId()] = $frequencyRules;
->>>>>>> 1e7ee3d3
 
         return $this;
     }
@@ -1349,8 +1329,6 @@
     {
         return $this->frequencyRules;
     }
-<<<<<<< HEAD
-=======
 
     /**
      * Remove frequencyRule
@@ -1363,7 +1341,6 @@
         $this->frequencyRules->removeElement($frequencyRule);
     }
 
->>>>>>> 1e7ee3d3
     /**
      * Get attribution value
      *
