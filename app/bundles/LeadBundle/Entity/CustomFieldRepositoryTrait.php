<?php

/*
 * @copyright   2016 Mautic Contributors. All rights reserved
 * @author      Mautic
 *
 * @link        http://mautic.org
 *
 * @license     GNU/GPLv3 http://www.gnu.org/licenses/gpl-3.0.html
 */

namespace Mautic\LeadBundle\Entity;

use Doctrine\DBAL\Query\QueryBuilder;

/**
 * Class CustomFieldRepositoryTrait.
 */
trait CustomFieldRepositoryTrait
{
    protected $useDistinctCount = false;

    /**
     * @var array
     */
    protected $customFieldList = [];

    /**
     * @param      $object
     * @param      $args
     * @param null $resultsCallback
     *
     * @return array
     */
    public function getEntitiesWithCustomFields($object, $args, $resultsCallback = null)
    {
        list($fields, $fixedFields) = $this->getCustomFieldList($object);

        //Fix arguments if necessary
        $args = $this->convertOrmProperties($this->getClassName(), $args);

        //DBAL
        /** @var QueryBuilder $dq */
        $dq = isset($args['qb']) ? $args['qb'] : $this->getEntitiesDbalQueryBuilder();

        // Generate where clause first to know if we need to use distinct on primary ID or not
        $this->useDistinctCount = false;
        $this->buildWhereClause($dq, $args);

        // Distinct is required here to get the correct count when group by is used due to applied filters
        $countSelect = ($this->useDistinctCount) ? 'COUNT(DISTINCT('.$this->getTableAlias().'.id))' : 'COUNT('.$this->getTableAlias().'.id)';
        $dq->select($countSelect.' as count');

        // Advanced search filters may have set a group by and if so, let's remove it for the count.
        if ($groupBy = $dq->getQueryPart('groupBy')) {
            $dq->resetQueryPart('groupBy');
        }

        //get a total count
        $result = $dq->execute()->fetchAll();
        $total  = ($result) ? $result[0]['count'] : 0;

        if (!$total) {
            $results = [];
        } else {
            if ($groupBy) {
                $dq->groupBy($groupBy);
            }
            //now get the actual paginated results

            $this->buildOrderByClause($dq, $args);
            $this->buildLimiterClauses($dq, $args);

            $dq->resetQueryPart('select');
            $this->buildSelectClause($dq, $args);

            $results = $dq->execute()->fetchAll();

            //loop over results to put fields in something that can be assigned to the entities
            $fieldValues = [];
            $groups      = $this->getFieldGroups();

            foreach ($results as $result) {
                $id = $result['id'];
                //unset all the columns that are not fields
                $this->removeNonFieldColumns($result, $fixedFields);

                foreach ($result as $k => $r) {
                    if (isset($fields[$k])) {
                        $fieldValues[$id][$fields[$k]['group']][$fields[$k]['alias']]          = $fields[$k];
                        $fieldValues[$id][$fields[$k]['group']][$fields[$k]['alias']]['value'] = $r;
                    }
                }

                //make sure each group key is present
                foreach ($groups as $g) {
                    if (!isset($fieldValues[$id][$g])) {
                        $fieldValues[$id][$g] = [];
                    }
                }
            }

            unset($results, $fields);

            //get an array of IDs for ORM query
            $ids = array_keys($fieldValues);

            if (count($ids)) {
                //ORM

                //build the order by id since the order was applied above
                //unfortunately, doctrine does not have a way to natively support this and can't use MySQL's FIELD function
                //since we have to be cross-platform; it's way ugly

                //We should probably totally ditch orm for leads
                $order = '(CASE';
                foreach ($ids as $count => $id) {
                    $order .= ' WHEN '.$this->getTableAlias().'.id = '.$id.' THEN '.$count;
                    ++$count;
                }
                $order .= ' ELSE '.$count.' END) AS HIDDEN ORD';

                //ORM - generates lead entities
                $q = $this->getEntitiesOrmQueryBuilder($order);
                $this->buildSelectClause($dq, $args);

                //only pull the leads as filtered via DBAL
                $q->where(
                    $q->expr()->in($this->getTableAlias().'.id', ':entityIds')
                )->setParameter('entityIds', $ids);

                $q->orderBy('ORD', 'ASC');

                $results = $q->getQuery()
                    ->getResult();

                //assign fields
                foreach ($results as $r) {
                    $id = $r->getId();
                    $r->setFields($fieldValues[$id]);

                    if (is_callable($resultsCallback)) {
                        $resultsCallback($r);
                    }
                }
            } else {
                $results = [];
            }
        }

        return (!empty($args['withTotalCount'])) ?
            [
                'count'   => $total,
                'results' => $results,
            ] : $results;
    }

    /**
     * @param        $id
     * @param bool   $byGroup
     * @param string $object
     *
     * @return array
     */
    public function getFieldValues($id, $byGroup = true, $object = 'lead')
    {
        //use DBAL to get entity fields
        $q = $this->getEntitiesDbalQueryBuilder();

        if (is_array($id)) {
            $this->buildSelectClause($q, $id);
            $id = $id['id'];
        } else {
            $q->select($this->getTableAlias().'.*');
        }

        $q->where($this->getTableAlias().'.id = '.(int) $id);
        $values = $q->execute()->fetch();

        return $this->formatFieldValues($values, $byGroup, $object);
    }

    /**
     * Gets a list of unique values from fields for autocompletes.
     *
     * @param        $field
     * @param string $search
     * @param int    $limit
     * @param int    $start
     *
     * @return array
     */
    public function getValueList($field, $search = '', $limit = 10, $start = 0)
    {
        // Includes prefix
        $table = $this->getEntityManager()->getClassMetadata($this->getClassName())->getTableName();
        $col   = $this->getTableAlias().'.'.$field;
        $q     = $this->getEntityManager()->getConnection()->createQueryBuilder()
            ->select("DISTINCT $col")
            ->from($table, 'l');

        $q->where(
            $q->expr()->andX(
                $q->expr()->neq($col, $q->expr()->literal('')),
                $q->expr()->isNotNull($col)
            )
        );

        if (!empty($search)) {
            $q->andWhere("$col LIKE :search")
                ->setParameter('search', "{$search}%");
        }

        $q->orderBy($col);

        if (!empty($limit)) {
            $q->setFirstResult($start)
                ->setMaxResults($limit);
        }

        $results = $q->execute()->fetchAll();

        return $results;
    }

    /**
     * Persist an array of entities.
     *
     * @param array $entities
     */
    public function saveEntities($entities)
    {
        foreach ($entities as $k => $entity) {
            // Leads cannot be batched due to requiring the ID to update the fields
            $this->saveEntity($entity);
        }
    }

    /**
     * {@inheritdoc}
     *
     * @param $entity
     * @param $flush
     */
    public function saveEntity($entity, $flush = true)
    {
        $this->getEntityManager()->persist($entity);

        if ($flush) {
            $this->getEntityManager()->flush($entity);
        }

        // Includes prefix
        $table  = $this->getEntityManager()->getClassMetadata($this->getClassName())->getTableName();
        $fields = $entity->getUpdatedFields();
        if (method_exists($entity, 'getChanges')) {
            $changes = $entity->getChanges();

            // remove the fields that are part of changes as they were already saved via a setter
            $fields = array_diff_key($fields, $changes);
        }

        if (!empty($fields)) {
            $this->prepareDbalFieldsForSave($fields);
            $this->getEntityManager()->getConnection()->update($table, $fields, ['id' => $entity->getId()]);
        }
    }

    /**
     * Function to remove non custom field columns from an arrayed lead row.
     *
     * @param       $r
     * @param array $fixedFields
     */
    protected function removeNonFieldColumns(&$r, $fixedFields = [])
    {
        $baseCols = $this->getBaseColumns($this->getClassName(), true);
        foreach ($baseCols as $c) {
            if (!isset($fixedFields[$c])) {
                unset($r[$c]);
            }
        }
        unset($r['owner_id']);
    }

    /**
     * @param array  $values
     * @param bool   $byGroup
     * @param string $object
     *
     * @return array
     */
    protected function formatFieldValues($values, $byGroup = true, $object = 'lead')
    {
        list($fields, $fixedFields) = $this->getCustomFieldList($object);

        $this->removeNonFieldColumns($values, $fixedFields);

        // Reorder leadValues based on field order
        $values = array_merge(array_flip(array_keys($fields)), $values);

        $fieldValues = [];

        //loop over results to put fields in something that can be assigned to the entities
        foreach ($values as $k => $r) {
<<<<<<< HEAD
=======
            if (!is_null($r)) {
                switch ($fields[$k]['type']) {
                    case 'number':
                        $r = (float) $r;
                        break;
                    case 'boolean':
                        $r = (bool) $r;
                        break;
                }
            }

>>>>>>> 5312726a
            if (isset($fields[$k])) {
                switch ($fields[$k]['type']) {
                    case 'number':
                        $r = (float) $r;
                        break;
                    case 'boolean':
                        $r = (int) $r;
                        break;
                }
                if ($byGroup) {
                    $fieldValues[$fields[$k]['group']][$fields[$k]['alias']]          = $fields[$k];
                    $fieldValues[$fields[$k]['group']][$fields[$k]['alias']]['value'] = $r;
                } else {
                    $fieldValues[$fields[$k]['alias']]          = $fields[$k];
                    $fieldValues[$fields[$k]['alias']]['value'] = $r;
                }

                unset($fields[$k]);
            }
        }

        if ($byGroup) {
            //make sure each group key is present
            $groups = $this->getFieldGroups();
            foreach ($groups as $g) {
                if (!isset($fieldValues[$g])) {
                    $fieldValues[$g] = [];
                }
            }
        }

        return $fieldValues;
    }

    /**
     * @param string $object
     *
     * @return array [$fields, $fixedFields]
     */
    protected function getCustomFieldList($object)
    {
        if (empty($this->customFieldList)) {
            //Get the list of custom fields
            $fq = $this->getEntityManager()->getConnection()->createQueryBuilder();
            $fq->select('f.id, f.label, f.alias, f.type, f.field_group as "group", f.object, f.is_fixed')
                ->from(MAUTIC_TABLE_PREFIX.'lead_fields', 'f')
                ->where('f.is_published = :published')
                ->andWhere($fq->expr()->eq('object', ':object'))
                ->setParameter('published', true, 'boolean')
                ->setParameter('object', $object);
            $results = $fq->execute()->fetchAll();

            $fields      = [];
            $fixedFields = [];
            foreach ($results as $r) {
                $fields[$r['alias']] = $r;
                if ($r['is_fixed']) {
                    $fixedFields[$r['alias']] = $r['alias'];
                }
            }

            unset($results);

            $this->customFieldList = [$fields, $fixedFields];
        }

        return $this->customFieldList;
    }

    /**
     * @param $fields
     */
    private function prepareDbalFieldsForSave(&$fields)
    {
        // Ensure booleans are integers
        foreach ($fields as $field => &$value) {
            if (is_bool($value)) {
                $fields[$field] = (int) $value;
            }
        }
    }
}<|MERGE_RESOLUTION|>--- conflicted
+++ resolved
@@ -303,28 +303,16 @@
 
         //loop over results to put fields in something that can be assigned to the entities
         foreach ($values as $k => $r) {
-<<<<<<< HEAD
-=======
-            if (!is_null($r)) {
-                switch ($fields[$k]['type']) {
-                    case 'number':
-                        $r = (float) $r;
-                        break;
-                    case 'boolean':
-                        $r = (bool) $r;
-                        break;
-                }
-            }
-
->>>>>>> 5312726a
             if (isset($fields[$k])) {
-                switch ($fields[$k]['type']) {
-                    case 'number':
-                        $r = (float) $r;
-                        break;
-                    case 'boolean':
-                        $r = (int) $r;
-                        break;
+                if (!is_null($r)) {
+                    switch ($fields[$k]['type']) {
+                        case 'number':
+                            $r = (float) $r;
+                            break;
+                        case 'boolean':
+                            $r = (int) $r;
+                            break;
+                    }
                 }
                 if ($byGroup) {
                     $fieldValues[$fields[$k]['group']][$fields[$k]['alias']]          = $fields[$k];
