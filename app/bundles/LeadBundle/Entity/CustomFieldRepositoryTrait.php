--- conflicted
+++ resolved
@@ -377,11 +377,7 @@
     /**
      * @param $fields
      */
-<<<<<<< HEAD
-    private function prepareDbalFieldsForSave(&$fields)
-=======
     protected function prepareDbalFieldsForSave(&$fields)
->>>>>>> 6d29b197
     {
         // Ensure booleans are integers
         foreach ($fields as $field => &$value) {
