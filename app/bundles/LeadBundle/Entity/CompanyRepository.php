<?php
/**
 * @package     Mautic
 * @copyright   2014 Mautic Contributorcomp. All rights reserved.
 * @author      Mautic
 * @link        http://mautic.org
 * @license     GNU/GPLv3 http://www.gnu.org/licenses/gpl-3.0.html
 */

namespace Mautic\LeadBundle\Entity;

use Doctrine\ORM\Query;
use Mautic\CoreBundle\Entity\CommonRepository;

/**
 * Class CompanyRepository
 */
class CompanyRepository extends CommonRepository
{

    /**
     * {@inheritdoc}
     *
<<<<<<< HEAD
     * @param $entity
     * @param $flush
     */
    public function saveEntity($entity, $flush = true)
    {
        $this->_em->persist($entity);
        if ($flush)
            $this->_em->flush($entity);
        $fields = $entity->getUpdatedFields();
        if (!empty($fields)) {
            $this->_em->getConnection()->update(MAUTIC_TABLE_PREFIX . 'companies', $fields, array('id' => $entity->getId()));
        }
=======
     * @param integer $id
     *
     * @return mixed|null
     */
    public function getEntity($id = 0)
    {
        try {
            /** @var Lead $entity */
            $entity = $this
                ->createQueryBuilder('comp')
                ->select('comp, u')
                ->leftJoin('comp.owner', 'u')
                ->where('comp.id = :companyId')
                ->setParameter('companyId', $id)
                ->getQuery()
                ->getSingleResult();
        } catch (\Exception $e) {
            $entity = null;
        }

        if ($entity != null) {
            $fieldValues = $this->getFieldValues($id);
            $entity->setFields($fieldValues);
        }

        return $entity;
>>>>>>> 3b69c6cc
    }
    /**
     * Get a list of leads
     *
     * @param array $args
     *
     * @return array
     */
    public function getEntities($args = array())
    {
        //Get the list of custom fields
        $fq = $this->_em->getConnection()->createQueryBuilder();
        $fq->select('f.id, f.label, f.alias, f.type, f.field_group as "group"')
            ->from(MAUTIC_TABLE_PREFIX . 'lead_fields', 'f')
            ->where('f.is_published = :published')
            ->andWhere($fq->expr()->eq('object',':company'))
            ->setParameter('company', 'company')
            ->setParameter('published', true, 'boolean');
        $results = $fq->execute()->fetchAll();

        $fields = array();
        foreach ($results as $r) {
            $fields[$r['alias']] = $r;
        }

        unset($results);

        //Fix arguments if necessary
        $args = $this->convertOrmProperties('Mautic\\LeadBundle\\Entity\\Company', $args);

        //DBAL
        $dq = $this->getEntityManager()->getConnection()->createQueryBuilder();

        $dq->select('COUNT(comp.id) as count')
            ->from(MAUTIC_TABLE_PREFIX.'companies', 'comp')
            ->leftJoin('comp', MAUTIC_TABLE_PREFIX.'users', 'u', 'u.id = comp.owner_id');

        // Filter by an entity query
        if (isset($args['entity_query'])) {
            $dq->andWhere(
                sprintf('EXISTS (%s)', $args['entity_query']->getSQL())
            );

            if (isset($args['entity_parameters'])) {
                foreach ($args['entity_parameters'] as $name => $value) {
                    $dq->setParameter($name, $value);
                }
            }
        }

        $this->buildWhereClause($dq, $args);

        //get a total count
        $result = $dq->execute()->fetchAll();
        $total  = $result[0]['count'];

        //now get the actual paginated results
        $this->buildOrderByClause($dq, $args);
        $this->buildLimiterClauses($dq, $args);

        $dq->resetQueryPart('select')
            ->select('comp.*');
        $results = $dq->execute()->fetchAll();

        //loop over results to put fields in something that can be assigned to the entities
        $fieldValues = array();
        $groups      = array('core', 'other');

        foreach ($results as $result) {
            $companyId = $result['id'];
            //unset all the columns that are not fields
            $this->removeNonFieldColumns($result);

            foreach ($result as $k => $r) {
                if (isset($fields[$k])) {
                    $fieldValues[$companyId][$fields[$k]['group']][$fields[$k]['alias']] = $fields[$k];
                    $fieldValues[$companyId][$fields[$k]['group']][$fields[$k]['alias']]['value'] = $r;
                }
            }

            //make sure each group key is present
            foreach ($groups as $g) {
                if (!isset($fieldValues[$companyId][$g])) {
                    $fieldValues[$companyId][$g] = array();
                }
            }
        }

        unset($results, $fields);

        //get an array of IDs for ORM query
        $ids = array_keys($fieldValues);

        if (count($ids)) {
            //ORM

            //build the order by id since the order was applied above
            //unfortunately, doctrine does not have a way to natively support this and can't use MySQL's FIELD function
            //since we have to be cross-platform; it's way ugly

            //We should probably totally ditch orm for leads
            $order = '(CASE';
            foreach ($ids as $count => $id) {
                $order .= ' WHEN comp.id = ' . $id . ' THEN ' . $count;
                $count++;
            }
            $order .= ' ELSE ' . $count . ' END) AS HIDDEN ORD';

            //ORM - generates lead entities
            $q = $this->_em->createQueryBuilder();
            $q->select('comp, u,' . $order)
                ->from('MauticLeadBundle:Company', 'comp', 'comp.id')
                ->leftJoin('comp.owner', 'u');

            //only pull the leads as filtered via DBAL
            $q->where(
                $q->expr()->in('comp.id', ':companyIds')
            )->setParameter('companyIds', $ids);

            $q->orderBy('ORD', 'ASC');

            $results = $q->getQuery()
                ->useQueryCache(false)
                ->useResultCache(false)
                ->getResult();

            //assign fields
            foreach ($results as $r) {
                $companyId = $r->getId();
                $r->setFields($fieldValues[$companyId]);

            }
        } else {
            $results = array();
        }

        return (!empty($args['withTotalCount'])) ?
            array(
                'count' => $total,
                'results' => $results
            ) : $results;
    }
    /**
     * {@inheritdoc}
     *
     * @param $entity
     * @param $flush
     */
    public function saveEntity($entity, $flush = true)
    {
        $this->_em->persist($entity);

        if ($flush)
            $this->_em->flush($entity);

        $fields = $entity->getUpdatedFields();
        if (!empty($fields)) {
            $this->_em->getConnection()->update(MAUTIC_TABLE_PREFIX . 'companies', $fields, array('id' => $entity->getId()));
        }
    }


    /**
     * Persist an array of entities
     *
     * @param array $entities
     */
    public function saveEntities($entities)
    {
        foreach ($entities as $k => $entity) {
            // Leads cannot be batched due to requiring the ID to update the fields
            $this->saveEntity($entity);
        }
    }
    /**
     * Get a list of fields and values
     *
     * @param           $id
     * @param bool|true $byGroup
     *
     * @return array
     */
    public function getFieldValues($id, $byGroup = true)
    {
        //Get the list of custom fields
        $fq = $this->_em->getConnection()->createQueryBuilder();
        $fq->select('f.id, f.label, f.alias, f.type, f.field_group as "group", f.field_order, f.object')
            ->from(MAUTIC_TABLE_PREFIX . 'lead_fields', 'f')
            ->where('f.is_published = :published')
            ->andWhere($fq->expr()->eq('f.object',':object'))
            ->setParameter('object','company')
            ->orderBy('f.field_order', 'asc')
            ->setParameter('published', true, 'boolean');
        $results = $fq->execute()->fetchAll();

        $fields = array();
        foreach ($results as $r) {
            $fields[$r['alias']] = $r;
        }

        //use DBAL to get entity fields
        $q = $this->_em->getConnection()->createQueryBuilder();
        $q->select('*')
            ->from(MAUTIC_TABLE_PREFIX . 'companies', 'comp')
            ->where('comp.id = :companyId')
            ->setParameter('companyId', $id);
        $companyValues = $q->execute()->fetch();
        $this->removeNonFieldColumns($companyValues);

        // Reorder leadValues based on field order
        $companyValues = array_merge(array_flip(array_keys($fields)), $companyValues);

        $fieldValues = array();

        //loop over results to put fields in something that can be assigned to the entities
        foreach ($companyValues as $k => $r) {
            if (isset($fields[$k])) {
                if ($byGroup) {
                    $fieldValues[$fields[$k]['group']][$fields[$k]['alias']]          = $fields[$k];
                    $fieldValues[$fields[$k]['group']][$fields[$k]['alias']]['value'] = $r;
                } else {
                    $fieldValues[$fields[$k]['alias']]          = $fields[$k];
                    $fieldValues[$fields[$k]['alias']]['value'] = $r;
                }
            }
        }

        if ($byGroup) {
            //make sure each group key is present
            $groups = array('core', 'social', 'personal', 'professional');
            foreach ($groups as $g) {
                if (!isset($fieldValues[$g])) {
                    $fieldValues[$g] = array();
                }
            }
        }

        return $fieldValues;
    }

    /**
     * Function to remove non custom field columns from an arrayed lead row
     *
     * @param array $r
     */
    protected function removeNonFieldColumns(&$r)
    {
        $baseCols = $this->getBaseColumns('Mautic\\LeadBundle\\Entity\\Company', true);
        foreach ($baseCols as $c) {
            unset($r[$c]);
        }
        unset($r['owner_id']);
    }

    /**
     * {@inheritdoc}
     */
    public function getTableAlias()
    {
        return 'comp';
    }


    /**
     * {@inheritdoc}
     */
    protected function addCatchAllWhereClause(&$q, $filter)
    {
        return $this->addStandardCatchAllWhereClause($q, $filter, array(
            'comp.companyname',
            'comp.companydescription'
        ));
    }

    /**
     * {@inheritdoc}
     */
    protected function addSearchCommandWhereClause(&$q, $filter)
    {
        return $this->addStandardSearchCommandWhereClause($q, $filter);
    }

    /**
     * {@inheritdoc}
     */
    public function getSearchCommands()
    {
        return $this->getStandardSearchCommands();
    }

    /**
     * Get a list of lists
     *
     * @param bool   $user
     * @param string $alias
     * @param string $id
     *
     * @return array
     */
    public function getCompanies($user = false, $id = '')
    {
        $q = $this->_em->getConnection()->createQueryBuilder();
        static $companies = array();

        if (is_object($user)) {
            $user = $user->getId();
        }

        $key = (int) $user.$id;
        if (isset($companies[$key])) {
            return $companies[$key];
        }

        $q->select('comp.id, comp.companyname')
            ->from(MAUTIC_TABLE_PREFIX .'companies', 'comp');

        if (!empty($user)) {
            $q->orWhere('comp.created_by = :user');
            $q->setParameter('user', $user);
        }

        if (!empty($id)) {
            $q->andWhere(
                $q->expr()->neq('comp.id', $id)
            );
        }

        $q->orderBy('comp.companyname');

        $results = $q->execute()->fetchAll();

        $companies[$key] = $results;

        return $results;
    }

    /**
     * Get a list of lists
     *
     * @param string $name
     *
     * @return array
     */
    public function getCompanyByName($companyName)
    {
        $q = $this->_em->getConnection()->createQueryBuilder();

        if (!$companyName) {
            return false;
        }

        $q->select('partial comp.{id, name}')
            ->from('LeadBundle:Company', 'comp');

        $q->andWhere(
            $q->expr()->like('comp.name', $companyName)
        );

        $results = $q->execute()->fetchAll();

        return $results;
    }
    /**
    +     * Get a count of leads that belong to the company
    +     *
    +     * @param $companyIds
    +     *
    +     * @return array
    +     */
    public function getLeadCount($companyIds)
    {
        $q = $this->_em->getConnection()->createQueryBuilder();

        $q->select('count(cl.lead_id) as thecount, cl.company_id')
            ->from(MAUTIC_TABLE_PREFIX.'companies_leads', 'cl');

        $returnArray = (is_array($companyIds));

        if (!$returnArray) {
            $companyIds = array($companyIds);
        }

        $q->where(
            $q->expr()->in('cl.company_id', $companyIds),
            $q->expr()->eq('cl.manually_removed', ':false')
        )
            ->setParameter('false', false, 'boolean')
            ->groupBy('cl.company_id');

        $result = $q->execute()->fetchAll();

        $return = array();
        foreach ($result as $r) {
                $return[$r['company_id']] = $r['thecount'];
            }

        // Ensure lists without leads have a value
        foreach ($companyIds as $l) {
                if (!isset($return[$l])) {
                        $return[$l] = 0;
                    }
        }

        return ($returnArray) ? $return : $return[$companyIds[0]];
    }
}<|MERGE_RESOLUTION|>--- conflicted
+++ resolved
@@ -21,20 +21,6 @@
     /**
      * {@inheritdoc}
      *
-<<<<<<< HEAD
-     * @param $entity
-     * @param $flush
-     */
-    public function saveEntity($entity, $flush = true)
-    {
-        $this->_em->persist($entity);
-        if ($flush)
-            $this->_em->flush($entity);
-        $fields = $entity->getUpdatedFields();
-        if (!empty($fields)) {
-            $this->_em->getConnection()->update(MAUTIC_TABLE_PREFIX . 'companies', $fields, array('id' => $entity->getId()));
-        }
-=======
      * @param integer $id
      *
      * @return mixed|null
@@ -61,7 +47,6 @@
         }
 
         return $entity;
->>>>>>> 3b69c6cc
     }
     /**
      * Get a list of leads
