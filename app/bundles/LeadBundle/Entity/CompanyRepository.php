<?php

/*
 * @copyright   2014 Mautic Contributorcomp. All rights reserved
 * @author      Mautic
 *
 * @link        http://mautic.org
 *
 * @license     GNU/GPLv3 http://www.gnu.org/licenses/gpl-3.0.html
 */

namespace Mautic\LeadBundle\Entity;

use Doctrine\DBAL\Query\Expression\CompositeExpression;
use Mautic\CoreBundle\Entity\CommonRepository;

/**
 * Class CompanyRepository.
 */
class CompanyRepository extends CommonRepository implements CustomFieldRepositoryInterface
{
    use CustomFieldRepositoryTrait;

    /**
     * {@inheritdoc}
     *
     * @param int $id
     *
     * @return mixed|null
     */
    public function getEntity($id = 0)
    {
        try {
            /** @var Lead $entity */
            $entity = $this
                ->createQueryBuilder('comp')
                ->select('comp')
                ->where('comp.id = :companyId')
                ->setParameter('companyId', $id)
                ->getQuery()
                ->getSingleResult();
        } catch (\Exception $e) {
            $entity = null;
        }

        if ($entity != null) {
            $fieldValues = $this->getFieldValues($id, true, 'company');
            $entity->setFields($fieldValues);
        }

        return $entity;
    }

    /**
     * Get a list of leads.
     *
     * @param array $args
     *
     * @return array
     */
    public function getEntities($args = [])
    {
        return $this->getEntitiesWithCustomFields('company', $args);
    }

    /**
     * @return \Doctrine\DBAL\Query\QueryBuilder
     */
    public function getEntitiesDbalQueryBuilder()
    {
        $dq = $this->getEntityManager()->getConnection()->createQueryBuilder()
            ->from(MAUTIC_TABLE_PREFIX.'companies', $this->getTableAlias());

        return $dq;
    }

    /**
     * @param $order
     *
     * @return \Doctrine\ORM\QueryBuilder
     */
    public function getEntitiesOrmQueryBuilder($order)
    {
        $q = $this->getEntityManager()->createQueryBuilder();
        $q->select($this->getTableAlias().','.$order)
            ->from('MauticLeadBundle:Company', $this->getTableAlias(), $this->getTableAlias().'.id');

        return $q;
    }

    /**
     * Get the groups available for fields.
     *
     * @return array
     */
    public function getFieldGroups()
    {
        return ['core', 'professional', 'other'];
    }

    /**
     * Get companies by lead.
     *
     * @param   $leadId
     *
     * @return array
     */
    public function getCompaniesByLeadId($leadId, $companyId = null)
    {
        $q = $this->getEntityManager()->getConnection()->createQueryBuilder();

        $q->select('comp.id, comp.companyname, comp.companycity, comp.companycountry, cl.is_primary')
            ->from(MAUTIC_TABLE_PREFIX.'companies', 'comp')
            ->leftJoin('comp', MAUTIC_TABLE_PREFIX.'companies_leads', 'cl', 'cl.company_id = comp.id')
            ->where('cl.lead_id = :leadId')
            ->setParameter('leadId', $leadId)
            ->orderBy('cl.is_primary', 'DESC');

        if ($companyId) {
            $q->andWhere('comp.id = :companyId')->setParameter('companyId', $companyId);
        }
        $results = $q->execute()->fetchAll();

        return $results;
    }

    /**
     * Function to remove non custom field columns from an arrayed lead row.
     *
     * @param array $r
     */
    protected function removeNonFieldColumns(&$r)
    {
        $baseCols = $this->getBaseColumns('Mautic\\LeadBundle\\Entity\\Company', true);
        foreach ($baseCols as $c) {
            unset($r[$c]);
        }
        unset($r['owner_id']);
    }

    /**
     * {@inheritdoc}
     */
    public function getTableAlias()
    {
        return 'comp';
    }

    /**
     * {@inheritdoc}
     */
    protected function addCatchAllWhereClause(&$q, $filter)
    {
        return $this->addStandardCatchAllWhereClause(
            $q,
            $filter,
            [
                'comp.companyname',
                'comp.companyemail',
            ]
        );
    }

    /**
     * {@inheritdoc}
     */
    protected function addSearchCommandWhereClause(&$q, $filter)
    {
        return $this->addStandardSearchCommandWhereClause($q, $filter);
    }

    /**
     * {@inheritdoc}
     */
    public function getSearchCommands()
    {
        return $this->getStandardSearchCommands();
    }

    /**
     * @param bool   $user
     * @param string $id
     *
     * @return array|mixed
     */
    public function getCompanies($user = false, $id = '')
    {
        $q                = $this->_em->getConnection()->createQueryBuilder();
        static $companies = [];

        if ($user) {
            $user = $this->currentUser;
        }

        $key = (int) $id;
        if (isset($companies[$key])) {
            return $companies[$key];
        }

        $q->select('comp.*')
            ->from(MAUTIC_TABLE_PREFIX.'companies', 'comp');

        if (!empty($id)) {
            $q->where(
                $q->expr()->eq('comp.id', $id)
            );
        }

        if ($user) {
            $q->andWhere('comp.created_by = :user');
            $q->setParameter('user', $user->getId());
        }

        $q->orderBy('comp.companyname', 'ASC');

        $results = $q->execute()->fetchAll();

        $companies[$key] = $results;

        return $results;
    }

    /**
     * Get a count of leads that belong to the company.
     *
     * @param $companyIds
     *
     * @return array
     */
    public function getLeadCount($companyIds)
    {
        $q = $this->_em->getConnection()->createQueryBuilder();

        $q->select('count(cl.lead_id) as thecount, cl.company_id')
            ->from(MAUTIC_TABLE_PREFIX.'companies_leads', 'cl');

        $returnArray = (is_array($companyIds));

        if (!$returnArray) {
            $companyIds = [$companyIds];
        }

        $q->where(
            $q->expr()->in('cl.company_id', $companyIds),
            $q->expr()->eq('cl.manually_removed', ':false')
        )
            ->setParameter('false', false, 'boolean')
            ->groupBy('cl.company_id');

        $result = $q->execute()->fetchAll();

        $return = [];
        foreach ($result as $r) {
            $return[$r['company_id']] = $r['thecount'];
        }

        // Ensure lists without leads have a value
        foreach ($companyIds as $l) {
            if (!isset($return[$l])) {
                $return[$l] = 0;
            }
        }

        return ($returnArray) ? $return : $return[$companyIds[0]];
    }

    /**
     * Get a list of lists.
     *
     * @param      $companyName
     * @param      $city
     * @param      $country
     * @param null $state
     *
     * @return array
     */
    public function identifyCompany($companyName, $city = null, $country = null, $state = null)
    {
        $q = $this->_em->getConnection()->createQueryBuilder();
        if (empty($companyName)) {
            return [];
        }
        $q->select('comp.id, comp.companyname, comp.companycity, comp.companycountry, comp.companystate')
            ->from(MAUTIC_TABLE_PREFIX.'companies', 'comp');

        $q->where(
            $q->expr()->eq('comp.companyname', ':companyName')
        )->setParameter('companyName', $companyName);

        if ($city) {
            $q->andWhere(
                $q->expr()->eq('comp.companycity', ':city')
            )->setParameter('city', $city);
        }
        if ($country) {
            $q->andWhere(
                $q->expr()->eq('comp.companycountry', ':country')
            )->setParameter('country', $country);
        }
        if ($state) {
            $q->andWhere(
                $q->expr()->eq('comp.companystate', ':state')
            )->setParameter('state', $state);
        }

        $results = $q->execute()->fetchAll();

        return ($results) ? $results[0] : null;
    }

    /**
     * @param array $contacts
     *
     * @return array
     */
    public function getCompaniesForContacts(array $contacts)
    {
        $qb = $this->getEntityManager()->getConnection()->createQueryBuilder();
        $qb->select('c.*, l.lead_id')
            ->from(MAUTIC_TABLE_PREFIX.'companies', 'c')
            ->join('c', MAUTIC_TABLE_PREFIX.'companies_leads', 'l', 'l.company_id = c.id')
            ->where(
                $qb->expr()->andX(
                    $qb->expr()->eq('l.manually_removed', 0),
                    $qb->expr()->in('l.lead_id', $contacts)
                )
            )
            ->orderBy('l.date_added, l.company_id', 'DESC'); // primary should be [0]
        $companies = $qb->execute()->fetchAll();

        // Group companies per contact
        $contactCompanies = [];
        foreach ($companies as $company) {
            if (!isset($contactCompanies[$company['lead_id']])) {
                $contactCompanies[$company['lead_id']] = [];
            }

            $contactCompanies[$company['lead_id']][] = $company;
        }

        return $contactCompanies;
    }

<<<<<<< HEAD
    public function getAjaxSimpleList(CompositeExpression $expr = null, array $parameters = [], $labelColumn = null, $valueColumn = 'id')
    {
        $q = $this->_em->getConnection()->createQueryBuilder();

        $alias = $prefix = $this->getTableAlias();
        if (!empty($prefix)) {
            $prefix .= '.';
        }

        $tableName = $this->_em->getClassMetadata($this->getEntityName())->getTableName();

        $class      = '\\'.$this->getClassName();
        $reflection = new \ReflectionClass(new $class());

        // Get the label column if necessary
        if ($labelColumn == null) {
            if ($reflection->hasMethod('getTitle')) {
                $labelColumn = 'title';
            } else {
                $labelColumn = 'name';
            }
        }

        $q->select($prefix.$valueColumn.' as value, 
        case 
        when (comp.companycountry is not null and comp.companycity is not null) then concat(comp.companyname, " <small>", companycity,", ", companycountry, "</small>")
        when (comp.companycountry is not null) then concat(comp.companyname, " <small>", comp.companycountry, "</small>")
        when (comp.companycity is not null) then concat(comp.companycity, " <small>", comp.companycity, "</small>")
        else comp.companyname
        end
        as label')
            ->from($tableName, $alias)
            ->orderBy($prefix.$labelColumn);

        if ($expr !== null && $expr->count()) {
            $q->where($expr);
        }

        if (!empty($parameters)) {
            $q->setParameters($parameters);
        }

        // Published only
        if ($reflection->hasMethod('getIsPublished')) {
            $q->andWhere(
                $q->expr()->eq($prefix.'is_published', ':true')
            )
                ->setParameter('true', true, 'boolean');
        }

        return $q->execute()->fetchAll();
=======
    /**
     * Get companies grouped by column.
     *
     * @param QueryBuilder $query
     *
     * @return array
     *
     * @throws \Doctrine\ORM\NoResultException
     * @throws \Doctrine\ORM\NonUniqueResultException
     */
    public function getCompaniesByGroup($query, $column)
    {
        $query->select('count(comp.id) as companies, '.$column)
            ->addGroupBy($column)
            ->andWhere(
                $query->expr()->andX(
                    $query->expr()->isNotNull($column),
                    $query->expr()->neq($column, $query->expr()->literal(''))
                )
            );

        $results = $query->execute()->fetchAll();

        return $results;
    }

    /**
     * Get companies.
     *
     * @param QueryBuilder $query
     *
     * @return array
     *
     * @throws \Doctrine\ORM\NoResultException
     * @throws \Doctrine\ORM\NonUniqueResultException
     */
    public function getMostCompanies($query, $limit = 10, $offset = 0)
    {
        $query->setMaxResults($limit)
            ->setFirstResult($offset);

        $results = $query->execute()->fetchAll();

        return $results;
>>>>>>> 3ca2ca87
    }
}<|MERGE_RESOLUTION|>--- conflicted
+++ resolved
@@ -341,7 +341,52 @@
         return $contactCompanies;
     }
 
-<<<<<<< HEAD
+    /**
+     * Get companies grouped by column.
+     *
+     * @param QueryBuilder $query
+     *
+     * @return array
+     *
+     * @throws \Doctrine\ORM\NoResultException
+     * @throws \Doctrine\ORM\NonUniqueResultException
+     */
+    public function getCompaniesByGroup($query, $column)
+    {
+        $query->select('count(comp.id) as companies, '.$column)
+            ->addGroupBy($column)
+            ->andWhere(
+                $query->expr()->andX(
+                    $query->expr()->isNotNull($column),
+                    $query->expr()->neq($column, $query->expr()->literal(''))
+                )
+            );
+
+        $results = $query->execute()->fetchAll();
+
+        return $results;
+    }
+
+    /**
+     * Get companies.
+     *
+     * @param QueryBuilder $query
+     *
+     * @return array
+     *
+     * @throws \Doctrine\ORM\NoResultException
+     * @throws \Doctrine\ORM\NonUniqueResultException
+     */
+    public function getMostCompanies($query, $limit = 10, $offset = 0)
+    {
+        $query->setMaxResults($limit)
+            ->setFirstResult($offset);
+
+        $results = $query->execute()->fetchAll();
+
+        return $results;
+    }
+
     public function getAjaxSimpleList(CompositeExpression $expr = null, array $parameters = [], $labelColumn = null, $valueColumn = 'id')
     {
         $q = $this->_em->getConnection()->createQueryBuilder();
@@ -393,51 +438,5 @@
         }
 
         return $q->execute()->fetchAll();
-=======
-    /**
-     * Get companies grouped by column.
-     *
-     * @param QueryBuilder $query
-     *
-     * @return array
-     *
-     * @throws \Doctrine\ORM\NoResultException
-     * @throws \Doctrine\ORM\NonUniqueResultException
-     */
-    public function getCompaniesByGroup($query, $column)
-    {
-        $query->select('count(comp.id) as companies, '.$column)
-            ->addGroupBy($column)
-            ->andWhere(
-                $query->expr()->andX(
-                    $query->expr()->isNotNull($column),
-                    $query->expr()->neq($column, $query->expr()->literal(''))
-                )
-            );
-
-        $results = $query->execute()->fetchAll();
-
-        return $results;
-    }
-
-    /**
-     * Get companies.
-     *
-     * @param QueryBuilder $query
-     *
-     * @return array
-     *
-     * @throws \Doctrine\ORM\NoResultException
-     * @throws \Doctrine\ORM\NonUniqueResultException
-     */
-    public function getMostCompanies($query, $limit = 10, $offset = 0)
-    {
-        $query->setMaxResults($limit)
-            ->setFirstResult($offset);
-
-        $results = $query->execute()->fetchAll();
-
-        return $results;
->>>>>>> 3ca2ca87
     }
 }