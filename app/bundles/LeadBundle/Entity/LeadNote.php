--- conflicted
+++ resolved
@@ -10,8 +10,6 @@
 namespace Mautic\LeadBundle\Entity;
 
 use Doctrine\ORM\Mapping as ORM;
-use Mautic\ApiBundle\Serializer\Driver\ApiMetadataDriver;
-use Mautic\CoreBundle\Doctrine\Mapping\ClassMetadataBuilder;
 use Mautic\CoreBundle\Entity\FormEntity;
 use Symfony\Component\Validator\Constraints as Assert;
 use Symfony\Component\Validator\Mapping\ClassMetadata;
@@ -36,14 +34,7 @@
     private $lead;
 
     /**
-<<<<<<< HEAD
-     * @ORM\Column(type="text")
-     * @Serializer\Expose
-     * @Serializer\Since("1.0")
-     * @Serializer\Groups({"leadNoteDetails"})
-=======
      * @var string
->>>>>>> 1371ab60
      */
     private $text;
 
