<?php

/*
 * @copyright   2014 Mautic Contributors. All rights reserved
 * @author      Mautic
 *
 * @link        http://mautic.org
 *
 * @license     GNU/GPLv3 http://www.gnu.org/licenses/gpl-3.0.html
 */

namespace Mautic\LeadBundle\Entity;

use Doctrine\DBAL\Query\QueryBuilder;
use Doctrine\DBAL\Types\DateType;
use Doctrine\DBAL\Types\FloatType;
use Doctrine\DBAL\Types\IntegerType;
use Doctrine\DBAL\Types\TimeType;
use Doctrine\ORM\PersistentCollection;
use Mautic\CoreBundle\Doctrine\QueryFormatter\AbstractFormatter;
use Mautic\CoreBundle\Doctrine\Type\UTCDateTimeType;
use Mautic\CoreBundle\Entity\CommonRepository;
use Mautic\CoreBundle\Helper\DateTimeHelper;
use Mautic\CoreBundle\Helper\InputHelper;
use Mautic\LeadBundle\Event\LeadListFilteringEvent;
use Mautic\LeadBundle\Event\LeadListFiltersOperatorsEvent;
use Mautic\LeadBundle\LeadEvents;
use Symfony\Component\EventDispatcher\EventDispatcherInterface;

/**
 * LeadListRepository.
 */
class LeadListRepository extends CommonRepository
{
    use OperatorListTrait;
    use ExpressionHelperTrait;

    /**
     * @var bool
     */
    protected $listFiltersInnerJoinCompany = false;

    /**
     * @var EventDispatcherInterface
     */
    protected $dispatcher;

    /**
     * Flag to check if some segment filter on a company field exists.
     *
     * @var bool
     */
    protected $hasCompanyFilter = false;

    /**
     * {@inheritdoc}
     *
     * @param int $id
     *
     * @return mixed|null
     */
    public function getEntity($id = 0)
    {
        try {
            $entity = $this
                ->createQueryBuilder('l')
                ->where('l.id = :listId')
                ->setParameter('listId', $id)
                ->getQuery()
                ->getSingleResult();
        } catch (\Exception $e) {
            $entity = null;
        }

        return $entity;
    }

    /**
     * Get a list of lists.
     *
     * @param bool   $user
     * @param string $alias
     * @param string $id
     *
     * @return array
     */
    public function getLists($user = false, $alias = '', $id = '')
    {
        static $lists = [];

        if (is_object($user)) {
            $user = $user->getId();
        }

        $key = (int) $user.$alias.$id;
        if (isset($lists[$key])) {
            return $lists[$key];
        }

        $q = $this->_em->createQueryBuilder()
            ->from('MauticLeadBundle:LeadList', 'l', 'l.id');

        $q->select('partial l.{id, name, alias}')
            ->andWhere($q->expr()->eq('l.isPublished', ':true'))
            ->setParameter('true', true, 'boolean');

        if (!empty($user)) {
            $q->andWhere($q->expr()->eq('l.isGlobal', ':true'));
            $q->orWhere('l.createdBy = :user');
            $q->setParameter('user', $user);
        }

        if (!empty($alias)) {
            $q->andWhere('l.alias = :alias');
            $q->setParameter('alias', $alias);
        }

        if (!empty($id)) {
            $q->andWhere(
                $q->expr()->neq('l.id', $id)
            );
        }

        $q->orderBy('l.name');

        $results = $q->getQuery()->getArrayResult();

        $lists[$key] = $results;

        return $results;
    }

    /**
     * Get lists for a specific lead.
     *
     * @param      $lead
     * @param bool $forList
     * @param bool $singleArrayHydration
     * @param bool $isPublic
     *
     * @return mixed
     */
    public function getLeadLists($lead, $forList = false, $singleArrayHydration = false, $isPublic = false)
    {
        if (is_array($lead)) {
            $q = $this->_em->createQueryBuilder()
                ->from('MauticLeadBundle:LeadList', 'l', 'l.id');

            if ($forList) {
                $q->select('partial l.{id, alias, name}, partial il.{lead, list, dateAdded, manuallyAdded, manuallyRemoved}');
            } else {
                $q->select('l, partial lead.{id}');
            }

            $q->leftJoin('l.leads', 'il')
                ->leftJoin('il.lead', 'lead');

            $q->where(
                $q->expr()->andX(
                    $q->expr()->in('lead.id', ':leads'),
                    $q->expr()->in('il.manuallyRemoved', ':false')
                )
            )
                ->setParameter('leads', $lead)
                ->setParameter('false', false, 'boolean');
            if ($isPublic) {
                $q->andWhere($q->expr()->eq('l.isGlobal', ':isPublic'))
                    ->setParameter('isPublic', true, 'boolean');
            }
            $result = $q->getQuery()->getArrayResult();

            $return = [];
            foreach ($result as $r) {
                foreach ($r['leads'] as $l) {
                    $return[$l['lead_id']][$r['id']] = $r;
                }
            }

            return $return;
        } else {
            $q = $this->_em->createQueryBuilder()
                ->from('MauticLeadBundle:LeadList', 'l', 'l.id');

            if ($forList) {
                $q->select('partial l.{id, alias, name}, partial il.{lead, list, dateAdded, manuallyAdded, manuallyRemoved}');
            } else {
                $q->select('l');
            }

            $q->leftJoin('l.leads', 'il');

            $q->where(
                $q->expr()->andX(
                    $q->expr()->eq('IDENTITY(il.lead)', (int) $lead),
                    $q->expr()->in('il.manuallyRemoved', ':false')
                )
            )
                ->setParameter('false', false, 'boolean');

            if ($isPublic) {
                $q->andWhere($q->expr()->eq('l.isGlobal', ':isPublic'))
                    ->setParameter('isPublic', true, 'boolean');
            }

            return ($singleArrayHydration) ? $q->getQuery()->getArrayResult() : $q->getQuery()->getResult();
        }
    }

    /**
     * Return a list of global lists.
     *
     * @return array
     */
    public function getGlobalLists()
    {
        $q = $this->_em->createQueryBuilder()
            ->from('MauticLeadBundle:LeadList', 'l', 'l.id');

        $q->select('partial l.{id, name, alias}')
            ->where($q->expr()->eq('l.isPublished', 'true'))
            ->setParameter(':true', true, 'boolean')
            ->andWhere($q->expr()->eq('l.isGlobal', ':true'))
            ->orderBy('l.name');

        $results = $q->getQuery()->getArrayResult();

        return $results;
    }

    /**
     * Get a count of leads that belong to the list.
     *
     * @param $listIds
     *
     * @return array
     */
    public function getLeadCount($listIds)
    {
        $q = $this->_em->getConnection()->createQueryBuilder();

        $q->select('count(l.lead_id) as thecount, l.leadlist_id')
            ->from(MAUTIC_TABLE_PREFIX.'lead_lists_leads', 'l');

        $returnArray = (is_array($listIds));

        if (!$returnArray) {
            $listIds = [$listIds];
        }

        $q->where(
            $q->expr()->in('l.leadlist_id', $listIds),
            $q->expr()->eq('l.manually_removed', ':false')
        )
            ->setParameter('false', false, 'boolean')
            ->groupBy('l.leadlist_id');

        $result = $q->execute()->fetchAll();

        $return = [];
        foreach ($result as $r) {
            $return[$r['leadlist_id']] = $r['thecount'];
        }

        // Ensure lists without leads have a value
        foreach ($listIds as $l) {
            if (!isset($return[$l])) {
                $return[$l] = 0;
            }
        }

        return ($returnArray) ? $return : $return[$listIds[0]];
    }

    /**
     * @param       $lists
     * @param array $args
     *
     * @return array
     */
    public function getLeadsByList($lists, $args = [])
    {
        // Return only IDs
        $idOnly = (!array_key_exists('idOnly', $args)) ? false : $args['idOnly'];
        // Return counts
        $countOnly = (!array_key_exists('countOnly', $args)) ? false : $args['countOnly'];
        // Return only leads that have not been added or manually manipulated to the lists yet
        $newOnly = (!array_key_exists('newOnly', $args)) ? false : $args['newOnly'];
        // Return leads that do not belong to a list based on filters
        $nonMembersOnly = (!array_key_exists('nonMembersOnly', $args)) ? false : $args['nonMembersOnly'];
        // Use filters to dynamically generate the list
        $dynamic = ($newOnly || $nonMembersOnly);
        // Limiters
        $batchLimiters = (!array_key_exists('batchLimiters', $args)) ? false : $args['batchLimiters'];
        $start         = (!array_key_exists('start', $args)) ? false : $args['start'];
        $limit         = (!array_key_exists('limit', $args)) ? false : $args['limit'];
        $withMinId     = (!array_key_exists('withMinId', $args)) ? false : $args['withMinId'];

        if (!$lists instanceof PersistentCollection && !is_array($lists) || isset($lists['id'])) {
            $lists = [$lists];
        }

        $return = [];
        foreach ($lists as $l) {
            $leads = ($countOnly) ? 0 : [];

            if ($l instanceof LeadList) {
                $id      = $l->getId();
                $filters = $l->getFilters();
            } elseif (is_array($l)) {
                $id      = $l['id'];
                $filters = (!$dynamic) ? [] : $l['filters'];
            } elseif (!$dynamic) {
                $id      = $l;
                $filters = [];
            }

            $parameters = [];

            if ($dynamic && count($filters)) {
                $q = $this->getEntityManager()->getConnection()->createQueryBuilder();
                if ($countOnly) {
                    $count  = ($this->hasCompanyFilter) ? 'count(distinct(l.id))' : 'count(l.id)';
                    $select = $count.' as lead_count, max(l.id) as max_id';
                    if ($withMinId) {
                        $select .= ', min(l.id) as min_id';
                    }
                } elseif ($idOnly) {
                    $select = 'l.id';
                } else {
                    $select = 'l.*';
                }

                $q->select($select)
                    ->from(MAUTIC_TABLE_PREFIX.'leads', 'l');

                $batchExpr = $q->expr()->andX();
                // Only leads that existed at the time of count
                if ($batchLimiters) {
                    if (!empty($batchLimiters['minId']) && !empty($batchLimiters['maxId'])) {
                        $batchExpr->add(
                            $q->expr()->comparison('l.id', 'BETWEEN', "{$batchLimiters['minId']} and {$batchLimiters['maxId']}")
                        );
                    } elseif (!empty($batchLimiters['maxId'])) {
                        $batchExpr->add(
                            $q->expr()->lte('l.id', $batchLimiters['maxId'])
                        );
                    }
                }

                if ($newOnly) {
                    $expr = $this->generateSegmentExpression($filters, $parameters, $q);

                    if (!$this->hasCompanyFilter && !$expr->count()) {
                        // Treat this as if it has no filters since all the filters are now invalid (fields were deleted)
                        $return[$id] = [];
                        if ($countOnly) {
                            $return[$id] = [
                                'count' => 0,
                                'maxId' => 0,
                            ];
                            if ($withMinId) {
                                $return[$id]['minId'] = 0;
                            }
                        }

                        continue;
                    }

                    // Leads that do not have any record in the lead_lists_leads table for this lead list
                    // For non null fields - it's apparently better to use left join over not exists due to not using nullable
                    // fields - https://explainextended.com/2009/09/18/not-in-vs-not-exists-vs-left-join-is-null-mysql/
                    $listOnExpr = $q->expr()->andX(
                        $q->expr()->eq('ll.leadlist_id', $id),
                        $q->expr()->eq('ll.lead_id', 'l.id')
                    );

                    if (!empty($batchLimiters['dateTime'])) {
                        // Only leads in the list at the time of count
                        $listOnExpr->add(
                            $q->expr()->lte('ll.date_added', $q->expr()->literal($batchLimiters['dateTime']))
                        );
                    }

                    $q->leftJoin(
                        'l',
                        MAUTIC_TABLE_PREFIX.'lead_lists_leads',
                        'll',
                        $listOnExpr
                    );

                    $expr->add($q->expr()->isNull('ll.lead_id'));

                    if ($batchExpr->count()) {
                        $expr->add($batchExpr);
                    }

                    $q->andWhere($expr);
                } elseif ($nonMembersOnly) {
                    // Only leads that are part of the list that no longer match filters and have not been manually removed
                    $q->join('l', MAUTIC_TABLE_PREFIX.'lead_lists_leads', 'll', 'l.id = ll.lead_id');

                    $mainExpr = $q->expr()->andX();
                    if ($batchLimiters && !empty($batchLimiters['dateTime'])) {
                        // Only leads in the list at the time of count
                        $mainExpr->add(
                            $q->expr()->lte('ll.date_added', $q->expr()->literal($batchLimiters['dateTime']))
                        );
                    }

                    // Ignore those that have been manually added
                    $mainExpr->addMultiple(
                        [
                            $q->expr()->eq('ll.manually_added', ':false'),
                            $q->expr()->eq('ll.leadlist_id', (int) $id),
                        ]
                    );
                    $q->setParameter('false', false, 'boolean');

                    // Find the contacts that are in the segment but no longer have filters that are applicable
                    $sq = $this->getEntityManager()->getConnection()->createQueryBuilder();
                    $sq->select('l.id')
                        ->from(MAUTIC_TABLE_PREFIX.'leads', 'l');

                    $expr = $this->generateSegmentExpression($filters, $parameters, $sq, $q);

                    if ($this->hasCompanyFilter || $expr->count()) {
                        $sq->andWhere($expr);
                        $mainExpr->add(
                            sprintf('l.id NOT IN (%s)', $sq->getSQL())
                        );
                    }

                    if ($batchExpr->count()) {
                        $mainExpr->add($batchExpr);
                    }

                    if (!empty($mainExpr) && $mainExpr->count() > 0) {
                        $q->andWhere($mainExpr);
                    }
                }

                // Set limits if applied
                if (!empty($limit)) {
                    $q->setFirstResult($start)
                        ->setMaxResults($limit);
                }

                if ($countOnly) {
                    // remove any possible group by
                    $q->resetQueryPart('groupBy');
                }

                $results = $q->execute()->fetchAll();

                foreach ($results as $r) {
                    if ($countOnly) {
                        $leads = [
                            'count' => $r['lead_count'],
                            'maxId' => $r['max_id'],
                        ];
                        if ($withMinId) {
                            $leads['minId'] = $r['min_id'];
                        }
                    } elseif ($idOnly) {
                        $leads[$r['id']] = $r['id'];
                    } else {
                        $leads[$r['id']] = $r;
                    }
                }
            } elseif (!$dynamic) {
                $q = $this->_em->getConnection()->createQueryBuilder();
                if ($countOnly) {
                    $q->select('max(ll.lead_id) as max_id, count(ll.lead_id) as lead_count')
                        ->from(MAUTIC_TABLE_PREFIX.'lead_lists_leads', 'll');
                } elseif ($idOnly) {
                    $q->select('ll.lead_id as id')
                        ->from(MAUTIC_TABLE_PREFIX.'lead_lists_leads', 'll');
                } else {
                    $q->select('l.*')
                        ->from(MAUTIC_TABLE_PREFIX.'leads', 'l')
                        ->join('l', MAUTIC_TABLE_PREFIX.'lead_lists_leads', 'll', 'l.id = ll.lead_id');
                }

                // Filter by list
                $expr = $q->expr()->andX(
                    $q->expr()->eq('ll.leadlist_id', ':list'),
                    $q->expr()->eq('ll.manually_removed', ':false')
                );

                $q->setParameter('list', (int) $id)
                    ->setParameter('false', false, 'boolean');

                // Set limits if applied
                if (!empty($limit)) {
                    $q->setFirstResult($start)
                        ->setMaxResults($limit);
                }
                if (!empty($expr) && $expr->count() > 0) {
                    $q->where($expr);
                }

                $results = $q->execute()->fetchAll();

                foreach ($results as $r) {
                    if ($countOnly) {
                        $leads = [
                            'count' => $r['lead_count'],
                            'maxId' => $r['max_id'],
                        ];
                    } elseif ($idOnly) {
                        $leads[] = $r['id'];
                    } else {
                        $leads[] = $r;
                    }
                }
            }

            $return[$id] = $leads;

            unset($filters, $parameters, $q, $expr, $results, $dynamicExpr, $leads);
        }

        return $return;
    }

    /**
     * @param array        $filters
     * @param array        $parameters
     * @param QueryBuilder $q
     *
     * @return QueryBuilder
     */
    protected function generateSegmentExpression(array $filters, array &$parameters, QueryBuilder $q, QueryBuilder $parameterQ = null)
    {
        if (null === $parameterQ) {
            $parameterQ = $q;
        }

        $objectFilters = $this->arrangeFilters($filters);

        if (isset($objectFilters['lead'])) {
            $expr = $this->getListFilterExpr($objectFilters['lead'], $parameters, $q, false, null, 'lead');
        } else {
            $expr = $q->expr()->andX();
        }

        $this->hasCompanyFilter = false;
        if (isset($objectFilters['company'])) {
            $this->listFiltersInnerJoinCompany = false;
            $exprCompany                       = $this->getListFilterExpr($objectFilters['company'], $parameters, $q, false, null, 'company');

            if ($exprCompany->count()) {
                $this->hasCompanyFilter = true;
                $this->applyCompanyFieldFilters($q, $exprCompany);
            }
        }

        foreach ($parameters as $k => $v) {
            switch (true) {
                case is_bool($v):
                    $paramType = 'boolean';
                    break;

                case is_int($v):
                    $paramType = 'integer';
                    break;

                case is_float($v):
                    $paramType = 'float';
                    break;

                default:
                    $paramType = null;
                    break;
            }
            $parameterQ->setParameter($k, $v, $paramType);
        }

        return $expr;
    }

    /**
     * @param $filters
     *
     * @return array
     */
    public function arrangeFilters($filters)
    {
        $objectFilters = [];
        if (empty($filters)) {
            $objectFilters['lead'][] = $filters;
        }
        foreach ($filters as $filter) {
            $object = (isset($filter['object'])) ? $filter['object'] : 'lead';
            switch ($object) {
                case 'company':
                    $objectFilters['company'][] = $filter;
                    break;
                default:
                    $objectFilters['lead'][] = $filter;
                    break;
            }
        }

        return $objectFilters;
    }

    /**
     * @param              $filters
     * @param              $parameters
     * @param QueryBuilder $q
     * @param bool         $not
     * @param null         $leadId
     * @param string       $object
     *
     * @return \Doctrine\DBAL\Query\Expression\CompositeExpression|mixed
     */
    public function getListFilterExpr($filters, &$parameters, QueryBuilder $q, $not = false, $leadId = null, $object = 'lead')
    {
        static $leadTable;
        static $companyTable;

        if (!count($filters)) {
            return $q->expr()->andX();
        }

        $isCompany = ('company' === $object);
        $schema    = $this->_em->getConnection()->getSchemaManager();
        // Get table columns
        if (null === $leadTable) {
            /** @var \Doctrine\DBAL\Schema\Column[] $leadTable */
            $leadTable = $schema->listTableColumns(MAUTIC_TABLE_PREFIX.'leads');
        }
        if (null === $companyTable) {
            $companyTable = $schema->listTableColumns(MAUTIC_TABLE_PREFIX.'companies');
        }
        $options = $this->getFilterExpressionFunctions();

        // Add custom filters operators
        if ($this->dispatcher && $this->dispatcher->hasListeners(LeadEvents::LIST_FILTERS_OPERATORS_ON_GENERATE)) {
            $event = new LeadListFiltersOperatorsEvent($options, $this->translator);
            $this->dispatcher->dispatch(LeadEvents::LIST_FILTERS_OPERATORS_ON_GENERATE, $event);
            $options = $event->getOperators();
        }

        $groups    = [];
        $groupExpr = $q->expr()->andX();

        foreach ($filters as $k => $details) {
            if (isset($details['object']) && $details['object'] != $object) {
                continue;
            }

            if ($object == 'lead') {
                $column = isset($leadTable[$details['field']]) ? $leadTable[$details['field']] : false;
            } elseif ($object == 'company') {
                $column = isset($companyTable[$details['field']]) ? $companyTable[$details['field']] : false;
            }

            //DBAL does not have a not() function so we have to use the opposite
            $func = (!$not)
                ? $options[$details['operator']]['expr']
                :
                $options[$details['operator']]['negate_expr'];
            if ($object == 'lead') {
                $field = "l.{$details['field']}";
            } elseif ($object == 'company') {
                $field = "comp.{$details['field']}";
            }

            $columnType = false;
            if ($column) {
                // Format the field based on platform specific functions that DBAL doesn't support natively
                $formatter  = AbstractFormatter::createFormatter($this->_em->getConnection());
                $columnType = $column->getType();

                switch ($details['type']) {
                    case 'datetime':
                        if (!$columnType instanceof UTCDateTimeType) {
                            $field = $formatter->toDateTime($field);
                        }
                        break;
                    case 'date':
                        if (!$columnType instanceof DateType && !$columnType instanceof UTCDateTimeType) {
                            $field = $formatter->toDate($field);
                        }
                        break;
                    case 'time':
                        if (!$columnType instanceof TimeType && !$columnType instanceof UTCDateTimeType) {
                            $field = $formatter->toTime($field);
                        }
                        break;
                    case 'number':
                        if (!$columnType instanceof IntegerType && !$columnType instanceof FloatType) {
                            $field = $formatter->toNumeric($field);
                        }
                        break;
                }
            }

            //the next one will determine the group
            if ($details['glue'] == 'or') {
                // Create a new group of andX expressions
                if ($groupExpr->count()) {
                    $groups[]  = $groupExpr;
                    $groupExpr = $q->expr()->andX();
                }
            }

            $parameter        = $this->generateRandomParameterName();
            $exprParameter    = ":$parameter";
            $ignoreAutoFilter = false;

            // Special handling of relative date strings
            if ($details['type'] == 'datetime' || $details['type'] == 'date') {
                $relativeDateStrings = $this->getRelativeDateStrings();
                // Check if the column type is a date/time stamp
                $isTimestamp = ($details['type'] == 'datetime' || $columnType instanceof UTCDateTimeType);
                $getDate     = function (&$string) use ($isTimestamp, $relativeDateStrings, &$details, &$func, $not) {
                    $key             = array_search($string, $relativeDateStrings);
                    $dtHelper        = new DateTimeHelper('midnight today', null, 'local');
                    $requiresBetween = (in_array($func, ['eq', 'neq']) && $isTimestamp);

                    $timeframe  = str_replace('mautic.lead.list.', '', $key);
                    $modifier   = false;
                    $isRelative = true;

                    switch ($timeframe) {
                        case 'today':
                        case 'tomorrow':
                        case 'yesterday':
                            if ($timeframe == 'yesterday') {
                                $dtHelper->modify('-1 day');
                            } elseif ($timeframe == 'tomorrow') {
                                $dtHelper->modify('+1 day');
                            }

                            // Today = 2015-08-28 00:00:00
                            if ($requiresBetween) {
                                // eq:
                                //  field >= 2015-08-28 00:00:00
                                //  field < 2015-08-29 00:00:00

                                // neq:
                                // field < 2015-08-28 00:00:00
                                // field >= 2015-08-29 00:00:00
                                $modifier = '+1 day';
                            } else {
                                // lt:
                                //  field < 2015-08-28 00:00:00
                                // gt:
                                //  field > 2015-08-28 23:59:59

                                // lte:
                                //  field <= 2015-08-28 23:59:59
                                // gte:
                                //  field >= 2015-08-28 00:00:00
                                if (in_array($func, ['gt', 'lte'])) {
                                    $modifier = '+1 day -1 second';
                                }
                            }
                            break;
                        case 'week_last':
                        case 'week_next':
                        case 'week_this':
                            $interval = str_replace('week_', '', $timeframe);
                            $dtHelper->setDateTime('midnight monday '.$interval.' week', null);

                            // This week: Monday 2015-08-24 00:00:00
                            if ($requiresBetween) {
                                // eq:
                                //  field >= Mon 2015-08-24 00:00:00
                                //  field <  Mon 2015-08-31 00:00:00

                                // neq:
                                // field <  Mon 2015-08-24 00:00:00
                                // field >= Mon 2015-08-31 00:00:00
                                $modifier = '+1 week';
                            } else {
                                // lt:
                                //  field < Mon 2015-08-24 00:00:00
                                // gt:
                                //  field > Sun 2015-08-30 23:59:59

                                // lte:
                                //  field <= Sun 2015-08-30 23:59:59
                                // gte:
                                //  field >= Mon 2015-08-24 00:00:00
                                if (in_array($func, ['gt', 'lte'])) {
                                    $modifier = '+1 week -1 second';
                                }
                            }
                            break;

                        case 'month_last':
                        case 'month_next':
                        case 'month_this':
                            $interval = substr($key, -4);
                            $dtHelper->setDateTime('midnight first day of '.$interval.' month', null);

                            // This month: 2015-08-01 00:00:00
                            if ($requiresBetween) {
                                // eq:
                                //  field >= 2015-08-01 00:00:00
                                //  field <  2015-09:01 00:00:00

                                // neq:
                                // field <  2015-08-01 00:00:00
                                // field >= 2016-09-01 00:00:00
                                $modifier = '+1 month';
                            } else {
                                // lt:
                                //  field < 2015-08-01 00:00:00
                                // gt:
                                //  field > 2015-08-31 23:59:59

                                // lte:
                                //  field <= 2015-08-31 23:59:59
                                // gte:
                                //  field >= 2015-08-01 00:00:00
                                if (in_array($func, ['gt', 'lte'])) {
                                    $modifier = '+1 month -1 second';
                                }
                            }
                            break;
                        case 'year_last':
                        case 'year_next':
                        case 'year_this':
                            $interval = substr($key, -4);
                            $dtHelper->setDateTime('midnight first day of '.$interval.' year', null);

                            // This year: 2015-01-01 00:00:00
                            if ($requiresBetween) {
                                // eq:
                                //  field >= 2015-01-01 00:00:00
                                //  field <  2016-01-01 00:00:00

                                // neq:
                                // field <  2015-01-01 00:00:00
                                // field >= 2016-01-01 00:00:00
                                $modifier = '+1 year';
                            } else {
                                // lt:
                                //  field < 2015-01-01 00:00:00
                                // gt:
                                //  field > 2015-12-31 23:59:59

                                // lte:
                                //  field <= 2015-12-31 23:59:59
                                // gte:
                                //  field >= 2015-01-01 00:00:00
                                if (in_array($func, ['gt', 'lte'])) {
                                    $modifier = '+1 year -1 second';
                                }
                            }
                            break;
                        default:
                            $isRelative = false;
                            break;
                    }

                    // check does this match php date params pattern?
                    if (stristr($string[0], '-') or stristr($string[0], '+')) {
                        $date = new \DateTime('now');
                        $date->modify($string);
                        $dateTime = $date->format('Y-m-d H:i:s');
                        $dtHelper->setDateTime($dateTime, null);
                        $isRelative = true;
                    }

                    if ($isRelative) {
                        if ($requiresBetween) {
                            $startWith = ($isTimestamp) ? $dtHelper->toUtcString('Y-m-d H:i:s') : $dtHelper->toUtcString('Y-m-d');

                            $dtHelper->modify($modifier);
                            $endWith = ($isTimestamp) ? $dtHelper->toUtcString('Y-m-d H:i:s') : $dtHelper->toUtcString('Y-m-d');

                            // Use a between statement
                            $func              = ($func == 'neq') ? 'notBetween' : 'between';
                            $details['filter'] = [$startWith, $endWith];
                        } else {
                            if ($modifier) {
                                $dtHelper->modify($modifier);
                            }

                            $details['filter'] = ($isTimestamp) ? $dtHelper->toUtcString('Y-m-d H:i:s') : $dtHelper->toUtcString('Y-m-d');
                        }
                    }
                };

                if (is_array($details['filter'])) {
                    foreach ($details['filter'] as &$filterValue) {
                        $getDate($filterValue);
                    }
                } else {
                    $getDate($details['filter']);
                }
            }

            // Generate a unique alias
            $alias = $this->generateRandomParameterName();

            switch ($details['field']) {
                case 'hit_url':
                case 'referer':
                case 'source':
                case 'url_title':
<<<<<<< HEAD
                    $operand = in_array(
                        $func,
                        [
                            'eq',
                            'like',
                            'regexp',
                            'notRegexp',
                            'startsWith',
                            'endsWith',
                            'contains',
                        ]
                    ) ? 'EXISTS' : 'NOT EXISTS';
=======
                    $ignoreAutoFilter = true;
                    $operand          = in_array($func, ['eq', 'like', 'regexp', 'notRegexp']) ? 'EXISTS' : 'NOT EXISTS';
                    $column           = $details['field'];
>>>>>>> 392b394f

                    if ($column == 'hit_url') {
                        $column = 'url';
                    }

                    $subqb = $this->_em->getConnection()
                        ->createQueryBuilder()
                        ->select('id')
                        ->from(MAUTIC_TABLE_PREFIX.'page_hits', $alias);

                    switch ($func) {
                        case 'eq':
                        case 'neq':
                            $parameters[$parameter] = $details['filter'];
                            $subqb->where(
                                $q->expr()->andX(
                                    $q->expr()->eq($alias.'.'.$column, $exprParameter),
                                    $q->expr()->eq($alias.'.lead_id', 'l.id')
                                )
                            );
                            break;
<<<<<<< HEAD
=======
                        case 'like':
                        case 'notLike':
                            $parameters[$parameter] = '%'.$details['filter'].'%';
                            $subqb->where(
                                $q->expr()->andX(
                                    $q->expr()->like($alias.'.'.$column, $exprParameter),
                                    $q->expr()->eq($alias.'.lead_id', 'l.id')
                                )
                            );
                            break;
>>>>>>> 392b394f
                        case 'regexp':
                        case 'notRegexp':
                            $parameters[$parameter] = $details['filter'];
                            $not                    = ($func === 'notRegexp') ? ' NOT' : '';
                            $subqb->where(
                                $q->expr()->andX(
                                    $q->expr()->eq($alias.'.lead_id', 'l.id'),
                                    $alias.'.'.$column.$not.' REGEXP '.$exprParameter
                                )
                            );
                            break;
                        case 'like':
                        case '!like':
                        case 'startsWith':
                        case 'endsWith':
                        case 'contains':
                            $subqbFunc        = $func === '!like' ? 'notLike' : 'like';
                            $ignoreAutoFilter = true;

                            switch ($func) {
                                case 'like':
                                case '!like':
                                case 'contains':
                                    $parameters[$parameter] = '%'.$details['filter'].'%';
                                    break;
                                case 'startsWith':
                                    $parameters[$parameter] = $details['filter'].'%';
                                    break;
                                case 'endsWith':
                                    $parameters[$parameter] = '%'.$details['filter'];
                                    break;
                            }

                            $subqb->where(
                                $q->expr()->andX(
                                    $q->expr()->$subqbFunc($alias.'.'.$column, $exprParameter),
                                    $q->expr()->eq($alias.'.lead_id', 'l.id')
                                )
                            );
                            break;

                    }
                    // Specific lead
                    if (!empty($leadId)) {
                        $subqb->andWhere($subqb->expr()
                            ->eq($alias.'.lead_id', $leadId));
                    }

                    $groupExpr->add(sprintf('%s (%s)', $operand, $subqb->getSQL()));
                    break;
                case 'hit_url_date':
                case 'lead_email_read_date':
                    $operand = (in_array($func, ['eq', 'gt', 'lt', 'gte', 'lte', 'between'])) ? 'EXISTS' : 'NOT EXISTS';
                    $table   = 'page_hits';
                    $column  = 'date_hit';
                    if ($details['field'] == 'lead_email_read_date') {
                        $column = 'date_read';
                        $table  = 'email_stats';
                    }
                    $subqb = $this->_em->getConnection()
                        ->createQueryBuilder()
                        ->select('id')
                        ->from(MAUTIC_TABLE_PREFIX.$table, $alias);
                    switch ($func) {
                        case 'eq':
                        case 'neq':
                            $parameters[$parameter] = $details['filter'];
                            $subqb->where($q->expr()
                                ->andX($q->expr()
                                    ->eq($alias.'.'.$column, $exprParameter), $q->expr()
                                    ->eq($alias.'.lead_id', 'l.id')));
                            break;
                        case 'between':
                        case 'notBetween':
                            // Filter should be saved with double || to separate options
                            $parameter2              = $this->generateRandomParameterName();
                            $parameters[$parameter]  = $details['filter'][0];
                            $parameters[$parameter2] = $details['filter'][1];
                            $exprParameter2          = ":$parameter2";
                            $ignoreAutoFilter        = true;
                            $field                   = $column;
                            if ($func == 'between') {
                                $subqb->where($q->expr()
                                    ->andX(
                                        $q->expr()->gte($alias.'.'.$field, $exprParameter),
                                        $q->expr()->lt($alias.'.'.$field, $exprParameter2),
                                        $q->expr()->eq($alias.'.lead_id', 'l.id')
                                    ));
                            } else {
                                $subqb->where($q->expr()
                                    ->andX(
                                        $q->expr()->lt($alias.'.'.$field, $exprParameter),
                                        $q->expr()->gte($alias.'.'.$field, $exprParameter2),
                                        $q->expr()->eq($alias.'.lead_id', 'l.id')
                                    ));
                            }
                            break;
                        default:
                            $parameters[$parameter] = $details['filter'];
                            $subqb->where($q->expr()
                                ->andX($q->expr()
                                    ->$func($alias.'.'.$column, $exprParameter), $q->expr()
                                    ->eq($alias.'.lead_id', 'l.id')));
                            break;
                    }
                    // Specific lead
                    if (!empty($leadId)) {
                        $subqb->andWhere($subqb->expr()
                            ->eq($alias.'.lead_id', $leadId));
                    }
                    $groupExpr->add(sprintf('%s (%s)', $operand, $subqb->getSQL()));
                    break;
                case 'page_id':
                case 'email_id':
                case 'redirect_id':
                case 'notification':
                    $operand = ($func == 'eq') ? 'EXISTS' : 'NOT EXISTS';
                    $column  = $details['field'];
                    $table   = 'page_hits';
                    $select  = 'id';

                    if ($details['field'] == 'notification') {
                        $table  = 'push_ids';
                        $column = 'id';
                    }

                    $subqb = $this->_em->getConnection()
                        ->createQueryBuilder()
                        ->select($select)
                        ->from(MAUTIC_TABLE_PREFIX.$table, $alias);

                    if ($details['filter'] == 1) {
                        $subqb->where($q->expr()
                            ->andX($q->expr()
                                ->isNotNull($alias.'.'.$column),  $q->expr()
                                ->eq($alias.'.lead_id', 'l.id')));
                    } else {
                        $subqb->where($q->expr()
                            ->andX($q->expr()
                                ->isNull($alias.'.'.$column),  $q->expr()
                                ->eq($alias.'.lead_id', 'l.id')));
                    }
                    // Specific lead
                    if (!empty($leadId)) {
                        $subqb->andWhere($subqb->expr()
                            ->eq($alias.'.lead_id', $leadId));
                    }
                    $groupExpr->add(sprintf('%s (%s)', $operand, $subqb->getSQL()));
                    break;
                case 'sessions':
                    $operand = 'EXISTS';
                    $column  = $details['field'];
                    $table   = 'page_hits';
                    $select  = 'COUNT(id)';

                    $subqb = $this->_em->getConnection()
                        ->createQueryBuilder()
                        ->select($select)
                        ->from(MAUTIC_TABLE_PREFIX.$table, $alias);

                    $alias2 = $this->generateRandomParameterName();
                    $subqb2 = $this->_em->getConnection()
                        ->createQueryBuilder()
                        ->select($alias2.'.id')
                        ->from(MAUTIC_TABLE_PREFIX.$table, $alias2);

                    $subqb2->where($q->expr()
                        ->andX(
                            $q->expr()->eq($alias2.'.lead_id', 'l.id'),
                            $q->expr()->gt($alias2.'.date_hit', '('.$alias.'.date_hit - INTERVAL 30 MINUTE)'),
                            $q->expr()->lt($alias2.'.date_hit', $alias.'.date_hit')
                        ));

                    $parameters[$parameter] = $details['filter'];
                    $subqb->where($q->expr()
                        ->andX($q->expr()
                            ->eq($alias.'.lead_id', 'l.id'), $q->expr()
                            ->isNull($alias.'.email_id'), $q->expr()
                            ->isNull($alias.'.redirect_id'),
                            sprintf('%s (%s)', 'NOT EXISTS', $subqb2->getSQL())));

                    $opr = '';
                    switch ($func) {
                        case 'eq':
                            $opr = '=';
                            break;
                        case 'gt':
                            $opr = '>';
                            break;
                        case 'gte':
                            $opr = '>=';
                            break;
                        case 'lt':
                            $opr = '<';
                            break;
                        case 'lte':
                            $opr = '<=';
                            break;
                    }
                    if ($opr) {
                        $parameters[$parameter] = $details['filter'];
                        $subqb->having($select.$opr.$details['filter']);
                    }
                    $groupExpr->add(sprintf('%s (%s)', $operand, $subqb->getSQL()));
                    break;
                case 'hit_url_count':
                case 'lead_email_read_count':
                    $operand = 'EXISTS';
                    $column  = $details['field'];
                    $table   = 'page_hits';
                    $select  = 'COUNT(id)';
                    if ($details['field'] == 'lead_email_read_count') {
                        $table  = 'email_stats';
                        $select = 'SUM(open_count)';
                    }
                    $subqb = $this->_em->getConnection()
                        ->createQueryBuilder()
                        ->select($select)
                        ->from(MAUTIC_TABLE_PREFIX.$table, $alias);

                    $parameters[$parameter] = $details['filter'];
                    $subqb->where($q->expr()
                        ->andX($q->expr()
                            ->eq($alias.'.lead_id', 'l.id')));

                $opr = '';
                switch ($func) {
                    case 'eq':
                        $opr = '=';
                        break;
                    case 'gt':
                        $opr = '>';
                        break;
                    case 'gte':
                        $opr = '>=';
                        break;
                    case 'lt':
                        $opr = '<';
                        break;
                    case 'lte':
                        $opr = '<=';
                        break;
                }

                if ($opr) {
                    $parameters[$parameter] = $details['filter'];
                    $subqb->having($select.$opr.$details['filter']);
                }

                $groupExpr->add(sprintf('%s (%s)', $operand, $subqb->getSQL()));
                break;

                case 'dnc_bounced':
                case 'dnc_unsubscribed':
                case 'dnc_bounced_sms':
                case 'dnc_unsubscribed_sms':
                    // Special handling of do not contact
                    $func = (($func == 'eq' && $details['filter']) || ($func == 'neq' && !$details['filter'])) ? 'EXISTS' : 'NOT EXISTS';

                    $parts   = explode('_', $details['field']);
                    $channel = 'email';

                    if (count($parts) === 3) {
                        $channel = $parts[2];
                    }

                    $channelParameter = $this->generateRandomParameterName();
                    $subqb            = $this->_em->getConnection()->createQueryBuilder()
                        ->select('null')
                        ->from(MAUTIC_TABLE_PREFIX.'lead_donotcontact', $alias)
                        ->where(
                            $q->expr()->andX(
                                $q->expr()->eq($alias.'.reason', $exprParameter),
                                $q->expr()->eq($alias.'.lead_id', 'l.id'),
                                $q->expr()->eq($alias.'.channel', ":$channelParameter")
                            )
                        );

                    // Specific lead
                    if (!empty($leadId)) {
                        $subqb->andWhere(
                            $subqb->expr()->eq($alias.'.lead_id', $leadId)
                        );
                    }

                    $groupExpr->add(
                        sprintf('%s (%s)', $func, $subqb->getSQL())
                    );

                    // Filter will always be true and differentiated via EXISTS/NOT EXISTS
                    $details['filter'] = true;

                    $ignoreAutoFilter = true;

                    $parameters[$parameter]        = ($parts[1] === 'bounced') ? DoNotContact::BOUNCED : DoNotContact::UNSUBSCRIBED;
                    $parameters[$channelParameter] = $channel;

                    break;

                case 'leadlist':
                case 'tags':
                case 'globalcategory':
                case 'lead_email_received':
                case 'lead_email_sent':

                    // Special handling of lead lists and tags
                    $func = in_array($func, ['eq', 'in']) ? 'EXISTS' : 'NOT EXISTS';

                    $ignoreAutoFilter = true;
                    foreach ($details['filter'] as &$value) {
                        $value = (int) $value;
                    }

                    $subQb   = $this->_em->getConnection()->createQueryBuilder();
                    $subExpr = $subQb->expr()->andX(
                        $subQb->expr()->eq($alias.'.lead_id', 'l.id')
                    );

                    // Specific lead
                    if (!empty($leadId)) {
                        $subExpr->add(
                            $subQb->expr()->eq($alias.'.lead_id', $leadId)
                        );
                    }

                    switch ($details['field']) {
                        case 'leadlist':
                            $table  = 'lead_lists_leads';
                            $column = 'leadlist_id';

                            $falseParameter = $this->generateRandomParameterName();
                            $subExpr->add(
                                $subQb->expr()->eq($alias.'.manually_removed', ":$falseParameter")
                            );
                            $parameters[$falseParameter] = false;
                            break;
                        case 'tags':
                            $table  = 'lead_tags_xref';
                            $column = 'tag_id';
                            break;
                        case 'globalcategory':
                            $table  = 'lead_categories';
                            $column = 'category_id';
                            break;
                        case 'lead_email_received':
                            $table  = 'email_stats';
                            $column = 'email_id';

                            $trueParameter = $this->generateRandomParameterName();
                            $subExpr->add(
                                $subQb->expr()->eq($alias.'.is_read', ":$trueParameter")
                            );
                            $parameters[$trueParameter] = true;
                            break;
                        case 'lead_email_sent':
                            $table  = 'email_stats';
                            $column = 'email_id';
                            break;
                    }

                    $subExpr->add(
                        $subQb->expr()->in(sprintf('%s.%s', $alias, $column), $details['filter'])
                    );

                    $subQb->select('null')
                        ->from(MAUTIC_TABLE_PREFIX.$table, $alias)
                        ->where($subExpr);

                    $groupExpr->add(
                        sprintf('%s (%s)', $func, $subQb->getSQL())
                    );

                    break;
                case 'stage':
                    $operand = ($func === 'eq') ? 'EXISTS' : 'NOT EXISTS';

                    $subQb = $this->_em->getConnection()
                        ->createQueryBuilder()
                        ->select('null')
                        ->from(MAUTIC_TABLE_PREFIX.'stages', $alias);
                    switch ($func) {
                        case 'eq':
                        case 'neq':
                            $parameters[$parameter] = $details['filter'];
                            $subQb->where(
                                $q->expr()->andX(
                                    $q->expr()->eq($alias.'.id', 'l.stage_id'),
                                    $q->expr()->eq($alias.'.id', ":$parameter")
                                )
                            );
                            break;
                    }

                    $groupExpr->add(sprintf('%s (%s)', $operand, $subQb->getSQL()));

                    break;
                case 'integration_campaigns':
                    $operand = in_array($func, ['eq', 'neq']) ? 'EXISTS' : 'NOT EXISTS';
                    //get integration campaign members here

                    $subQb = $this->_em->getConnection()
                        ->createQueryBuilder()
                        ->select('null')
                        ->from(MAUTIC_TABLE_PREFIX.'integration_entity', $alias);
                    switch ($func) {
                        case 'eq':
                        case 'neq':
                            $parameters[$parameter] = $details['filter'];
                            $subQb->where(
                                $q->expr()->andX(
                                    $q->expr()->eq($alias.'.internal_entity_id', 'l.id'),
                                    $q->expr()->eq($alias.'.integration_entity_id', ":$parameter"),
                                    $q->expr()->eq($alias.'.internal_entity', "'lead'"),
                                    $q->expr()->eq($alias.'.integration_entity', "'CampaignMember'")
                                )
                            );
                            break;
                    }

                    $groupExpr->add(sprintf('%s (%s)', $operand, $subQb->getSQL()));

                    break;
                default:
                    if (!$column) {
                        // Column no longer exists so continue
                        continue;
                    }

                    if ($isCompany) {
                        // Must tell getLeadsByList how to best handle the relationship with the companies table
                        if (!in_array($func, ['empty', 'neq', 'notIn', 'notLike'])) {
                            $this->listFiltersInnerJoinCompany = true;
                        }
                    }

                    switch ($func) {
                        case 'between':
                        case 'notBetween':
                            // Filter should be saved with double || to separate options
                            $parameter2              = $this->generateRandomParameterName();
                            $parameters[$parameter]  = $details['filter'][0];
                            $parameters[$parameter2] = $details['filter'][1];
                            $exprParameter2          = ":$parameter2";
                            $ignoreAutoFilter        = true;

                            if ($func == 'between') {
                                $groupExpr->add(
                                    $q->expr()->andX(
                                        $q->expr()->gte($field, $exprParameter),
                                        $q->expr()->lt($field, $exprParameter2)
                                    )
                                );
                            } else {
                                $groupExpr->add(
                                    $q->expr()->andX(
                                        $q->expr()->lt($field, $exprParameter),
                                        $q->expr()->gte($field, $exprParameter2)
                                    )
                                );
                            }
                            break;

                        case 'notEmpty':
                            $groupExpr->add(
                                $q->expr()->andX(
                                    $q->expr()->isNotNull($field),
                                    $q->expr()->neq($field, $q->expr()->literal(''))
                                )
                            );
                            $ignoreAutoFilter = true;
                            break;

                        case 'empty':
                            $details['filter'] = '';
                            $groupExpr->add(
                                $this->generateFilterExpression($q, $field, 'eq', $exprParameter, true)
                            );
                            break;

                        case 'in':
                        case 'notIn':
                            foreach ($details['filter'] as &$value) {
                                $value = $q->expr()->literal(
                                    InputHelper::clean($value)
                                );
                            }
                            if ($details['type'] == 'multiselect') {
                                foreach ($details['filter'] as $filter) {
                                    $filter = trim($filter, "'");

                                    if (substr($func, 0, 3) === 'not') {
                                        $operator = 'NOT REGEXP';
                                    } else {
                                        $operator = 'REGEXP';
                                    }

                                    $groupExpr->add(
                                        $field." $operator '\\\\|?$filter\\\\|?'"
                                    );
                                }
                            } else {
                                $groupExpr->add(
                                    $this->generateFilterExpression($q, $field, $func, $details['filter'], null)
                                );
                            }
                            $ignoreAutoFilter = true;
                            break;

                        case 'neq':
                            $groupExpr->add(
                                $this->generateFilterExpression($q, $field, $func, $exprParameter, null)
                            );
                            break;

                        case 'like':
                        case 'notLike':
                            if (strpos($details['filter'], '%') === false) {
                                $details['filter'] = '%'.$details['filter'].'%';
                            }

                            $groupExpr->add(
                                $this->generateFilterExpression($q, $field, $func, $exprParameter, null)
                            );
                            break;
                        case 'regexp':
                        case 'notRegexp':
                            $ignoreAutoFilter       = true;
                            $parameters[$parameter] = $details['filter'];
                            $not                    = ($func === 'notRegexp') ? ' NOT' : '';
                            $groupExpr->add(
                                $field.$not.' REGEXP '.$exprParameter
                            );
                            break;
                        case 'startsWith':
                            $parameters[$parameter] = $details['filter'].'%';

                            $groupExpr->add(
                                $this->generateFilterExpression($q, $field, 'like', $exprParameter, null)
                            );
                            break;
                        case 'endsWith':
                            $parameters[$parameter] = '%'.$details['filter'];

                            $groupExpr->add(
                                $this->generateFilterExpression($q, $field, 'like', $exprParameter, null)
                            );
                            break;
                        case 'contains':
                            $parameters[$parameter] = '%'.$details['filter'].'%';

                            $groupExpr->add(
                                $this->generateFilterExpression($q, $field, 'like', $exprParameter, null)
                            );
                            break;
                        default:
                            $groupExpr->add($q->expr()->$func($field, $exprParameter));
                    }
            }

            if (!$ignoreAutoFilter) {
                if (!is_array($details['filter'])) {
                    switch ($details['type']) {
                        case 'number':
                            $details['filter'] = (float) $details['filter'];
                            break;

                        case 'boolean':
                            $details['filter'] = (bool) $details['filter'];
                            break;
                    }
                }

                $parameters[$parameter] = $details['filter'];
            }

            if ($this->dispatcher && $this->dispatcher->hasListeners(LeadEvents::LIST_FILTERS_ON_FILTERING)) {
                $event = new LeadListFilteringEvent($details, $leadId, $alias, $func, $q, $this->_em);
                $this->dispatcher->dispatch(LeadEvents::LIST_FILTERS_ON_FILTERING, $event);
                if ($event->isFilteringDone()) {
                    $groupExpr = $q->expr()->andX($event->getSubQuery());
                }
            }
        }

        // Get the last of the filters
        if ($groupExpr->count()) {
            $groups[] = $groupExpr;
        }
        if (count($groups) === 1) {
            // Only one andX expression
            $expr = $groups[0];
        } elseif (count($groups) > 1) {
            // Sets of expressions grouped by OR
            $orX = $q->expr()->orX();
            $orX->addMultiple($groups);

            // Wrap in a andX for other functions to append
            $expr = $q->expr()->andX($orX);
        } else {
            $expr = $groupExpr;
        }

        return $expr;
    }

    /**
     * @param EventDispatcherInterface $dispatcher
     */
    public function setDispatcher(EventDispatcherInterface $dispatcher)
    {
        $this->dispatcher = $dispatcher;
    }

    /**
     * @param \Doctrine\ORM\QueryBuilder|\Doctrine\DBAL\Query\QueryBuilder $q
     * @param                                                              $filter
     *
     * @return array
     */
    protected function addCatchAllWhereClause($q, $filter)
    {
        return $this->addStandardCatchAllWhereClause(
            $q,
            $filter,
            [
                'l.name',
                'l.alias',
            ]
        );
    }

    /**
     * @param \Doctrine\ORM\QueryBuilder|\Doctrine\DBAL\Query\QueryBuilder $q
     * @param                                                              $filter
     *
     * @return array
     */
    protected function addSearchCommandWhereClause($q, $filter)
    {
        list($expr, $parameters) = parent::addSearchCommandWhereClause($q, $filter);
        if ($expr) {
            return [$expr, $parameters];
        }

        $command         = $filter->command;
        $unique          = $this->generateRandomParameterName();
        $returnParameter = false; //returning a parameter that is not used will lead to a Doctrine error

        switch ($command) {
            case $this->translator->trans('mautic.core.searchcommand.ismine'):
            case $this->translator->trans('mautic.core.searchcommand.ismine', [], null, 'en_US'):
                $expr = $q->expr()->eq('l.createdBy', $this->currentUser->getId());
                break;
            case $this->translator->trans('mautic.lead.list.searchcommand.isglobal'):
            case $this->translator->trans('mautic.lead.list.searchcommand.isglobal', [], null, 'en_US'):
                $expr            = $q->expr()->eq('l.isGlobal', ":$unique");
                $forceParameters = [$unique => true];
                break;
            case $this->translator->trans('mautic.core.searchcommand.ispublished'):
            case $this->translator->trans('mautic.core.searchcommand.ispublished', [], null, 'en_US'):
                $expr            = $q->expr()->eq('l.isPublished', ":$unique");
                $forceParameters = [$unique => true];
                break;
            case $this->translator->trans('mautic.core.searchcommand.isunpublished'):
            case $this->translator->trans('mautic.core.searchcommand.isunpublished', [], null, 'en_US'):
                $expr            = $q->expr()->eq('l.isPublished', ":$unique");
                $forceParameters = [$unique => false];
                break;
            case $this->translator->trans('mautic.core.searchcommand.name'):
            case $this->translator->trans('mautic.core.searchcommand.name', [], null, 'en_US'):
                $expr            = $q->expr()->like('l.name', ':'.$unique);
                $returnParameter = true;
                break;
        }

        if (!empty($forceParameters)) {
            $parameters = $forceParameters;
        } elseif ($returnParameter) {
            $string     = ($filter->strict) ? $filter->string : "%{$filter->string}%";
            $parameters = ["$unique" => $string];
        }

        return [
            $expr,
            $parameters,
        ];
    }

    /**
     * @return array
     */
    public function getSearchCommands()
    {
        $commands = [
            'mautic.lead.list.searchcommand.isglobal',
            'mautic.core.searchcommand.ismine',
            'mautic.core.searchcommand.ispublished',
            'mautic.core.searchcommand.isinactive',
            'mautic.core.searchcommand.name',
        ];

        return array_merge($commands, parent::getSearchCommands());
    }

    /**
     * @return array
     */
    public function getRelativeDateStrings()
    {
        $keys = self::getRelativeDateTranslationKeys();

        $strings = [];
        foreach ($keys as $key) {
            $strings[$key] = $this->translator->trans($key);
        }

        return $strings;
    }

    /**
     * @return array
     */
    public static function getRelativeDateTranslationKeys()
    {
        return [
            'mautic.lead.list.month_last',
            'mautic.lead.list.month_next',
            'mautic.lead.list.month_this',
            'mautic.lead.list.today',
            'mautic.lead.list.tomorrow',
            'mautic.lead.list.yesterday',
            'mautic.lead.list.week_last',
            'mautic.lead.list.week_next',
            'mautic.lead.list.week_this',
            'mautic.lead.list.year_last',
            'mautic.lead.list.year_next',
            'mautic.lead.list.year_this',
        ];
    }

    /**
     * @return string
     */
    protected function getDefaultOrder()
    {
        return [
            ['l.name', 'ASC'],
        ];
    }

    /**
     * @return string
     */
    public function getTableAlias()
    {
        return 'l';
    }

    /**
     * If there is a negate comparison such as not equal, empty, isNotLike or isNotIn then contacts without companies should
     * be included but the way the relationship is handled needs to be different to optimize best for a posit vs negate.
     *
     * @param $q
     * @param $exprCompany
     */
    private function applyCompanyFieldFilters($q, $exprCompany)
    {
        $joinType = ($this->listFiltersInnerJoinCompany) ? 'join' : 'leftJoin';
        // Join company tables for query optimization
        $q->$joinType('l', MAUTIC_TABLE_PREFIX.'companies_leads', 'cl', 'l.id = cl.lead_id')
            ->$joinType(
                'cl',
                MAUTIC_TABLE_PREFIX.'companies',
                'comp',
                'cl.company_id = comp.id'
            )
            ->andWhere($exprCompany);

        // Return only unique contacts
        $q->groupBy('l.id');
    }
}<|MERGE_RESOLUTION|>--- conflicted
+++ resolved
@@ -657,14 +657,13 @@
                 $column = isset($companyTable[$details['field']]) ? $companyTable[$details['field']] : false;
             }
 
-            //DBAL does not have a not() function so we have to use the opposite
-            $func = (!$not)
-                ? $options[$details['operator']]['expr']
-                :
-                $options[$details['operator']]['negate_expr'];
-            if ($object == 'lead') {
+            // DBAL does not have a not() function so we have to use the opposite
+            $operatorDetails = $options[$details['operator']];
+            $func            = $not ? $operatorDetails['negate_expr'] : $operatorDetails['expr'];
+
+            if ($object === 'lead') {
                 $field = "l.{$details['field']}";
-            } elseif ($object == 'company') {
+            } elseif ($object === 'company') {
                 $field = "comp.{$details['field']}";
             }
 
@@ -712,26 +711,25 @@
             $ignoreAutoFilter = false;
 
             // Special handling of relative date strings
-            if ($details['type'] == 'datetime' || $details['type'] == 'date') {
+            if ($details['type'] === 'datetime' || $details['type'] === 'date') {
                 $relativeDateStrings = $this->getRelativeDateStrings();
                 // Check if the column type is a date/time stamp
-                $isTimestamp = ($details['type'] == 'datetime' || $columnType instanceof UTCDateTimeType);
+                $isTimestamp = ($details['type'] === 'datetime' || $columnType instanceof UTCDateTimeType);
                 $getDate     = function (&$string) use ($isTimestamp, $relativeDateStrings, &$details, &$func, $not) {
                     $key             = array_search($string, $relativeDateStrings);
                     $dtHelper        = new DateTimeHelper('midnight today', null, 'local');
-                    $requiresBetween = (in_array($func, ['eq', 'neq']) && $isTimestamp);
-
-                    $timeframe  = str_replace('mautic.lead.list.', '', $key);
-                    $modifier   = false;
-                    $isRelative = true;
+                    $requiresBetween = in_array($func, ['eq', 'neq']) && $isTimestamp;
+                    $timeframe       = str_replace('mautic.lead.list.', '', $key);
+                    $modifier        = false;
+                    $isRelative      = true;
 
                     switch ($timeframe) {
                         case 'today':
                         case 'tomorrow':
                         case 'yesterday':
-                            if ($timeframe == 'yesterday') {
+                            if ($timeframe === 'yesterday') {
                                 $dtHelper->modify('-1 day');
-                            } elseif ($timeframe == 'tomorrow') {
+                            } elseif ($timeframe === 'tomorrow') {
                                 $dtHelper->modify('+1 day');
                             }
 
@@ -860,11 +858,13 @@
                     }
 
                     // check does this match php date params pattern?
-                    if (stristr($string[0], '-') or stristr($string[0], '+')) {
+                    if (stristr($string[0], '-') || stristr($string[0], '+')) {
                         $date = new \DateTime('now');
                         $date->modify($string);
+
                         $dateTime = $date->format('Y-m-d H:i:s');
                         $dtHelper->setDateTime($dateTime, null);
+
                         $isRelative = true;
                     }
 
@@ -883,7 +883,7 @@
                                 $dtHelper->modify($modifier);
                             }
 
-                            $details['filter'] = ($isTimestamp) ? $dtHelper->toUtcString('Y-m-d H:i:s') : $dtHelper->toUtcString('Y-m-d');
+                            $details['filter'] = $isTimestamp ? $dtHelper->toUtcString('Y-m-d H:i:s') : $dtHelper->toUtcString('Y-m-d');
                         }
                     }
                 };
@@ -905,7 +905,6 @@
                 case 'referer':
                 case 'source':
                 case 'url_title':
-<<<<<<< HEAD
                     $operand = in_array(
                         $func,
                         [
@@ -918,11 +917,9 @@
                             'contains',
                         ]
                     ) ? 'EXISTS' : 'NOT EXISTS';
-=======
+
                     $ignoreAutoFilter = true;
-                    $operand          = in_array($func, ['eq', 'like', 'regexp', 'notRegexp']) ? 'EXISTS' : 'NOT EXISTS';
                     $column           = $details['field'];
->>>>>>> 392b394f
 
                     if ($column == 'hit_url') {
                         $column = 'url';
@@ -944,19 +941,6 @@
                                 )
                             );
                             break;
-<<<<<<< HEAD
-=======
-                        case 'like':
-                        case 'notLike':
-                            $parameters[$parameter] = '%'.$details['filter'].'%';
-                            $subqb->where(
-                                $q->expr()->andX(
-                                    $q->expr()->like($alias.'.'.$column, $exprParameter),
-                                    $q->expr()->eq($alias.'.lead_id', 'l.id')
-                                )
-                            );
-                            break;
->>>>>>> 392b394f
                         case 'regexp':
                         case 'notRegexp':
                             $parameters[$parameter] = $details['filter'];
@@ -969,13 +953,10 @@
                             );
                             break;
                         case 'like':
-                        case '!like':
+                        case 'notLike':
                         case 'startsWith':
                         case 'endsWith':
                         case 'contains':
-                            $subqbFunc        = $func === '!like' ? 'notLike' : 'like';
-                            $ignoreAutoFilter = true;
-
                             switch ($func) {
                                 case 'like':
                                 case '!like':
@@ -992,12 +973,11 @@
 
                             $subqb->where(
                                 $q->expr()->andX(
-                                    $q->expr()->$subqbFunc($alias.'.'.$column, $exprParameter),
+                                    $q->expr()->like($alias.'.'.$column, $exprParameter),
                                     $q->expr()->eq($alias.'.lead_id', 'l.id')
                                 )
                             );
                             break;
-
                     }
                     // Specific lead
                     if (!empty($leadId)) {
@@ -1012,18 +992,22 @@
                     $operand = (in_array($func, ['eq', 'gt', 'lt', 'gte', 'lte', 'between'])) ? 'EXISTS' : 'NOT EXISTS';
                     $table   = 'page_hits';
                     $column  = 'date_hit';
+
                     if ($details['field'] == 'lead_email_read_date') {
                         $column = 'date_read';
                         $table  = 'email_stats';
                     }
+
                     $subqb = $this->_em->getConnection()
                         ->createQueryBuilder()
                         ->select('id')
                         ->from(MAUTIC_TABLE_PREFIX.$table, $alias);
+
                     switch ($func) {
                         case 'eq':
                         case 'neq':
                             $parameters[$parameter] = $details['filter'];
+
                             $subqb->where($q->expr()
                                 ->andX($q->expr()
                                     ->eq($alias.'.'.$column, $exprParameter), $q->expr()
@@ -1038,6 +1022,7 @@
                             $exprParameter2          = ":$parameter2";
                             $ignoreAutoFilter        = true;
                             $field                   = $column;
+
                             if ($func == 'between') {
                                 $subqb->where($q->expr()
                                     ->andX(
@@ -1056,6 +1041,7 @@
                             break;
                         default:
                             $parameters[$parameter] = $details['filter'];
+
                             $subqb->where($q->expr()
                                 ->andX($q->expr()
                                     ->$func($alias.'.'.$column, $exprParameter), $q->expr()
@@ -1104,6 +1090,7 @@
                         $subqb->andWhere($subqb->expr()
                             ->eq($alias.'.lead_id', $leadId));
                     }
+
                     $groupExpr->add(sprintf('%s (%s)', $operand, $subqb->getSQL()));
                     break;
                 case 'sessions':
@@ -1111,8 +1098,7 @@
                     $column  = $details['field'];
                     $table   = 'page_hits';
                     $select  = 'COUNT(id)';
-
-                    $subqb = $this->_em->getConnection()
+                    $subqb   = $this->_em->getConnection()
                         ->createQueryBuilder()
                         ->select($select)
                         ->from(MAUTIC_TABLE_PREFIX.$table, $alias);
@@ -1131,6 +1117,7 @@
                         ));
 
                     $parameters[$parameter] = $details['filter'];
+
                     $subqb->where($q->expr()
                         ->andX($q->expr()
                             ->eq($alias.'.lead_id', 'l.id'), $q->expr()
@@ -1473,8 +1460,25 @@
 
                         case 'like':
                         case 'notLike':
-                            if (strpos($details['filter'], '%') === false) {
-                                $details['filter'] = '%'.$details['filter'].'%';
+                        case 'startsWith':
+                        case 'endsWith':
+                        case 'contains':
+                            switch ($func) {
+                                case 'like':
+                                case 'notLike':
+                                    if (strpos($details['filter'], '%') === false) {
+                                        $parameters[$parameter] = '%'.$details['filter'].'%';
+                                    }
+                                    break;
+                                case 'startsWith':
+                                    $parameters[$parameter] = $details['filter'].'%';
+                                    break;
+                                case 'endsWith':
+                                    $parameters[$parameter] = '%'.$details['filter'];
+                                    break;
+                                case 'contains':
+                                    $parameters[$parameter] = '%'.$details['filter'].'%';
+                                    break;
                             }
 
                             $groupExpr->add(
@@ -1488,27 +1492,6 @@
                             $not                    = ($func === 'notRegexp') ? ' NOT' : '';
                             $groupExpr->add(
                                 $field.$not.' REGEXP '.$exprParameter
-                            );
-                            break;
-                        case 'startsWith':
-                            $parameters[$parameter] = $details['filter'].'%';
-
-                            $groupExpr->add(
-                                $this->generateFilterExpression($q, $field, 'like', $exprParameter, null)
-                            );
-                            break;
-                        case 'endsWith':
-                            $parameters[$parameter] = '%'.$details['filter'];
-
-                            $groupExpr->add(
-                                $this->generateFilterExpression($q, $field, 'like', $exprParameter, null)
-                            );
-                            break;
-                        case 'contains':
-                            $parameters[$parameter] = '%'.$details['filter'].'%';
-
-                            $groupExpr->add(
-                                $this->generateFilterExpression($q, $field, 'like', $exprParameter, null)
                             );
                             break;
                         default:
