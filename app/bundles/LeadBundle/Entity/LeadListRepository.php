<?php
/**
 * @package     Mautic
 * @copyright   2014 Mautic Contributors. All rights reserved.
 * @author      Mautic
 * @link        http://mautic.org
 * @license     GNU/GPLv3 http://www.gnu.org/licenses/gpl-3.0.html
 */

namespace Mautic\LeadBundle\Entity;

use Doctrine\DBAL\Query\QueryBuilder;
use Doctrine\DBAL\Types\DateType;
use Doctrine\DBAL\Types\FloatType;
use Doctrine\DBAL\Types\IntegerType;
use Doctrine\DBAL\Types\TimeType;
use Doctrine\ORM\PersistentCollection;
use Mautic\CoreBundle\Doctrine\QueryFormatter\AbstractFormatter;
use Mautic\CoreBundle\Doctrine\Type\UTCDateTimeType;
use Mautic\CoreBundle\Entity\CommonRepository;
use Mautic\CoreBundle\Helper\DateTimeHelper;
use Mautic\CoreBundle\Helper\InputHelper;

/**
 * LeadListRepository
 */
class LeadListRepository extends CommonRepository
{

    /**
     * {@inheritdoc}
     *
     * @param int $id
     *
     * @return mixed|null
     */
    public function getEntity($id = 0)
    {
        try {
            $entity = $this
                ->createQueryBuilder('l')
                ->where('l.id = :listId')
                ->setParameter('listId', $id)
                ->getQuery()
                ->getSingleResult();
        } catch (\Exception $e) {
            $entity = null;
        }

        return $entity;
    }

    /**
     * Get a list of lists
     *
     * @param bool   $user
     * @param string $alias
     * @param string $id
     *
     * @return array
     */
    public function getLists($user = false, $alias = '', $id = '')
    {
        static $lists = array();

        if (is_object($user)) {
            $user = $user->getId();
        }

        $key = (int) $user.$alias.$id;
        if (isset($lists[$key])) {
            return $lists[$key];
        }

        $q = $this->_em->createQueryBuilder()
            ->from('MauticLeadBundle:LeadList', 'l', 'l.id');

        $q->select('partial l.{id, name, alias}')
            ->andWhere($q->expr()->eq('l.isPublished', ':true'))
            ->setParameter('true', true, 'boolean');

        if (!empty($user)) {
            $q->andWhere($q->expr()->eq('l.isGlobal', ':true'));
            $q->orWhere('l.createdBy = :user');
            $q->setParameter('user', $user);
        }

        if (!empty($alias)) {
            $q->andWhere('l.alias = :alias');
            $q->setParameter('alias', $alias);
        }

        if (!empty($id)) {
            $q->andWhere(
                $q->expr()->neq('l.id', $id)
            );
        }

        $q->orderBy('l.name');

        $results = $q->getQuery()->getArrayResult();

        $lists[$key] = $results;

        return $results;
    }

    /**
     * Get lists for a specific lead
     *
     * @param       $lead
     * @param bool  $forList
     * @param bool  $singleArrayHydration
     *
     * @return mixed
     */
    public function getLeadLists($lead, $forList = false, $singleArrayHydration = false)
    {
        if (is_array($lead)) {
            $q = $this->_em->createQueryBuilder()
                ->from('MauticLeadBundle:LeadList', 'l', 'l.id');

            if ($forList) {
                $q->select('partial l.{id, alias, name}, partial il.{lead, list, dateAdded, manuallyAdded, manuallyRemoved}');
            } else {
                $q->select('l, partial lead.{id}');
            }

            $q->leftJoin('l.leads', 'il')
                ->leftJoin('il.lead', 'lead');

            $q->where(
                $q->expr()->andX(
                    $q->expr()->in('lead.id', ':leads'),
                    $q->expr()->in('il.manuallyRemoved', ':false')
                )
            )
                ->setParameter('leads', $lead)
                ->setParameter('false', false, 'boolean');

            $result = $q->getQuery()->getArrayResult();

            $return = array();
            foreach ($result as $r) {
                foreach ($r['leads'] as $l) {
                    $return[$l['lead_id']][$r['id']] = $r;
                }
            }

            return $return;
        } else {
            $q = $this->_em->createQueryBuilder()
                ->from('MauticLeadBundle:LeadList', 'l', 'l.id');

            if ($forList) {
                $q->select('partial l.{id, alias, name}, partial il.{lead, list, dateAdded, manuallyAdded, manuallyRemoved}');
            } else {
                $q->select('l');
            }

            $q->leftJoin('l.leads', 'il');

            $q->where(
                $q->expr()->andX(
                    $q->expr()->eq('IDENTITY(il.lead)', (int) $lead),
                    $q->expr()->in('il.manuallyRemoved', ':false')
                )
            )
                ->setParameter('false', false, 'boolean');

            return ($singleArrayHydration) ? $q->getQuery()->getArrayResult() : $q->getQuery()->getResult();
        }
    }

    /**
     * Return a list of global lists
     *
     * @return array
     */
    public function getGlobalLists()
    {
        $q = $this->_em->createQueryBuilder()
            ->from('MauticLeadBundle:LeadList', 'l', 'l.id');

        $q->select('partial l.{id, name, alias}')
            ->where($q->expr()->eq('l.isPublished', 'true'))
            ->setParameter(':true', true, 'boolean')
            ->andWhere($q->expr()->eq('l.isGlobal', ':true'))
            ->orderBy('l.name');

        $results = $q->getQuery()->getArrayResult();

        return $results;
    }

    /**
     * Get a count of leads that belong to the list
     *
     * @param $listIds
     *
     * @return array
     */
    public function getLeadCount($listIds)
    {
        $q = $this->_em->getConnection()->createQueryBuilder();

        $q->select('count(l.lead_id) as thecount, l.leadlist_id')
            ->from(MAUTIC_TABLE_PREFIX.'lead_lists_leads', 'l');

        $returnArray = (is_array($listIds));

        if (!$returnArray) {
            $listIds = array($listIds);
        }

        $q->where(
            $q->expr()->in('l.leadlist_id', $listIds),
            $q->expr()->eq('l.manually_removed', ':false')
        )
            ->setParameter('false', false, 'boolean')
            ->groupBy('l.leadlist_id');

        $result = $q->execute()->fetchAll();

        $return = array();
        foreach ($result as $r) {
            $return[$r['leadlist_id']] = $r['thecount'];
        }

        // Ensure lists without leads have a value
        foreach ($listIds as $l) {
            if (!isset($return[$l])) {
                $return[$l] = 0;
            }
        }

        return ($returnArray) ? $return : $return[$listIds[0]];
    }

    /**
     * @param       $lists
     * @param array $args
     *
     * @return array
     */
    public function getLeadsByList($lists, $args = array())
    {
        // Return only IDs
        $idOnly = (!array_key_exists('idOnly', $args)) ? false : $args['idOnly'];
        // Return counts
        $countOnly = (!array_key_exists('countOnly', $args)) ? false : $args['countOnly'];
        // Return only leads that have not been added or manually manipulated to the lists yet
        $newOnly = (!array_key_exists('newOnly', $args)) ? false : $args['newOnly'];
        // Return leads that do not belong to a list based on filters
        $nonMembersOnly = (!array_key_exists('nonMembersOnly', $args)) ? false : $args['nonMembersOnly'];
        // Use filters to dynamically generate the list
        $dynamic = ($newOnly || $nonMembersOnly);
        // Limiters
        $batchLimiters = (!array_key_exists('batchLimiters', $args)) ? false : $args['batchLimiters'];
        $start         = (!array_key_exists('start', $args)) ? false : $args['start'];
        $limit         = (!array_key_exists('limit', $args)) ? false : $args['limit'];

        if (!$lists instanceof PersistentCollection && !is_array($lists) || isset($lists['id'])) {
            $lists = array($lists);
        }

        $return = array();
        foreach ($lists as $l) {
            $leads = ($countOnly) ? 0 : array();

            if ($l instanceof LeadList) {
                $id      = $l->getId();
                $filters = $l->getFilters();
            } elseif (is_array($l)) {
                $id      = $l['id'];
                $filters = (!$dynamic) ? array() : $l['filters'];
            } elseif (!$dynamic) {
                $id      = $l;
                $filters = array();
            }

            if ($dynamic && count($filters)) {
                $q          = $this->getEntityManager()->getConnection()->createQueryBuilder();
                $parameters = array();
                $expr       = $this->getListFilterExpr($filters, $parameters, $q, false);
                foreach ($parameters as $k => $v) {
                    switch (true) {
                        case is_bool($v):
                            $paramType = 'boolean';
                            break;

                        case is_int($v):
                            $paramType = 'integer';
                            break;

                        case is_float($v):
                            $paramType = 'float';
                            break;

                        default:
                            $paramType = null;
                            break;
                    }
                    $q->setParameter($k, $v, $paramType);
                }

                if ($countOnly) {
                    $select = 'count(l.id) as lead_count, max(l.id) as max_id';
                } elseif ($idOnly) {
                    $select = 'l.id';
                } else {
                    $select = 'l.*';
                }

                $q->select($select)
                    ->from(MAUTIC_TABLE_PREFIX.'leads', 'l');

                // Only leads that existed at the time of count
                if ($batchLimiters && !empty($batchLimiters['maxId'])) {
                    $expr->add(
                        $q->expr()->lte('l.id', $batchLimiters['maxId'])
                    );
                }

                if ($newOnly) {
                    // Leads that do not have any record in the lead_lists_leads table for this lead list
                    $subqb = $this->_em->getConnection()->createQueryBuilder()
                        ->select('null')
                        ->from(MAUTIC_TABLE_PREFIX.'lead_lists_leads', 'll')
                        ->where(
                            $q->expr()->andX(
                                $q->expr()->eq('ll.leadlist_id', $id),
                                $q->expr()->eq('ll.lead_id', 'l.id')
                            )
                        );

                    $expr->add(
                        sprintf('NOT EXISTS (%s)', $subqb->getSQL())
                    );

                    $q->andWhere($expr);
                } elseif ($nonMembersOnly) {
                    // Only leads that are part of the list that no longer match filters and have not been manually removed
                    $q->join('l', MAUTIC_TABLE_PREFIX.'lead_lists_leads', 'll', 'l.id = ll.lead_id');

                    $mainExpr = $q->expr()->andX();
                    if ($batchLimiters && !empty($batchLimiters['dateTime'])) {
                        // Only leads in the list at the time of count
                        $mainExpr->add(
                            $q->expr()->lte('ll.date_added', $q->expr()->literal($batchLimiters['dateTime']))
                        );
                    }

                    // Ignore those that have been manually added
                    $mainExpr->addMultiple(
                        array(
                            $q->expr()->eq('ll.manually_added', ':false'),
                            $q->expr()->eq('ll.leadlist_id', (int) $id)
                        )
                    );
                    $q->setParameter('false', false, 'boolean');

                    // Use an exists statement for better performance?? - https://dev.mysql.com/doc/refman/5.5/en/-existssubquery-optimization-with.html
                    $sq = $this->getEntityManager()->getConnection()->createQueryBuilder();
                    $sq->select('null')
                        ->from(MAUTIC_TABLE_PREFIX.'leads', 'l')
                        ->where('l.id = ll.lead_id')
                        ->andWhere($expr);

                    $q->andWhere(
                        sprintf('NOT EXISTS (%s)', $sq->getSQL())
                    )
                        ->andWhere($mainExpr);
                }

                // Set limits if applied
                if (!empty($limit)) {
                    $q->setFirstResult($start)
                        ->setMaxResults($limit);
                }

                $results = $q->execute()->fetchAll();
                foreach ($results as $r) {
                    if ($countOnly) {
                        $leads = array(
                            'count' => $r['lead_count'],
                            'maxId' => $r['max_id']
                        );
                    } elseif ($idOnly) {
                        $leads[$r['id']] = $r['id'];
                    } else {
                        $leads[$r['id']] = $r;
                    }
                }
            } elseif (!$dynamic) {
                $q = $this->_em->getConnection()->createQueryBuilder();
                if ($countOnly) {
                    $q->select('max(ll.lead_id) as max_id, count(ll.lead_id) as lead_count')
                        ->from(MAUTIC_TABLE_PREFIX.'lead_lists_leads', 'll');
                } elseif ($idOnly) {
                    $q->select('ll.lead_id as id')
                        ->from(MAUTIC_TABLE_PREFIX.'lead_lists_leads', 'll');
                } else {
                    $q->select('l.*')
                        ->from(MAUTIC_TABLE_PREFIX.'leads', 'l')
                        ->join('l', MAUTIC_TABLE_PREFIX.'lead_lists_leads', 'll', 'l.id = ll.lead_id');
                }

                // Filter by list
                $expr = $q->expr()->andX(
                    $q->expr()->eq('ll.leadlist_id', ':list'),
                    $q->expr()->eq('ll.manually_removed', ':false')
                );

                $q->setParameter('list', (int) $id)
                    ->setParameter('false', false, 'boolean');

                // Set limits if applied
                if (!empty($limit)) {
                    $q->setFirstResult($start)
                        ->setMaxResults($limit);
                }

                $q->where($expr);

                $results = $q->execute()->fetchAll();

                foreach ($results as $r) {
                    if ($countOnly) {
                        $leads = array(
                            'count' => $r['lead_count'],
                            'maxId' => $r['max_id']
                        );
                    } elseif ($idOnly) {
                        $leads[] = $r['id'];
                    } else {
                        $leads[] = $r;
                    }
                }
            }

            $return[$id] = $leads;

            unset($filters, $parameters, $q, $expr, $results, $dynamicExpr, $leads);
        }

        return $return;
    }

    /**
     * @param                                   $filters
     * @param                                   $parameters
     * @param \Doctrine\DBAL\Query\QueryBuilder $q
     * @param bool|false                        $not
     * @param null|int                          $leadId
     *
     * @return \Doctrine\DBAL\Query\Expression\CompositeExpression
     */
    public function getListFilterExpr($filters, &$parameters, QueryBuilder $q, $not = false, $leadId = null)
    {
        static $leadTable;

        if (!count($filters)) {

            return $q->expr()->andX();
        }

        // Get table columns
        if (null === $leadTable) {
            $schema = $this->_em->getConnection()->getSchemaManager();
            /** @var \Doctrine\DBAL\Schema\Column[] $leadTable */
            $leadTable = $schema->listTableColumns(MAUTIC_TABLE_PREFIX.'leads');
        }

        $options   = $this->getFilterExpressionFunctions();
        $groups    = array();
        $groupExpr = $q->expr()->andX();

        foreach ($filters as $k => $details) {
            $column = isset($leadTable[$details['field']]) ? $leadTable[$details['field']] : false;

            //DBAL does not have a not() function so we have to use the opposite
            $func  = (!$not)
                ? $options[$details['operator']]['expr']
                :
                $options[$details['operator']]['negate_expr'];
            $field = "l.{$details['field']}";

            // Format the field based on platform specific functions that DBAL doesn't support natively
            if ($column) {
                $formatter  = AbstractFormatter::createFormatter($this->_em->getConnection());
                $columnType = $column->getType();

                switch ($details['type']) {
                    case 'datetime':
                        if (!$columnType instanceof UTCDateTimeType) {
                            $field = $formatter->toDateTime($field);
                        }
                        break;
                    case 'date':
                        if (!$columnType instanceof DateType && !$columnType instanceof UTCDateTimeType) {
                            $field = $formatter->toDate($field);
                        }
                        break;
                    case 'time':
                        if (!$columnType instanceof TimeType && !$columnType instanceof UTCDateTimeType) {
                            $field = $formatter->toTime($field);
                        }
                        break;
                    case 'number':
                        if (!$columnType instanceof IntegerType && !$columnType instanceof FloatType) {
                            $field = $formatter->toNumeric($field);
                        }
                        break;
                }
            }

            //the next one will determine the group
            $glue = (isset($filters[$k + 1])) ? $filters[$k + 1]['glue'] : $details['glue'];

            if ($glue == "or" || $details['glue'] == 'or') {
                // Create a new group of andX expressions
                if ($groupExpr->count()) {
                    $groups[]  = $groupExpr;
                    $groupExpr = $q->expr()->andX();
                }
            }

            $parameter        = $this->generateRandomParameterName();
            $exprParameter    = ":$parameter";
            $ignoreAutoFilter = false;

            // Special handling of relative date strings
            if ($details['type'] == 'datetime' || $details['type'] == 'date') {
                $relativeDateStrings = $this->getRelativeDateStrings();
                // Check if the column type is a date/time stamp
                $isTimestamp = ($columnType instanceof UTCDateTimeType || $details['type'] == 'datetime');
                $getDate     = function (&$string) use ($isTimestamp, $relativeDateStrings, &$details, &$func, $not) {
                    $key             = array_search($string, $relativeDateStrings);
                    $dtHelper        = new DateTimeHelper('midnight today', null, 'local');
                    $requiresBetween = (in_array($func, array('eq', 'neq')) && $isTimestamp);

                    $timeframe  = str_replace('mautic.lead.list.', '', $key);
                    $modifier   = false;
                    $isRelative = true;

                    switch ($timeframe) {
                        case 'today':
                        case 'tomorrow':
                        case 'yesterday':
                            if ($timeframe == 'yesterday') {
                                $dtHelper->modify('-1 day');
                            } elseif ($timeframe == 'tomorrow') {
                                $dtHelper->modify('+1 day');
                            }

                            // Today = 2015-08-28 00:00:00
                            if ($requiresBetween) {
                                // eq:
                                //  field >= 2015-08-28 00:00:00
                                //  field < 2015-08-29 00:00:00

                                // neq:
                                // field < 2015-08-28 00:00:00
                                // field >= 2015-08-29 00:00:00
                                $modifier = '+1 day';
                            } else {
                                // lt:
                                //  field < 2015-08-28 00:00:00
                                // gt:
                                //  field > 2015-08-28 23:59:59

                                // lte:
                                //  field <= 2015-08-28 23:59:59
                                // gte:
                                //  field >= 2015-08-28 00:00:00
                                if (in_array($func, array('gt', 'lte'))) {
                                    $modifier = '+1 day -1 second';
                                }
                            }
                            break;
                        case 'week_last':
                        case 'week_next':
                        case 'week_this':
                            $interval = str_replace('week_', '', $timeframe);
                            $dtHelper->setDateTime('midnight monday '.$interval.' week', null);

                            // This week: Monday 2015-08-24 00:00:00
                            if ($requiresBetween) {
                                // eq:
                                //  field >= Mon 2015-08-24 00:00:00
                                //  field <  Mon 2015-08-31 00:00:00

                                // neq:
                                // field <  Mon 2015-08-24 00:00:00
                                // field >= Mon 2015-08-31 00:00:00
                                $modifier = '+1 week';
                            } else {
                                // lt:
                                //  field < Mon 2015-08-24 00:00:00
                                // gt:
                                //  field > Sun 2015-08-30 23:59:59

                                // lte:
                                //  field <= Sun 2015-08-30 23:59:59
                                // gte:
                                //  field >= Mon 2015-08-24 00:00:00
                                if (in_array($func, array('gt', 'lte'))) {
                                    $modifier = '+1 week -1 second';
                                }
                            }
                            break;

                        case 'month_last':
                        case 'month_next':
                        case 'month_this':
                            $interval = substr($key, -4);
                            $dtHelper->setDateTime('midnight first day of '.$interval.' month', null);

                            // This month: 2015-08-01 00:00:00
                            if ($requiresBetween) {
                                // eq:
                                //  field >= 2015-08-01 00:00:00
                                //  field <  2015-09:01 00:00:00

                                // neq:
                                // field <  2015-08-01 00:00:00
                                // field >= 2016-09-01 00:00:00
                                $modifier = '+1 month';
                            } else {
                                // lt:
                                //  field < 2015-08-01 00:00:00
                                // gt:
                                //  field > 2015-08-31 23:59:59

                                // lte:
                                //  field <= 2015-08-31 23:59:59
                                // gte:
                                //  field >= 2015-08-01 00:00:00
                                if (in_array($func, array('gt', 'lte'))) {
                                    $modifier = '+1 month -1 second';
                                }
                            }
                            break;
                        case 'year_last':
                        case 'year_next':
                        case 'year_this':
                            $interval = substr($key, -4);
                            $dtHelper->setDateTime('midnight first day of '.$interval.' year', null);

                            // This year: 2015-01-01 00:00:00
                            if ($requiresBetween) {
                                // eq:
                                //  field >= 2015-01-01 00:00:00
                                //  field <  2016-01-01 00:00:00

                                // neq:
                                // field <  2015-01-01 00:00:00
                                // field >= 2016-01-01 00:00:00
                                $modifier = '+1 year';
                            } else {
                                // lt:
                                //  field < 2015-01-01 00:00:00
                                // gt:
                                //  field > 2015-12-31 23:59:59

                                // lte:
                                //  field <= 2015-12-31 23:59:59
                                // gte:
                                //  field >= 2015-01-01 00:00:00
                                if (in_array($func, array('gt', 'lte'))) {
                                    $modifier = '+1 year -1 second';
                                }
                            }
                            break;
                        default:
                            $isRelative = false;
                            break;
                    }

                    if ($isRelative) {
                        if ($requiresBetween) {
                            $startWith = ($isTimestamp) ? $dtHelper->toUtcString('Y-m-d H:i:s') : $dtHelper->toUtcString('Y-m-d');

                            $dtHelper->modify($modifier);
                            $endWith = ($isTimestamp) ? $dtHelper->toUtcString('Y-m-d H:i:s') : $dtHelper->toUtcString('Y-m-d');

                            // Use a between statement
                            $func              = ($func == 'neq') ? 'notBetween' : 'between';
                            $details['filter'] = array($startWith, $endWith);
                        } else {
                            if ($modifier) {
                                $dtHelper->modify($modifier);
                            }

                            $details['filter'] = ($isTimestamp) ? $dtHelper->toUtcString('Y-m-d H:i:s') : $dtHelper->toUtcString('Y-m-d');
                        }
                    }
                };

                if (is_array($details['filter'])) {
                    foreach ($details['filter'] as &$filterValue) {
                        $getDate($filterValue);
                    }
                } else {
                    $getDate($details['filter']);
                }
            }

            // Generate a unique alias
            $alias = $this->generateRandomParameterName();

            switch ($details['field']) {
                case 'dnc_bounced':
                case 'dnc_unsubscribed':
                    // Special handling of do not email

                    $column = str_replace('dnc_', '', $details['field']);

                    $func = (($func == 'eq' && $details['filter']) || ($func == 'neq' && !$details['filter'])) ? 'EXISTS' : 'NOT EXISTS';

                    $subqb = $this->_em->getConnection()->createQueryBuilder()
                        ->select('null')
                        ->from(MAUTIC_TABLE_PREFIX.'email_donotemail', $alias)
                        ->where(
                            $q->expr()->andX(
                                $q->expr()->eq($alias.'.'.$column, $exprParameter),
                                $q->expr()->eq($alias.'.lead_id', 'l.id')
                            )
                        );

                    // Specific lead
                    if (!empty($leadId)) {
                        $subqb->andWhere(
                            $subqb->expr()->eq($alias.'.lead_id', $leadId)
                        );
                    }

                    $groupExpr->add(
                        sprintf('%s (%s)', $func, $subqb->getSQL())
                    );

                    // Filter will always be true and differentiated via EXISTS/NOT EXISTS
                    $details['filter'] = true;

                    break;

                case 'leadlist':
                case 'tags':
                    // Special handling of lead lists and tags
                    $func  = in_array($func, array('eq', 'in')) ? 'EXISTS' : 'NOT EXISTS';

                    if ($details['field'] == 'leadlist') {
                        $table  = 'lead_lists_leads';
                        $column = 'leadlist_id';
                    } else {
                        $table  = 'lead_tags_xref';
                        $column = 'tag_id';
                    }

                    // DBAL requires an array for in()
                    $ignoreAutoFilter = true;
                    foreach ($details['filter'] as &$value) {
                        $value = (int) $value;
                    }

                    $subExpr = $q->expr()->andX(
                        $q->expr()->in(sprintf('%s.%s', $alias, $column), $details['filter']),
                        $q->expr()->eq($alias.'.lead_id', 'l.id')
                    );

                    $subqb = $this->_em->getConnection()->createQueryBuilder()
                        ->select('null')
                        ->from(MAUTIC_TABLE_PREFIX.$table, $alias);

                    // Specific lead
                    if (!empty($leadId)) {
                        $subExpr->add(
                            $subqb->expr()->eq($alias.'.lead_id', $leadId)
                        );
                    }

<<<<<<< HEAD
                    if ($table == 'lead_lists_leads') {
                        $falseParameter = $this->generateRandomParameterName();
                        $subExpr->add(
                            $subqb->expr()->eq($alias.'.manually_removed', ":$falseParameter")
=======
                    $useExpr->add(
                        $q->expr()->comparison('l.id', $func, sprintf('(%s)', $subqb->getSQL()))
                    );
                    break;
                case 'lead_email_received':
                    $ignoreAutoFilter = true;

                    $func = (in_array($func, array('neq', 'notIn'))) ? 'NOT IN' : 'IN';
                    // Special handling of lead lists
                    foreach ($details['filter'] as &$value) {
                        $value = (int) $value;
                    }

                    // Generate a unique alias
                    $alias = $this->generateRandomParameterName();

                    $subqb = $this->_em->getConnection()->createQueryBuilder();
                    $subqb->select($alias . '.lead_id')
                        ->from(MAUTIC_TABLE_PREFIX.'email_stats', $alias)
                        ->where(
                            $subqb->expr()->in($alias . '.email_id', $details['filter'])
                        )
                        ->andWhere(
                            $subqb->expr()->eq($alias.'.is_read', true));

                    // Specific lead
                    if (!empty($leadId)) {
                        $subqb->andWhere(
                            $subqb->expr()->eq($alias.'.lead_id', $leadId)
                        );
                    }

                    $useExpr->add(
                        $q->expr()->comparison('l.id', $func, sprintf('(%s)', $subqb->getSQL()))
                    );
                    break;
                case 'tags':
                    // Tag filter
                    $ignoreAutoFilter = true;

                    $func = (in_array($func, array('neq', 'notIn'))) ? 'NOT IN' : 'IN';
                    foreach ($details['filter'] as &$value) {
                        $value = (int) $value;
                    }

                    $alias = $this->generateRandomParameterName();
                    $sq = $this->_em->getConnection()->createQueryBuilder();
                    $sq->select($alias.'.lead_id')
                        ->from(MAUTIC_TABLE_PREFIX.'lead_tags_xref', $alias)
                        ->where(
                            $sq->expr()->in($alias.'.tag_id', $details['filter'])
                        );

                    // Specific lead
                    if (!empty($leadId)) {
                        $sq->andWhere(
                            $sq->expr()->eq($alias.'.lead_id', $leadId)
>>>>>>> 4c0af80c
                        );
                        $parameters[$falseParameter] = false;
                    }

                    $subqb->where($subExpr);

                    $groupExpr->add(
                        sprintf('%s (%s)', $func, $subqb->getSQL())
                    );

                    break;
                default:
                    switch ($func) {
                        case 'in':
                        case 'notIn':
                            foreach ($details['filter'] as &$value) {
                                $value = $q->expr()->literal(
                                    InputHelper::clean($value)
                                );
                            }
                            $groupExpr->add(
                                $q->expr()->$func($field, $details['filter'])
                            );

                            $ignoreAutoFilter = true;

                            break;
                        case 'between':
                        case 'notBetween':
                            // Filter should be saved with double || to separate options
                            $parameter2              = $this->generateRandomParameterName();
                            $parameters[$parameter]  = $details['filter'][0];
                            $parameters[$parameter2] = $details['filter'][1];
                            $exprParameter2          = ":$parameter2";
                            $ignoreAutoFilter        = true;

                            if ($func == 'between') {
                                $groupExpr->add(
                                    $q->expr()->andX(
                                        $q->expr()->gte($field, $exprParameter),
                                        $q->expr()->lt($field, $exprParameter2)
                                    )
                                );
                            } else {
                                $groupExpr->add(
                                    $q->expr()->andX(
                                        $q->expr()->lt($field, $exprParameter),
                                        $q->expr()->gte($field, $exprParameter2)
                                    )
                                );
                            }

                            break;
                        case 'notEmpty':
                            $groupExpr->add(
                                $q->expr()->andX(
                                    $q->expr()->isNotNull($field),
                                    $q->expr()->neq($field, $q->expr()->literal(''))
                                )
                            );

                            break;
                        case 'empty':
                            $groupExpr->add(
                                $q->expr()->orX(
                                    $q->expr()->isNull($field),
                                    $q->expr()->eq($field, $q->expr()->literal(''))
                                )
                            );

                            break;
                        case 'neq':
                            $groupExpr->add(
                                $q->expr()->orX(
                                    $q->expr()->isNull($field),
                                    $q->expr()->neq($field, $exprParameter)
                                )
                            );

                            break;
                        case 'like':
                        case 'notLike':
                            if (strpos($details['filter'], '%') === false) {
                                $details['filter'] = '%'.$details['filter'].'%';
                            }
                        default:
                            $groupExpr->add($q->expr()->$func($field, $exprParameter));
                            break;
                    }
            }

            if (!$ignoreAutoFilter) {
                if (!is_array($details['filter'])) {
                    switch ($details['type']) {
                        case 'number':
                            $details['filter'] = (float) $details['filter'];
                            break;

                        case 'boolean':
                            $details['filter'] = (bool) $details['filter'];
                            break;
                    }
                }

                $parameters[$parameter] = $details['filter'];
            }
        }

        // Get the last of the filters
        if ($groupExpr->count()) {
            $groups[] = $groupExpr;
        }

        if (count($groups) === 1) {
            // Only one andX expression
            $expr = $groups[0];
        } else {
            // Sets of expressions grouped by OR
            $orX = $q->expr()->orX();
            $orX->addMultiple($groups);

            // Wrap in a andX for other functions to append
            $expr = $q->expr()->andX($orX);
        }

        return $expr;
    }

    /**
     * @param null $operator
     *
     * @return array
     */
    public function getFilterExpressionFunctions($operator = null)
    {
        $operatorOptions = array(
            '='        =>
                array(
                    'label'       => 'mautic.lead.list.form.operator.equals',
                    'expr'        => 'eq',
                    'negate_expr' => 'neq'
                ),
            '!='       =>
                array(
                    'label'       => 'mautic.lead.list.form.operator.notequals',
                    'expr'        => 'neq',
                    'negate_expr' => 'eq'
                ),
            'gt'       =>
                array(
                    'label'       => 'mautic.lead.list.form.operator.greaterthan',
                    'expr'        => 'gt',
                    'negate_expr' => 'lt'
                ),
            'gte'      =>
                array(
                    'label'       => 'mautic.lead.list.form.operator.greaterthanequals',
                    'expr'        => 'gte',
                    'negate_expr' => 'lt'
                ),
            'lt'       =>
                array(
                    'label'       => 'mautic.lead.list.form.operator.lessthan',
                    'expr'        => 'lt',
                    'negate_expr' => 'gt'
                ),
            'lte'      =>
                array(
                    'label'       => 'mautic.lead.list.form.operator.lessthanequals',
                    'expr'        => 'lte',
                    'negate_expr' => 'gt'
                ),
            'empty'    =>
                array(
                    'label'       => 'mautic.lead.list.form.operator.isempty',
                    'expr'        => 'empty', //special case
                    'negate_expr' => 'notEmpty'
                ),
            '!empty'   =>
                array(
                    'label'       => 'mautic.lead.list.form.operator.isnotempty',
                    'expr'        => 'notEmpty', //special case
                    'negate_expr' => 'empty'
                ),
            'like'     =>
                array(
                    'label'       => 'mautic.lead.list.form.operator.islike',
                    'expr'        => 'like',
                    'negate_expr' => 'notLike'
                ),
            '!like'    =>
                array(
                    'label'       => 'mautic.lead.list.form.operator.isnotlike',
                    'expr'        => 'notLike',
                    'negate_expr' => 'like'
                ),
            'between'  =>
                array(
                    'label'       => 'mautic.lead.list.form.operator.between',
                    'expr'        => 'between', //special case
                    'negate_expr' => 'notBetween',
                    // @todo implement in list UI
                    'hide'        => true
                ),
            '!between' =>
                array(
                    'label'       => 'mautic.lead.list.form.operator.notbetween',
                    'expr'        => 'notBetween', //special case
                    'negate_expr' => 'between',
                    // @todo implement in list UI
                    'hide'        => true
                ),
            'in'       =>
                array(
                    'label'       => 'mautic.lead.list.form.operator.in',
                    'expr'        => 'in',
                    'negate_expr' => 'notIn'
                ),
            '!in'      =>
                array(
                    'label'       => 'mautic.lead.list.form.operator.notin',
                    'expr'        => 'notIn',
                    'negate_expr' => 'in'
                ),
        );

        return ($operator === null) ? $operatorOptions : $operatorOptions[$operator];
    }

    /**
     * @param \Doctrine\DBAL\Query\QueryBuilder|\Doctrine\ORM\QueryBuilder $q
     * @param                                                              $filter
     *
     * @return array
     */
    protected function addCatchAllWhereClause(&$q, $filter)
    {
        $unique = $this->generateRandomParameterName(); //ensure that the string has a unique parameter identifier
        $string = ($filter->strict) ? $filter->string : "%{$filter->string}%";

        $expr = $q->expr()->orX(
            $q->expr()->like('l.name', ':'.$unique),
            $q->expr()->like('l.alias', ':'.$unique)
        );
        if ($filter->not) {
            $expr = $q->expr()->not($expr);
        }

        return array(
            $expr,
            array("$unique" => $string)
        );
    }

    /**
     * @param \Doctrine\DBAL\Query\QueryBuilder|\Doctrine\ORM\QueryBuilder $q
     * @param                                                              $filter
     *
     * @return array
     */
    protected function addSearchCommandWhereClause(&$q, $filter)
    {
        $command         = $filter->command;
        $unique          = $this->generateRandomParameterName();
        $returnParameter = true; //returning a parameter that is not used will lead to a Doctrine error
        $expr            = false;

        switch ($command) {
            case $this->translator->trans('mautic.core.searchcommand.ismine'):
                $expr            = $q->expr()->eq("l.createdBy", $this->currentUser->getId());
                $returnParameter = false;
                break;
            case $this->translator->trans('mautic.lead.list.searchcommand.isglobal'):
                $expr            = $q->expr()->eq("l.isGlobal", ":$unique");
                $forceParameters = array($unique => true);
                break;
            case $this->translator->trans('mautic.core.searchcommand.ispublished'):
                $expr            = $q->expr()->eq("l.isPublished", ":$unique");
                $forceParameters = array($unique => true);
                break;
            case $this->translator->trans('mautic.core.searchcommand.isunpublished'):
                $expr            = $q->expr()->eq("l.isPublished", ":$unique");
                $forceParameters = array($unique => false);
                break;
            case $this->translator->trans('mautic.core.searchcommand.name'):
                $expr = $q->expr()->like('l.name', ':'.$unique);
                break;
        }

        $parameters = array();
        if (!empty($forceParameters)) {
            $parameters = $forceParameters;
        } elseif ($returnParameter) {
            $string     = ($filter->strict) ? $filter->string : "%{$filter->string}%";
            $parameters = array("$unique" => $string);
        }

        return array(
            $expr,
            $parameters
        );
    }

    /**
     * @return array
     */
    public function getSearchCommands()
    {
        return array(
            'mautic.lead.list.searchcommand.isglobal',
            'mautic.core.searchcommand.ismine',
            'mautic.core.searchcommand.ispublished',
            'mautic.core.searchcommand.isinactive',
            'mautic.core.searchcommand.name'
        );
    }

    /**
     * @return array
     */
    public function getRelativeDateStrings()
    {
        $keys = self::getRelativeDateTranslationKeys();

        $strings = array();
        foreach ($keys as $key) {
            $strings[$key] = $this->translator->trans($key);
        }

        return $strings;
    }

    /**
     * @return array
     */
    public static function getRelativeDateTranslationKeys()
    {
        return array(
            'mautic.lead.list.month_last',
            'mautic.lead.list.month_next',
            'mautic.lead.list.month_this',
            'mautic.lead.list.today',
            'mautic.lead.list.tomorrow',
            'mautic.lead.list.yesterday',
            'mautic.lead.list.week_last',
            'mautic.lead.list.week_next',
            'mautic.lead.list.week_this',
            'mautic.lead.list.year_last',
            'mautic.lead.list.year_next',
            'mautic.lead.list.year_this'
        );
    }

    /**
     * @return string
     */
    protected function getDefaultOrder()
    {
        return array(
            array('l.name', 'ASC')
        );
    }

    /**
     * @return string
     */
    public function getTableAlias()
    {
        return 'l';
    }
}<|MERGE_RESOLUTION|>--- conflicted
+++ resolved
@@ -780,15 +780,20 @@
                         );
                     }
 
-<<<<<<< HEAD
                     if ($table == 'lead_lists_leads') {
                         $falseParameter = $this->generateRandomParameterName();
                         $subExpr->add(
                             $subqb->expr()->eq($alias.'.manually_removed', ":$falseParameter")
-=======
-                    $useExpr->add(
-                        $q->expr()->comparison('l.id', $func, sprintf('(%s)', $subqb->getSQL()))
+                        );
+                        $parameters[$falseParameter] = false;
+                    }
+    
+                    $subqb->where($subExpr);
+    
+                    $groupExpr->add(
+                        sprintf('%s (%s)', $func, $subqb->getSQL())
                     );
+                        
                     break;
                 case 'lead_email_received':
                     $ignoreAutoFilter = true;
@@ -818,42 +823,9 @@
                         );
                     }
 
-                    $useExpr->add(
+                    $groupExpr->add(
                         $q->expr()->comparison('l.id', $func, sprintf('(%s)', $subqb->getSQL()))
                     );
-                    break;
-                case 'tags':
-                    // Tag filter
-                    $ignoreAutoFilter = true;
-
-                    $func = (in_array($func, array('neq', 'notIn'))) ? 'NOT IN' : 'IN';
-                    foreach ($details['filter'] as &$value) {
-                        $value = (int) $value;
-                    }
-
-                    $alias = $this->generateRandomParameterName();
-                    $sq = $this->_em->getConnection()->createQueryBuilder();
-                    $sq->select($alias.'.lead_id')
-                        ->from(MAUTIC_TABLE_PREFIX.'lead_tags_xref', $alias)
-                        ->where(
-                            $sq->expr()->in($alias.'.tag_id', $details['filter'])
-                        );
-
-                    // Specific lead
-                    if (!empty($leadId)) {
-                        $sq->andWhere(
-                            $sq->expr()->eq($alias.'.lead_id', $leadId)
->>>>>>> 4c0af80c
-                        );
-                        $parameters[$falseParameter] = false;
-                    }
-
-                    $subqb->where($subExpr);
-
-                    $groupExpr->add(
-                        sprintf('%s (%s)', $func, $subqb->getSQL())
-                    );
-
                     break;
                 default:
                     switch ($func) {
