<?php

/*
 * @copyright   2014 Mautic Contributors. All rights reserved
 * @author      Mautic
 *
 * @link        http://mautic.org
 *
 * @license     GNU/GPLv3 http://www.gnu.org/licenses/gpl-3.0.html
 */

namespace Mautic\LeadBundle\Entity;

use Doctrine\DBAL\Query\QueryBuilder;
use Doctrine\DBAL\Types\DateType;
use Doctrine\DBAL\Types\FloatType;
use Doctrine\DBAL\Types\IntegerType;
use Doctrine\DBAL\Types\TimeType;
use Doctrine\ORM\PersistentCollection;
use Mautic\CoreBundle\Doctrine\QueryFormatter\AbstractFormatter;
use Mautic\CoreBundle\Doctrine\Type\UTCDateTimeType;
use Mautic\CoreBundle\Entity\CommonRepository;
use Mautic\CoreBundle\Helper\DateTimeHelper;
use Mautic\CoreBundle\Helper\InputHelper;
use Mautic\LeadBundle\Event\LeadListFilteringEvent;
use Mautic\LeadBundle\Event\LeadListFiltersOperatorsEvent;
use Mautic\LeadBundle\LeadEvents;
use Symfony\Component\EventDispatcher\EventDispatcherInterface;

/**
 * LeadListRepository.
 */
class LeadListRepository extends CommonRepository
{
    use OperatorListTrait;
    use ExpressionHelperTrait;

    /**
     * @var bool
     */
    protected $listFiltersInnerJoinCompany = false;

    /**
     * @var EventDispatcherInterface
     */
    protected $dispatcher;

    /**
     * Flag to check if some segment filter on a company field exists.
     *
     * @var bool
     */
    protected $hasCompanyFilter = false;

    /**
     * {@inheritdoc}
     *
     * @param int $id
     *
     * @return mixed|null
     */
    public function getEntity($id = 0)
    {
        try {
            $entity = $this
                ->createQueryBuilder('l')
                ->where('l.id = :listId')
                ->setParameter('listId', $id)
                ->getQuery()
                ->getSingleResult();
        } catch (\Exception $e) {
            $entity = null;
        }

        return $entity;
    }

    /**
     * Get a list of lists.
     *
     * @param bool   $user
     * @param string $alias
     * @param string $id
     *
     * @return array
     */
    public function getLists($user = false, $alias = '', $id = '')
    {
        static $lists = [];

        if (is_object($user)) {
            $user = $user->getId();
        }

        $key = (int) $user.$alias.$id;
        if (isset($lists[$key])) {
            return $lists[$key];
        }

        $q = $this->_em->createQueryBuilder()
            ->from('MauticLeadBundle:LeadList', 'l', 'l.id');

        $q->select('partial l.{id, name, alias}')
            ->andWhere($q->expr()->eq('l.isPublished', ':true'))
            ->setParameter('true', true, 'boolean');

        if (!empty($user)) {
            $q->andWhere($q->expr()->eq('l.isGlobal', ':true'));
            $q->orWhere('l.createdBy = :user');
            $q->setParameter('user', $user);
        }

        if (!empty($alias)) {
            $q->andWhere('l.alias = :alias');
            $q->setParameter('alias', $alias);
        }

        if (!empty($id)) {
            $q->andWhere(
                $q->expr()->neq('l.id', $id)
            );
        }

        $q->orderBy('l.name');

        $results = $q->getQuery()->getArrayResult();

        $lists[$key] = $results;

        return $results;
    }

    /**
     * Get lists for a specific lead.
     *
     * @param      $lead
     * @param bool $forList
     * @param bool $singleArrayHydration
     * @param bool $isPublic
     *
     * @return mixed
     */
    public function getLeadLists($lead, $forList = false, $singleArrayHydration = false, $isPublic = false)
    {
        if (is_array($lead)) {
            $q = $this->_em->createQueryBuilder()
                ->from('MauticLeadBundle:LeadList', 'l', 'l.id');

            if ($forList) {
                $q->select('partial l.{id, alias, name}, partial il.{lead, list, dateAdded, manuallyAdded, manuallyRemoved}');
            } else {
                $q->select('l, partial lead.{id}');
            }

            $q->leftJoin('l.leads', 'il')
                ->leftJoin('il.lead', 'lead');

            $q->where(
                $q->expr()->andX(
                    $q->expr()->in('lead.id', ':leads'),
                    $q->expr()->in('il.manuallyRemoved', ':false')
                )
            )
                ->setParameter('leads', $lead)
                ->setParameter('false', false, 'boolean');
            if ($isPublic) {
                $q->andWhere($q->expr()->eq('l.isGlobal', ':isPublic'))
                    ->setParameter('isPublic', true, 'boolean');
            }
            $result = $q->getQuery()->getArrayResult();

            $return = [];
            foreach ($result as $r) {
                foreach ($r['leads'] as $l) {
                    $return[$l['lead_id']][$r['id']] = $r;
                }
            }

            return $return;
        } else {
            $q = $this->_em->createQueryBuilder()
                ->from('MauticLeadBundle:LeadList', 'l', 'l.id');

            if ($forList) {
                $q->select('partial l.{id, alias, name}, partial il.{lead, list, dateAdded, manuallyAdded, manuallyRemoved}');
            } else {
                $q->select('l');
            }

            $q->leftJoin('l.leads', 'il');

            $q->where(
                $q->expr()->andX(
                    $q->expr()->eq('IDENTITY(il.lead)', (int) $lead),
                    $q->expr()->in('il.manuallyRemoved', ':false')
                )
            )
                ->setParameter('false', false, 'boolean');

            if ($isPublic) {
                $q->andWhere($q->expr()->eq('l.isGlobal', ':isPublic'))
                    ->setParameter('isPublic', true, 'boolean');
            }

            return ($singleArrayHydration) ? $q->getQuery()->getArrayResult() : $q->getQuery()->getResult();
        }
    }

    /**
     * Check Lead segments by ids.
     *
     * @param Lead $lead
     * @param $ids
     *
     * @return bool
     */
    public function checkLeadSegmentsByIds(Lead $lead, $ids)
    {
        if (empty($ids)) {
            return false;
        }

        $q = $this->_em->getConnection()->createQueryBuilder();
        $q->select('l.id')
            ->from(MAUTIC_TABLE_PREFIX.'leads', 'l');
        $q->join('l', MAUTIC_TABLE_PREFIX.'lead_lists_leads', 'x', 'l.id = x.lead_id')
            ->where(
                $q->expr()->andX(
                    $q->expr()->in('x.leadlist_id', $ids),
                    $q->expr()->eq('l.id', ':leadId')
                )
            )
            ->setParameter('leadId', $lead->getId());

        return  (bool) $q->execute()->fetchColumn();
    }

    /**
     * Return a list of global lists.
     *
     * @return array
     */
    public function getGlobalLists()
    {
        $q = $this->_em->createQueryBuilder()
            ->from('MauticLeadBundle:LeadList', 'l', 'l.id');

        $q->select('partial l.{id, name, alias}')
            ->where($q->expr()->eq('l.isPublished', 'true'))
            ->setParameter(':true', true, 'boolean')
            ->andWhere($q->expr()->eq('l.isGlobal', ':true'))
            ->orderBy('l.name');

        $results = $q->getQuery()->getArrayResult();

        return $results;
    }

    /**
     * Get a count of leads that belong to the list.
     *
     * @param $listIds
     *
     * @return array
     */
    public function getLeadCount($listIds)
    {
        $q = $this->_em->getConnection()->createQueryBuilder();

        $q->select('count(l.lead_id) as thecount, l.leadlist_id')
            ->from(MAUTIC_TABLE_PREFIX.'lead_lists_leads', 'l');

        $returnArray = (is_array($listIds));

        if (!$returnArray) {
            $listIds = [$listIds];
        }

        $q->where(
            $q->expr()->in('l.leadlist_id', $listIds),
            $q->expr()->eq('l.manually_removed', ':false')
        )
            ->setParameter('false', false, 'boolean')
            ->groupBy('l.leadlist_id');

        $result = $q->execute()->fetchAll();

        $return = [];
        foreach ($result as $r) {
            $return[$r['leadlist_id']] = $r['thecount'];
        }

        // Ensure lists without leads have a value
        foreach ($listIds as $l) {
            if (!isset($return[$l])) {
                $return[$l] = 0;
            }
        }

        return ($returnArray) ? $return : $return[$listIds[0]];
    }

    /**
     * @param       $lists
     * @param array $args
     *
     * @return array
     */
    public function getLeadsByList($lists, $args = [])
    {
        // Return only IDs
        $idOnly = (!array_key_exists('idOnly', $args)) ? false : $args['idOnly'];
        // Return counts
        $countOnly = (!array_key_exists('countOnly', $args)) ? false : $args['countOnly'];
        // Return only leads that have not been added or manually manipulated to the lists yet
        $newOnly = (!array_key_exists('newOnly', $args)) ? false : $args['newOnly'];
        // Return leads that do not belong to a list based on filters
        $nonMembersOnly = (!array_key_exists('nonMembersOnly', $args)) ? false : $args['nonMembersOnly'];
        // Use filters to dynamically generate the list
        $dynamic = ($newOnly || $nonMembersOnly);
        // Limiters
        $batchLimiters = (!array_key_exists('batchLimiters', $args)) ? false : $args['batchLimiters'];
        $start         = (!array_key_exists('start', $args)) ? false : $args['start'];
        $limit         = (!array_key_exists('limit', $args)) ? false : $args['limit'];
        $withMinId     = (!array_key_exists('withMinId', $args)) ? false : $args['withMinId'];

        if (!$lists instanceof PersistentCollection && !is_array($lists) || isset($lists['id'])) {
            $lists = [$lists];
        }

        $return = [];
        foreach ($lists as $l) {
            $leads = ($countOnly) ? 0 : [];

            if ($l instanceof LeadList) {
                $id      = $l->getId();
                $filters = $l->getFilters();
            } elseif (is_array($l)) {
                $id      = $l['id'];
                $filters = (!$dynamic) ? [] : $l['filters'];
            } elseif (!$dynamic) {
                $id      = $l;
                $filters = [];
            }

            $parameters = [];

            if ($dynamic && count($filters)) {
                $q = $this->getEntityManager()->getConnection()->createQueryBuilder();
                if ($countOnly) {
                    $count  = ($this->hasCompanyFilter) ? 'count(distinct(l.id))' : 'count(l.id)';
                    $select = $count.' as lead_count, max(l.id) as max_id';
                    if ($withMinId) {
                        $select .= ', min(l.id) as min_id';
                    }
                } elseif ($idOnly) {
                    $select = 'l.id';
                } else {
                    $select = 'l.*';
                }

                $q->select($select)
                    ->from(MAUTIC_TABLE_PREFIX.'leads', 'l');

                $batchExpr = $q->expr()->andX();
                // Only leads that existed at the time of count
                if ($batchLimiters) {
                    if (!empty($batchLimiters['minId']) && !empty($batchLimiters['maxId'])) {
                        $batchExpr->add(
                            $q->expr()->comparison('l.id', 'BETWEEN', "{$batchLimiters['minId']} and {$batchLimiters['maxId']}")
                        );
                    } elseif (!empty($batchLimiters['maxId'])) {
                        $batchExpr->add(
                            $q->expr()->lte('l.id', $batchLimiters['maxId'])
                        );
                    }
                }

                if ($newOnly) {
                    $expr = $this->generateSegmentExpression($filters, $parameters, $q);

                    if (!$this->hasCompanyFilter && !$expr->count()) {
                        // Treat this as if it has no filters since all the filters are now invalid (fields were deleted)
                        $return[$id] = [];
                        if ($countOnly) {
                            $return[$id] = [
                                'count' => 0,
                                'maxId' => 0,
                            ];
                            if ($withMinId) {
                                $return[$id]['minId'] = 0;
                            }
                        }

                        continue;
                    }

                    // Leads that do not have any record in the lead_lists_leads table for this lead list
                    // For non null fields - it's apparently better to use left join over not exists due to not using nullable
                    // fields - https://explainextended.com/2009/09/18/not-in-vs-not-exists-vs-left-join-is-null-mysql/
                    $listOnExpr = $q->expr()->andX(
                        $q->expr()->eq('ll.leadlist_id', $id),
                        $q->expr()->eq('ll.lead_id', 'l.id')
                    );

                    if (!empty($batchLimiters['dateTime'])) {
                        // Only leads in the list at the time of count
                        $listOnExpr->add(
                            $q->expr()->lte('ll.date_added', $q->expr()->literal($batchLimiters['dateTime']))
                        );
                    }

                    $q->leftJoin(
                        'l',
                        MAUTIC_TABLE_PREFIX.'lead_lists_leads',
                        'll',
                        $listOnExpr
                    );

                    $expr->add($q->expr()->isNull('ll.lead_id'));

                    if ($batchExpr->count()) {
                        $expr->add($batchExpr);
                    }

                    $q->andWhere($expr);
                } elseif ($nonMembersOnly) {
                    // Only leads that are part of the list that no longer match filters and have not been manually removed
                    $q->join('l', MAUTIC_TABLE_PREFIX.'lead_lists_leads', 'll', 'l.id = ll.lead_id');

                    $mainExpr = $q->expr()->andX();
                    if ($batchLimiters && !empty($batchLimiters['dateTime'])) {
                        // Only leads in the list at the time of count
                        $mainExpr->add(
                            $q->expr()->lte('ll.date_added', $q->expr()->literal($batchLimiters['dateTime']))
                        );
                    }

                    // Ignore those that have been manually added
                    $mainExpr->addMultiple(
                        [
                            $q->expr()->eq('ll.manually_added', ':false'),
                            $q->expr()->eq('ll.leadlist_id', (int) $id),
                        ]
                    );
                    $q->setParameter('false', false, 'boolean');

                    // Find the contacts that are in the segment but no longer have filters that are applicable
                    $sq = $this->getEntityManager()->getConnection()->createQueryBuilder();
                    $sq->select('l.id')
                        ->from(MAUTIC_TABLE_PREFIX.'leads', 'l');

                    $expr = $this->generateSegmentExpression($filters, $parameters, $sq, $q);

                    if ($this->hasCompanyFilter || $expr->count()) {
                        $sq->andWhere($expr);
                        $mainExpr->add(
                            sprintf('l.id NOT IN (%s)', $sq->getSQL())
                        );
                    }

                    if ($batchExpr->count()) {
                        $mainExpr->add($batchExpr);
                    }

                    if (!empty($mainExpr) && $mainExpr->count() > 0) {
                        $q->andWhere($mainExpr);
                    }
                }

                // Set limits if applied
                if (!empty($limit)) {
                    $q->setFirstResult($start)
                        ->setMaxResults($limit);
                }

                if ($countOnly) {
                    // remove any possible group by
                    $q->resetQueryPart('groupBy');
                }

                $results = $q->execute()->fetchAll();

                foreach ($results as $r) {
                    if ($countOnly) {
                        $leads = [
                            'count' => $r['lead_count'],
                            'maxId' => $r['max_id'],
                        ];
                        if ($withMinId) {
                            $leads['minId'] = $r['min_id'];
                        }
                    } elseif ($idOnly) {
                        $leads[$r['id']] = $r['id'];
                    } else {
                        $leads[$r['id']] = $r;
                    }
                }
            } elseif (!$dynamic) {
                $q = $this->_em->getConnection()->createQueryBuilder();
                if ($countOnly) {
                    $q->select('max(ll.lead_id) as max_id, count(ll.lead_id) as lead_count')
                        ->from(MAUTIC_TABLE_PREFIX.'lead_lists_leads', 'll');
                } elseif ($idOnly) {
                    $q->select('ll.lead_id as id')
                        ->from(MAUTIC_TABLE_PREFIX.'lead_lists_leads', 'll');
                } else {
                    $q->select('l.*')
                        ->from(MAUTIC_TABLE_PREFIX.'leads', 'l')
                        ->join('l', MAUTIC_TABLE_PREFIX.'lead_lists_leads', 'll', 'l.id = ll.lead_id');
                }

                // Filter by list
                $expr = $q->expr()->andX(
                    $q->expr()->eq('ll.leadlist_id', ':list'),
                    $q->expr()->eq('ll.manually_removed', ':false')
                );

                $q->setParameter('list', (int) $id)
                    ->setParameter('false', false, 'boolean');

                // Set limits if applied
                if (!empty($limit)) {
                    $q->setFirstResult($start)
                        ->setMaxResults($limit);
                }
                if (!empty($expr) && $expr->count() > 0) {
                    $q->where($expr);
                }

                $results = $q->execute()->fetchAll();

                foreach ($results as $r) {
                    if ($countOnly) {
                        $leads = [
                            'count' => $r['lead_count'],
                            'maxId' => $r['max_id'],
                        ];
                    } elseif ($idOnly) {
                        $leads[] = $r['id'];
                    } else {
                        $leads[] = $r;
                    }
                }
            }

            $return[$id] = $leads;

            unset($filters, $parameters, $q, $expr, $results, $dynamicExpr, $leads);
        }

        return $return;
    }

    /**
     * @param array        $filters
     * @param array        $parameters
     * @param QueryBuilder $q
     *
     * @return QueryBuilder
     */
    protected function generateSegmentExpression(array $filters, array &$parameters, QueryBuilder $q, QueryBuilder $parameterQ = null)
    {
        if (null === $parameterQ) {
            $parameterQ = $q;
        }

        $objectFilters = $this->arrangeFilters($filters);

        if (isset($objectFilters['lead'])) {
            $expr = $this->getListFilterExpr($objectFilters['lead'], $parameters, $q, false, null, 'lead');
        } else {
            $expr = $q->expr()->andX();
        }

        $this->hasCompanyFilter = false;
        if (isset($objectFilters['company'])) {
            $this->listFiltersInnerJoinCompany = false;
            $exprCompany                       = $this->getListFilterExpr($objectFilters['company'], $parameters, $q, false, null, 'company');

            if ($exprCompany->count()) {
                $this->hasCompanyFilter = true;
                $this->applyCompanyFieldFilters($q, $exprCompany);
            }
        }

        foreach ($parameters as $k => $v) {
            switch (true) {
                case is_array($v):
                    if (isset($v['type']) && isset($v['value'])) {
                        $paramType = $v['type'];
                        $v         = $v['value'];
                        break;
                    } else {
                        continue;
                    }
                case is_bool($v):
                    $paramType = 'boolean';
                    break;

                case is_int($v):
                    $paramType = 'integer';
                    break;

                case is_float($v):
                    $paramType = 'float';
                    break;

                default:
                    $paramType = null;
                    break;
            }
            $parameterQ->setParameter($k, $v, $paramType);
        }

        return $expr;
    }

    /**
     * @param $filters
     *
     * @return array
     */
    public function arrangeFilters($filters)
    {
        $objectFilters = [];
        if (empty($filters)) {
            $objectFilters['lead'][] = $filters;
        }
        foreach ($filters as $filter) {
            $object = (isset($filter['object'])) ? $filter['object'] : 'lead';
            switch ($object) {
                case 'company':
                    $objectFilters['company'][] = $filter;
                    break;
                default:
                    $objectFilters['lead'][] = $filter;
                    break;
            }
        }

        return $objectFilters;
    }

    /**
     * @param              $filters
     * @param              $parameters
     * @param QueryBuilder $q
     * @param bool         $not
     * @param null         $leadId
     * @param string       $object
     *
     * @return \Doctrine\DBAL\Query\Expression\CompositeExpression|mixed
     */
    public function getListFilterExpr($filters, &$parameters, QueryBuilder $q, $not = false, $leadId = null, $object = 'lead')
    {
        static $leadTable;
        static $companyTable;

        if (!count($filters)) {
            return $q->expr()->andX();
        }

        $isCompany = ('company' === $object);
        $schema    = $this->_em->getConnection()->getSchemaManager();
        // Get table columns
        if (null === $leadTable) {
            /** @var \Doctrine\DBAL\Schema\Column[] $leadTable */
            $leadTable = $schema->listTableColumns(MAUTIC_TABLE_PREFIX.'leads');
        }
        if (null === $companyTable) {
            $companyTable = $schema->listTableColumns(MAUTIC_TABLE_PREFIX.'companies');
        }
        $options = $this->getFilterExpressionFunctions();

        // Add custom filters operators
        if ($this->dispatcher && $this->dispatcher->hasListeners(LeadEvents::LIST_FILTERS_OPERATORS_ON_GENERATE)) {
            $event = new LeadListFiltersOperatorsEvent($options, $this->translator);
            $this->dispatcher->dispatch(LeadEvents::LIST_FILTERS_OPERATORS_ON_GENERATE, $event);
            $options = $event->getOperators();
        }

        $groups    = [];
        $groupExpr = $q->expr()->andX();

        foreach ($filters as $k => $details) {
            if (isset($details['object']) && $details['object'] != $object) {
                continue;
            }

            if ($object == 'lead') {
                $column = isset($leadTable[$details['field']]) ? $leadTable[$details['field']] : false;
            } elseif ($object == 'company') {
                $column = isset($companyTable[$details['field']]) ? $companyTable[$details['field']] : false;
            }

            // DBAL does not have a not() function so we have to use the opposite
            $operatorDetails = $options[$details['operator']];
            $func            = $not ? $operatorDetails['negate_expr'] : $operatorDetails['expr'];

            if ($object === 'lead') {
                $field = "l.{$details['field']}";
            } elseif ($object === 'company') {
                $field = "comp.{$details['field']}";
            }

            $columnType = false;
            if ($column) {
                // Format the field based on platform specific functions that DBAL doesn't support natively
                $formatter  = AbstractFormatter::createFormatter($this->_em->getConnection());
                $columnType = $column->getType();

                switch ($details['type']) {
                    case 'datetime':
                        if (!$columnType instanceof UTCDateTimeType) {
                            $field = $formatter->toDateTime($field);
                        }
                        break;
                    case 'date':
                        if (!$columnType instanceof DateType && !$columnType instanceof UTCDateTimeType) {
                            $field = $formatter->toDate($field);
                        }
                        break;
                    case 'time':
                        if (!$columnType instanceof TimeType && !$columnType instanceof UTCDateTimeType) {
                            $field = $formatter->toTime($field);
                        }
                        break;
                    case 'number':
                        if (!$columnType instanceof IntegerType && !$columnType instanceof FloatType) {
                            $field = $formatter->toNumeric($field);
                        }
                        break;
                }
            }

            //the next one will determine the group
            if ($details['glue'] == 'or') {
                // Create a new group of andX expressions
                if ($groupExpr->count()) {
                    $groups[]  = $groupExpr;
                    $groupExpr = $q->expr()->andX();
                }
            }

            $parameter        = $this->generateRandomParameterName();
            $exprParameter    = ":$parameter";
            $ignoreAutoFilter = false;

            // Special handling of relative date strings
            if ($details['type'] === 'datetime' || $details['type'] === 'date') {
                $relativeDateStrings = $this->getRelativeDateStrings();
                // Check if the column type is a date/time stamp
                $isTimestamp = ($details['type'] === 'datetime' || $columnType instanceof UTCDateTimeType);
                $getDate     = function (&$string) use ($isTimestamp, $relativeDateStrings, &$details, &$func, $not) {
                    $key             = array_search($string, $relativeDateStrings);
                    $dtHelper        = new DateTimeHelper('midnight today', null, 'local');
                    $requiresBetween = in_array($func, ['eq', 'neq']) && $isTimestamp;
                    $timeframe       = str_replace('mautic.lead.list.', '', $key);
                    $modifier        = false;
                    $isRelative      = true;

                    switch ($timeframe) {
                        case 'birthday':
                            $func = 'like';
                            $isRelative = false;
                            $details['operator'] = 'like';
                            $details['filter'] = date('-m-d');
                            break;
                        case 'today':
                        case 'tomorrow':
                        case 'yesterday':
                            if ($timeframe === 'yesterday') {
                                $dtHelper->modify('-1 day');
                            } elseif ($timeframe === 'tomorrow') {
                                $dtHelper->modify('+1 day');
                            }

                            // Today = 2015-08-28 00:00:00
                            if ($requiresBetween) {
                                // eq:
                                //  field >= 2015-08-28 00:00:00
                                //  field < 2015-08-29 00:00:00

                                // neq:
                                // field < 2015-08-28 00:00:00
                                // field >= 2015-08-29 00:00:00
                                $modifier = '+1 day';
                            } else {
                                // lt:
                                //  field < 2015-08-28 00:00:00
                                // gt:
                                //  field > 2015-08-28 23:59:59

                                // lte:
                                //  field <= 2015-08-28 23:59:59
                                // gte:
                                //  field >= 2015-08-28 00:00:00
                                if (in_array($func, ['gt', 'lte'])) {
                                    $modifier = '+1 day -1 second';
                                }
                            }
                            break;
                        case 'week_last':
                        case 'week_next':
                        case 'week_this':
                            $interval = str_replace('week_', '', $timeframe);
                            $dtHelper->setDateTime('midnight monday '.$interval.' week', null);

                            // This week: Monday 2015-08-24 00:00:00
                            if ($requiresBetween) {
                                // eq:
                                //  field >= Mon 2015-08-24 00:00:00
                                //  field <  Mon 2015-08-31 00:00:00

                                // neq:
                                // field <  Mon 2015-08-24 00:00:00
                                // field >= Mon 2015-08-31 00:00:00
                                $modifier = '+1 week';
                            } else {
                                // lt:
                                //  field < Mon 2015-08-24 00:00:00
                                // gt:
                                //  field > Sun 2015-08-30 23:59:59

                                // lte:
                                //  field <= Sun 2015-08-30 23:59:59
                                // gte:
                                //  field >= Mon 2015-08-24 00:00:00
                                if (in_array($func, ['gt', 'lte'])) {
                                    $modifier = '+1 week -1 second';
                                }
                            }
                            break;

                        case 'month_last':
                        case 'month_next':
                        case 'month_this':
                            $interval = substr($key, -4);
                            $dtHelper->setDateTime('midnight first day of '.$interval.' month', null);

                            // This month: 2015-08-01 00:00:00
                            if ($requiresBetween) {
                                // eq:
                                //  field >= 2015-08-01 00:00:00
                                //  field <  2015-09:01 00:00:00

                                // neq:
                                // field <  2015-08-01 00:00:00
                                // field >= 2016-09-01 00:00:00
                                $modifier = '+1 month';
                            } else {
                                // lt:
                                //  field < 2015-08-01 00:00:00
                                // gt:
                                //  field > 2015-08-31 23:59:59

                                // lte:
                                //  field <= 2015-08-31 23:59:59
                                // gte:
                                //  field >= 2015-08-01 00:00:00
                                if (in_array($func, ['gt', 'lte'])) {
                                    $modifier = '+1 month -1 second';
                                }
                            }
                            break;
                        case 'year_last':
                        case 'year_next':
                        case 'year_this':
                            $interval = substr($key, -4);
                            $dtHelper->setDateTime('midnight first day of '.$interval.' year', null);

                            // This year: 2015-01-01 00:00:00
                            if ($requiresBetween) {
                                // eq:
                                //  field >= 2015-01-01 00:00:00
                                //  field <  2016-01-01 00:00:00

                                // neq:
                                // field <  2015-01-01 00:00:00
                                // field >= 2016-01-01 00:00:00
                                $modifier = '+1 year';
                            } else {
                                // lt:
                                //  field < 2015-01-01 00:00:00
                                // gt:
                                //  field > 2015-12-31 23:59:59

                                // lte:
                                //  field <= 2015-12-31 23:59:59
                                // gte:
                                //  field >= 2015-01-01 00:00:00
                                if (in_array($func, ['gt', 'lte'])) {
                                    $modifier = '+1 year -1 second';
                                }
                            }
                            break;
                        default:
                            $isRelative = false;
                            break;
                    }

                    // check does this match php date params pattern?
<<<<<<< HEAD
                    if ($timeframe !== 'birthday' && (stristr($string[0], '-')
                                                   or stristr($string[0], '+'))) {
=======
                    if (stristr($string[0], '-') || stristr($string[0], '+')) {
>>>>>>> 8c6934b0
                        $date = new \DateTime('now');
                        $date->modify($string);

                        $dateTime = $date->format('Y-m-d H:i:s');
                        $dtHelper->setDateTime($dateTime, null);

                        $isRelative = true;
                    }

                    if ($isRelative) {
                        if ($requiresBetween) {
                            $startWith = ($isTimestamp) ? $dtHelper->toUtcString('Y-m-d H:i:s') : $dtHelper->toUtcString('Y-m-d');

                            $dtHelper->modify($modifier);
                            $endWith = ($isTimestamp) ? $dtHelper->toUtcString('Y-m-d H:i:s') : $dtHelper->toUtcString('Y-m-d');

                            // Use a between statement
                            $func              = ($func == 'neq') ? 'notBetween' : 'between';
                            $details['filter'] = [$startWith, $endWith];
                        } else {
                            if ($modifier) {
                                $dtHelper->modify($modifier);
                            }

                            $details['filter'] = $isTimestamp ? $dtHelper->toUtcString('Y-m-d H:i:s') : $dtHelper->toUtcString('Y-m-d');
                        }
                    }
                };

                if (is_array($details['filter'])) {
                    foreach ($details['filter'] as &$filterValue) {
                        $getDate($filterValue);
                    }
                } else {
                    $getDate($details['filter']);
                }
            }

            // Generate a unique alias
            $alias = $this->generateRandomParameterName();

            switch ($details['field']) {
                case 'hit_url':
                case 'referer':
                case 'source':
                case 'url_title':
                    $operand = in_array(
                        $func,
                        [
                            'eq',
                            'like',
                            'regexp',
                            'notRegexp',
                            'startsWith',
                            'endsWith',
                            'contains',
                        ]
                    ) ? 'EXISTS' : 'NOT EXISTS';

                    $ignoreAutoFilter = true;
                    $column           = $details['field'];

                    if ($column == 'hit_url') {
                        $column = 'url';
                    }

                    $subqb = $this->_em->getConnection()
                        ->createQueryBuilder()
                        ->select('id')
                        ->from(MAUTIC_TABLE_PREFIX.'page_hits', $alias);

                    switch ($func) {
                        case 'eq':
                        case 'neq':
                            $parameters[$parameter] = $details['filter'];
                            $subqb->where(
                                $q->expr()->andX(
                                    $q->expr()->eq($alias.'.'.$column, $exprParameter),
                                    $q->expr()->eq($alias.'.lead_id', 'l.id')
                                )
                            );
                            break;
                        case 'regexp':
                        case 'notRegexp':
                            $parameters[$parameter] = $details['filter'];
                            $not                    = ($func === 'notRegexp') ? ' NOT' : '';
                            $subqb->where(
                                $q->expr()->andX(
                                    $q->expr()->eq($alias.'.lead_id', 'l.id'),
                                    $alias.'.'.$column.$not.' REGEXP '.$exprParameter
                                )
                            );
                            break;
                        case 'like':
                        case 'notLike':
                        case 'startsWith':
                        case 'endsWith':
                        case 'contains':
                            switch ($func) {
                                case 'like':
                                case 'notLike':
                                case 'contains':
                                    $parameters[$parameter] = '%'.$details['filter'].'%';
                                    break;
                                case 'startsWith':
                                    $parameters[$parameter] = $details['filter'].'%';
                                    break;
                                case 'endsWith':
                                    $parameters[$parameter] = '%'.$details['filter'];
                                    break;
                            }

                            $subqb->where(
                                $q->expr()->andX(
                                    $q->expr()->like($alias.'.'.$column, $exprParameter),
                                    $q->expr()->eq($alias.'.lead_id', 'l.id')
                                )
                            );
                            break;
                    }
                    // Specific lead
                    if (!empty($leadId)) {
                        $subqb->andWhere($subqb->expr()
                            ->eq($alias.'.lead_id', $leadId));
                    }

                    $groupExpr->add(sprintf('%s (%s)', $operand, $subqb->getSQL()));
                    break;
                case 'device_model':
                    $operand = in_array($func, ['eq', 'like', 'regexp', 'notRegexp']) ? 'EXISTS' : 'NOT EXISTS';

                    $column = $details['field'];
                    $subqb  = $this->_em->getConnection()
                        ->createQueryBuilder()
                        ->select('id')
                        ->from(MAUTIC_TABLE_PREFIX.'lead_devices', $alias);
                    switch ($func) {
                        case 'eq':
                        case 'neq':
                            $parameters[$parameter] = $details['filter'];
                            $subqb->where(
                                $q->expr()->andX(
                                    $q->expr()->eq($alias.'.'.$column, $exprParameter),
                                    $q->expr()->eq($alias.'.lead_id', 'l.id')
                                )
                            );
                            break;
                        case 'like':
                        case '!like':
                            $parameters[$parameter] = '%'.$details['filter'].'%';
                            $subqb->where(
                                $q->expr()->andX(
                                    $q->expr()->like($alias.'.'.$column, $exprParameter),
                                    $q->expr()->eq($alias.'.lead_id', 'l.id')
                                )
                            );
                            break;
                        case 'regexp':
                        case 'notRegexp':
                            $parameters[$parameter] = $details['filter'];
                            $not                    = ($func === 'notRegexp') ? ' NOT' : '';
                            $subqb->where(
                                $q->expr()->andX(
                                    $q->expr()->eq($alias.'.lead_id', 'l.id'),
                                    $alias.'.'.$column.$not.' REGEXP '.$exprParameter
                                )
                            );
                            break;
                    }
                    // Specific lead
                    if (!empty($leadId)) {
                        $subqb->andWhere($subqb->expr()
                            ->eq($alias.'.lead_id', $leadId));
                    }
                    $groupExpr->add(sprintf('%s (%s)', $operand, $subqb->getSQL()));
                    break;
                case 'hit_url_date':
                case 'lead_email_read_date':
                    $operand = (in_array($func, ['eq', 'gt', 'lt', 'gte', 'lte', 'between'])) ? 'EXISTS' : 'NOT EXISTS';
                    $table   = 'page_hits';
                    $column  = 'date_hit';

                    if ($details['field'] == 'lead_email_read_date') {
                        $column = 'date_read';
                        $table  = 'email_stats';
                    }

                    $subqb = $this->_em->getConnection()
                        ->createQueryBuilder()
                        ->select('id')
                        ->from(MAUTIC_TABLE_PREFIX.$table, $alias);

                    switch ($func) {
                        case 'eq':
                        case 'neq':
                            $parameters[$parameter] = $details['filter'];

                            $subqb->where($q->expr()
                                ->andX($q->expr()
                                    ->eq($alias.'.'.$column, $exprParameter), $q->expr()
                                    ->eq($alias.'.lead_id', 'l.id')));
                            break;
                        case 'between':
                        case 'notBetween':
                            // Filter should be saved with double || to separate options
                            $parameter2              = $this->generateRandomParameterName();
                            $parameters[$parameter]  = $details['filter'][0];
                            $parameters[$parameter2] = $details['filter'][1];
                            $exprParameter2          = ":$parameter2";
                            $ignoreAutoFilter        = true;
                            $field                   = $column;

                            if ($func == 'between') {
                                $subqb->where($q->expr()
                                    ->andX(
                                        $q->expr()->gte($alias.'.'.$field, $exprParameter),
                                        $q->expr()->lt($alias.'.'.$field, $exprParameter2),
                                        $q->expr()->eq($alias.'.lead_id', 'l.id')
                                    ));
                            } else {
                                $subqb->where($q->expr()
                                    ->andX(
                                        $q->expr()->lt($alias.'.'.$field, $exprParameter),
                                        $q->expr()->gte($alias.'.'.$field, $exprParameter2),
                                        $q->expr()->eq($alias.'.lead_id', 'l.id')
                                    ));
                            }
                            break;
                        default:
                            $parameters[$parameter] = $details['filter'];

                            $subqb->where($q->expr()
                                ->andX($q->expr()
                                    ->$func($alias.'.'.$column, $exprParameter), $q->expr()
                                    ->eq($alias.'.lead_id', 'l.id')));
                            break;
                    }
                    // Specific lead
                    if (!empty($leadId)) {
                        $subqb->andWhere($subqb->expr()
                            ->eq($alias.'.lead_id', $leadId));
                    }
                    $groupExpr->add(sprintf('%s (%s)', $operand, $subqb->getSQL()));
                    break;
                case 'page_id':
                case 'email_id':
                case 'redirect_id':
                case 'notification':
                    $operand = ($func == 'eq') ? 'EXISTS' : 'NOT EXISTS';
                    $column  = $details['field'];
                    $table   = 'page_hits';
                    $select  = 'id';

                    if ($details['field'] == 'notification') {
                        $table  = 'push_ids';
                        $column = 'id';
                    }

                    $subqb = $this->_em->getConnection()
                        ->createQueryBuilder()
                        ->select($select)
                        ->from(MAUTIC_TABLE_PREFIX.$table, $alias);

                    if ($details['filter'] == 1) {
                        $subqb->where($q->expr()
                            ->andX($q->expr()
                                ->isNotNull($alias.'.'.$column),  $q->expr()
                                ->eq($alias.'.lead_id', 'l.id')));
                    } else {
                        $subqb->where($q->expr()
                            ->andX($q->expr()
                                ->isNull($alias.'.'.$column),  $q->expr()
                                ->eq($alias.'.lead_id', 'l.id')));
                    }
                    // Specific lead
                    if (!empty($leadId)) {
                        $subqb->andWhere($subqb->expr()
                            ->eq($alias.'.lead_id', $leadId));
                    }

                    $groupExpr->add(sprintf('%s (%s)', $operand, $subqb->getSQL()));
                    break;
                case 'sessions':
                    $operand = 'EXISTS';
                    $column  = $details['field'];
                    $table   = 'page_hits';
                    $select  = 'COUNT(id)';
                    $subqb   = $this->_em->getConnection()
                        ->createQueryBuilder()
                        ->select($select)
                        ->from(MAUTIC_TABLE_PREFIX.$table, $alias);

                    $alias2 = $this->generateRandomParameterName();
                    $subqb2 = $this->_em->getConnection()
                        ->createQueryBuilder()
                        ->select($alias2.'.id')
                        ->from(MAUTIC_TABLE_PREFIX.$table, $alias2);

                    $subqb2->where($q->expr()
                        ->andX(
                            $q->expr()->eq($alias2.'.lead_id', 'l.id'),
                            $q->expr()->gt($alias2.'.date_hit', '('.$alias.'.date_hit - INTERVAL 30 MINUTE)'),
                            $q->expr()->lt($alias2.'.date_hit', $alias.'.date_hit')
                        ));

                    $parameters[$parameter] = $details['filter'];

                    $subqb->where($q->expr()
                        ->andX($q->expr()
                            ->eq($alias.'.lead_id', 'l.id'), $q->expr()
                            ->isNull($alias.'.email_id'), $q->expr()
                            ->isNull($alias.'.redirect_id'),
                            sprintf('%s (%s)', 'NOT EXISTS', $subqb2->getSQL())));

                    $opr = '';
                    switch ($func) {
                        case 'eq':
                            $opr = '=';
                            break;
                        case 'gt':
                            $opr = '>';
                            break;
                        case 'gte':
                            $opr = '>=';
                            break;
                        case 'lt':
                            $opr = '<';
                            break;
                        case 'lte':
                            $opr = '<=';
                            break;
                    }
                    if ($opr) {
                        $parameters[$parameter] = $details['filter'];
                        $subqb->having($select.$opr.$details['filter']);
                    }
                    $groupExpr->add(sprintf('%s (%s)', $operand, $subqb->getSQL()));
                    break;
                case 'hit_url_count':
                case 'lead_email_read_count':
                    $operand = 'EXISTS';
                    $column  = $details['field'];
                    $table   = 'page_hits';
                    $select  = 'COUNT(id)';
                    if ($details['field'] == 'lead_email_read_count') {
                        $table  = 'email_stats';
                        $select = 'SUM(open_count)';
                    }
                    $subqb = $this->_em->getConnection()
                        ->createQueryBuilder()
                        ->select($select)
                        ->from(MAUTIC_TABLE_PREFIX.$table, $alias);

                    $parameters[$parameter] = $details['filter'];
                    $subqb->where($q->expr()
                        ->andX($q->expr()
                            ->eq($alias.'.lead_id', 'l.id')));

                    $opr = '';
                    switch ($func) {
                        case 'eq':
                            $opr = '=';
                            break;
                        case 'gt':
                            $opr = '>';
                            break;
                        case 'gte':
                            $opr = '>=';
                            break;
                        case 'lt':
                            $opr = '<';
                            break;
                        case 'lte':
                            $opr = '<=';
                            break;
                    }

                    if ($opr) {
                        $parameters[$parameter] = $details['filter'];
                        $subqb->having($select.$opr.$details['filter']);
                    }

                    $groupExpr->add(sprintf('%s (%s)', $operand, $subqb->getSQL()));
                    break;

                case 'dnc_bounced':
                case 'dnc_unsubscribed':
                case 'dnc_bounced_sms':
                case 'dnc_unsubscribed_sms':
                    // Special handling of do not contact
                    $func = (($func == 'eq' && $details['filter']) || ($func == 'neq' && !$details['filter'])) ? 'EXISTS' : 'NOT EXISTS';

                    $parts   = explode('_', $details['field']);
                    $channel = 'email';

                    if (count($parts) === 3) {
                        $channel = $parts[2];
                    }

                    $channelParameter = $this->generateRandomParameterName();
                    $subqb            = $this->_em->getConnection()->createQueryBuilder()
                        ->select('null')
                        ->from(MAUTIC_TABLE_PREFIX.'lead_donotcontact', $alias)
                        ->where(
                            $q->expr()->andX(
                                $q->expr()->eq($alias.'.reason', $exprParameter),
                                $q->expr()->eq($alias.'.lead_id', 'l.id'),
                                $q->expr()->eq($alias.'.channel', ":$channelParameter")
                            )
                        );

                    // Specific lead
                    if (!empty($leadId)) {
                        $subqb->andWhere(
                            $subqb->expr()->eq($alias.'.lead_id', $leadId)
                        );
                    }

                    $groupExpr->add(
                        sprintf('%s (%s)', $func, $subqb->getSQL())
                    );

                    // Filter will always be true and differentiated via EXISTS/NOT EXISTS
                    $details['filter'] = true;

                    $ignoreAutoFilter = true;

                    $parameters[$parameter]        = ($parts[1] === 'bounced') ? DoNotContact::BOUNCED : DoNotContact::UNSUBSCRIBED;
                    $parameters[$channelParameter] = $channel;

                    break;

                case 'leadlist':
                case 'tags':
                case 'globalcategory':
                case 'lead_email_received':
                case 'lead_email_sent':
                case 'device_type':
                case 'device_brand':
                case 'device_os':

                    // Special handling of lead lists and tags
                    $func = in_array($func, ['eq', 'in']) ? 'EXISTS' : 'NOT EXISTS';

                    $ignoreAutoFilter = true;

                    $subQb   = $this->_em->getConnection()->createQueryBuilder();
                    $subExpr = $subQb->expr()->andX(
                        $subQb->expr()->eq($alias.'.lead_id', 'l.id')
                    );

                    // Specific lead
                    if (!empty($leadId)) {
                        $subExpr->add(
                            $subQb->expr()->eq($alias.'.lead_id', $leadId)
                        );
                    }

                    switch ($details['field']) {
                        case 'leadlist':
                            $table  = 'lead_lists_leads';
                            $column = 'leadlist_id';

                            $falseParameter = $this->generateRandomParameterName();
                            $subExpr->add(
                                $subQb->expr()->eq($alias.'.manually_removed', ":$falseParameter")
                            );
                            $parameters[$falseParameter] = false;
                            break;
                        case 'tags':
                            $table  = 'lead_tags_xref';
                            $column = 'tag_id';
                            break;
                        case 'globalcategory':
                            $table  = 'lead_categories';
                            $column = 'category_id';
                            break;
                        case 'lead_email_received':
                            $table  = 'email_stats';
                            $column = 'email_id';

                            $trueParameter = $this->generateRandomParameterName();
                            $subExpr->add(
                                $subQb->expr()->eq($alias.'.is_read', ":$trueParameter")
                            );
                            $parameters[$trueParameter] = true;
                            break;
                        case 'lead_email_sent':
                            $table  = 'email_stats';
                            $column = 'email_id';
                            break;
                        case 'device_type':
                            $table  = 'lead_devices';
                            $column = 'device';
                            break;
                        case 'device_brand':
                            $table  = 'lead_devices';
                            $column = 'device_brand';
                            break;
                        case 'device_os':
                            $table  = 'lead_devices';
                            $column = 'device_os_name';
                            break;
                    }

                    $deviceFilterParamater = $this->generateRandomParameterName();
                    $subExpr->add(
                        $subQb->expr()->in(sprintf('%s.%s', $alias, $column),  ":$deviceFilterParamater")
                    );
                    $parameters[$deviceFilterParamater] = ['value' => $details['filter'], 'type' => \Doctrine\DBAL\Connection::PARAM_STR_ARRAY];

                    $subQb->select('null')
                        ->from(MAUTIC_TABLE_PREFIX.$table, $alias)
                        ->where($subExpr);

                    $groupExpr->add(
                        sprintf('%s (%s)', $func, $subQb->getSQL())
                    );
                    break;
                case 'stage':
                    // A note here that SQL EXISTS is being used for the eq and neq cases.
                    // I think this code might be inefficient since the sub-query is rerun
                    // for every row in the outer query's table. This might have to be refactored later on
                    // if performance is desired.

                    $subQb = $this->_em->getConnection()
                        ->createQueryBuilder()
                        ->select('null')
                        ->from(MAUTIC_TABLE_PREFIX.'stages', $alias);

                    switch ($func) {
                        case 'empty':
                            $groupExpr->add(
                               $q->expr()->isNull('l.stage_id')
                            );
                            break;
                        case 'notEmpty':
                            $groupExpr->add(
                               $q->expr()->isNotNull('l.stage_id')
                            );
                            break;
                        case 'eq':
                            $parameters[$parameter] = $details['filter'];

                            $subQb->where(
                                $q->expr()->andX(
                                    $q->expr()->eq($alias.'.id', 'l.stage_id'),
                                    $q->expr()->eq($alias.'.id', ":$parameter")
                                )
                            );
                            $groupExpr->add(sprintf('EXISTS (%s)', $subQb->getSQL()));
                            break;
                        case 'neq':
                            $parameters[$parameter] = $details['filter'];

                            $subQb->where(
                                $q->expr()->andX(
                                    $q->expr()->eq($alias.'.id', 'l.stage_id'),
                                    $q->expr()->eq($alias.'.id', ":$parameter")
                                )
                            );
                            $groupExpr->add(sprintf('NOT EXISTS (%s)', $subQb->getSQL()));
                            break;
                    }

                    break;
                case 'integration_campaigns':
                    $operand = in_array($func, ['eq', 'neq']) ? 'EXISTS' : 'NOT EXISTS';
                    //get integration campaign members here

                    $subQb = $this->_em->getConnection()
                        ->createQueryBuilder()
                        ->select('null')
                        ->from(MAUTIC_TABLE_PREFIX.'integration_entity', $alias);
                    switch ($func) {
                        case 'eq':
                        case 'neq':
                            $parameters[$parameter] = $details['filter'];
                            $subQb->where(
                                $q->expr()->andX(
                                    $q->expr()->eq($alias.'.internal_entity_id', 'l.id'),
                                    $q->expr()->eq($alias.'.integration_entity_id', ":$parameter"),
                                    $q->expr()->eq($alias.'.internal_entity', "'lead'"),
                                    $q->expr()->eq($alias.'.integration_entity', "'CampaignMember'")
                                )
                            );
                            break;
                    }

                    $groupExpr->add(sprintf('%s (%s)', $operand, $subQb->getSQL()));

                    break;
                default:
                    if (!$column) {
                        // Column no longer exists so continue
                        continue;
                    }

                    if ($isCompany) {
                        // Must tell getLeadsByList how to best handle the relationship with the companies table
                        if (!in_array($func, ['empty', 'neq', 'notIn', 'notLike'])) {
                            $this->listFiltersInnerJoinCompany = true;
                        }
                    }

                    switch ($func) {
                        case 'between':
                        case 'notBetween':
                            // Filter should be saved with double || to separate options
                            $parameter2              = $this->generateRandomParameterName();
                            $parameters[$parameter]  = $details['filter'][0];
                            $parameters[$parameter2] = $details['filter'][1];
                            $exprParameter2          = ":$parameter2";
                            $ignoreAutoFilter        = true;

                            if ($func == 'between') {
                                $groupExpr->add(
                                    $q->expr()->andX(
                                        $q->expr()->gte($field, $exprParameter),
                                        $q->expr()->lt($field, $exprParameter2)
                                    )
                                );
                            } else {
                                $groupExpr->add(
                                    $q->expr()->andX(
                                        $q->expr()->lt($field, $exprParameter),
                                        $q->expr()->gte($field, $exprParameter2)
                                    )
                                );
                            }
                            break;

                        case 'notEmpty':
                            $groupExpr->add(
                                $q->expr()->andX(
                                    $q->expr()->isNotNull($field),
                                    $q->expr()->neq($field, $q->expr()->literal(''))
                                )
                            );
                            $ignoreAutoFilter = true;
                            break;

                        case 'empty':
                            $details['filter'] = '';
                            $groupExpr->add(
                                $this->generateFilterExpression($q, $field, 'eq', $exprParameter, true)
                            );
                            break;

                        case 'in':
                        case 'notIn':
                            foreach ($details['filter'] as &$value) {
                                $value = $q->expr()->literal(
                                    InputHelper::clean($value)
                                );
                            }
                            if ($details['type'] == 'multiselect') {
                                foreach ($details['filter'] as $filter) {
                                    $filter = trim($filter, "'");

                                    if (substr($func, 0, 3) === 'not') {
                                        $operator = 'NOT REGEXP';
                                    } else {
                                        $operator = 'REGEXP';
                                    }

                                    $groupExpr->add(
                                        $field." $operator '\\\\|?$filter\\\\|?'"
                                    );
                                }
                            } else {
                                $groupExpr->add(
                                    $this->generateFilterExpression($q, $field, $func, $details['filter'], null)
                                );
                            }
                            $ignoreAutoFilter = true;
                            break;

                        case 'neq':
                            $groupExpr->add(
                                $this->generateFilterExpression($q, $field, $func, $exprParameter, null)
                            );
                            break;

                        case 'like':
                        case 'notLike':
                        case 'startsWith':
                        case 'endsWith':
                        case 'contains':
                            switch ($func) {
                                case 'like':
                                case 'notLike':
                                    if (strpos($details['filter'], '%') === false) {
                                        $parameters[$parameter] = '%'.$details['filter'].'%';
                                    }
                                    break;
                                case 'startsWith':
                                    $func                   = 'like';
                                    $parameters[$parameter] = $details['filter'].'%';
                                    break;
                                case 'endsWith':
                                    $func                   = 'like';
                                    $parameters[$parameter] = '%'.$details['filter'];
                                    break;
                                case 'contains':
                                    $func                   = 'like';
                                    $parameters[$parameter] = '%'.$details['filter'].'%';
                                    break;
                            }

                            $groupExpr->add(
                                $this->generateFilterExpression($q, $field, $func, $exprParameter, null)
                            );
                            break;
                        case 'regexp':
                        case 'notRegexp':
                            $ignoreAutoFilter       = true;
                            $parameters[$parameter] = $details['filter'];
                            $not                    = ($func === 'notRegexp') ? ' NOT' : '';
                            $groupExpr->add(
                                $field.$not.' REGEXP '.$exprParameter
                            );
                            break;
                        default:
                            $groupExpr->add($q->expr()->$func($field, $exprParameter));
                    }
            }

            if (!$ignoreAutoFilter) {
                if (!is_array($details['filter'])) {
                    switch ($details['type']) {
                        case 'number':
                            $details['filter'] = (float) $details['filter'];
                            break;

                        case 'boolean':
                            $details['filter'] = (bool) $details['filter'];
                            break;
                    }
                }

                $parameters[$parameter] = $details['filter'];
            }

            if ($this->dispatcher && $this->dispatcher->hasListeners(LeadEvents::LIST_FILTERS_ON_FILTERING)) {
                $event = new LeadListFilteringEvent($details, $leadId, $alias, $func, $q, $this->_em);
                $this->dispatcher->dispatch(LeadEvents::LIST_FILTERS_ON_FILTERING, $event);
                if ($event->isFilteringDone()) {
                    $groupExpr = $q->expr()->andX($event->getSubQuery());
                }
            }
        }

        // Get the last of the filters
        if ($groupExpr->count()) {
            $groups[] = $groupExpr;
        }
        if (count($groups) === 1) {
            // Only one andX expression
            $expr = $groups[0];
        } elseif (count($groups) > 1) {
            // Sets of expressions grouped by OR
            $orX = $q->expr()->orX();
            $orX->addMultiple($groups);

            // Wrap in a andX for other functions to append
            $expr = $q->expr()->andX($orX);
        } else {
            $expr = $groupExpr;
        }

        return $expr;
    }

    /**
     * @param EventDispatcherInterface $dispatcher
     */
    public function setDispatcher(EventDispatcherInterface $dispatcher)
    {
        $this->dispatcher = $dispatcher;
    }

    /**
     * @param \Doctrine\ORM\QueryBuilder|\Doctrine\DBAL\Query\QueryBuilder $q
     * @param                                                              $filter
     *
     * @return array
     */
    protected function addCatchAllWhereClause($q, $filter)
    {
        return $this->addStandardCatchAllWhereClause(
            $q,
            $filter,
            [
                'l.name',
                'l.alias',
            ]
        );
    }

    /**
     * @param \Doctrine\ORM\QueryBuilder|\Doctrine\DBAL\Query\QueryBuilder $q
     * @param                                                              $filter
     *
     * @return array
     */
    protected function addSearchCommandWhereClause($q, $filter)
    {
        list($expr, $parameters) = parent::addSearchCommandWhereClause($q, $filter);
        if ($expr) {
            return [$expr, $parameters];
        }

        $command         = $filter->command;
        $unique          = $this->generateRandomParameterName();
        $returnParameter = false; //returning a parameter that is not used will lead to a Doctrine error

        switch ($command) {
            case $this->translator->trans('mautic.core.searchcommand.ismine'):
            case $this->translator->trans('mautic.core.searchcommand.ismine', [], null, 'en_US'):
                $expr = $q->expr()->eq('l.createdBy', $this->currentUser->getId());
                break;
            case $this->translator->trans('mautic.lead.list.searchcommand.isglobal'):
            case $this->translator->trans('mautic.lead.list.searchcommand.isglobal', [], null, 'en_US'):
                $expr            = $q->expr()->eq('l.isGlobal', ":$unique");
                $forceParameters = [$unique => true];
                break;
            case $this->translator->trans('mautic.core.searchcommand.ispublished'):
            case $this->translator->trans('mautic.core.searchcommand.ispublished', [], null, 'en_US'):
                $expr            = $q->expr()->eq('l.isPublished', ":$unique");
                $forceParameters = [$unique => true];
                break;
            case $this->translator->trans('mautic.core.searchcommand.isunpublished'):
            case $this->translator->trans('mautic.core.searchcommand.isunpublished', [], null, 'en_US'):
                $expr            = $q->expr()->eq('l.isPublished', ":$unique");
                $forceParameters = [$unique => false];
                break;
            case $this->translator->trans('mautic.core.searchcommand.name'):
            case $this->translator->trans('mautic.core.searchcommand.name', [], null, 'en_US'):
                $expr            = $q->expr()->like('l.name', ':'.$unique);
                $returnParameter = true;
                break;
        }

        if (!empty($forceParameters)) {
            $parameters = $forceParameters;
        } elseif ($returnParameter) {
            $string     = ($filter->strict) ? $filter->string : "%{$filter->string}%";
            $parameters = ["$unique" => $string];
        }

        return [
            $expr,
            $parameters,
        ];
    }

    /**
     * @return array
     */
    public function getSearchCommands()
    {
        $commands = [
            'mautic.lead.list.searchcommand.isglobal',
            'mautic.core.searchcommand.ismine',
            'mautic.core.searchcommand.ispublished',
            'mautic.core.searchcommand.isinactive',
            'mautic.core.searchcommand.name',
        ];

        return array_merge($commands, parent::getSearchCommands());
    }

    /**
     * @return array
     */
    public function getRelativeDateStrings()
    {
        $keys = self::getRelativeDateTranslationKeys();

        $strings = [];
        foreach ($keys as $key) {
            $strings[$key] = $this->translator->trans($key);
        }

        return $strings;
    }

    /**
     * @return array
     */
    public static function getRelativeDateTranslationKeys()
    {
        return [
            'mautic.lead.list.month_last',
            'mautic.lead.list.month_next',
            'mautic.lead.list.month_this',
            'mautic.lead.list.today',
            'mautic.lead.list.tomorrow',
            'mautic.lead.list.yesterday',
            'mautic.lead.list.week_last',
            'mautic.lead.list.week_next',
            'mautic.lead.list.week_this',
            'mautic.lead.list.year_last',
            'mautic.lead.list.year_next',
            'mautic.lead.list.year_this',
            'mautic.lead.list.birthday',
        ];
    }

    /**
     * @return string
     */
    protected function getDefaultOrder()
    {
        return [
            ['l.name', 'ASC'],
        ];
    }

    /**
     * @return string
     */
    public function getTableAlias()
    {
        return 'l';
    }

    /**
     * If there is a negate comparison such as not equal, empty, isNotLike or isNotIn then contacts without companies should
     * be included but the way the relationship is handled needs to be different to optimize best for a posit vs negate.
     *
     * @param $q
     * @param $exprCompany
     */
    private function applyCompanyFieldFilters($q, $exprCompany)
    {
        $joinType = ($this->listFiltersInnerJoinCompany) ? 'join' : 'leftJoin';
        // Join company tables for query optimization
        $q->$joinType('l', MAUTIC_TABLE_PREFIX.'companies_leads', 'cl', 'l.id = cl.lead_id')
            ->$joinType(
                'cl',
                MAUTIC_TABLE_PREFIX.'companies',
                'comp',
                'cl.company_id = comp.id'
            )
            ->andWhere($exprCompany);

        // Return only unique contacts
        $q->groupBy('l.id');
    }
}<|MERGE_RESOLUTION|>--- conflicted
+++ resolved
@@ -901,12 +901,8 @@
                     }
 
                     // check does this match php date params pattern?
-<<<<<<< HEAD
                     if ($timeframe !== 'birthday' && (stristr($string[0], '-')
-                                                   or stristr($string[0], '+'))) {
-=======
-                    if (stristr($string[0], '-') || stristr($string[0], '+')) {
->>>>>>> 8c6934b0
+                                                   || stristr($string[0], '+'))) {
                         $date = new \DateTime('now');
                         $date->modify($string);
 
