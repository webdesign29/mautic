--- conflicted
+++ resolved
@@ -91,17 +91,12 @@
      */
     private static function setValueFromPropertiesList(array $properties, $value)
     {
-<<<<<<< HEAD
         if (isset($properties['list']) && is_array($properties['list'])) {
-            foreach ($properties['list'] as $property) {
-=======
-        if (isset($properties['list'])) {
             $list = $properties['list'];
             if (!is_array($list)) {
                 return $value;
             }
             foreach ($list as $property) {
->>>>>>> 016bf3f6
                 if ($property['value'] == $value) {
                     $value = $property['label'];
                 }
