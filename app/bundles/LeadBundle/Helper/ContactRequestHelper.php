--- conflicted
+++ resolved
@@ -178,12 +178,7 @@
                 true,
                 true
             );
-<<<<<<< HEAD
-
-            if ($foundContact->getId() !== $this->trackedContact->getId()) {
-=======
             if (is_null($this->trackedContact) or $foundContact->getId() !== $this->trackedContact->getId()) {
->>>>>>> b8ad211d
                 // A contact was found by a publicly updatable field
                 return $foundContact;
             }
