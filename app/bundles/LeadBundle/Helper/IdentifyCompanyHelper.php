<?php

/*
 * @copyright   2014 Mautic Contributors. All rights reserved
 * @author      Mautic
 *
 * @link        http://mautic.org
 *
 * @license     GNU/GPLv3 http://www.gnu.org/licenses/gpl-3.0.html
 */

namespace Mautic\LeadBundle\Helper;

use Mautic\LeadBundle\Entity\Company;
use Mautic\LeadBundle\Model\CompanyModel;

/**
 * Class IdentifyCompanyHelper.
 */
class IdentifyCompanyHelper
{
    /**
     * @param array        $parameters
     * @param mixed        $lead
     * @param CompanyModel $companyModel
     *
     * @return array
     */
    public static function identifyLeadsCompany($parameters, $lead, CompanyModel $companyModel)
    {
        list($company, $companyEntities) = self::findCompany($parameters, $companyModel);
        if (!empty($company)) {
            $leadAdded = false;
            if (count($companyEntities)) {
                foreach ($companyEntities as $entity) {
                    $companyEntity   = $entity;
                    $companyLeadRepo = $companyModel->getCompanyLeadRepository();
                    if ($lead) {
                        $companyLead = $companyLeadRepo->getCompaniesByLeadId($lead->getId(), $entity->getId());
                        if (empty($companyLead)) {
                            $leadAdded = true;
                        }
                    }
                }
            } else {
                //create new company
                $companyEntity = new Company();
                $companyModel->setFieldValues($companyEntity, $company, true);
                $companyModel->saveEntity($companyEntity);
                $company['id'] = $companyEntity->getId();
                if ($lead) {
                    $leadAdded = true;
                }
            }

            return [$company, $leadAdded, $companyEntity];
        }

        return [null, false, null];
    }

    /**
     * @param array        $parameters
     * @param CompanyModel $companyModel
     *
     * @return array
     */
    public static function findCompany(array $parameters, CompanyModel $companyModel)
    {
        $companyName   = null;
        $companyDomain = null;
        $companyEntity = null;

        if (isset($parameters['company'])) {
            $companyName = filter_var($parameters['company']);
        } elseif (isset($parameters['companyname'])) {
            $companyName = filter_var($parameters['companyname']);
        }

        if (empty($parameters['companywebsite']) && !empty($parameters['companyemail'])) {
            $companyDomain = self::domainExists($parameters['companyemail']);
        }

        if ($companyName) {
            $filter['force'] = [
                'column' => 'companyname',
                'expr'   => 'eq',
                'value'  => $companyName,
            ];

            self::setCompanyFilter('city', $parameters, $filter);
            self::setCompanyFilter('state', $parameters, $filter);
            self::setCompanyFilter('country', $parameters, $filter);

            $companyEntities = $companyModel->getEntities(
                [
                    'limit'          => 1,
                    'filter'         => ['force' => [$filter['force']]],
                    'withTotalCount' => false,
                ]
            );

            $company = array_merge([
                'companyname'    => $companyName,
                'companywebsite' => $companyDomain,
            ], $parameters);

            if (1 === count($companyEntities)) {
                end($companyEntities);
                $key           = key($companyEntities);
                $company['id'] = $companyEntities[$key]->getId();
            }

            return [$company, $companyEntities];
        }

        return [[], []];
    }

    /**
     * Checks if email address' domain has a DNS MX record. Returns the domain if found.
     *
     * @param string $email
     *
     * @return string|false
     */
    protected static function domainExists($email)
    {
        if (!strstr($email, '@')) { //not a valid email adress
            return false;
        }

        list($user, $domain) = explode('@', $email);
        if (!empty($domain)) {
            $arr = dns_get_record($domain, DNS_MX);

<<<<<<< HEAD
            if ($arr && $arr[0]['host'] === $domain) {
                return $domain;
            }
=======
        if (empty($arr)) {
            return false;
        }

        if ($arr[0]['host'] === $domain) {
            return $domain;
>>>>>>> 729fa25e
        }

        return false;
    }

    /**
     * @param string $field
     * @param array  $parameters
     * @param array  $filter
     */
    private static function setCompanyFilter($field, array &$parameters, array &$filter)
    {
        if (isset($parameters[$field]) || isset($parameters['company'.$field])) {
            if (!isset($parameters['company'.$field])) {
                $parameters['company'.$field] = $parameters[$field];
            }

            $filter['force'][] = [
                'column' => 'company'.$field,
                'expr'   => 'eq',
                'value'  => $parameters['company'.$field],
            ];
        } else {
            $parameters['company'.$field] = '';
        }
    }
}<|MERGE_RESOLUTION|>--- conflicted
+++ resolved
@@ -131,21 +131,14 @@
         }
 
         list($user, $domain) = explode('@', $email);
-        if (!empty($domain)) {
-            $arr = dns_get_record($domain, DNS_MX);
+        $arr                 = dns_get_record($domain, DNS_MX);
 
-<<<<<<< HEAD
-            if ($arr && $arr[0]['host'] === $domain) {
-                return $domain;
-            }
-=======
         if (empty($arr)) {
             return false;
         }
 
         if ($arr[0]['host'] === $domain) {
             return $domain;
->>>>>>> 729fa25e
         }
 
         return false;
