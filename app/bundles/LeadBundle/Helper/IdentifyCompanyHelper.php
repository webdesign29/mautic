<?php

/*
 * @copyright   2014 Mautic Contributors. All rights reserved
 * @author      Mautic
 *
 * @link        http://mautic.org
 *
 * @license     GNU/GPLv3 http://www.gnu.org/licenses/gpl-3.0.html
 */

namespace Mautic\LeadBundle\Helper;

use Mautic\LeadBundle\Entity\Company;
use Mautic\LeadBundle\Model\CompanyModel;

/**
 * Class IdentifyCompanyHelper.
 */
class IdentifyCompanyHelper
{
    /**
     * @param array        $parameters
     * @param mixed        $lead
     * @param CompanyModel $companyModel
     *
     * @return array
     */
    public static function identifyLeadsCompany($parameters, $lead, CompanyModel $companyModel)
    {
        list($company, $companyEntities) = self::findCompany($parameters, $companyModel);
        if (!empty($company)) {
            $leadAdded = false;
            if (count($companyEntities)) {
                foreach ($companyEntities as $entity) {
                    $companyEntity   = $entity;
                    $companyLeadRepo = $companyModel->getCompanyLeadRepository();
                    if ($lead) {
                        $companyLead = $companyLeadRepo->getCompaniesByLeadId($lead->getId(), $entity->getId());
                        if (empty($companyLead)) {
                            $leadAdded = true;
                        }
                    }
                }
            } else {
                //create new company
                $companyEntity = new Company();
                $companyModel->setFieldValues($companyEntity, $company, true);
                $companyModel->saveEntity($companyEntity);
                $company['id'] = $companyEntity->getId();
                if ($lead) {
                    $leadAdded = true;
                }
            }

            return [$company, $leadAdded, $companyEntity];
        }

        return [null, false, null];
    }

    /**
     * @param array        $parameters
     * @param CompanyModel $companyModel
     *
     * @return array
     */
    public static function findCompany(array $parameters, CompanyModel $companyModel)
    {
        $companyName   = null;
        $companyDomain = null;
        $companyEntity = null;

        if (isset($parameters['company'])) {
            $companyName = filter_var($parameters['company']);
        } elseif (isset($parameters['companyname'])) {
            $companyName = filter_var($parameters['companyname']);
<<<<<<< HEAD
        } else {
            // Do nothing here. Just adding this for proper syntax.
        }

        if (isset($parameters['email']) || isset($parameters['companyemail'])) {
            $companyDomain = isset($parameters['email']) ? self::domainExists($parameters['email']) : self::domainExists($parameters['companyemail']);
=======
>>>>>>> 729fa25e
        }

        if (empty($parameters['companywebsite']) && !empty($parameters['companyemail'])) {
            $companyDomain = self::domainExists($parameters['companyemail']);
        }

        if ($companyName) {
            $filter['force'] = [
                'column' => 'companyname',
                'expr'   => 'eq',
                'value'  => $companyName,
            ];

            self::setCompanyFilter('city', $parameters, $filter);
            self::setCompanyFilter('state', $parameters, $filter);
            self::setCompanyFilter('country', $parameters, $filter);

            $companyEntities = $companyModel->getEntities(
                [
                    'limit'          => 1,
                    'filter'         => ['force' => [$filter['force']]],
                    'withTotalCount' => false,
                ]
            );

            $company = array_merge([
                'companyname'    => $companyName,
                'companywebsite' => $companyDomain,
            ], $parameters);

            if (1 === count($companyEntities)) {
                end($companyEntities);
                $key           = key($companyEntities);
                $company['id'] = $companyEntities[$key]->getId();
            }

            return [$company, $companyEntities];
        }

        return [[], []];
    }

    /**
     * Checks if email address' domain has a DNS MX record. Returns the domain if found.
     *
     * @param string $email
     *
     * @return string|false
     */
    protected static function domainExists($email)
    {
        if (!strstr($email, '@')) { //not a valid email adress
            return false;
        }
<<<<<<< HEAD
=======

>>>>>>> 729fa25e
        list($user, $domain) = explode('@', $email);
        $arr                 = dns_get_record($domain, DNS_MX);

        if (empty($arr)) {
            return false;
        }

        if ($arr[0]['host'] === $domain) {
            return $domain;
        }

        return false;
    }

    /**
     * @param string $field
     * @param array  $parameters
     * @param array  $filter
     */
    private static function setCompanyFilter($field, array &$parameters, array &$filter)
    {
        if (isset($parameters[$field]) || isset($parameters['company'.$field])) {
            if (!isset($parameters['company'.$field])) {
                $parameters['company'.$field] = $parameters[$field];
            }

            $filter['force'][] = [
                'column' => 'company'.$field,
                'expr'   => 'eq',
                'value'  => $parameters['company'.$field],
            ];
        } else {
            $parameters['company'.$field] = '';
        }
    }
}<|MERGE_RESOLUTION|>--- conflicted
+++ resolved
@@ -75,15 +75,10 @@
             $companyName = filter_var($parameters['company']);
         } elseif (isset($parameters['companyname'])) {
             $companyName = filter_var($parameters['companyname']);
-<<<<<<< HEAD
-        } else {
-            // Do nothing here. Just adding this for proper syntax.
         }
 
         if (isset($parameters['email']) || isset($parameters['companyemail'])) {
             $companyDomain = isset($parameters['email']) ? self::domainExists($parameters['email']) : self::domainExists($parameters['companyemail']);
-=======
->>>>>>> 729fa25e
         }
 
         if (empty($parameters['companywebsite']) && !empty($parameters['companyemail'])) {
@@ -138,10 +133,7 @@
         if (!strstr($email, '@')) { //not a valid email adress
             return false;
         }
-<<<<<<< HEAD
-=======
 
->>>>>>> 729fa25e
         list($user, $domain) = explode('@', $email);
         $arr                 = dns_get_record($domain, DNS_MX);
 
