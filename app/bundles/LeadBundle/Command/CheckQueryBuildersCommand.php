<?php

/*
 * @copyright   2014 Mautic Contributors. All rights reserved
 * @author      Mautic
 *
 * @link        http://mautic.org
 *
 * @license     GNU/GPLv3 http://www.gnu.org/licenses/gpl-3.0.html
 */

namespace Mautic\LeadBundle\Command;

use Mautic\CoreBundle\Command\ModeratedCommand;
use Mautic\LeadBundle\Model\ListModel;
use Monolog\Logger;
use Symfony\Component\Console\Input\InputInterface;
use Symfony\Component\Console\Input\InputOption;
use Symfony\Component\Console\Output\OutputInterface;

class CheckQueryBuildersCommand extends ModeratedCommand
{
    /** @var Logger */
    private $logger;

    /** @var bool */
    private $skipOld = false;

    protected function configure()
    {
        $this
            ->setName('mautic:segments:check-builders')
            ->setDescription('Compare output of query builders for given segments')
            ->addOption('--segment-id', '-i', InputOption::VALUE_OPTIONAL, 'Set the ID of segment to process')
            ->addOption('--skip-old', null, InputOption::VALUE_NONE, 'Skip old query builder');

        parent::configure();
    }

    protected function execute(InputInterface $input, OutputInterface $output)
    {
        $container    = $this->getContainer();
        $this->logger = $container->get('monolog.logger.mautic');

        /** @var \Mautic\LeadBundle\Model\ListModel $listModel */
        $listModel = $container->get('mautic.lead.model.list');

        $id            = $input->getOption('segment-id');
        $verbose       = $input->getOption('verbose');
        $this->skipOld = $input->getOption('skip-old');

        $failed = $ok = 0;

        if ($id && substr($id, strlen($id) - 1, 1) != '+') {
            $list = $listModel->getEntity($id);

            if (!$list) {
                $output->writeln('<error>Segment with id "'.$id.'" not found');

                return 1;
            }
            $response = $this->runSegment($output, $verbose, $list, $listModel);
            if ($response) {
                ++$ok;
            } else {
                ++$failed;
            }
        } else {
            $lists = $listModel->getEntities(
                [
                    'iterator_mode' => true,
                    'orderBy'       => 'l.id',
                ]
            );

            while (($l = $lists->next()) !== false) {
                // Get first item; using reset as the key will be the ID and not 0
                $l = reset($l);

                if (substr($id, strlen($id) - 1, 1) == '+' and $l->getId() < intval(trim($id, '+'))) {
                    continue;
                }
                $response = $this->runSegment($output, $verbose, $l, $listModel);
                if (!$response) {
                    ++$failed;
                } else {
                    ++$ok;
                }
            }

            unset($l);

            unset($lists);
        }

        $total = $ok + $failed;
        $output->writeln('');
        $output->writeln(sprintf('<info>Total success rate: %d%%, %d succeeded: and <error>%s</error>%s failed...</info> ', round(($ok / $total) * 100), $ok, ($failed ? $failed : ''), (!$failed ? $failed : '')));

        return $failed ? 1 : 0;
    }

    private function format_period($inputSeconds)
    {
        $now = \DateTime::createFromFormat('U.u', number_format($inputSeconds, 6, '.', ''));

        return $now->format('H:i:s.u');
    }

    private function runSegment($output, $verbose, $l, ListModel $listModel)
    {
        $output->write('<info>Running segment '.$l->getId().'...');

        if (!$this->skipOld) {
            $this->logger->info(sprintf('Running OLD segment #%d', $l->getId()));

            $timer1    = microtime(true);
            $processed = $listModel->getVersionOld($l);
            $timer1    = microtime(true) - $timer1;
        } else {
            $processed = ['count'=>-1, 'maxId'=>-1];
            $timer1    = 0;
        }

        $this->logger->info(sprintf('Running NEW segment #%d', $l->getId()));

        $timer2     = microtime(true);
        $processed2 = $listModel->getVersionNew($l);
        $timer2     = microtime(true) - $timer2;

        $processed2 = array_shift($processed2);

        if ((intval($processed['count']) != intval($processed2['count'])) or (intval($processed['maxId']) != intval($processed2['maxId']))) {
            $output->write('<error>FAILED - ');
        } else {
            $output->write('<info>OK - ');
        }

        $output->write(
            sprintf('old: c: %d, m: %d, time: %s(est)  <--> new: c: %d, m: %s, time: %s',
                    $processed['count'],
                    $processed['maxId'],
                    $this->format_period($timer1),
                    $processed2['count'],
                    $processed2['maxId'],
                    $this->format_period($timer2)
            )
        );

        if ((intval($processed['count']) != intval($processed2['count'])) or (intval($processed['maxId']) != intval($processed2['maxId']))) {
            $output->writeln('</error>');
        } else {
            $output->writeln('</info>');
        }

        $failed = ((intval($processed['count']) != intval($processed2['count'])) or (intval($processed['maxId']) != intval($processed2['maxId'])));

        $result   = $listModel->getSegmentTotal($l);
        $expected = $result[$l->getId()]['count'];

        $lists = $listModel->getLeadsByList(['id'=>$l->getId()]);
        $real  = count($lists[$l->getId()]);

<<<<<<< HEAD
            if ($expected!=$real and count($l->getFilters())) {
                echo "ERROR: database contains $real records but query suggests $expected records\n";
                $failed = true;
            }
=======
        if ($expected != $real and count($l->getFilters())) {
            echo "ERROR: database contains $real records but query proposes $expected results\n";
            $failed = true;
>>>>>>> aad455ee
        }

        return !$failed;
    }
}<|MERGE_RESOLUTION|>--- conflicted
+++ resolved
@@ -158,19 +158,13 @@
         $result   = $listModel->getSegmentTotal($l);
         $expected = $result[$l->getId()]['count'];
 
-        $lists = $listModel->getLeadsByList(['id'=>$l->getId()]);
-        $real  = count($lists[$l->getId()]);
+            $lists = $listModel->getLeadsByList(['id'=>$l->getId()]);
+            $real = count($lists[$l->getId()]);
 
-<<<<<<< HEAD
             if ($expected!=$real and count($l->getFilters())) {
-                echo "ERROR: database contains $real records but query suggests $expected records\n";
+                echo "ERROR: database contains $real records but query proposes $expected results\n";
                 $failed = true;
             }
-=======
-        if ($expected != $real and count($l->getFilters())) {
-            echo "ERROR: database contains $real records but query proposes $expected results\n";
-            $failed = true;
->>>>>>> aad455ee
         }
 
         return !$failed;
