--- conflicted
+++ resolved
@@ -33,7 +33,6 @@
             )
             ->setDescription('Update leads in smart lists based on new lead data.')
             ->addOption('--batch-limit', '-b', InputOption::VALUE_OPTIONAL, 'Set batch size of leads to process per round. Defaults to 300.', 300)
-<<<<<<< HEAD
             ->addOption(
                 '--max-leads',
                 '-m',
@@ -41,14 +40,9 @@
                 'Set max number of leads to process per list for this script execution. Defaults to all.',
                 false
             )
-            ->addOption('--list-id', '-i', InputOption::VALUE_OPTIONAL, 'Specific ID to rebuild. Defaults to all.', false)
-            ->addOption('--force', '-f', InputOption::VALUE_NONE, 'Force execution even if another process is assumed running.');
-=======
-            ->addOption('--max-leads', '-m', InputOption::VALUE_OPTIONAL, 'Set max number of leads to process per list for this script execution. Defaults to all.', false)
             ->addOption('--list-id', '-i', InputOption::VALUE_OPTIONAL, 'Specific ID to rebuild. Defaults to all.', false);
 
         parent::configure();
->>>>>>> 9423c95c
     }
 
     protected function execute(InputInterface $input, OutputInterface $output)
