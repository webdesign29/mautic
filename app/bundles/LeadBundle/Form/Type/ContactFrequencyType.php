<?php

/*
 * @copyright   2015 Mautic Contributors. All rights reserved
 * @author      Mautic
 *
 * @link        http://mautic.org
 *
 * @license     GNU/GPLv3 http://www.gnu.org/licenses/gpl-3.0.html
 */

namespace Mautic\LeadBundle\Form\Type;

use Mautic\CoreBundle\Helper\CoreParametersHelper;
use Symfony\Component\Form\AbstractType;
use Symfony\Component\Form\FormBuilderInterface;
use Symfony\Component\OptionsResolver\OptionsResolver;

/**
 * Class MergeType.
 */
class ContactFrequencyType extends AbstractType
{
    /**
     * @var CoreParametersHelper
     */
    protected $coreParametersHelper;

    /**
     * ContactFrequencyType constructor.
     *
     * @param CoreParametersHelper $coreParametersHelper
     */
    public function __construct(CoreParametersHelper $coreParametersHelper)
    {
        $this->coreParametersHelper = $coreParametersHelper;
    }

    /**
     * @param FormBuilderInterface $builder
     * @param array                $options
     */
    public function buildForm(FormBuilderInterface $builder, array $options)
    {
        $showContactCategories = $this->coreParametersHelper->getParameter('show_contact_categories');
        $showContactSegments   = $this->coreParametersHelper->getParameter('show_contact_segments');
        // var_dump($options['data'], $options['channels']);die;
        if (!empty($options['channels'])) {
            $builder->add(
                'lead_channels',
                ContactChannelsType::class,
                [
                    'channels' => $options['channels'],
                    'data'     => $options['data']['lead_channels'],
                ]
            );
        }

<<<<<<< HEAD
        if (!$options['public_view']) {
            $builder->add(
                'lead_lists',
                'leadlist_choices',
                [
                    'label'      => 'mautic.lead.form.list',
                    'label_attr' => ['class' => 'control-label'],
                    'multiple'   => true,
                    'expanded'   => $options['public_view'],
                    'required'   => false,
                ]
            );
        } elseif ($showContactSegments) {
            $builder->add(
                'lead_lists',
                'leadlist_choices',
                [
                    'preference_center_only' => $options['preference_center_only'],
                    'label'                  => 'mautic.lead.form.list',
                    'label_attr'             => ['class' => 'control-label'],
                    'multiple'               => true,
                    'expanded'               => true,
                    'required'               => false,
                ]
            );
        }
=======
        $builder->add(
            'lead_lists',
            LeadListType::class,
            [
                'global_only' => $options['public_view'],
                'label'       => 'mautic.lead.form.list',
                'label_attr'  => ['class' => 'control-label'],
                'multiple'    => true,
                'expanded'    => $options['public_view'],
                'required'    => false,
            ]
        );
>>>>>>> 3e5fc3a5

        if (!$options['public_view'] || $showContactCategories) {
            $builder->add(
                'global_categories',
                'leadcategory_choices',
                [
                    'label'      => 'mautic.lead.form.categories',
                    'label_attr' => ['class' => 'control-label'],
                    'multiple'   => true,
                    'expanded'   => $options['public_view'],
                    'required'   => false,
                ]
            );
        }

        $builder->add(
            'buttons',
            'form_buttons',
            [
                'apply_text'     => false,
                'save_text'      => 'mautic.core.form.save',
                'cancel_onclick' => 'javascript:void(0);',
                'cancel_attr'    => [
                    'data-dismiss' => 'modal',
                ],
            ]
        );

        if (!empty($options['action'])) {
            $builder->setAction($options['action']);
        }
    }

    /**
     * @param OptionsResolver $resolver
     */
    public function configureOptions(OptionsResolver $resolver)
    {
        $resolver->setRequired(['channels']);
        $resolver->setDefaults(
            [
                'public_view'            => false,
                'preference_center_only' => false,
            ]
        );
    }

    /**
     * @return string
     */
    public function getName()
    {
        return 'lead_contact_frequency_rules';
    }
}<|MERGE_RESOLUTION|>--- conflicted
+++ resolved
@@ -56,7 +56,6 @@
             );
         }
 
-<<<<<<< HEAD
         if (!$options['public_view']) {
             $builder->add(
                 'lead_lists',
@@ -83,20 +82,6 @@
                 ]
             );
         }
-=======
-        $builder->add(
-            'lead_lists',
-            LeadListType::class,
-            [
-                'global_only' => $options['public_view'],
-                'label'       => 'mautic.lead.form.list',
-                'label_attr'  => ['class' => 'control-label'],
-                'multiple'    => true,
-                'expanded'    => $options['public_view'],
-                'required'    => false,
-            ]
-        );
->>>>>>> 3e5fc3a5
 
         if (!$options['public_view'] || $showContactCategories) {
             $builder->add(
@@ -138,8 +123,7 @@
         $resolver->setRequired(['channels']);
         $resolver->setDefaults(
             [
-                'public_view'            => false,
-                'preference_center_only' => false,
+                'public_view' => false,
             ]
         );
     }
