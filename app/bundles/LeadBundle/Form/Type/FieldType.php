<?php
/**
 * @package     Mautic
 * @copyright   2014 Mautic Contributors. All rights reserved.
 * @author      Mautic
 * @link        http://mautic.org
 * @license     GNU/GPLv3 http://www.gnu.org/licenses/gpl-3.0.html
 */

namespace Mautic\LeadBundle\Form\Type;

use Doctrine\ORM\EntityRepository;
use Mautic\CoreBundle\Factory\MauticFactory;
use Mautic\CoreBundle\Form\EventListener\CleanFormSubscriber;
use Mautic\CoreBundle\Form\EventListener\FormExitSubscriber;
use Mautic\LeadBundle\Form\DataTransformer\FieldToOrderTransformer;
use Symfony\Component\Form\AbstractType;
use Symfony\Component\Form\FormBuilderInterface;
use Symfony\Component\Form\FormEvent;
use Symfony\Component\Form\FormEvents;
use Symfony\Component\OptionsResolver\OptionsResolver;
use Symfony\Component\Validator\Constraints as Assert;
use Symfony\Component\Validator\Context\ExecutionContextInterface;
use Mautic\LeadBundle\Helper\FormFieldHelper;

/**
 * Class FieldType
 *
 * @package Mautic\LeadBundle\Form\Type
 */
class FieldType extends AbstractType
{

    private $translator;
    private $em;

    /**
     * @param MauticFactory $factory
     */
    public function __construct(MauticFactory $factory)
    {
        $this->translator = $factory->getTranslator();
        $this->em         = $factory->getEntityManager();
    }

    /**
     * @param FormBuilderInterface $builder
     * @param array                $options
     */
    public function buildForm(FormBuilderInterface $builder, array $options)
    {
        $builder->addEventSubscriber(new CleanFormSubscriber());
        $builder->addEventSubscriber(new FormExitSubscriber('lead.field', $options));

        $builder->add(
            'label',
            'text',
            [
                'label'      => 'mautic.lead.field.label',
                'label_attr' => ['class' => 'control-label'],
                'attr'       => ['class' => 'form-control', 'length' => 50]
            ]
        );

        $disabled = (!empty($options['data'])) ? $options['data']->isFixed() : false;

        $builder->add(
            'group',
            'choice',
            [
                'choices'     => [
                    'core'         => 'mautic.lead.field.group.core',
                    'social'       => 'mautic.lead.field.group.social',
                    'personal'     => 'mautic.lead.field.group.personal',
                    'professional' => 'mautic.lead.field.group.professional'
                ],
                'attr'        => [
                    'class'   => 'form-control',
                    'tooltip' => 'mautic.lead.field.form.group.help'
                ],
                'expanded'    => false,
                'multiple'    => false,
                'label'       => 'mautic.lead.field.group',
                'empty_value' => false,
                'required'    => false,
                'disabled'    => $disabled
            ]
        );

        $new         = (!empty($options['data']) && $options['data']->getAlias()) ? false : true;
        $type        = $options['data']->getType();
        $default     = (empty($type)) ? 'text' : $type;
        $fieldHelper = new FormFieldHelper();
        $fieldHelper->setTranslator($this->translator);
        $builder->add(
            'type',
            'choice',
            [
                'choices'     => $fieldHelper->getChoiceList(),
                'expanded'    => false,
                'multiple'    => false,
                'label'       => 'mautic.lead.field.type',
                'empty_value' => false,
                'disabled'    => ($disabled || !$new),
                'attr'        => [
                    'class'    => 'form-control',
                    'onchange' => 'Mautic.updateLeadFieldProperties(this.value);'
                ],
                'data'        => $default,
                'required'    => false
            ]
        );

        $builder->add(
            'properties_select_template',
            'sortablelist',
            [
                'mapped'          => false,
                'label'           => 'mautic.lead.field.form.properties.select',
                'option_required' => false,
                'with_labels'     => true
            ]
        );

        $builder->add(
            'default_template',
            'text',
            [
                'label'      => 'mautic.core.defaultvalue',
                'label_attr' => ['class' => 'control-label'],
                'attr'       => ['class' => 'form-control'],
                'required'   => false,
                'mapped'     => false
            ]
        );

        $builder->add(
            'default_bool_template',
            'yesno_button_group',
            [
                'label'      => 'mautic.core.defaultvalue',
                'label_attr' => ['class' => 'control-label'],
                'attr'       => ['class' => 'form-control'],
                'required'   => false,
                'mapped'     => false,
                'data'       => '',
                'empty_value' => ' x ',
            ]
        );

        $builder->add(
            'properties',
            'collection',
            [
                'required'       => false,
                'allow_add'      => true,
                'error_bubbling' => false
            ]
        );

        $builder->add(
            'defaultValue',
            'text',
            [
                'label'      => 'mautic.core.defaultvalue',
                'label_attr' => ['class' => 'control-label'],
                'attr'       => ['class' => 'form-control'],
                'required'   => false,
            ]
        );

        $formModifier = function (FormEvent $event, $eventName) {
<<<<<<< HEAD
            $form     = $event->getForm();
            $data     = $event->getData();
            $type     = (is_array($data)) ? (isset($data['type']) ? $data['type'] : null) : $data->getType();

=======
            $form = $event->getForm();
            $data = $event->getData();
            $type = (is_array($data)) ? (isset($data['type']) ? $data['type'] : null) : $data->getType();
>>>>>>> 675c5384
            switch ($type) {
                case 'multiselect':
                case 'select':
                case 'lookup':
                    if (is_array($data) && isset($data['properties'])) {
                        $properties = $data['properties'];
                    } else {
                        $properties = $data->getProperties();
                    }
<<<<<<< HEAD
=======
                    if (isset($properties['list']) && is_string($properties['list'])) {
                        $properties['list'] = array_map('trim', explode('|', $properties['list']));
                    }
>>>>>>> 675c5384

                    $form->add(
                        'properties',
                        'sortablelist',
                        [
                            'required'    => false,
                            'label'       => 'mautic.lead.field.form.properties.select',
                            'data'        => $properties,
                            'with_labels' => true
                        ]
                    );
                    break;
                case 'country':
                case 'locale':
                case 'timezone':
                case 'region':
                    switch ($type) {
                        case 'country':
                            $choices = FormFieldHelper::getCountryChoices();
                            break;
                        case 'region':
                            $choices = FormFieldHelper::getRegionChoices();
                            break;
                        case 'timezone':
                            $choices = FormFieldHelper::getTimezonesChoices();
                            break;
                        case 'locale':
                            $choices = FormFieldHelper::getLocaleChoices();
                            break;
                    }

                    $form->add(
                        'defaultValue',
                        'choice',
                        [
                            'choices'     => $choices,
                            'label'       => 'mautic.core.defaultvalue',
                            'label_attr'  => ['class' => 'control-label'],
                            'attr'        => ['class' => 'form-control'],
                            'required'    => false,
                            'data'        => !empty($value),
                        ]
                    );
                    break;
                case 'boolean':
                    if (is_array($data)) {
                        $value    = isset($data['defaultValue']) ? $data['defaultValue'] : false;
                        $yesLabel = !empty($data['properties']['yes']) ? $data['properties']['yes'] : 'matuic.core.form.yes';
                        $noLabel  = !empty($data['properties']['no']) ? $data['properties']['no'] : 'matuic.core.form.no';
                    } else {
                        $value    = $data->getDefaultValue();
                        $props    = $data->getProperties();
                        $yesLabel = !empty($props['yes']) ? $props['yes'] : 'matuic.core.form.yes';
                        $noLabel  = !empty($props['no']) ? $props['no'] : 'matuic.core.form.no';
                    }

                    if ($value !== '' && $value !== null) {
                        $value = (int) $value;
                    }

                    $form->add(
                        'defaultValue',
                        'yesno_button_group',
                        [
                            'label'       => 'mautic.core.defaultvalue',
                            'label_attr'  => ['class' => 'control-label'],
                            'attr'        => ['class' => 'form-control'],
                            'required'    => false,
                            'data'        => $value,
                            'no_label'    => $noLabel,
                            'yes_label'   => $yesLabel,
                            'empty_value' => ' x ',
                        ]
                    );
                    break;
                case 'datetime':
                case 'date':
                case 'time':
                    $constraints = [];
                    switch ($type) {
                        case 'datetime':
                            $constraints = [
                                new Assert\Callback(
                                    function ($object, ExecutionContextInterface $context) {
                                        if (!empty($object) && \DateTime::createFromFormat('Y-m-d H:i', $object) === false) {
                                            $context->buildViolation('mautic.lead.datetime.invalid')->addViolation();
                                        }
                                    }
                                )
                            ];
                            break;
                        case 'date':
                            $constraints = [
                                new Assert\Callback(
                                    function ($object, ExecutionContextInterface $context) {
                                        if (!empty($object)) {
                                            $validator  = $context->getValidator();
                                            $violations = $validator->validateValue($object, new Assert\Date());

                                            if (count($violations) > 0) {
                                                $context->buildViolation('mautic.lead.date.invalid')->addViolation();
                                            }
                                        }
                                    }
                                )
                            ];
                            break;
                        case 'time':
                            $constraints = [
                                new Assert\Callback(
                                    function ($object, ExecutionContextInterface $context) {
                                        if (!empty($object)) {
                                            $validator  = $context->getValidator();
                                            $violations = $validator->validateValue(
                                                $object,
                                                new Assert\Regex(['pattern' => '/(2[0-3]|[01][0-9]):([0-5][0-9])/'])
                                            );

                                            if (count($violations) > 0) {
                                                $context->buildViolation('mautic.lead.time.invalid')->addViolation();
                                            }
                                        }
                                    }
                                )
                            ];
                            break;
                    }

                    $form->add(
                        'defaultValue',
                        'text',
                        [
                            'label'       => 'mautic.core.defaultvalue',
                            'label_attr'  => ['class' => 'control-label'],
                            'attr'        => ['class' => 'form-control'],
                            'required'    => false,
                            'constraints' => $constraints
                        ]
                    );
                break;
            }

        };

        $builder->addEventListener(
            FormEvents::PRE_SET_DATA,
            function (FormEvent $event) use ($formModifier) {
                $formModifier($event, FormEvents::PRE_SET_DATA);
            }
        );

        $builder->addEventListener(
            FormEvents::PRE_SUBMIT,
            function (FormEvent $event) use ($formModifier) {
                $formModifier($event, FormEvents::PRE_SUBMIT);
            }
        );

        //get order list
        $transformer = new FieldToOrderTransformer($this->em);
        $builder->add(
            $builder->create(
                'order',
                'entity',
                [
                    'label'         => 'mautic.core.order',
                    'class'         => 'MauticLeadBundle:LeadField',
                    'property'      => 'label',
                    'label_attr'    => ['class' => 'control-label'],
                    'attr'          => ['class' => 'form-control'],
                    'query_builder' => function (EntityRepository $er) {
                        return $er->createQueryBuilder('f')
                            ->orderBy('f.order', 'ASC');
                    },
                    'required'      => false
                ]
            )->addModelTransformer($transformer)
        );

        $builder->add(
            'alias',
            'text',
            [
                'label'      => 'mautic.core.alias',
                'label_attr' => ['class' => 'control-label'],
                'attr'       => [
                    'class'   => 'form-control',
                    'length'  => 25,
                    'tooltip' => 'mautic.lead.field.help.alias',
                ],
                'required'   => false,
                'disabled'   => ($disabled || !$new)
            ]
        );

        $builder->add(
            'isPublished',
            'yesno_button_group',
            [
                'disabled' => ($options['data']->getAlias() == 'email'),
                'data'     => ($options['data']->getAlias() == 'email') ? true : $options['data']->getIsPublished()
            ]
        );

        $builder->add(
            'isRequired',
            'yesno_button_group',
            [
                'label' => 'mautic.core.required'
            ]
        );

        $builder->add(
            'isVisible',
            'yesno_button_group',
            [
                'label' => 'mautic.lead.field.form.isvisible'
            ]
        );

        $builder->add(
            'isShortVisible',
            'yesno_button_group',
            [
                'label' => 'mautic.lead.field.form.isshortvisible',
                'attr'  => [
                    'tooltip' => 'mautic.lead.field.form.isshortvisible.tooltip'
                ],
            ]
        );

        $builder->add(
            'isListable',
            'yesno_button_group',
            [
                'label' => 'mautic.lead.field.form.islistable'
            ]
        );

        $data = $options['data']->isUniqueIdentifier();
        $builder->add(
            'isUniqueIdentifer',
            'yesno_button_group',
            [
                'label' => 'mautic.lead.field.form.isuniqueidentifer',
                'attr'  => [
                    'tooltip'  => 'mautic.lead.field.form.isuniqueidentifer.tooltip',
                    'onchange' => 'Mautic.displayUniqueIdentifierWarning(this)'
                ],
                'data'  => (!empty($data))
            ]
        );

        $builder->add(
            'isPubliclyUpdatable',
            'yesno_button_group',
            [
                'label' => 'mautic.lead.field.form.ispubliclyupdatable',
                'attr'  => [
                    'tooltip' => 'mautic.lead.field.form.ispubliclyupdatable.tooltip'
                ]
            ]
        );

        $builder->add('buttons', 'form_buttons');

        if (!empty($options["action"])) {
            $builder->setAction($options["action"]);
        }
    }

    /**
     * @param OptionsResolverInterface $resolver
     */
    public function configureOptions(OptionsResolver $resolver)
    {
        $resolver->setDefaults(
            [
                'data_class' => 'Mautic\LeadBundle\Entity\LeadField'
            ]
        );
    }

    /**
     * @return string
     */
    public function getName()
    {
        return "leadfield";
    }
}<|MERGE_RESOLUTION|>--- conflicted
+++ resolved
@@ -170,16 +170,9 @@
         );
 
         $formModifier = function (FormEvent $event, $eventName) {
-<<<<<<< HEAD
-            $form     = $event->getForm();
-            $data     = $event->getData();
-            $type     = (is_array($data)) ? (isset($data['type']) ? $data['type'] : null) : $data->getType();
-
-=======
             $form = $event->getForm();
             $data = $event->getData();
             $type = (is_array($data)) ? (isset($data['type']) ? $data['type'] : null) : $data->getType();
->>>>>>> 675c5384
             switch ($type) {
                 case 'multiselect':
                 case 'select':
@@ -189,12 +182,6 @@
                     } else {
                         $properties = $data->getProperties();
                     }
-<<<<<<< HEAD
-=======
-                    if (isset($properties['list']) && is_string($properties['list'])) {
-                        $properties['list'] = array_map('trim', explode('|', $properties['list']));
-                    }
->>>>>>> 675c5384
 
                     $form->add(
                         'properties',
