<?php
/**
 * @package     Mautic
 * @copyright   2014 Mautic Contributors. All rights reserved.
 * @author      Mautic
 * @link        http://mautic.org
 * @license     GNU/GPLv3 http://www.gnu.org/licenses/gpl-3.0.html
 */

namespace Mautic\LeadBundle\Form\Type;

use Doctrine\ORM\EntityRepository;
use Mautic\CoreBundle\Factory\MauticFactory;
use Mautic\CoreBundle\Form\EventListener\CleanFormSubscriber;
use Mautic\CoreBundle\Form\EventListener\FormExitSubscriber;
use Mautic\LeadBundle\Form\DataTransformer\FieldToOrderTransformer;
use Symfony\Component\Form\AbstractType;
use Symfony\Component\Form\CallbackTransformer;
use Symfony\Component\Form\Extension\Core\ChoiceList\ChoiceList;
use Symfony\Component\Form\FormBuilderInterface;
use Symfony\Component\Form\FormEvent;
use Symfony\Component\Form\FormEvents;
use Symfony\Component\OptionsResolver\OptionsResolverInterface;
use Mautic\LeadBundle\Helper\FormFieldHelper;

/**
 * Class FieldType
 *
 * @package Mautic\LeadBundle\Form\Type
 */
class FieldType extends AbstractType
{

    private $translator;
    private $em;

    /**
     * @param MauticFactory $factory
     */
    public function __construct(MauticFactory $factory)
    {
        $this->translator = $factory->getTranslator();
        $this->em         = $factory->getEntityManager();
    }

    /**
     * @param FormBuilderInterface $builder
     * @param array                $options
     */
    public function buildForm(FormBuilderInterface $builder, array $options)
    {
        $builder->addEventSubscriber(new CleanFormSubscriber());
        $builder->addEventSubscriber(new FormExitSubscriber('lead.field', $options));

        $builder->add(
            'label',
            'text',
            array(
                'label'      => 'mautic.lead.field.label',
                'label_attr' => array('class' => 'control-label'),
                'attr'       => array('class' => 'form-control', 'length' => 50)
            )
        );

        $disabled = (!empty($options['data'])) ? $options['data']->isFixed() : false;

        $builder->add(
            'group',
            'choice',
            array(
                'choices'     => array(
                    'core'         => 'mautic.lead.field.group.core',
                    'social'       => 'mautic.lead.field.group.social',
                    'personal'     => 'mautic.lead.field.group.personal',
                    'professional' => 'mautic.lead.field.group.professional'
                ),
                'attr'        => array(
                    'class'   => 'form-control',
                    'tooltip' => 'mautic.lead.field.form.group.help'
                ),
                'expanded'    => false,
                'multiple'    => false,
                'label'       => 'mautic.lead.field.group',
                'empty_value' => false,
                'required'    => false,
                'disabled'    => $disabled
            )
        );

        $new         = (!empty($options['data']) && $options['data']->getAlias()) ? false : true;
        $default     = ($new) ? 'text' : $options['data']->getType();
        $fieldHelper = new FormFieldHelper();
        $fieldHelper->setTranslator($this->translator);
        $builder->add(
            'type',
            'choice',
            array(
                'choices'     => $fieldHelper->getChoiceList(),
                'expanded'    => false,
                'multiple'    => false,
                'label'       => 'mautic.lead.field.type',
                'empty_value' => false,
                'disabled'    => ($disabled || !$new),
                'attr'        => array(
                    'class'    => 'form-control',
                    'onchange' => 'Mautic.updateLeadFieldProperties(this.value);'
                ),
                'data'        => $default,
                'required'    => false
            )
        );

        $builder->add(
            'properties_select_template',
            'sortablelist',
            array(
                'mapped'          => false,
                'label'           => 'mautic.lead.field.form.properties.select',
                'option_required' => false
            )
        );

        $builder->add(
            'default_template',
            'text',
            array(
                'label'      => 'mautic.core.defaultvalue',
                'label_attr' => array('class' => 'control-label'),
                'attr'       => array('class' => 'form-control'),
                'required'   => false,
                'mapped'     => false
            )
        );

        $builder->add(
            'default_bool_template',
            'yesno_button_group',
            array(
                'label'      => 'mautic.core.defaultvalue',
                'label_attr' => array('class' => 'control-label'),
                'attr'       => array('class' => 'form-control'),
                'required'   => false,
                'mapped'     => false,
                'data'       => false
            )
        );

        $builder->add(
            'properties',
            'collection',
            array(
                'required'       => false,
                'allow_add'      => true,
                'error_bubbling' => false
            )
        );

        $builder->add(
            'defaultValue',
            'text',
            array(
                'label'      => 'mautic.core.defaultvalue',
                'label_attr' => array('class' => 'control-label'),
                'attr'       => array('class' => 'form-control'),
                'required'   => false
            )
        );

        $formModifier = function (FormEvent $event, $eventName) {
            $form = $event->getForm();
            $data = $event->getData();

            $type = (is_array($data)) ? (isset($data['type']) ? $data['type'] : null) : $data->getType();

            if ($type == 'select' || $type == 'lookup') {
                $properties = $data->getProperties();

                if (isset($properties['list']) && is_string($properties['list'])) {
                    $properties['list'] = array_map('trim', explode('|', $properties['list']));
                }

                $form->add(
                    'properties',
                    'sortablelist',
                    array(
                        'required' => false,
                        'label'    => 'mautic.lead.field.form.properties.select',
                        'data'     => $properties
                    )
                );
            } elseif ($type == 'boolean') {
                if (is_array($data)) {
                    $value    = isset($data['defaultValue']) ? $data['defaultValue'] : false;
                    $yesLabel = !empty($data['properties']['yes']) ? $data['properties']['yes'] : 'matuic.core.form.yes';
                    $noLabel  = !empty($data['properties']['no']) ? $data['properties']['no'] : 'matuic.core.form.no';
                } else {
                    $value    = $data->getDefaultValue();
                    $props    = $data->getProperties();
                    $yesLabel = !empty($props['yes']) ? $props['yes'] : 'matuic.core.form.yes';
                    $noLabel  = !empty($props['no']) ? $props['no'] : 'matuic.core.form.no';
                }

                $form->add(
                    'defaultValue',
                    'yesno_button_group',
                    array(
                        'label'       => 'mautic.core.defaultvalue',
                        'label_attr'  => array('class' => 'control-label'),
                        'attr'        => array('class' => 'form-control'),
                        'required'    => false,
                        'data'        => !empty($value),
                        'choice_list' => new ChoiceList(
                            array(false, true),
                            array($noLabel, $yesLabel)
                        )
                    )
                );
            }
        };

        $builder->addEventListener(
            FormEvents::PRE_SET_DATA,
            function (FormEvent $event) use ($formModifier) {
                $formModifier($event, FormEvents::PRE_SET_DATA);
            }
        );

        $builder->addEventListener(
            FormEvents::PRE_SUBMIT,
            function (FormEvent $event) use ($formModifier) {
                $formModifier($event, FormEvents::PRE_SUBMIT);
            }
        );

        //get order list
        $transformer = new FieldToOrderTransformer($this->em);
        $builder->add(
            $builder->create(
                'order',
                'entity',
                array(
                    'label'         => 'mautic.core.order',
                    'class'         => 'MauticLeadBundle:LeadField',
                    'property'      => 'label',
                    'label_attr'    => array('class' => 'control-label'),
                    'attr'          => array('class' => 'form-control'),
                    'query_builder' => function (EntityRepository $er) {
                        return $er->createQueryBuilder('f')
                            ->orderBy('f.order', 'ASC');
                    },
                    'required'      => false
                )
            )->addModelTransformer($transformer)
        );

        $builder->add(
            'alias',
            'text',
            array(
                'label'      => 'mautic.core.alias',
                'label_attr' => array('class' => 'control-label'),
                'attr'       => array(
                    'class'   => 'form-control',
                    'length'  => 25,
                    'tooltip' => 'mautic.lead.field.help.alias',
                ),
                'required'   => false,
                'disabled'   => ($disabled || !$new)
            )
        );

        $data = ($disabled) ? true : $options['data']->getIsPublished();
        $builder->add(
            'isPublished',
            'yesno_button_group',
            array(
                'disabled' => $disabled,
                'data'     => $data
            )
        );

        $builder->add(
            'isRequired',
            'yesno_button_group',
            array(
                'label' => 'mautic.core.required'
            )
        );

        $builder->add(
            'isVisible',
            'yesno_button_group',
            array(
                'label' => 'mautic.lead.field.form.isvisible'
            )
        );

        $builder->add(
            'isShortVisible',
            'yesno_button_group',
            array(
                'label' => 'mautic.lead.field.form.isshortvisible'
            )
        );

        $builder->add(
            'isListable',
            'yesno_button_group',
            array(
                'label' => 'mautic.lead.field.form.islistable'
            )
        );

<<<<<<< HEAD
        $builder->add('isUniqueIdentifer', 'yesno_button_group', array(
            'label' => 'mautic.lead.field.form.isuniqueidentifer',
            'attr'  => array(
                'tooltip' => 'mautic.lead.field.form.isuniqueidentifer.tooltip'
            ),
            'disabled' => ($options['data']->getId()) ? true : false
        ));
=======
        $builder->add(
            'isUniqueIdentifer',
            'yesno_button_group',
            array(
                'label' => 'mautic.lead.field.form.isuniqueidentifer',
                'attr'  => array(
                    'tooltip' => 'mautic.lead.field.form.isuniqueidentifer.tooltip'
                )
            )
        );
>>>>>>> c41cb910

        $builder->add(
            'isPubliclyUpdatable',
            'yesno_button_group',
            array(
                'label' => 'mautic.lead.field.form.ispubliclyupdatable',
                'attr'  => array(
                    'tooltip' => 'mautic.lead.field.form.ispubliclyupdatable.tooltip'
                )
            )
        );

        $builder->add('buttons', 'form_buttons');

        if (!empty($options["action"])) {
            $builder->setAction($options["action"]);
        }
    }

    /**
     * @param OptionsResolverInterface $resolver
     */
    public function setDefaultOptions(OptionsResolverInterface $resolver)
    {
        $resolver->setDefaults(
            array(
                'data_class' => 'Mautic\LeadBundle\Entity\LeadField'
            )
        );
    }

    /**
     * @return string
     */
    public function getName()
    {
        return "leadfield";
    }
}<|MERGE_RESOLUTION|>--- conflicted
+++ resolved
@@ -311,15 +311,6 @@
             )
         );
 
-<<<<<<< HEAD
-        $builder->add('isUniqueIdentifer', 'yesno_button_group', array(
-            'label' => 'mautic.lead.field.form.isuniqueidentifer',
-            'attr'  => array(
-                'tooltip' => 'mautic.lead.field.form.isuniqueidentifer.tooltip'
-            ),
-            'disabled' => ($options['data']->getId()) ? true : false
-        ));
-=======
         $builder->add(
             'isUniqueIdentifer',
             'yesno_button_group',
@@ -330,16 +321,16 @@
                 )
             )
         );
->>>>>>> c41cb910
 
         $builder->add(
             'isPubliclyUpdatable',
             'yesno_button_group',
             array(
-                'label' => 'mautic.lead.field.form.ispubliclyupdatable',
-                'attr'  => array(
+                'label'    => 'mautic.lead.field.form.ispubliclyupdatable',
+                'attr'     => array(
                     'tooltip' => 'mautic.lead.field.form.ispubliclyupdatable.tooltip'
-                )
+                ),
+                'disabled' => ($options['data']->getId()) ? true : false
             )
         );
 
