--- conflicted
+++ resolved
@@ -130,7 +130,6 @@
                 );
             }
 
-<<<<<<< HEAD
             switch ($type) {
                 case 'number':
                     if (empty($properties['precision'])) {
@@ -139,37 +138,6 @@
                     else {
                         $properties['precision'] = (int) $properties['precision'];
                     }
-=======
-                $builder->add(
-                    $alias,
-                    $type,
-                    [
-                        'required'      => $required,
-                        'label'         => $field['label'],
-                        'label_attr'    => ['class' => 'control-label'],
-                        'attr'          => $attr,
-                        'data'          => (isset($fieldValues[$group][$alias]['value'])) ?
-                            (float) $fieldValues[$group][$alias]['value'] : (float) $field['defaultValue'],
-                        'mapped'        => false,
-                        'constraints'   => $constraints,
-                        'precision'     => $properties['precision'],
-                        'rounding_mode' => isset($properties['roundmode']) ? (int) $properties['roundmode'] : 0
-                    ]
-                );
-            } elseif (in_array($type, ['date', 'datetime', 'time'])) {
-                $attr['data-toggle'] = $type;
-                $opts = [
-                    'required'    => $required,
-                    'label'       => $field['label'],
-                    'label_attr'  => ['class' => 'control-label'],
-                    'widget'      => 'single_text',
-                    'attr'        => $attr,
-                    'mapped'      => false,
-                    'input'       => 'string',
-                    'html5'       => false,
-                    'constraints' => $constraints
-                ];
->>>>>>> 260fdea4
 
                     $builder->add(
                         $alias,
@@ -217,7 +185,6 @@
                         $opts['format']         = 'yyyy-MM-dd HH:mm';
                         $opts['with_seconds']   = false;
 
-<<<<<<< HEAD
                         $opts['data'] = (!empty($value)) ? $dtHelper->toLocalString('Y-m-d H:i:s') : null;
                     } elseif ($type == 'date') {
                         $opts['data'] = (!empty($value)) ? $dtHelper->toLocalString('Y-m-d') : null;
@@ -267,6 +234,7 @@
                 case 'country':
                 case 'region':
                 case 'timezone':
+                case 'locale':
                     switch ($type) {
                         case 'country':
                             $choices = FormFieldHelper::getCountryChoices();
@@ -281,24 +249,6 @@
                             $choices = FormFieldHelper::getLocaleChoices();
                             break;
                     }
-=======
-                $builder->add($alias, $type, $opts);
-            } elseif ($type == 'select' || $type == 'boolean') {
-                $choices = [];
-                if ($type == 'select' && !empty($properties['list'])) {
-                    $list = explode('|', $properties['list']);
-                    foreach ($list as $l) {
-                        $l           = trim($l);
-                        $choices[$l] = $l;
-                    }
-                    $expanded = false;
-                }
-                if ($type == 'boolean' && !empty($properties['yes']) && !empty($properties['no'])) {
-                    $expanded = true;
-                    $choices  = [1 => $properties['yes'], 0 => $properties['no']];
-                    $attr     = [];
-                }
->>>>>>> 260fdea4
 
                     $builder->add(
                         $alias,
@@ -308,71 +258,28 @@
                             'required'    => $required,
                             'label'       => $field['label'],
                             'label_attr'  => ['class' => 'control-label'],
-<<<<<<< HEAD
                             'data'        => $value,
                             'attr'        => [
                                 'class'            => 'form-control',
                                 'data-placeholder' => $field['label']
                             ],
-=======
-                            'data'        => ($type == 'boolean') ? (int) $value : $value,
-                            'attr'        => $attr,
->>>>>>> 260fdea4
                             'mapped'      => false,
                             'multiple'    => false,
                             'expanded'    => false,
                             'constraints' => $constraints
                         ]
                     );
-<<<<<<< HEAD
                     break;
                 default:
                     if ($type == 'lookup') {
                         $type                = "text";
                         $attr['data-toggle'] = 'field-lookup';
                         $attr['data-target'] = $alias;
-=======
-                }
-            } elseif ($type == 'country' || $type == 'region' || $type == 'timezone') {
-                if ($type == 'country') {
-                    $choices = FormFieldHelper::getCountryChoices();
-                } elseif ($type == 'region') {
-                    $choices = FormFieldHelper::getRegionChoices();
-                } else {
-                    $choices = FormFieldHelper::getTimezonesChoices();
-                }
-
-                $builder->add(
-                    $alias,
-                    'choice',
-                    [
-                        'choices'     => $choices,
-                        'required'    => $required,
-                        'label'       => $field['label'],
-                        'label_attr'  => ['class' => 'control-label'],
-                        'data'        => $value,
-                        'attr'        => [
-                            'class'            => 'form-control',
-                            'data-placeholder' => $field['label']
-                        ],
-                        'mapped'      => false,
-                        'multiple'    => false,
-                        'expanded'    => false,
-                        'constraints' => $constraints
-                    ]
-                );
-            } else {
-                if ($type == 'lookup') {
-                    $type                = "text";
-                    $attr['data-toggle'] = 'field-lookup';
-                    $attr['data-target'] = $alias;
->>>>>>> 260fdea4
 
                         if (!empty($properties['list'])) {
                             $attr['data-options'] = $properties['list'];
                         }
                     }
-<<<<<<< HEAD
                     $builder->add(
                         $alias,
                         $type,
@@ -387,22 +294,6 @@
                         ]
                     );
                     break;
-=======
-                }
-                $builder->add(
-                    $alias,
-                    $type,
-                    [
-                        'required'    => $field['isRequired'],
-                        'label'       => $field['label'],
-                        'label_attr'  => ['class' => 'control-label'],
-                        'attr'        => $attr,
-                        'data'        => $value,
-                        'mapped'      => false,
-                        'constraints' => $constraints
-                    ]
-                );
->>>>>>> 260fdea4
             }
         }
 
