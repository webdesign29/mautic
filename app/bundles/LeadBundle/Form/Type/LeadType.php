<?php
/**
 * @package     Mautic
 * @copyright   2014 Mautic Contributors. All rights reserved.
 * @author      Mautic
 * @link        http://mautic.org
 * @license     GNU/GPLv3 http://www.gnu.org/licenses/gpl-3.0.html
 */

namespace Mautic\LeadBundle\Form\Type;

use Mautic\CoreBundle\Factory\MauticFactory;
use Mautic\CoreBundle\Form\DataTransformer\IdToEntityModelTransformer;
use Mautic\CoreBundle\Form\DataTransformer\StringToDatetimeTransformer;
use Mautic\CoreBundle\Form\EventListener\CleanFormSubscriber;
use Mautic\CoreBundle\Form\EventListener\FormExitSubscriber;
use Mautic\CoreBundle\Helper\DateTimeHelper;
use Mautic\LeadBundle\Helper\FormFieldHelper;
use Mautic\UserBundle\Form\DataTransformer as Transformers;
use Symfony\Component\Form\AbstractType;
use Symfony\Component\Form\FormBuilderInterface;
use Symfony\Component\OptionsResolver\OptionsResolverInterface;
use Symfony\Component\Validator\Constraints\File;
use Symfony\Component\Validator\Constraints\NotBlank;

/**
 * Class LeadType
 *
 * @package Mautic\LeadBundle\Form\Type
 */
class LeadType extends AbstractType
{

    private $translator;
    private $factory;

    /**
     * @param MauticFactory $factory
     */
    public function __construct(MauticFactory $factory)
    {
        $this->translator = $factory->getTranslator();
        $this->factory    = $factory;
    }

    /**
     * @param FormBuilderInterface $builder
     * @param array                $options
     */
    public function buildForm(FormBuilderInterface $builder, array $options)
    {
        $builder->addEventSubscriber(new CleanFormSubscriber());
        $builder->addEventSubscriber(new FormExitSubscriber('lead.lead', $options));

        if (!$options['isShortForm']) {
            $imageChoices = [
                'gravatar' => 'Gravatar',
                'custom'   => 'mautic.lead.lead.field.custom_avatar'
            ];

            $cache = $options['data']->getSocialCache();
            if (count($cache)) {
                foreach ($cache as $key => $data) {
                    $imageChoices[$key] = $key;
                }
            }

            $builder->add(
                'preferred_profile_image',
                'choice',
                [
                    'choices'    => $imageChoices,
                    'label'      => 'mautic.lead.lead.field.preferred_profile',
                    'label_attr' => ['class' => 'control-label'],
                    'required'   => true,
                    'multiple'   => false,
                    'attr'       => [
                        'class' => 'form-control'
                    ]
                ]
            );

            $builder->add(
                'custom_avatar',
                'file',
                [
                    'label'      => false,
                    'label_attr' => ['class' => 'control-label'],
                    'required'   => false,
                    'attr'       => [
                        'class' => 'form-control'
                    ],
                    'mapped'     => false,
                    'constraints' => [
                        new File(
                            [
                                'mimeTypes' => [
                                    'image/gif',
                                    'image/jpeg',
                                    'image/png'
                                ],
                                'mimeTypesMessage' => 'mautic.lead.avatar.types_invalid'
                            ]
                        )
                    ]
                ]
            );
        }

        $fieldValues = (!empty($options['data'])) ? $options['data']->getFields() : ['filter' => ['isVisible' => true]];
        foreach ($options['fields'] as $field) {
            if ($field['isPublished'] === false) continue;
            $attr        = ['class' => 'form-control'];
            $properties  = $field['properties'];
            $type        = $field['type'];
            $required    = $field['isRequired'];
            $alias       = $field['alias'];
            $group       = $field['group'];

            if ($field['isUniqueIdentifer']) {
                $attr['data-unique-identifier'] = $field['alias'];
            }

            $value       = (isset($fieldValues[$group][$alias]['value'])) ?
                $fieldValues[$group][$alias]['value'] : $field['defaultValue'];
            $constraints = [];
            if ($required) {
                $constraints[] = new NotBlank(
                    ['message' => 'mautic.lead.customfield.notblank']
                );
            }
            if ($type == 'number') {
                if (empty($properties['precision'])) {
                    $properties['precision'] = null;
                } //ensure default locale is used
                else {
                    $properties['precision'] = (int) $properties['precision'];
                }

                $builder->add(
                    $alias,
                    $type,
                    [
                        'required'      => $required,
                        'label'         => $field['label'],
                        'label_attr'    => ['class' => 'control-label'],
                        'attr'          => $attr,
                        'data'          => (isset($fieldValues[$group][$alias]['value'])) ?
                            (float) $fieldValues[$group][$alias]['value'] : (float) $field['defaultValue'],
                        'mapped'        => false,
                        'constraints'   => $constraints,
                        'precision'     => $properties['precision'],
                        'rounding_mode' => isset($properties['roundmode']) ? (int) $properties['roundmode'] : 0
<<<<<<< HEAD
                    )
=======
                    ]
>>>>>>> 7e2e2484
                );
            } elseif (in_array($type, ['date', 'datetime', 'time'])) {
                $attr['data-toggle'] = $type;
                $opts = [
                    'required'    => $required,
                    'label'       => $field['label'],
                    'label_attr'  => ['class' => 'control-label'],
                    'widget'      => 'single_text',
                    'attr'        => $attr,
                    'mapped'      => false,
                    'input'       => 'string',
                    'html5'       => false,
                    'constraints' => $constraints
                ];

                try {
                    $dtHelper = new DateTimeHelper($value, null, 'local');
                } catch (\Exception $e) {
                    // Rather return empty value than break the page
                    $value = '';
                }

                if ($type == 'datetime') {
                    $opts['model_timezone'] = 'UTC';
                    $opts['view_timezone']  = date_default_timezone_get();
                    $opts['format']         = 'yyyy-MM-dd HH:mm';
                    $opts['with_seconds']   = false;

                    $opts['data'] = (!empty($value)) ? $dtHelper->toLocalString('Y-m-d H:i:s') : null;
                } elseif ($type == 'date') {
                    $opts['data'] = (!empty($value)) ? $dtHelper->toLocalString('Y-m-d') : null;
                } else {
                    $opts['data'] = (!empty($value)) ? $dtHelper->toLocalString('H:i:s') : null;
                }

                $builder->add($alias, $type, $opts);
            } elseif ($type == 'select' || $type == 'boolean') {
                $choices = [];
                if ($type == 'select' && !empty($properties['list'])) {
                    $list = explode('|', $properties['list']);
                    foreach ($list as $l) {
                        $l           = trim($l);
                        $choices[$l] = $l;
                    }
                    $expanded = false;
                }
                if ($type == 'boolean' && !empty($properties['yes']) && !empty($properties['no'])) {
                    $expanded = true;
                    $choices  = [1 => $properties['yes'], 0 => $properties['no']];
                    $attr     = [];
                }

                if (!empty($choices)) {
                    $builder->add(
                        $alias,
                        'choice',
                        [
                            'choices'     => $choices,
                            'required'    => $required,
                            'label'       => $field['label'],
                            'label_attr'  => ['class' => 'control-label'],
                            'data'        => ($type == 'boolean') ? (int) $value : $value,
                            'attr'        => $attr,
                            'mapped'      => false,
                            'multiple'    => false,
                            'empty_value' => false,
                            'expanded'    => $expanded,
                            'constraints' => $constraints
                        ]
                    );
                }
            } elseif ($type == 'country' || $type == 'region' || $type == 'timezone') {
                if ($type == 'country') {
                    $choices = FormFieldHelper::getCountryChoices();
                } elseif ($type == 'region') {
                    $choices = FormFieldHelper::getRegionChoices();
                } else {
                    $choices = FormFieldHelper::getTimezonesChoices();
                }

                $builder->add(
                    $alias,
                    'choice',
                    [
                        'choices'     => $choices,
                        'required'    => $required,
                        'label'       => $field['label'],
                        'label_attr'  => ['class' => 'control-label'],
                        'data'        => $value,
                        'attr'        => [
                            'class'            => 'form-control',
                            'data-placeholder' => $field['label']
                        ],
                        'mapped'      => false,
                        'multiple'    => false,
                        'expanded'    => false,
                        'constraints' => $constraints
                    ]
                );
            } else {
                if ($type == 'lookup') {
                    $type                = "text";
                    $attr['data-toggle'] = 'field-lookup';
                    $attr['data-target'] = $alias;

                    if (!empty($properties['list'])) {
                        $attr['data-options'] = $properties['list'];
                    }
                }
                $builder->add(
                    $alias,
                    $type,
                    [
                        'required'    => $field['isRequired'],
                        'label'       => $field['label'],
                        'label_attr'  => ['class' => 'control-label'],
                        'attr'        => $attr,
                        'data'        => $value,
                        'mapped'      => false,
                        'constraints' => $constraints
                    ]
                );
            }
        }

        $builder->add(
            'tags',
            'lead_tag',
            [
                'by_reference' => false,
                'attr'         => [
                    'data-placeholder'      => $this->factory->getTranslator()->trans('mautic.lead.tags.select_or_create'),
                    'data-no-results-text'  => $this->factory->getTranslator()->trans('mautic.lead.tags.enter_to_create'),
                    'data-allow-add'        => 'true',
                    'onchange'              => 'Mautic.createLeadTag(this)'
                ]
            ]
        );

        $transformer = new IdToEntityModelTransformer(
            $this->factory->getEntityManager(),
            'MauticUserBundle:User'
        );

        $builder->add(
            $builder->create(
                'owner',
                'user_list',
                [
                    'label'      => 'mautic.lead.lead.field.owner',
                    'label_attr' => ['class' => 'control-label'],
                    'attr'       => [
                        'class' => 'form-control'
                    ],
                    'required'   => false,
                    'multiple'   => false
                ]
            )
            ->addModelTransformer($transformer)
        );

        $transformer = new IdToEntityModelTransformer(
            $this->factory->getEntityManager(),
            'MauticStageBundle:Stage'
        );

        $builder->add(
            $builder->create(
                'stage',
                'stage_list',
                [
                    'label'      => 'mautic.lead.lead.field.stage',
                    'label_attr' => ['class' => 'control-label'],
                    'attr'       => [
                        'class' => 'form-control'
                    ],
                    'required'   => false,
                    'multiple'   => false
                ]
            )
                ->addModelTransformer($transformer)
        );

        if (!$options['isShortForm']) {
            $builder->add('buttons', 'form_buttons');
        } else {
            $builder->add(
                'buttons',
                'form_buttons',
                [
                    'apply_text' => false,
                    'save_text'  => 'mautic.core.form.save'
                ]
            );
        }

        if (!empty($options["action"])) {
            $builder->setAction($options["action"]);
        }
    }

    /**
     * @param OptionsResolverInterface $resolver
     */
    public function setDefaultOptions(OptionsResolverInterface $resolver)
    {
        $resolver->setDefaults(
            [
                'data_class'  => 'Mautic\LeadBundle\Entity\Lead',
                'isShortForm' => false
            ]
        );

        $resolver->setRequired(['fields', 'isShortForm']);
    }

    /**
     * @return string
     */
    public function getName()
    {
        return "lead";
    }
}<|MERGE_RESOLUTION|>--- conflicted
+++ resolved
@@ -151,11 +151,7 @@
                         'constraints'   => $constraints,
                         'precision'     => $properties['precision'],
                         'rounding_mode' => isset($properties['roundmode']) ? (int) $properties['roundmode'] : 0
-<<<<<<< HEAD
-                    )
-=======
-                    ]
->>>>>>> 7e2e2484
+                    ]
                 );
             } elseif (in_array($type, ['date', 'datetime', 'time'])) {
                 $attr['data-toggle'] = $type;
