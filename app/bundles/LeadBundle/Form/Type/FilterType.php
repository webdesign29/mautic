<?php
/**
 * @copyright   2014 Mautic Contributors. All rights reserved
 * @author      Mautic
 *
 * @link        http://mautic.org
 *
 * @license     GNU/GPLv3 http://www.gnu.org/licenses/gpl-3.0.html
 */

namespace Mautic\LeadBundle\Form\Type;

use Mautic\CoreBundle\Factory\MauticFactory;
use Mautic\LeadBundle\Helper\FormFieldHelper;
use Symfony\Component\Form\AbstractType;
use Symfony\Component\Form\FormBuilderInterface;
use Symfony\Component\Form\FormEvent;
use Symfony\Component\Form\FormEvents;
use Symfony\Component\Form\FormInterface;
use Symfony\Component\Form\FormView;
use Symfony\Component\OptionsResolver\OptionsResolverInterface;
use Symfony\Component\Validator\Constraints\NotBlank;

/**
 * Class FilterType.
 */
class FilterType extends AbstractType
{
    private $operatorChoices;
    private $translator;
    private $currentListId;

    /**
     * @param MauticFactory $factory
     */
    public function __construct(MauticFactory $factory)
    {
        /** @var \Mautic\LeadBundle\Model\ListModel $listModel */
        $listModel             = $factory->getModel('lead.list');
        $operatorChoices       = $listModel->getFilterExpressionFunctions();
        $this->operatorChoices = [];
        foreach ($operatorChoices as $key => $value) {
            if (empty($value['hide'])) {
                $this->operatorChoices[$key] = $value['label'];
            }
        }
        $this->translator    = $factory->getTranslator();
        $this->currentListId = $factory->getRequest()->attributes->get('objectId', false);
<<<<<<< HEAD
        $this->factory       = $factory;
=======
>>>>>>> b51ff8d4
    }

    /**
     * @param FormBuilderInterface $builder
     * @param array                $options
     */
    public function buildForm(FormBuilderInterface $builder, array $options)
    {
        $builder->add(
            'glue',
            'choice',
            [
                'label'   => false,
                'choices' => [
                    'and' => 'mautic.lead.list.form.glue.and',
                    'or'  => 'mautic.lead.list.form.glue.or',
                ],
                'attr' => [
                    'class'    => 'form-control not-chosen glue-select',
                    'onchange' => 'Mautic.updateFilterPositioning(this)',
                ],
            ]
        );

        $translator      = $this->translator;
        $operatorChoices = $this->operatorChoices;
        $currentListId   = $this->currentListId;

        $formModifier = function (FormEvent $event, $eventName) use ($translator, $operatorChoices, $currentListId) {
            $data      = $event->getData();
            $form      = $event->getForm();
            $options   = $form->getConfig()->getOptions();
            $fieldType = $data['type'];
            $fieldName = $data['field'];

            $type = 'text';
            $attr = [
                'class' => 'form-control',
            ];
            $displayType = 'hidden';
            $displayAttr = [];

<<<<<<< HEAD
            $customOptions = [];
=======
            $field = [];

            if (isset($options['fields']['lead'][$fieldName])) {
                $field = $options['fields']['lead'][$fieldName];
            } elseif(isset($options['fields']['company'][$fieldName])) {
                $field = $options['fields']['company'][$fieldName];
            }

            $customOptions = array();
>>>>>>> b51ff8d4
            switch ($fieldType) {
                case 'leadlist':
                    if (!isset($data['filter'])) {
                        $data['filter'] = [];
                    } elseif (!is_array($data['filter'])) {
                        $data['filter'] = [$data['filter']];
                    }

                    // Don't show the current list ID in the choices
                    if (!empty($currentListId)) {
                        unset($options['lists'][$currentListId]);
                    }

                    $customOptions['choices']  = $options['lists'];
                    $customOptions['multiple'] = true;
                    $type                      = 'choice';
                    break;
                case 'lead_email_received':
                    if (!isset($data['filter'])) {
                        $data['filter'] = [];
                    } elseif (!is_array($data['filter'])) {
                        $data['filter'] = [$data['filter']];
                    }

                    $customOptions['choices']  = $options['emails'];
                    $customOptions['multiple'] = true;
                    $type                      = 'choice';
                    break;
                case 'tags':
                    if (!isset($data['filter'])) {
                        $data['filter'] = [];
                    } elseif (!is_array($data['filter'])) {
                        $data['filter'] = [$data['filter']];
                    }
                    $customOptions['choices']  = $options['tags'];
                    $customOptions['multiple'] = true;
                    $attr                      = array_merge(
                        $attr,
                        [
                            'data-placeholder'     => $translator->trans('mautic.lead.tags.select_or_create'),
                            'data-no-results-text' => $translator->trans('mautic.lead.tags.enter_to_create'),
                            'data-allow-add'       => 'true',
                            'onchange'             => 'Mautic.createLeadTag(this)',
                        ]
                    );
                    $type = 'choice';
                    break;
                case 'stage':
                    $customOptions['choices'] = $options['stage'];
                    $type                     = 'choice';
                    break;
                case 'timezone':
                case 'country':
                case 'region':
                    switch ($fieldType) {
                        case 'timezone':
                            $choiceKey = 'timezones';
                            break;
                        case 'country':
                            $choiceKey = 'countries';
                            break;
                        case 'region':
                            $choiceKey = 'regions';
                            break;
                    }

                    $type                     = 'choice';
                    $customOptions['choices'] = $options[$choiceKey];

                    $customOptions['multiple'] = (in_array($data['operator'], ['in', '!in']));

                    if ($customOptions['multiple']) {
                        array_unshift($customOptions['choices'], ['' => '']);

                        if (!isset($data['filter'])) {
                            $data['filter'] = [];
                        }
                    }

                    break;
                case 'time':
                case 'date':
                case 'datetime':
                    $attr['data-toggle'] = $fieldType;
                    break;
                case 'lookup_id':
                    $type        = 'hidden';
                    $displayType = 'text';
                    $displayAttr = array_merge(
                        $displayAttr,
                        [
                            'class'       => 'form-control',
                            'data-toggle' => 'field-lookup',
                            'data-target' => $data['field'],
                            'placeholder' => $translator->trans(
                                'mautic.lead.list.form.filtervalue'
                            ),
                        ]
                    );

                    if (isset($field['properties']['list'])) {
                        $displayAttr['data-options'] = $field['properties']['list'];
                    }

                    break;
                case 'select':
                case 'boolean':
                    $type = 'choice';
                    $attr = array_merge(
                        $attr,
                        [
                            'placeholder' => $translator->trans('mautic.lead.list.form.filtervalue'),
                        ]
                    );

                    if (in_array($data['operator'], ['in', '!in'])) {
                        $customOptions['multiple'] = true;
                        if (!isset($data['filter'])) {
                            $data['filter'] = [];
                        } elseif (!is_array($data['filter'])) {
                            $data['filter'] = [$data['filter']];
                        }
                    }
<<<<<<< HEAD
                    $fields   = (isset($options['fields']['lead'])) ? $options['fields']['lead'] : [];
                    $fields[] = (isset($options['fields']['company'])) ? $options['fields']['company'] : [];
die(var_dump($options['fields']));
                    $list    = $options['fields'][$fieldName]['properties']['list'];
=======

                    $list = $field['properties']['list'];
>>>>>>> b51ff8d4
                    $choices = FormFieldHelper::parseList($list);

                    if ($fieldType == 'select') {
                        // array_unshift cannot be used because numeric values get lost as keys
                        $choices     = array_reverse($choices, true);
                        $choices[''] = '';
                        $choices     = array_reverse($choices, true);
                    }

                    $customOptions['choices'] = $choices;
                    break;
                case 'lookup':
                default:
                    $attr = array_merge(
                        $attr,
                        [
                            'data-toggle' => 'field-lookup',
                            'data-target' => $data['field'],
                            'placeholder' => $translator->trans('mautic.lead.list.form.filtervalue'),
                        ]
                    );

                    if (isset($field['properties']['list'])) {
                        $attr['data-options'] = $field['properties']['list'];
                    }

                    break;
            }

            if (in_array($data['operator'], ['empty', '!empty'])) {
                $attr['disabled'] = 'disabled';
            } else {
                $customOptions['constraints'] = [
                    new NotBlank(
                        [
                            'message' => 'mautic.core.value.required',
                        ]
                    ),
                ];
            }

            // @todo implement in UI
            if (in_array($data['operator'], ['between', '!between'])) {
                $form->add(
                    'filter',
                    'collection',
                    [
                        'type'    => $type,
                        'options' => [
                            'label' => false,
                            'attr'  => $attr,
                        ],
                        'label' => false,
                    ]
                );
            } else {
                $form->add(
                    'filter',
                    $type,
                    array_merge(
                        [
                            'label'          => false,
                            'attr'           => $attr,
                            'data'           => isset($data['filter']) ? $data['filter'] : '',
                            'error_bubbling' => false,
                        ],
                        $customOptions
                    )
                );
            }

            $form->add(
                'display',
                $displayType,
                [
                    'label'          => false,
                    'attr'           => $displayAttr,
                    'data'           => $data['display'],
                    'error_bubbling' => false,
                ]
            );

            $choices = $operatorChoices;
            if (isset($field['operators']['include'])) {
                // Inclusive operators
                $choices = array_intersect_key($choices, array_flip($field['operators']['include']));
            } elseif (isset($field['operators']['exclude'])) {
                // Inclusive operators
                $choices = array_diff_key($choices, array_flip($field['operators']['exclude']));
            }

            $form->add(
                'operator',
                'choice',
                [
                    'label'   => false,
                    'choices' => $choices,
                    'attr'    => [
                        'class'    => 'form-control not-chosen',
                        'onchange' => 'Mautic.convertLeadFilterInput(this)',
                    ],
                ]
            );

            if ($eventName == FormEvents::PRE_SUBMIT) {
                $event->setData($data);
            }
        };

        $builder->addEventListener(
            FormEvents::PRE_SET_DATA,
            function (FormEvent $event) use ($formModifier) {
                $formModifier($event, FormEvents::PRE_SET_DATA);
            }
        );

        $builder->addEventListener(
            FormEvents::PRE_SUBMIT,
            function (FormEvent $event) use ($formModifier) {
                $formModifier($event, FormEvents::PRE_SUBMIT);
            }
        );

        $builder->add('field', 'hidden');

        $builder->add('object', 'hidden');

        $builder->add('type', 'hidden');
    }

    /**
     * @param OptionsResolverInterface $resolver
     */
    public function setDefaultOptions(OptionsResolverInterface $resolver)
    {
        $resolver->setRequired(
            [
                'timezones',
                'countries',
                'regions',
                'fields',
                'lists',
                'emails',
                'tags',
                'stage',
            ]
        );

        $resolver->setDefaults(
            [
                'label'          => false,
                'error_bubbling' => false,
            ]
        );
    }

    /**
     * {@inheritdoc}
     */
    public function buildView(FormView $view, FormInterface $form, array $options)
    {
        $view->vars['fields'] = $options['fields'];
    }

    /**
     * @return string
     */
    public function getName()
    {
        return 'leadlist_filter';
    }
}<|MERGE_RESOLUTION|>--- conflicted
+++ resolved
@@ -46,10 +46,6 @@
         }
         $this->translator    = $factory->getTranslator();
         $this->currentListId = $factory->getRequest()->attributes->get('objectId', false);
-<<<<<<< HEAD
-        $this->factory       = $factory;
-=======
->>>>>>> b51ff8d4
     }
 
     /**
@@ -92,19 +88,15 @@
             $displayType = 'hidden';
             $displayAttr = [];
 
-<<<<<<< HEAD
-            $customOptions = [];
-=======
             $field = [];
 
             if (isset($options['fields']['lead'][$fieldName])) {
                 $field = $options['fields']['lead'][$fieldName];
-            } elseif(isset($options['fields']['company'][$fieldName])) {
+            } elseif (isset($options['fields']['company'][$fieldName])) {
                 $field = $options['fields']['company'][$fieldName];
             }
 
-            $customOptions = array();
->>>>>>> b51ff8d4
+            $customOptions = [];
             switch ($fieldType) {
                 case 'leadlist':
                     if (!isset($data['filter'])) {
@@ -228,15 +220,8 @@
                             $data['filter'] = [$data['filter']];
                         }
                     }
-<<<<<<< HEAD
-                    $fields   = (isset($options['fields']['lead'])) ? $options['fields']['lead'] : [];
-                    $fields[] = (isset($options['fields']['company'])) ? $options['fields']['company'] : [];
-die(var_dump($options['fields']));
-                    $list    = $options['fields'][$fieldName]['properties']['list'];
-=======
-
-                    $list = $field['properties']['list'];
->>>>>>> b51ff8d4
+
+                    $list    = $field['properties']['list'];
                     $choices = FormFieldHelper::parseList($list);
 
                     if ($fieldType == 'select') {
