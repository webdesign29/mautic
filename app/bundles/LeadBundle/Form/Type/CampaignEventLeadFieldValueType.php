<?php
/**
 * @package     Mautic
 * @copyright   2014 Mautic Contributors. All rights reserved.
 * @author      Mautic
 * @link        http://mautic.org
 * @license     GNU/GPLv3 http://www.gnu.org/licenses/gpl-3.0.html
 */

namespace Mautic\LeadBundle\Form\Type;

use Mautic\CoreBundle\Factory\MauticFactory;
use Symfony\Component\Form\AbstractType;
use Symfony\Component\Form\FormBuilderInterface;
use Symfony\Component\Form\FormEvent;
use Symfony\Component\Form\FormEvents;
use Symfony\Component\Validator\Constraints\NotBlank;

/**
 * Class CampaignEventLeadFieldValueType
 */
class CampaignEventLeadFieldValueType extends AbstractType
{
    private $factory;

    public function __construct(MauticFactory $factory)
    {
        $this->factory = $factory;
    }

    /**
     * {@inheritdoc}
     */
    public function buildForm(FormBuilderInterface $builder, array $options)
    {
<<<<<<< HEAD
        $builder->add('field', 'leadfields_choices', array(
            'with_tags'     => true,
            'label'         => 'mautic.lead.campaign.event.field',
            'label_attr'    => array('class' => 'control-label'),
            'multiple'      => false,
            'empty_value'   => 'mautic.core.select',
            'attr'          => array(
                'class'     => 'form-control',
                'tooltip'   => 'mautic.lead.campaign.event.field_descr',
                'onchange'  => 'Mautic.updateLeadFieldValues(this)'
            )
        ));

        $leadModel   = $this->factory->getModel('lead.lead');
        $fieldModel  = $this->factory->getModel('lead.field');
        $operators   = $leadModel->getFilterExpressionFunctions();
        $choices     = array();
=======
        $builder->add(
            'field',
            'leadfields_choices',
            [
                'label'       => 'mautic.lead.campaign.event.field',
                'label_attr'  => ['class' => 'control-label'],
                'multiple'    => false,
                'empty_value' => 'mautic.core.select',
                'attr'        => [
                    'class'    => 'form-control',
                    'tooltip'  => 'mautic.lead.campaign.event.field_descr',
                    'onchange' => 'Mautic.updateLeadFieldValues(this)'
                ],
                'required'    => true,
                'constraints' => [
                    new NotBlank(
                        ['message' => 'mautic.core.value.required']
                    )
                ]
            ]
        );

        $leadModel  = $this->factory->getModel('lead.lead');
        $fieldModel = $this->factory->getModel('lead.field');
        $operators  = $leadModel->getFilterExpressionFunctions();
        $choices    = [];
>>>>>>> 0ad21af4


        foreach ($operators as $key => $operator) {
            $choices[$key] = $operator['label'];
        }

        $builder->add(
            'operator',
            'choice',
            [
                'choices' => $choices,
            ]
        );

        $ff = $builder->getFormFactory();

        // function to add 'template' choice field dynamically
        $func = function (FormEvent $e) use ($ff, $fieldModel) {
            $data = $e->getData();
            $form = $e->getForm();

            $fieldValues = null;
            $fieldType   = null;
            $choiceTypes = ['boolean', 'country', 'region', 'lookup', 'timezone', 'select', 'radio'];

            if (isset($data['field'])) {
                $field = $fieldModel->getRepository()->findOneBy(['alias' => $data['field']]);

                if ($field) {
                    $properties = $field->getProperties();
                    $fieldType  = $field->getType();
                    if (!empty($properties['list'])) {
                        // Lookup/Select options
                        $fieldValues = explode('|', $properties['list']);
                        $fieldValues = array_combine($fieldValues, $fieldValues);
                    } elseif (!empty($properties) && $fieldType == 'boolean') {
                        // Boolean options
                        $fieldValues = [
                            0 => $properties['no'],
                            1 => $properties['yes']
                        ];
                    } elseif (!empty($properties)) {
                        // fallback
                        $fieldValues = $properties;
                    }
                }
            }


            // Display selectbox for a field with choices, textbox for others
            if (!empty($fieldValues) && in_array($fieldType, $choiceTypes)) {
                $form->add(
                    'value',
                    'choice',
                    [
                        'choices'     => $fieldValues,
                        'label'       => 'mautic.form.field.form.value',
                        'label_attr'  => ['class' => 'control-label'],
                        'attr'        => [
                            'class' => 'form-control not-chosen'
                        ],
                        'required'    => true,
                        'constraints' => [
                            new NotBlank(
                                ['message' => 'mautic.core.value.required']
                            )
                        ]
                    ]
                );
            } else {
                $form->add(
                    'value',
                    'text',
                    [
                        'label'       => 'mautic.form.field.form.value',
                        'label_attr'  => ['class' => 'control-label'],
                        'attr'        => [
                            'class' => 'form-control'
                        ],
                        'required'    => true,
                        'constraints' => [
                            new NotBlank(
                                ['message' => 'mautic.core.value.required']
                            )
                        ]
                    ]
                );
            }

        };

        // Register the function above as EventListener on PreSet and PreBind
        $builder->addEventListener(FormEvents::PRE_SET_DATA, $func);
        $builder->addEventListener(FormEvents::PRE_SUBMIT, $func);
    }

    /**
     * {@inheritdoc}
     */
    public function getName()
    {
        return "campaignevent_lead_field_value";
    }
}<|MERGE_RESOLUTION|>--- conflicted
+++ resolved
@@ -33,25 +33,6 @@
      */
     public function buildForm(FormBuilderInterface $builder, array $options)
     {
-<<<<<<< HEAD
-        $builder->add('field', 'leadfields_choices', array(
-            'with_tags'     => true,
-            'label'         => 'mautic.lead.campaign.event.field',
-            'label_attr'    => array('class' => 'control-label'),
-            'multiple'      => false,
-            'empty_value'   => 'mautic.core.select',
-            'attr'          => array(
-                'class'     => 'form-control',
-                'tooltip'   => 'mautic.lead.campaign.event.field_descr',
-                'onchange'  => 'Mautic.updateLeadFieldValues(this)'
-            )
-        ));
-
-        $leadModel   = $this->factory->getModel('lead.lead');
-        $fieldModel  = $this->factory->getModel('lead.field');
-        $operators   = $leadModel->getFilterExpressionFunctions();
-        $choices     = array();
-=======
         $builder->add(
             'field',
             'leadfields_choices',
@@ -59,6 +40,7 @@
                 'label'       => 'mautic.lead.campaign.event.field',
                 'label_attr'  => ['class' => 'control-label'],
                 'multiple'    => false,
+                'with_tags'   => true,
                 'empty_value' => 'mautic.core.select',
                 'attr'        => [
                     'class'    => 'form-control',
@@ -78,7 +60,6 @@
         $fieldModel = $this->factory->getModel('lead.field');
         $operators  = $leadModel->getFilterExpressionFunctions();
         $choices    = [];
->>>>>>> 0ad21af4
 
 
         foreach ($operators as $key => $operator) {
