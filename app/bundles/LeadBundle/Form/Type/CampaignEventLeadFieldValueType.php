<?php

/*
 * @copyright   2014 Mautic Contributors. All rights reserved
 * @author      Mautic
 *
 * @link        http://mautic.org
 *
 * @license     GNU/GPLv3 http://www.gnu.org/licenses/gpl-3.0.html
 */

namespace Mautic\LeadBundle\Form\Type;

use Mautic\LeadBundle\Helper\FormFieldHelper;
use Mautic\LeadBundle\Model\FieldModel;
use Mautic\LeadBundle\Model\LeadModel;
use Symfony\Component\Form\AbstractType;
use Symfony\Component\Form\FormBuilderInterface;
use Symfony\Component\Form\FormEvent;
use Symfony\Component\Form\FormEvents;
use Symfony\Component\Translation\TranslatorInterface;
use Symfony\Component\Validator\Constraints\NotBlank;

/**
 * Class CampaignEventLeadFieldValueType.
 */
class CampaignEventLeadFieldValueType extends AbstractType
{
    /**
     * @var TranslatorInterface
     */
    protected $translator;

    /**
     * @var LeadModel
     */
    protected $leadModel;
<<<<<<< HEAD

    /**
     * @var FieldModel
     */
    protected $fieldModel;

    /**
=======

    /**
     * @var FieldModel
     */
    protected $fieldModel;

    /**
>>>>>>> 6d29b197
     * CampaignEventLeadFieldValueType constructor.
     *
     * @param TranslatorInterface $translator
     * @param LeadModel           $leadModel
     * @param FieldModel          $fieldModel
     */
    public function __construct(TranslatorInterface $translator, LeadModel $leadModel, FieldModel $fieldModel)
    {
        $this->translator = $translator;
        $this->leadModel  = $leadModel;
        $this->fieldModel = $fieldModel;
    }

    /**
     * {@inheritdoc}
     */
    public function buildForm(FormBuilderInterface $builder, array $options)
    {
        $builder->add(
            'field',
            'leadfields_choices',
            [
                'label'       => 'mautic.lead.campaign.event.field',
                'label_attr'  => ['class' => 'control-label'],
                'multiple'    => false,
                'with_tags'   => true,
                'empty_value' => 'mautic.core.select',
                'attr'        => [
                    'class'    => 'form-control',
                    'tooltip'  => 'mautic.lead.campaign.event.field_descr',
                    'onchange' => 'Mautic.updateLeadFieldValues(this)',
                ],
                'required'    => true,
                'constraints' => [
                    new NotBlank(
                        ['message' => 'mautic.core.value.required']
                    ),
                ],
            ]
        );

<<<<<<< HEAD
        $ff = $builder->getFormFactory();

        // function to add 'template' choice field dynamically
        $func = function (FormEvent $e) use ($ff) {
=======
        // function to add 'template' choice field dynamically
        $func = function (FormEvent $e) {
>>>>>>> 6d29b197
            $data = $e->getData();
            $form = $e->getForm();

            $fieldValues = null;
            $fieldType   = null;
            $choiceAttr  = [];
            $operator    = '=';

            if (isset($data['field'])) {
                $field    = $this->fieldModel->getRepository()->findOneBy(['alias' => $data['field']]);
                $operator = $data['operator'];

                if ($field) {
                    $properties = $field->getProperties();
                    $fieldType  = $field->getType();
                    if (!empty($properties['list'])) {
                        // Lookup/Select options
                        $fieldValues = FormFieldHelper::parseList($properties['list']);
                    } elseif (!empty($properties) && $fieldType == 'boolean') {
                        // Boolean options
                        $fieldValues = [
                            0 => $properties['no'],
                            1 => $properties['yes'],
                        ];
                    } else {
                        switch ($fieldType) {
                            case 'country':
                                $fieldValues = FormFieldHelper::getCountryChoices();
                                break;
                            case 'region':
                                $fieldValues = FormFieldHelper::getRegionChoices();
                                break;
                            case 'timezone':
                                $fieldValues = FormFieldHelper::getTimezonesChoices();
                                break;
                            case 'locale':
                                $fieldValues = FormFieldHelper::getLocaleChoices();
                                break;
                            case 'date':
                            case 'datetime':
                                if ('date' === $operator) {
                                    $fieldHelper = new FormFieldHelper();
                                    $fieldHelper->setTranslator($this->translator);
                                    $fieldValues = $fieldHelper->getDateChoices();
                                    $customText  = $this->translator->trans('mautic.campaign.event.timed.choice.custom');
                                    $customValue = (empty($data['value']) || isset($fieldValues[$data['value']])) ? 'custom' : $data['value'];
                                    $fieldValues = array_merge(
                                        [
                                            $customValue => $customText,
                                        ],
                                        $fieldValues
                                    );

                                    $choiceAttr = function ($value, $key, $index) use ($customValue) {
                                        if ($customValue === $value) {
                                            return ['data-custom' => 1];
                                        }

                                        return [];
                                    };
                                }
                                break;
                            case 'boolean':
                            case 'lookup':
                            case 'select':
                            case 'radio':
                                if (!empty($properties)) {
                                    $fieldValues = $properties;
                                }
                        }
                    }
                }
            }

            $supportsValue   = !in_array($operator, ['empty', '!empty']);
            $supportsChoices = !in_array($operator, ['empty', '!empty', 'regexp', '!regexp']);

            // Display selectbox for a field with choices, textbox for others
            if (!empty($fieldValues) && $supportsChoices) {
                $form->add(
                    'value',
                    'choice',
                    [
                        'choices'    => $fieldValues,
                        'label'      => 'mautic.form.field.form.value',
                        'label_attr' => ['class' => 'control-label'],
                        'attr'       => [
                            'class'                => 'form-control',
                            'onchange'             => 'Mautic.updateLeadFieldValueOptions(this)',
                            'data-toggle'          => $fieldType,
                            'data-onload-callback' => 'updateLeadFieldValueOptions',
                        ],
                        'choice_attr' => $choiceAttr,
                        'required'    => true,
                        'constraints' => [
                            new NotBlank(
                                ['message' => 'mautic.core.value.required']
                            ),
                        ],
                    ]
                );
            } else {
                $attr = [
                    'class'                => 'form-control',
                    'data-toggle'          => $fieldType,
                    'data-onload-callback' => 'updateLeadFieldValueOptions',
                ];

                if (!$supportsValue) {
                    $attr['disabled'] = 'disabled';
                }

                $form->add(
                    'value',
                    'text',
                    [
                        'label'       => 'mautic.form.field.form.value',
                        'label_attr'  => ['class' => 'control-label'],
                        'attr'        => $attr,
                        'constraints' => ($supportsValue) ? [
                            new NotBlank(
                                ['message' => 'mautic.core.value.required']
                            ),
                        ] : [],
                    ]
                );
            }

            $form->add(
                'operator',
                'choice',
                [
                    'label'      => 'mautic.lead.lead.submitaction.operator',
                    'label_attr' => ['class' => 'control-label'],
                    'attr'       => [
                        'onchange' => 'Mautic.updateLeadFieldValues(this)',
                    ],
                    'choices' => $this->leadModel->getOperatorsForFieldType(null == $fieldType ? 'default' : $fieldType, ['date']),
                ]
            );
        };

        // Register the function above as EventListener on PreSet and PreBind
        $builder->addEventListener(FormEvents::PRE_SET_DATA, $func);
        $builder->addEventListener(FormEvents::PRE_SUBMIT, $func);
    }

    /**
     * {@inheritdoc}
     */
    public function getName()
    {
        return 'campaignevent_lead_field_value';
    }
}<|MERGE_RESOLUTION|>--- conflicted
+++ resolved
@@ -35,7 +35,6 @@
      * @var LeadModel
      */
     protected $leadModel;
-<<<<<<< HEAD
 
     /**
      * @var FieldModel
@@ -43,15 +42,6 @@
     protected $fieldModel;
 
     /**
-=======
-
-    /**
-     * @var FieldModel
-     */
-    protected $fieldModel;
-
-    /**
->>>>>>> 6d29b197
      * CampaignEventLeadFieldValueType constructor.
      *
      * @param TranslatorInterface $translator
@@ -93,15 +83,8 @@
             ]
         );
 
-<<<<<<< HEAD
-        $ff = $builder->getFormFactory();
-
-        // function to add 'template' choice field dynamically
-        $func = function (FormEvent $e) use ($ff) {
-=======
         // function to add 'template' choice field dynamically
         $func = function (FormEvent $e) {
->>>>>>> 6d29b197
             $data = $e->getData();
             $form = $e->getForm();
 
