<?php

/*
 * @copyright   2014 Mautic Contributors. All rights reserved
 * @author      Mautic
 *
 * @link        http://mautic.org
 *
 * @license     GNU/GPLv3 http://www.gnu.org/licenses/gpl-3.0.html
 */

namespace Mautic\LeadBundle\Form\Type;

use Mautic\LeadBundle\Helper\FormFieldHelper;
use Mautic\LeadBundle\Model\FieldModel;
use Mautic\LeadBundle\Model\LeadModel;
use Symfony\Component\Form\AbstractType;
use Symfony\Component\Form\FormBuilderInterface;
use Symfony\Component\Form\FormEvent;
use Symfony\Component\Form\FormEvents;
use Symfony\Component\Translation\TranslatorInterface;
use Symfony\Component\Validator\Constraints\NotBlank;

/**
 * Class CampaignEventLeadFieldValueType.
 */
class CampaignEventLeadFieldValueType extends AbstractType
{
    /**
     * @var TranslatorInterface
     */
    protected $translator;

    /**
     * @var LeadModel
     */
    protected $leadModel;

    /**
     * @var FieldModel
     */
    protected $fieldModel;

    /**
     * CampaignEventLeadFieldValueType constructor.
     *
     * @param TranslatorInterface $translator
     * @param LeadModel           $leadModel
     * @param FieldModel          $fieldModel
     */
    public function __construct(TranslatorInterface $translator, LeadModel $leadModel, FieldModel $fieldModel)
    {
        $this->translator = $translator;
        $this->leadModel  = $leadModel;
        $this->fieldModel = $fieldModel;
    }

    /**
     * {@inheritdoc}
     */
    public function buildForm(FormBuilderInterface $builder, array $options)
    {
        $builder->add(
            'field',
            'leadfields_choices',
            [
                'label'       => 'mautic.lead.campaign.event.field',
                'label_attr'  => ['class' => 'control-label'],
                'multiple'    => false,
                'with_tags'   => true,
                'empty_value' => 'mautic.core.select',
                'attr'        => [
                    'class'    => 'form-control',
                    'tooltip'  => 'mautic.lead.campaign.event.field_descr',
                    'onchange' => 'Mautic.updateLeadFieldValues(this)',
                ],
                'required'    => true,
                'constraints' => [
                    new NotBlank(
                        ['message' => 'mautic.core.value.required']
                    ),
                ],
            ]
        );

<<<<<<< HEAD
        /** @var LeadModel $leadModel */
        $leadModel  = $this->factory->getModel('lead.lead');
        $fieldModel = $this->factory->getModel('lead.field');

        // function to add 'template' choice field dynamically
        $func = function (FormEvent $e) use ($fieldModel, $leadModel) {
=======
        $ff = $builder->getFormFactory();

        // function to add 'template' choice field dynamically
        $func = function (FormEvent $e) use ($ff) {
>>>>>>> 5ecb7ab7
            $data = $e->getData();
            $form = $e->getForm();

            $fieldValues = null;
            $fieldType   = null;
            $choiceAttr  = [];
            $operator    = '=';

            if (isset($data['field'])) {
                $field    = $this->fieldModel->getRepository()->findOneBy(['alias' => $data['field']]);
                $operator = $data['operator'];

                if ($field) {
                    $properties = $field->getProperties();
                    $fieldType  = $field->getType();
                    if (!empty($properties['list'])) {
                        // Lookup/Select options
                        $fieldValues = FormFieldHelper::parseList($properties['list']);
                    } elseif (!empty($properties) && $fieldType == 'boolean') {
                        // Boolean options
                        $fieldValues = [
                            0 => $properties['no'],
                            1 => $properties['yes'],
                        ];
                    } else {
                        switch ($fieldType) {
                            case 'country':
                                $fieldValues = FormFieldHelper::getCountryChoices();
                                break;
                            case 'region':
                                $fieldValues = FormFieldHelper::getRegionChoices();
                                break;
                            case 'timezone':
                                $fieldValues = FormFieldHelper::getTimezonesChoices();
                                break;
                            case 'locale':
                                $fieldValues = FormFieldHelper::getLocaleChoices();
                                break;
                            case 'date':
                            case 'datetime':
                                if ('date' === $operator) {
                                    $fieldHelper = new FormFieldHelper();
                                    $fieldHelper->setTranslator($this->translator);
                                    $fieldValues = $fieldHelper->getDateChoices();
                                    $customText  = $this->translator->trans('mautic.campaign.event.timed.choice.custom');
                                    $customValue = (empty($data['value']) || isset($fieldValues[$data['value']])) ? 'custom' : $data['value'];
                                    $fieldValues = array_merge(
                                        [
                                            $customValue => $customText,
                                        ],
                                        $fieldValues
                                    );

                                    $choiceAttr = function ($value, $key, $index) use ($customValue) {
                                        if ($customValue === $value) {
                                            return ['data-custom' => 1];
                                        }

                                        return [];
                                    };
                                }
                                break;
                            case 'boolean':
                            case 'lookup':
                            case 'select':
                            case 'radio':
                                if (!empty($properties)) {
                                    $fieldValues = $properties;
                                }
                        }
                    }
                }
            }

            $supportsValue   = !in_array($operator, ['empty', '!empty']);
            $supportsChoices = !in_array($operator, ['empty', '!empty', 'regexp', '!regexp']);

            // Display selectbox for a field with choices, textbox for others
            if (!empty($fieldValues) && $supportsChoices) {
                $form->add(
                    'value',
                    'choice',
                    [
                        'choices'    => $fieldValues,
                        'label'      => 'mautic.form.field.form.value',
                        'label_attr' => ['class' => 'control-label'],
                        'attr'       => [
                            'class'                => 'form-control',
                            'onchange'             => 'Mautic.updateLeadFieldValueOptions(this)',
                            'data-toggle'          => $fieldType,
                            'data-onload-callback' => 'updateLeadFieldValueOptions',
                        ],
                        'choice_attr' => $choiceAttr,
                        'required'    => true,
                        'constraints' => [
                            new NotBlank(
                                ['message' => 'mautic.core.value.required']
                            ),
                        ],
                    ]
                );
            } else {
                $attr = [
                    'class'                => 'form-control',
                    'data-toggle'          => $fieldType,
                    'data-onload-callback' => 'updateLeadFieldValueOptions',
                ];

                if (!$supportsValue) {
                    $attr['disabled'] = 'disabled';
                }

                $form->add(
                    'value',
                    'text',
                    [
                        'label'       => 'mautic.form.field.form.value',
                        'label_attr'  => ['class' => 'control-label'],
                        'attr'        => $attr,
                        'constraints' => ($supportsValue) ? [
                            new NotBlank(
                                ['message' => 'mautic.core.value.required']
                            ),
                        ] : [],
                    ]
                );
            }

            $form->add(
                'operator',
                'choice',
                [
                    'label'      => 'mautic.lead.lead.submitaction.operator',
                    'label_attr' => ['class' => 'control-label'],
                    'attr'       => [
                        'onchange' => 'Mautic.updateLeadFieldValues(this)',
                    ],
                    'choices' => $this->leadModel->getOperatorsForFieldType(null == $fieldType ? 'default' : $fieldType, ['date']),
                ]
            );
        };

        // Register the function above as EventListener on PreSet and PreBind
        $builder->addEventListener(FormEvents::PRE_SET_DATA, $func);
        $builder->addEventListener(FormEvents::PRE_SUBMIT, $func);
    }

    /**
     * {@inheritdoc}
     */
    public function getName()
    {
        return 'campaignevent_lead_field_value';
    }
}<|MERGE_RESOLUTION|>--- conflicted
+++ resolved
@@ -83,19 +83,10 @@
             ]
         );
 
-<<<<<<< HEAD
-        /** @var LeadModel $leadModel */
-        $leadModel  = $this->factory->getModel('lead.lead');
-        $fieldModel = $this->factory->getModel('lead.field');
-
-        // function to add 'template' choice field dynamically
-        $func = function (FormEvent $e) use ($fieldModel, $leadModel) {
-=======
         $ff = $builder->getFormFactory();
 
         // function to add 'template' choice field dynamically
         $func = function (FormEvent $e) use ($ff) {
->>>>>>> 5ecb7ab7
             $data = $e->getData();
             $form = $e->getForm();
 
