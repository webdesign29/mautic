--- conflicted
+++ resolved
@@ -11,12 +11,8 @@
 
 namespace Mautic\LeadBundle\Templating\Helper;
 
-<<<<<<< HEAD
 use Mautic\CoreBundle\Helper\PathsHelper;
-=======
 use Mautic\CoreBundle\Exception\FileNotFoundException;
-use Mautic\CoreBundle\Factory\MauticFactory;
->>>>>>> 3481a3fa
 use Mautic\CoreBundle\Helper\UrlHelper;
 use Mautic\CoreBundle\Templating\Helper\AssetsHelper;
 use Mautic\LeadBundle\Entity\Lead;
@@ -46,8 +42,6 @@
     }
 
     /**
-<<<<<<< HEAD
-=======
      * @param Lead   $lead
      * @param string $filePath
      *
@@ -81,7 +75,6 @@
     /**
      * @param Lead $lead
      *
->>>>>>> 3481a3fa
      * @return mixed
      */
     public function getAvatar(Lead $lead)
