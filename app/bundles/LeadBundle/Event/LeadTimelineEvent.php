--- conflicted
+++ resolved
@@ -65,7 +65,6 @@
      * @var array
      */
     protected $totalEventsByUnit = [];
-<<<<<<< HEAD
 
     /**
      * @var int
@@ -88,30 +87,6 @@
     protected $dateFrom;
 
     /**
-=======
-
-    /**
-     * @var int
-     */
-    protected $page = 1;
-
-    /**
-     * @var int
-     */
-    protected $limit;
-
-    /**
-     * @var bool
-     */
-    protected $countOnly = false;
-
-    /**
-     * @var \DateTime|null
-     */
-    protected $dateFrom;
-
-    /**
->>>>>>> 20fb04ca
      * @var \DateTime|null
      */
     protected $dateTo;
@@ -198,18 +173,13 @@
      */
     public function getEvents()
     {
-<<<<<<< HEAD
+        if (empty($this->events)) {
+
+            return [];
+        }
+
         $events = call_user_func_array('array_merge', $this->events);
 
-=======
-        if (empty($this->events)) {
-
-            return [];
-        }
-
-        $events = call_user_func_array('array_merge', $this->events);
-
->>>>>>> 20fb04ca
         foreach ($events as &$e) {
             if (!$e['timestamp'] instanceof \DateTime) {
                 $dt             = new DateTimeHelper($e['timestamp'], 'Y-m-d H:i:s', 'UTC');
@@ -253,7 +223,6 @@
             if ($this->orderBy[1] == 'DESC') {
                 $events = array_reverse($events);
             }
-<<<<<<< HEAD
         }
 
         return $events;
@@ -266,25 +235,11 @@
      */
     public function getMaxPage()
     {
-=======
-        }
-
-        return $events;
-    }
-
-    /**
-     * Get the max number of pages for pagination
-     *
-     * @return float|int
-     */
-    public function getMaxPage()
-    {
         if (!$this->totalEvents) {
 
             return 1;
         }
 
->>>>>>> 20fb04ca
         // Find the type that has the largest number of total records
         $largest = max($this->totalEvents);
 
