--- conflicted
+++ resolved
@@ -357,11 +357,7 @@
                         'eventLabel'      => $row['ip_address'],
                         'eventType'       => $eventTypeName,
                         'eventPriority'   => -1, // Usually an IP is added after another event
-<<<<<<< HEAD
-                        'timestamp'       => $row['dateAdded'],
-=======
                         'timestamp'       => $row['date_added'],
->>>>>>> 20fb04ca
                         'extra'           => [
                             'ipDetails' => $ipAddresses[$row['ip_address']]
                         ],
