<?php
/**
 * @package     Mautic
 * @copyright   2014 Mautic Contributors. All rights reserved.
 * @author      Mautic
 * @link        http://mautic.org
 * @license     GNU/GPLv3 http://www.gnu.org/licenses/gpl-3.0.html
 */
namespace Mautic\LeadBundle\EventListener;

use Mautic\DashboardBundle\DashboardEvents;
use Mautic\DashboardBundle\Event\WidgetDetailEvent;
use Mautic\DashboardBundle\EventListener\DashboardSubscriber as MainDashboardSubscriber;
use Mautic\CoreBundle\Helper\DateTimeHelper;

/**
 * Class DashboardSubscriber
 *
 * @package Mautic\LeadBundle\EventListener
 */
class DashboardSubscriber extends MainDashboardSubscriber
{
    /**
     * Define the name of the bundle/category of the widget(s)
     *
     * @var string
     */
    protected $bundle = 'lead';

    /**
     * Define the widget(s)
     *
     * @var string
     */
    protected $types = array(
        'created.leads.in.time' => array(
            'formAlias' => 'lead_dashboard_leads_in_time_widget'
        ),
        'anonymous.vs.identified.leads' => array(),
        'lead.lifetime' => array(
            'formAlias' => 'lead_dashboard_leads_lifetime_widget'
        ),
        'map.of.leads' => array(),
        'top.lists' => array(),
        'top.creators' => array(),
        'top.owners' => array(),
        'created.leads' => array()
    );

    /**
     * Define permissions to see those widgets
     *
     * @var array
     */
    protected $permissions = array(
        'lead:leads:viewown',
        'lead:leads:viewother'
    );

    /**
     * Set a widget detail when needed 
     *
     * @param WidgetDetailEvent $event
     *
     * @return void
     */
    public function onWidgetDetailGenerate(WidgetDetailEvent $event)
    {
        $this->checkPermissions($event);
        $canViewOthers = $event->hasPermission('form:forms:viewother');
        
        if ($event->getType() == 'created.leads.in.time') {
            $widget = $event->getWidget();
            $params = $widget->getParams();

            if (isset($params['flag'])) {
                $params['filter']['flag'] = $params['flag'];
            }

            if (!$event->isCached()) {
                $model = $this->factory->getModel('lead');
                $event->setTemplateData(array(
                    'chartType'   => 'line',
                    'chartHeight' => $widget->getHeight() - 80,
                    'chartData'   => $model->getLeadsLineChartData(
                        $params['timeUnit'],
                        $params['dateFrom'],
                        $params['dateTo'],
                        $params['dateFormat'],
                        $params['filter'],
                        $canViewOthers
                    )
                ));
            }

            $event->setTemplate('MauticCoreBundle:Helper:chart.html.php');
            $event->stopPropagation();
            return;
        }

        if ($event->getType() == 'anonymous.vs.identified.leads') {
            if (!$event->isCached()) {
                $params = $event->getWidget()->getParams();
                $model = $this->factory->getModel('lead');
                $event->setTemplateData(array(
                    'chartType'   => 'pie',
                    'chartHeight' => $event->getWidget()->getHeight() - 80,
                    'chartData'   => $model->getAnonymousVsIdentifiedPieChartData($params['dateFrom'], $params['dateTo'], $canViewOthers)
                ));
            }

            $event->setTemplate('MauticCoreBundle:Helper:chart.html.php');
            $event->stopPropagation();
            return;
        }

        if ($event->getType() == 'map.of.leads') {
            if (!$event->isCached()) {
                $params = $event->getWidget()->getParams();
                $model = $this->factory->getModel('lead');
                $event->setTemplateData(array(
                    'height' => $event->getWidget()->getHeight() - 80,
                    'data'   => $model->getLeadMapData($params['dateFrom'], $params['dateTo'], $canViewOthers)
                ));
            }

            $event->setTemplate('MauticCoreBundle:Helper:map.html.php');
            $event->stopPropagation();
            return;
        }

        if ($event->getType() == 'top.lists') {
            if (!$event->isCached()) {
                $model  = $this->factory->getModel('lead.list');
                $params = $event->getWidget()->getParams();

                if (empty($params['limit'])) {
                    // Count the list limit from the widget height
                    $limit = round((($event->getWidget()->getHeight() - 80) / 35) - 1);
                } else {
                    $limit = $params['limit'];
                }

                $lists = $model->getTopLists($limit, $params['dateFrom'], $params['dateTo'], $canViewOthers);
                $items = array();

                // Build table rows with links
                if ($lists) {
                    foreach ($lists as &$list) {
                        $listUrl = $this->factory->getRouter()->generate('mautic_segment_action', array('objectAction' => 'edit', 'objectId' => $list['id']));
                        $row = array(
                            array(
                                'value' => $list['name'],
                                'type' => 'link',
                                'link' => $listUrl
                            ),
                            array(
                                'value' => $list['leads']
                            )
                        );
                        $items[] = $row;
                    }
                }

                $event->setTemplateData(array(
                    'headItems'   => array(
                        $event->getTranslator()->trans('mautic.dashboard.label.title'),
                        $event->getTranslator()->trans('mautic.lead.leads')
                    ),
                    'bodyItems'   => $items,
                    'raw'         => $lists
                ));
               
            }
            
            $event->setTemplate('MauticCoreBundle:Helper:table.html.php');
            $event->stopPropagation();
            return;
        }

        if ($event->getType() == 'lead.lifetime') {

            $model  = $this->factory->getModel('lead.list');
            $params = $event->getWidget()->getParams();

            if (empty($params['limit'])) {
                // Count the list limit from the widget height
                $limit = round((($event->getWidget()->getHeight() - 80) / 35) - 1);
            } else {
                $limit = $params['limit'];
            }

            $maxSegmentsToshow = 4;
            $params['filter']['flag'] = array();

            if (isset($params['flag'])) {
                $params['filter']['flag'] = $params['flag'];
                $maxSegmentsToshow = count($params['filter']['flag']);
            }
<<<<<<< HEAD
            $this->factory->getLogger()->addError(print_r($params['filter']['flag'],true));
=======

>>>>>>> 832ed578
            $lists = $model->getLifeCycleSegments($maxSegmentsToshow, $params['dateFrom'], $params['dateTo'], $canViewOthers, $params['filter']['flag']);
            $items = array();

            // Build table rows with links
            if ($lists) {
                foreach ($lists as &$list) {
                    if($list['alias'] != ''){
                        $listUrl = $this->factory->getRouter()->generate('mautic_contact_index', array('search' => 'segment:'.$list['alias']));
                    }
                    else{
                        $listUrl = $this->factory->getRouter()->generate('mautic_contact_index', array());
                    }
                    if($list['id']){
                        $params['filter']['leadlist_id']=array(
                            'value' => $list['id'],
                            'list_column_name' => 't.lead_id'
                        );
                    }
                    else{
                        unset($params['filter']['leadlist_id']);
                    }

                    $column = $model->getLifeCycleSegmentChartData(
                        $params['timeUnit'],
                        $params['dateFrom'],
                        $params['dateTo'],
                        $params['dateFormat'],
                        $params['filter'],
                        $canViewOthers,
                        $list['name']
                    );
                    $items['columnName'][] = $list['name'];
                    $items['value'][] = $list['leads'];
                    $items['link'][] = $listUrl;
                    $items['chartItems'][] = $column;

                    $stages[] = $model->getStagesBarChartData($params['timeUnit'],
                        $params['dateFrom'],
                        $params['dateTo'],
                        $params['dateFormat'],
                        $params['filter'],
                        $canViewOthers);
                }
                $width = 100/count($lists);
<<<<<<< HEAD
                $this->factory->getLogger()->addError(print_r($column,true));
=======

>>>>>>> 832ed578
                $event->setTemplateData(array(
                    'columnName' => $items['columnName'],
                    'value' => $items['value'],
                    'width' => $width,
                    'link' => $items['link'],
                    'chartType'   => 'pie',
                    'chartHeight' => $event->getWidget()->getHeight() - 180,
                    'chartItems'   => $items['chartItems'],
                    'stages' => $stages
                ));
                $event->setTemplate('MauticCoreBundle:Helper:lifecycle.html.php');
                $event->stopPropagation();
            }


            return;
        }

        if ($event->getType() == 'top.owners') {

            if (!$canViewOthers) {
                $event->setErrorMessage($translator->trans('mautic.dashboard.missing.permission', array('%section%' => $this->bundle)));
                $event->stopPropagation();
                return;
            }

            if (!$event->isCached()) {
                $model  = $this->factory->getModel('lead');
                $params = $event->getWidget()->getParams();

                if (empty($params['limit'])) {
                    // Count the list limit from the widget height
                    $limit = round((($event->getWidget()->getHeight() - 80) / 35) - 1);
                } else {
                    $limit = $params['limit'];
                }

                $owners = $model->getTopOwners($limit, $params['dateFrom'], $params['dateTo']);
                $items = array();

                // Build table rows with links
                if ($owners) {
                    foreach ($owners as &$owner) {
                        $ownerUrl = $this->factory->getRouter()->generate('mautic_user_action', array('objectAction' => 'edit', 'objectId' => $owner['owner_id']));
                        $row = array(
                            array(
                                'value' => $owner['first_name'] . ' ' . $owner['last_name'],
                                'type' => 'link',
                                'link' => $ownerUrl
                            ),
                            array(
                                'value' => $owner['leads']
                            )
                        );
                        $items[] = $row;
                    }
                }

                $event->setTemplateData(array(
                    'headItems'   => array(
                        $event->getTranslator()->trans('mautic.user.account.permissions.editname'),
                        $event->getTranslator()->trans('mautic.lead.leads')
                    ),
                    'bodyItems'   => $items,
                    'raw'         => $owners
                ));
            }
            
            $event->setTemplate('MauticCoreBundle:Helper:table.html.php');
            $event->stopPropagation();
            return;
        }

        if ($event->getType() == 'top.creators') {

            if (!$canViewOthers) {
                $event->setErrorMessage($translator->trans('mautic.dashboard.missing.permission', array('%section%' => $this->bundle)));
                $event->stopPropagation();
                return;
            }

            if (!$event->isCached()) {
                $model  = $this->factory->getModel('lead');
                $params = $event->getWidget()->getParams();

                if (empty($params['limit'])) {
                    // Count the list limit from the widget height
                    $limit = round((($event->getWidget()->getHeight() - 80) / 35) - 1);
                } else {
                    $limit = $params['limit'];
                }

                $creators = $model->getTopCreators($limit, $params['dateFrom'], $params['dateTo']);
                $items = array();

                // Build table rows with links
                if ($creators) {
                    foreach ($creators as &$creator) {
                        $creatorUrl = $this->factory->getRouter()->generate('mautic_user_action', array('objectAction' => 'edit', 'objectId' => $creator['created_by']));
                        $row = array(
                            array(
                                'value' => $creator['created_by_user'],
                                'type' => 'link',
                                'link' => $creatorUrl
                            ),
                            array(
                                'value' => $creator['leads']
                            )
                        );
                        $items[] = $row;
                    }
                }

                $event->setTemplateData(array(
                    'headItems'   => array(
                        $event->getTranslator()->trans('mautic.user.account.permissions.editname'),
                        $event->getTranslator()->trans('mautic.lead.leads')
                    ),
                    'bodyItems'   => $items,
                    'raw'         => $creators
                ));
            }
            
            $event->setTemplate('MauticCoreBundle:Helper:table.html.php');
            $event->stopPropagation();
            return;
        }

        if ($event->getType() == 'created.leads') {
            if (!$event->isCached()) {
                $model  = $this->factory->getModel('lead');
                $params = $event->getWidget()->getParams();

                if (empty($params['limit'])) {
                    // Count the leads limit from the widget height
                    $limit = round((($event->getWidget()->getHeight() - 80) / 35) - 1);
                } else {
                    $limit = $params['limit'];
                }

                $leads = $model->getLeadList($limit, $params['dateFrom'], $params['dateTo'], $canViewOthers, array(), array('canViewOthers' => $canViewOthers));
                $items = array();

                // Build table rows with links
                if ($leads) {
                    foreach ($leads as &$lead) {
                        $leadUrl = $this->factory->getRouter()->generate('mautic_lead_action', array('objectAction' => 'view', 'objectId' => $lead['id']));
                        $row = array(
                            array(
                                'value' => $lead['name'],
                                'type' => 'link',
                                'link' => $leadUrl
                            )
                        );
                        $items[] = $row;
                    }
                }

                $event->setTemplateData(array(
                    'headItems'   => array(
                        $event->getTranslator()->trans('mautic.dashboard.label.title')
                    ),
                    'bodyItems'   => $items,
                    'raw'         => $leads
                ));
            }
            
            $event->setTemplate('MauticCoreBundle:Helper:table.html.php');
            $event->stopPropagation();
            return;
        }
    }
}<|MERGE_RESOLUTION|>--- conflicted
+++ resolved
@@ -197,11 +197,7 @@
                 $params['filter']['flag'] = $params['flag'];
                 $maxSegmentsToshow = count($params['filter']['flag']);
             }
-<<<<<<< HEAD
-            $this->factory->getLogger()->addError(print_r($params['filter']['flag'],true));
-=======
-
->>>>>>> 832ed578
+
             $lists = $model->getLifeCycleSegments($maxSegmentsToshow, $params['dateFrom'], $params['dateTo'], $canViewOthers, $params['filter']['flag']);
             $items = array();
 
@@ -246,11 +242,7 @@
                         $canViewOthers);
                 }
                 $width = 100/count($lists);
-<<<<<<< HEAD
-                $this->factory->getLogger()->addError(print_r($column,true));
-=======
-
->>>>>>> 832ed578
+
                 $event->setTemplateData(array(
                     'columnName' => $items['columnName'],
                     'value' => $items['value'],
