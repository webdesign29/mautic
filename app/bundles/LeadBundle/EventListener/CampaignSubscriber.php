--- conflicted
+++ resolved
@@ -394,7 +394,6 @@
     /**
      * @param CampaignExecutionEvent $event
      */
-<<<<<<< HEAD
     public function onCampaignTriggerActionDeleteContact(CampaignExecutionEvent $event)
     {
         if (!$event->checkContext('lead.deletecontact')) {
@@ -450,8 +449,6 @@
     /**
      * @param CampaignExecutionEvent $event
      */
-=======
->>>>>>> 56932af1
     public function onCampaignTriggerCondition(CampaignExecutionEvent $event)
     {
         $lead = $event->getLead();
