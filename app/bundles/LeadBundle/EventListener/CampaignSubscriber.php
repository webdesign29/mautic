--- conflicted
+++ resolved
@@ -163,8 +163,6 @@
         $event->addCondition('lead.field_value', $trigger);
 
         $trigger = [
-<<<<<<< HEAD
-=======
             'label'       => 'mautic.lead.lead.events.tags',
             'description' => 'mautic.lead.lead.events.tags_descr',
             'formType'    => 'campaignevent_lead_tags',
@@ -182,16 +180,12 @@
         $event->addCondition('lead.segments', $trigger);
 
         $trigger = [
->>>>>>> cf906556
             'label'       => 'mautic.lead.lead.events.owner',
             'description' => 'mautic.lead.lead.events.owner_descr',
             'formType'    => 'campaignevent_lead_owner',
             'eventName'   => LeadEvents::ON_CAMPAIGN_TRIGGER_CONDITION,
         ];
-<<<<<<< HEAD
-=======
-
->>>>>>> cf906556
+
         $event->addCondition('lead.owner', $trigger);
     }
 
@@ -357,9 +351,6 @@
             return $event->setResult(false);
         }
 
-<<<<<<< HEAD
-        if ($event->checkContext('lead.owner')) {
-=======
         if ($event->checkContext('lead.tags')) {
             $tagRepo = $this->leadModel->getTagRepository();
             $result  = $tagRepo->checkLeadByTags($lead, $event->getConfig()['tags']);
@@ -367,7 +358,6 @@
             $listRepo = $this->listModel->getRepository();
             $result   = $listRepo->checkLeadSegmentsByIds($lead, $event->getConfig()['segments']);
         } elseif ($event->checkContext('lead.owner')) {
->>>>>>> cf906556
             $result = $this->leadModel->getRepository()->checkLeadOwner($lead, $event->getConfig()['owner']);
         } elseif ($event->checkContext('lead.field_value')) {
             if ($event->getConfig()['operator'] === 'date') {
