<?php

/*
 * @copyright   2014 Mautic Contributors. All rights reserved
 * @author      Mautic
 *
 * @link        http://mautic.org
 *
 * @license     GNU/GPLv3 http://www.gnu.org/licenses/gpl-3.0.html
 */

namespace Mautic\LeadBundle\EventListener;

use Mautic\CampaignBundle\CampaignEvents;
use Mautic\CampaignBundle\Event\CampaignBuilderEvent;
use Mautic\CampaignBundle\Event\CampaignExecutionEvent;
use Mautic\CampaignBundle\Model\CampaignModel;
use Mautic\CoreBundle\EventListener\CommonSubscriber;
use Mautic\CoreBundle\Helper\IpLookupHelper;
use Mautic\LeadBundle\Entity\Company;
use Mautic\LeadBundle\Entity\Lead;
use Mautic\LeadBundle\Entity\PointsChangeLog;
use Mautic\LeadBundle\Form\Type\ChangeOwnerType;
use Mautic\LeadBundle\Helper\IdentifyCompanyHelper;
use Mautic\LeadBundle\LeadEvents;
use Mautic\LeadBundle\Model\CompanyModel;
use Mautic\LeadBundle\Model\FieldModel;
use Mautic\LeadBundle\Model\LeadModel;
use Mautic\LeadBundle\Model\ListModel;

/**
 * Class CampaignSubscriber.
 */
class CampaignSubscriber extends CommonSubscriber
{
    const ACTION_LEAD_CHANGE_OWNER = 'lead.changeowner';

    /**
     * @var IpLookupHelper
     */
    protected $ipLookupHelper;

    /**
     * @var LeadModel
     */
    protected $leadModel;

    /**
     * @var FieldModel
     */
    protected $leadFieldModel;

    /**
     * @var ListModel
     */
    protected $listModel;

    /**
<<<<<<< HEAD
     * @var CompanyModel
     */
    protected $companyModel;
=======
     * @var CampaignModel
     */
    protected $campaignModel;
>>>>>>> acb32781

    /**
     * CampaignSubscriber constructor.
     *
     * @param IpLookupHelper $ipLookupHelper
     * @param LeadModel      $leadModel
     * @param FieldModel     $leadFieldModel
     * @param CompanyModel   $companyModel
     */
<<<<<<< HEAD
    public function __construct(IpLookupHelper $ipLookupHelper, LeadModel $leadModel, FieldModel $leadFieldModel, ListModel $listModel, CompanyModel $companyModel)
=======
    public function __construct(IpLookupHelper $ipLookupHelper, LeadModel $leadModel, FieldModel $leadFieldModel, ListModel $listModel, CampaignModel $campaignModel)
>>>>>>> acb32781
    {
        $this->ipLookupHelper = $ipLookupHelper;
        $this->leadModel      = $leadModel;
        $this->leadFieldModel = $leadFieldModel;
        $this->listModel      = $listModel;
<<<<<<< HEAD
        $this->companyModel   = $companyModel;
=======
        $this->campaignModel  = $campaignModel;
>>>>>>> acb32781
    }

    /**
     * @return array
     */
    public static function getSubscribedEvents()
    {
        return [
            CampaignEvents::CAMPAIGN_ON_BUILD      => ['onCampaignBuild', 0],
            LeadEvents::ON_CAMPAIGN_TRIGGER_ACTION => [
                ['onCampaignTriggerActionChangePoints', 0],
                ['onCampaignTriggerActionChangeLists', 1],
                ['onCampaignTriggerActionUpdateLead', 2],
                ['onCampaignTriggerActionUpdateTags', 3],
                ['onCampaignTriggerActionAddToCompany', 4],
                ['onCampaignTriggerActionChangeCompanyScore', 4],
                ['onCampaignTriggerActionDeleteContact', 6],
                ['onCampaignTriggerActionChangeOwner', 7],
                ['onCampaignTriggerActionUpdateCompany', 8],
            ],
            LeadEvents::ON_CAMPAIGN_TRIGGER_CONDITION => ['onCampaignTriggerCondition', 0],
        ];
    }

    /**
     * Add event triggers and actions.
     *
     * @param CampaignBuilderEvent $event
     */
    public function onCampaignBuild(CampaignBuilderEvent $event)
    {
        //Add actions
        $action = [
            'label'       => 'mautic.lead.lead.events.changepoints',
            'description' => 'mautic.lead.lead.events.changepoints_descr',
            'formType'    => 'leadpoints_action',
            'eventName'   => LeadEvents::ON_CAMPAIGN_TRIGGER_ACTION,
        ];
        $event->addAction('lead.changepoints', $action);

        $action = [
            'label'       => 'mautic.lead.lead.events.changelist',
            'description' => 'mautic.lead.lead.events.changelist_descr',
            'formType'    => 'leadlist_action',
            'eventName'   => LeadEvents::ON_CAMPAIGN_TRIGGER_ACTION,
        ];
        $event->addAction('lead.changelist', $action);

        $action = [
            'label'       => 'mautic.lead.lead.events.updatelead',
            'description' => 'mautic.lead.lead.events.updatelead_descr',
            'formType'    => 'updatelead_action',
            'formTheme'   => 'MauticLeadBundle:FormTheme\ActionUpdateLead',
            'eventName'   => LeadEvents::ON_CAMPAIGN_TRIGGER_ACTION,
        ];
        $event->addAction('lead.updatelead', $action);

        $action = [
            'label'       => 'mautic.lead.lead.events.updatecompany',
            'description' => 'mautic.lead.lead.events.updatecompany_descr',
            'formType'    => 'updatecompany_action',
            'formTheme'   => 'MauticLeadBundle:FormTheme\ActionUpdateCompany',
            'eventName'   => LeadEvents::ON_CAMPAIGN_TRIGGER_ACTION,
        ];
        $event->addAction('lead.updatecompany', $action);

        $action = [
            'label'       => 'mautic.lead.lead.events.changetags',
            'description' => 'mautic.lead.lead.events.changetags_descr',
            'formType'    => 'modify_lead_tags',
            'eventName'   => LeadEvents::ON_CAMPAIGN_TRIGGER_ACTION,
        ];
        $event->addAction('lead.changetags', $action);

        $action = [
            'label'       => 'mautic.lead.lead.events.addtocompany',
            'description' => 'mautic.lead.lead.events.addtocompany_descr',
            'formType'    => 'addtocompany_action',
            'eventName'   => LeadEvents::ON_CAMPAIGN_TRIGGER_ACTION,
        ];
        $event->addAction('lead.addtocompany', $action);

        $action = [
            'label'       => 'mautic.lead.lead.events.changeowner',
            'description' => 'mautic.lead.lead.events.changeowner_descr',
            'formType'    => ChangeOwnerType::class,
            'eventName'   => LeadEvents::ON_CAMPAIGN_TRIGGER_ACTION,
        ];
        $event->addAction(self::ACTION_LEAD_CHANGE_OWNER, $action);

        $action = [
            'label'       => 'mautic.lead.lead.events.changecompanyscore',
            'description' => 'mautic.lead.lead.events.changecompanyscore_descr',
            'formType'    => 'scorecontactscompanies_action',
            'eventName'   => LeadEvents::ON_CAMPAIGN_TRIGGER_ACTION,
        ];
        $event->addAction('lead.scorecontactscompanies', $action);

        $trigger = [
            'label'                  => 'mautic.lead.lead.events.delete',
            'description'            => 'mautic.lead.lead.events.delete_descr',
            'eventName'              => LeadEvents::ON_CAMPAIGN_TRIGGER_ACTION,
            'connectionRestrictions' => [
                'target' => [
                    'decision'  => ['none'],
                    'action'    => ['none'],
                    'condition' => ['none'],
                ],
            ],
        ];
        $event->addAction('lead.deletecontact', $trigger);

        $trigger = [
            'label'       => 'mautic.lead.lead.events.field_value',
            'description' => 'mautic.lead.lead.events.field_value_descr',
            'formType'    => 'campaignevent_lead_field_value',
            'formTheme'   => 'MauticLeadBundle:FormTheme\FieldValueCondition',
            'eventName'   => LeadEvents::ON_CAMPAIGN_TRIGGER_CONDITION,
        ];
        $event->addCondition('lead.field_value', $trigger);

        $trigger = [
            'label'       => 'mautic.lead.lead.events.device',
            'description' => 'mautic.lead.lead.events.device_descr',
            'formType'    => 'campaignevent_lead_device',
            'eventName'   => LeadEvents::ON_CAMPAIGN_TRIGGER_CONDITION,
        ];

        $event->addCondition('lead.device', $trigger);

        $trigger = [
            'label'       => 'mautic.lead.lead.events.tags',
            'description' => 'mautic.lead.lead.events.tags_descr',
            'formType'    => 'campaignevent_lead_tags',
            'eventName'   => LeadEvents::ON_CAMPAIGN_TRIGGER_CONDITION,
        ];
        $event->addCondition('lead.tags', $trigger);

        $trigger = [
            'label'       => 'mautic.lead.lead.events.segments',
            'description' => 'mautic.lead.lead.events.segments_descr',
            'formType'    => 'campaignevent_lead_segments',
            'eventName'   => LeadEvents::ON_CAMPAIGN_TRIGGER_CONDITION,
        ];

        $event->addCondition('lead.segments', $trigger);

        $trigger = [
            'label'       => 'mautic.lead.lead.events.owner',
            'description' => 'mautic.lead.lead.events.owner_descr',
            'formType'    => 'campaignevent_lead_owner',
            'eventName'   => LeadEvents::ON_CAMPAIGN_TRIGGER_CONDITION,
        ];

        $event->addCondition('lead.owner', $trigger);

        $trigger = [
            'label'       => 'mautic.lead.lead.events.campaigns',
            'description' => 'mautic.lead.lead.events.campaigns_descr',
            'formType'    => 'campaignevent_lead_campaigns',
            'formTheme'   => 'MauticLeadBundle:FormTheme\ContactCampaignsCondition',
            'eventName'   => LeadEvents::ON_CAMPAIGN_TRIGGER_CONDITION,
        ];

        $event->addCondition('lead.campaigns', $trigger);
    }

    /**
     * @param CampaignExecutionEvent $event
     */
    public function onCampaignTriggerActionChangePoints(CampaignExecutionEvent $event)
    {
        if (!$event->checkContext('lead.changepoints')) {
            return;
        }

        $lead   = $event->getLead();
        $points = $event->getConfig()['points'];

        $somethingHappened = false;

        if ($lead !== null && !empty($points)) {
            $lead->adjustPoints($points);

            //add a lead point change log
            $log = new PointsChangeLog();
            $log->setDelta($points);
            $log->setLead($lead);
            $log->setType('campaign');
            $log->setEventName("{$event->getEvent()['campaign']['id']}: {$event->getEvent()['campaign']['name']}");
            $log->setActionName("{$event->getEvent()['id']}: {$event->getEvent()['name']}");
            $log->setIpAddress($this->ipLookupHelper->getIpAddress());
            $log->setDateAdded(new \DateTime());
            $lead->addPointsChangeLog($log);

            $this->leadModel->saveEntity($lead);
            $somethingHappened = true;
        }

        return $event->setResult($somethingHappened);
    }

    /**
     * @param CampaignExecutionEvent $event
     */
    public function onCampaignTriggerActionChangeLists(CampaignExecutionEvent $event)
    {
        if (!$event->checkContext('lead.changelist')) {
            return;
        }

        $addTo      = $event->getConfig()['addToLists'];
        $removeFrom = $event->getConfig()['removeFromLists'];

        $lead              = $event->getLead();
        $somethingHappened = false;

        if (!empty($addTo)) {
            $this->leadModel->addToLists($lead, $addTo);
            $somethingHappened = true;
        }

        if (!empty($removeFrom)) {
            $this->leadModel->removeFromLists($lead, $removeFrom);
            $somethingHappened = true;
        }

        return $event->setResult($somethingHappened);
    }

    /**
     * @param CampaignExecutionEvent $event
     */
    public function onCampaignTriggerActionUpdateLead(CampaignExecutionEvent $event)
    {
        if (!$event->checkContext('lead.updatelead')) {
            return;
        }

        $lead = $event->getLead();

        $this->leadModel->setFieldValues($lead, $event->getConfig(), false);
        $this->leadModel->saveEntity($lead);

        return $event->setResult(true);
    }

    public function onCampaignTriggerActionChangeOwner(CampaignExecutionEvent $event)
    {
        if (!$event->checkContext(self::ACTION_LEAD_CHANGE_OWNER)) {
            return;
        }

        $lead = $event->getLead();
        $data = $event->getConfig();
        if (empty($data['owner'])) {
            return;
        }

        $this->leadModel->updateLeadOwner($lead, $data['owner']);

        return $event->setResult(true);
    }

    /**
     * @param CampaignExecutionEvent $event
     */
    public function onCampaignTriggerActionUpdateTags(CampaignExecutionEvent $event)
    {
        if (!$event->checkContext('lead.changetags')) {
            return;
        }

        $config = $event->getConfig();
        $lead   = $event->getLead();

        $addTags    = (!empty($config['add_tags'])) ? $config['add_tags'] : [];
        $removeTags = (!empty($config['remove_tags'])) ? $config['remove_tags'] : [];

        $this->leadModel->modifyTags($lead, $addTags, $removeTags);

        return $event->setResult(true);
    }

    /**
     * @param CampaignExecutionEvent $event
     */
    public function onCampaignTriggerActionAddToCompany(CampaignExecutionEvent $event)
    {
        if (!$event->checkContext('lead.addtocompany')) {
            return;
        }

        $company           = $event->getConfig()['company'];
        $lead              = $event->getLead();
        $somethingHappened = false;

        if (!empty($company)) {
            $somethingHappened = $this->leadModel->addToCompany($lead, $company);
        }
    }

    /**
     * @param CampaignExecutionEvent $event
     */
    public function onCampaignTriggerActionChangeCompanyScore(CampaignExecutionEvent $event)
    {
        if (!$event->checkContext('lead.scorecontactscompanies')) {
            return;
        }

        $score = $event->getConfig()['score'];
        $lead  = $event->getLead();

        if (!$this->leadModel->scoreContactsCompany($lead, $score)) {
            return $event->setFailed('mautic.lead.no_company');
        } else {
            return $event->setResult(true);
        }
    }

    /**
     * @param CampaignExecutionEvent $event
     */
    public function onCampaignTriggerActionDeleteContact(CampaignExecutionEvent $event)
    {
        if (!$event->checkContext('lead.deletecontact')) {
            return;
        }

        $this->leadModel->deleteEntity($event->getLead());

        return $event->setResult(true);
    }

    /**
     * @param CampaignExecutionEvent $event
     */
    public function onCampaignTriggerActionUpdateCompany(CampaignExecutionEvent $event)
    {
        if (!$event->checkContext('lead.updatecompany')) {
            return;
        }

        $lead    = $event->getLead();
        $company = $lead->getPrimaryCompany();
        $config  = $event->getConfig();

        if (empty($company['id'])) {
            return;
        }

        $primaryCompany =  $this->companyModel->getEntity($company['id']);

        if (isset($config['companyname']) && $primaryCompany->getName() != $config['companyname']) {
            list($company, $leadAdded, $companyEntity) = IdentifyCompanyHelper::identifyLeadsCompany($config, $lead, $this->companyModel);
            if ($leadAdded) {
                $lead->addCompanyChangeLogEntry('form', 'Identify Company', 'Lead added to the company, '.$company['companyname'], $company['id']);
            } elseif ($companyEntity instanceof Company) {
                $this->companyModel->setFieldValues($companyEntity, $config);
                $this->companyModel->saveEntity($companyEntity);
            }

            if (!empty($company)) {
                // Save after the lead in for new leads created
                $this->companyModel->addLeadToCompany($companyEntity, $lead);
                $this->leadModel->setPrimaryCompany($companyEntity->getId(), $lead->getId());
            }
        } else {
            $this->companyModel->setFieldValues($primaryCompany, $config, false);
            $this->companyModel->saveEntity($primaryCompany);
        }

        return $event->setResult(true);
    }

    /**
     * @param CampaignExecutionEvent $event
     */
    public function onCampaignTriggerCondition(CampaignExecutionEvent $event)
    {
        $lead = $event->getLead();

        if (!$lead || !$lead->getId()) {
            return $event->setResult(false);
        }

        if ($event->checkContext('lead.device')) {
            $deviceRepo = $this->leadModel->getDeviceRepository();
            $result     = false;

            $deviceType   = $event->getConfig()['device_type'];
            $deviceBrands = $event->getConfig()['device_brand'];
            $deviceOs     = $event->getConfig()['device_os'];

            if (!empty($deviceType)) {
                $result = false;
                if (!empty($deviceRepo->getDevice($lead, $deviceType))) {
                    $result = true;
                }
            }

            if (!empty($deviceBrands)) {
                $result = false;
                if (!empty($deviceRepo->getDevice($lead, null, $deviceBrands))) {
                    $result = true;
                }
            }

            if (!empty($deviceOs)) {
                $result = false;
                if (!empty($deviceRepo->getDevice($lead, null, null, null, $deviceOs))) {
                    $result = true;
                }
            }
        } elseif ($event->checkContext('lead.tags')) {
            $tagRepo = $this->leadModel->getTagRepository();
            $result  = $tagRepo->checkLeadByTags($lead, $event->getConfig()['tags']);
        } elseif ($event->checkContext('lead.segments')) {
            $listRepo = $this->listModel->getRepository();
            $result   = $listRepo->checkLeadSegmentsByIds($lead, $event->getConfig()['segments']);
        } elseif ($event->checkContext('lead.owner')) {
            $result = $this->leadModel->getRepository()->checkLeadOwner($lead, $event->getConfig()['owner']);
        } elseif ($event->checkContext('lead.campaigns')) {
            $result = $this->campaignModel->getCampaignLeadRepository()->checkLeadInCampaigns($lead, $event->getConfig());
        } elseif ($event->checkContext('lead.field_value')) {
            if ($event->getConfig()['operator'] === 'date') {
                // Set the date in system timezone since this is triggered by cron
                $triggerDate = new \DateTime('now', new \DateTimeZone($this->params['default_timezone']));
                $interval    = substr($event->getConfig()['value'], 1); // remove 1st character + or -

                if (strpos($event->getConfig()['value'], '+P') !== false) { //add date
                    $triggerDate->add(new \DateInterval($interval)); //add the today date with interval
                    $result = $this->compareDateValue($lead, $event, $triggerDate);
                } elseif (strpos($event->getConfig()['value'], '-P') !== false) { //subtract date
                    $triggerDate->sub(new \DateInterval($interval)); //subtract the today date with interval
                    $result = $this->compareDateValue($lead, $event, $triggerDate);
                } elseif ($event->getConfig()['value'] === 'anniversary') {
                    /**
                     * note: currently mautic campaign only one time execution
                     * ( to integrate with: recursive campaign (future)).
                     */
                    $result = $this->leadFieldModel->getRepository()->compareDateMonthValue(
                            $lead->getId(), $event->getConfig()['field'], $triggerDate);
                }
            } else {
                $operators = $this->leadModel->getFilterExpressionFunctions();

                $result = $this->leadFieldModel->getRepository()->compareValue(
                        $lead->getId(),
                        $event->getConfig()['field'],
                        $event->getConfig()['value'],
                        $operators[$event->getConfig()['operator']]['expr']
                );
            }
        }

        return $event->setResult($result);
    }

    /**
     * Function to compare date value.
     *
     * @param Lead                   $lead
     * @param CampaignExecutionEvent $event
     * @param \DateTime              $triggerDate
     *
     * @return bool
     */
    private function compareDateValue(Lead $lead, CampaignExecutionEvent $event, \DateTime $triggerDate)
    {
        $result = $this->leadFieldModel->getRepository()->compareDateValue(
                $lead->getId(),
                $event->getConfig()['field'],
                $triggerDate->format('Y-m-d')
        );

        return $result;
    }
}<|MERGE_RESOLUTION|>--- conflicted
+++ resolved
@@ -56,15 +56,14 @@
     protected $listModel;
 
     /**
-<<<<<<< HEAD
      * @var CompanyModel
      */
     protected $companyModel;
-=======
+
+    /**
      * @var CampaignModel
      */
     protected $campaignModel;
->>>>>>> acb32781
 
     /**
      * CampaignSubscriber constructor.
@@ -73,22 +72,16 @@
      * @param LeadModel      $leadModel
      * @param FieldModel     $leadFieldModel
      * @param CompanyModel   $companyModel
-     */
-<<<<<<< HEAD
-    public function __construct(IpLookupHelper $ipLookupHelper, LeadModel $leadModel, FieldModel $leadFieldModel, ListModel $listModel, CompanyModel $companyModel)
-=======
-    public function __construct(IpLookupHelper $ipLookupHelper, LeadModel $leadModel, FieldModel $leadFieldModel, ListModel $listModel, CampaignModel $campaignModel)
->>>>>>> acb32781
+     * @param CampaignModel  $campaignModel
+     */
+    public function __construct(IpLookupHelper $ipLookupHelper, LeadModel $leadModel, FieldModel $leadFieldModel, ListModel $listModel, CompanyModel $companyModel, CampaignModel $campaignModel)
     {
         $this->ipLookupHelper = $ipLookupHelper;
         $this->leadModel      = $leadModel;
         $this->leadFieldModel = $leadFieldModel;
         $this->listModel      = $listModel;
-<<<<<<< HEAD
         $this->companyModel   = $companyModel;
-=======
         $this->campaignModel  = $campaignModel;
->>>>>>> acb32781
     }
 
     /**
