<?php

/*
 * @copyright   2014 Mautic Contributors. All rights reserved
 * @author      Mautic
 *
 * @link        http://mautic.org
 *
 * @license     GNU/GPLv3 http://www.gnu.org/licenses/gpl-3.0.html
 */

namespace Mautic\LeadBundle\EventListener;

use Mautic\CampaignBundle\CampaignEvents;
use Mautic\CampaignBundle\Event\CampaignBuilderEvent;
use Mautic\CampaignBundle\Event\CampaignExecutionEvent;
use Mautic\CoreBundle\EventListener\CommonSubscriber;
use Mautic\CoreBundle\Helper\IpLookupHelper;
use Mautic\LeadBundle\Entity\PointsChangeLog;
use Mautic\LeadBundle\LeadEvents;
use Mautic\LeadBundle\Model\FieldModel;
use Mautic\LeadBundle\Model\LeadModel;
use Mautic\LeadBundle\Model\ListModel;

/**
 * Class CampaignSubscriber.
 */
class CampaignSubscriber extends CommonSubscriber
{
    /**
     * @var IpLookupHelper
     */
    protected $ipLookupHelper;

    /**
     * @var LeadModel
     */
    protected $leadModel;

    /**
     * @var FieldModel
     */
    protected $leadFieldModel;

    /**
     * @var ListModel
     */
    protected $listModel;

    /**
     * CampaignSubscriber constructor.
     *
     * @param IpLookupHelper $ipLookupHelper
     * @param LeadModel      $leadModel
     * @param FieldModel     $leadFieldModel
     */
    public function __construct(IpLookupHelper $ipLookupHelper, LeadModel $leadModel, FieldModel $leadFieldModel, ListModel $listModel)
    {
        $this->ipLookupHelper = $ipLookupHelper;
        $this->leadModel      = $leadModel;
        $this->leadFieldModel = $leadFieldModel;
        $this->listModel      = $listModel;
    }

    /**
     * @return array
     */
    public static function getSubscribedEvents()
    {
        return [
            CampaignEvents::CAMPAIGN_ON_BUILD      => ['onCampaignBuild', 0],
            LeadEvents::ON_CAMPAIGN_TRIGGER_ACTION => [
                ['onCampaignTriggerActionChangePoints', 0],
                ['onCampaignTriggerActionChangeLists', 1],
                ['onCampaignTriggerActionUpdateLead', 2],
                ['onCampaignTriggerActionUpdateTags', 3],
                ['onCampaignTriggerActionAddToCompany', 4],
                ['onCampaignTriggerActionChangeCompanyScore', 4],
                ['onCampaignTriggerActionDeleteContact', 6],
            ],
            LeadEvents::ON_CAMPAIGN_TRIGGER_CONDITION => ['onCampaignTriggerCondition', 0],
        ];
    }

    /**
     * Add event triggers and actions.
     *
     * @param CampaignBuilderEvent $event
     */
    public function onCampaignBuild(CampaignBuilderEvent $event)
    {
        //Add actions
        $action = [
            'label'       => 'mautic.lead.lead.events.changepoints',
            'description' => 'mautic.lead.lead.events.changepoints_descr',
            'formType'    => 'leadpoints_action',
            'eventName'   => LeadEvents::ON_CAMPAIGN_TRIGGER_ACTION,
        ];
        $event->addAction('lead.changepoints', $action);

        $action = [
            'label'       => 'mautic.lead.lead.events.changelist',
            'description' => 'mautic.lead.lead.events.changelist_descr',
            'formType'    => 'leadlist_action',
            'eventName'   => LeadEvents::ON_CAMPAIGN_TRIGGER_ACTION,
        ];
        $event->addAction('lead.changelist', $action);

        $action = [
            'label'       => 'mautic.lead.lead.events.updatelead',
            'description' => 'mautic.lead.lead.events.updatelead_descr',
            'formType'    => 'updatelead_action',
            'formTheme'   => 'MauticLeadBundle:FormTheme\ActionUpdateLead',
            'eventName'   => LeadEvents::ON_CAMPAIGN_TRIGGER_ACTION,
        ];
        $event->addAction('lead.updatelead', $action);

        $action = [
            'label'       => 'mautic.lead.lead.events.changetags',
            'description' => 'mautic.lead.lead.events.changetags_descr',
            'formType'    => 'modify_lead_tags',
            'eventName'   => LeadEvents::ON_CAMPAIGN_TRIGGER_ACTION,
        ];
        $event->addAction('lead.changetags', $action);

        $action = [
            'label'       => 'mautic.lead.lead.events.addtocompany',
            'description' => 'mautic.lead.lead.events.addtocompany_descr',
            'formType'    => 'addtocompany_action',
            'eventName'   => LeadEvents::ON_CAMPAIGN_TRIGGER_ACTION,
        ];
        $event->addAction('lead.addtocompany', $action);

        $action = [
            'label'       => 'mautic.lead.lead.events.changecompanyscore',
            'description' => 'mautic.lead.lead.events.changecompanyscore_descr',
            'formType'    => 'scorecontactscompanies_action',
            'eventName'   => LeadEvents::ON_CAMPAIGN_TRIGGER_ACTION,
        ];
        $event->addAction('lead.scorecontactscompanies', $action);

        $trigger = [
            'label'                  => 'mautic.lead.lead.events.delete',
            'description'            => 'mautic.lead.lead.events.delete_descr',
            'eventName'              => LeadEvents::ON_CAMPAIGN_TRIGGER_ACTION,
            'connectionRestrictions' => [
                'target' => [
                    'decision'  => ['none'],
                    'action'    => ['none'],
                    'condition' => ['none'],
                ],
            ],
        ];
        $event->addAction('lead.deletecontact', $trigger);

        $trigger = [
            'label'       => 'mautic.lead.lead.events.field_value',
            'description' => 'mautic.lead.lead.events.field_value_descr',
            'formType'    => 'campaignevent_lead_field_value',
            'formTheme'   => 'MauticLeadBundle:FormTheme\FieldValueCondition',
            'eventName'   => LeadEvents::ON_CAMPAIGN_TRIGGER_CONDITION,
        ];
        $event->addCondition('lead.field_value', $trigger);

        $trigger = [
<<<<<<< HEAD
            'label'       => 'mautic.lead.lead.events.device',
            'description' => 'mautic.lead.lead.events.device_descr',
            'formType'    => 'campaignevent_lead_device',
            'eventName'   => LeadEvents::ON_CAMPAIGN_TRIGGER_CONDITION,
        ];
        $event->addCondition('lead.device', $trigger);
=======
            'label'       => 'mautic.lead.lead.events.tags',
            'description' => 'mautic.lead.lead.events.tags_descr',
            'formType'    => 'campaignevent_lead_tags',
            'eventName'   => LeadEvents::ON_CAMPAIGN_TRIGGER_CONDITION,
        ];
        $event->addCondition('lead.tags', $trigger);

        $trigger = [
            'label'       => 'mautic.lead.lead.events.segments',
            'description' => 'mautic.lead.lead.events.segments_descr',
            'formType'    => 'campaignevent_lead_segments',
            'eventName'   => LeadEvents::ON_CAMPAIGN_TRIGGER_CONDITION,
        ];

        $event->addCondition('lead.segments', $trigger);

        $trigger = [
            'label'       => 'mautic.lead.lead.events.owner',
            'description' => 'mautic.lead.lead.events.owner_descr',
            'formType'    => 'campaignevent_lead_owner',
            'eventName'   => LeadEvents::ON_CAMPAIGN_TRIGGER_CONDITION,
        ];

        $event->addCondition('lead.owner', $trigger);
>>>>>>> dea0e1bd
    }

    /**
     * @param CampaignExecutionEvent $event
     */
    public function onCampaignTriggerActionChangePoints(CampaignExecutionEvent $event)
    {
        if (!$event->checkContext('lead.changepoints')) {
            return;
        }

        $lead   = $event->getLead();
        $points = $event->getConfig()['points'];

        $somethingHappened = false;

        if ($lead !== null && !empty($points)) {
            $lead->adjustPoints($points);

            //add a lead point change log
            $log = new PointsChangeLog();
            $log->setDelta($points);
            $log->setLead($lead);
            $log->setType('campaign');
            $log->setEventName("{$event->getEvent()['campaign']['id']}: {$event->getEvent()['campaign']['name']}");
            $log->setActionName("{$event->getEvent()['id']}: {$event->getEvent()['name']}");
            $log->setIpAddress($this->ipLookupHelper->getIpAddress());
            $log->setDateAdded(new \DateTime());
            $lead->addPointsChangeLog($log);

            $this->leadModel->saveEntity($lead);
            $somethingHappened = true;
        }

        return $event->setResult($somethingHappened);
    }

    /**
     * @param CampaignExecutionEvent $event
     */
    public function onCampaignTriggerActionChangeLists(CampaignExecutionEvent $event)
    {
        if (!$event->checkContext('lead.changelist')) {
            return;
        }

        $addTo      = $event->getConfig()['addToLists'];
        $removeFrom = $event->getConfig()['removeFromLists'];

        $lead              = $event->getLead();
        $somethingHappened = false;

        if (!empty($addTo)) {
            $this->leadModel->addToLists($lead, $addTo);
            $somethingHappened = true;
        }

        if (!empty($removeFrom)) {
            $this->leadModel->removeFromLists($lead, $removeFrom);
            $somethingHappened = true;
        }

        return $event->setResult($somethingHappened);
    }

    /**
     * @param CampaignExecutionEvent $event
     */
    public function onCampaignTriggerActionUpdateLead(CampaignExecutionEvent $event)
    {
        if (!$event->checkContext('lead.updatelead')) {
            return;
        }

        $lead = $event->getLead();

        $this->leadModel->setFieldValues($lead, $event->getConfig(), false);
        $this->leadModel->saveEntity($lead);

        return $event->setResult(true);
    }

    /**
     * @param CampaignExecutionEvent $event
     */
    public function onCampaignTriggerActionUpdateTags(CampaignExecutionEvent $event)
    {
        if (!$event->checkContext('lead.changetags')) {
            return;
        }

        $config = $event->getConfig();
        $lead   = $event->getLead();

        $addTags    = (!empty($config['add_tags'])) ? $config['add_tags'] : [];
        $removeTags = (!empty($config['remove_tags'])) ? $config['remove_tags'] : [];

        $this->leadModel->modifyTags($lead, $addTags, $removeTags);

        return $event->setResult(true);
    }

    /**
     * @param CampaignExecutionEvent $event
     */
    public function onCampaignTriggerActionAddToCompany(CampaignExecutionEvent $event)
    {
        if (!$event->checkContext('lead.addtocompany')) {
            return;
        }

        $company           = $event->getConfig()['company'];
        $lead              = $event->getLead();
        $somethingHappened = false;

        if (!empty($company)) {
            $somethingHappened = $this->leadModel->addToCompany($lead, $company);
        }
    }

    /**
     * @param CampaignExecutionEvent $event
     */
    public function onCampaignTriggerActionChangeCompanyScore(CampaignExecutionEvent $event)
    {
        if (!$event->checkContext('lead.scorecontactscompanies')) {
            return;
        }

        $score = $event->getConfig()['score'];
        $lead  = $event->getLead();

        if (!$this->leadModel->scoreContactsCompany($lead, $score)) {
            return $event->setFailed('mautic.lead.no_company');
        } else {
            return $event->setResult(true);
        }
    }

    /**
     * @param CampaignExecutionEvent $event
     */
    public function onCampaignTriggerActionDeleteContact(CampaignExecutionEvent $event)
    {
        if (!$event->checkContext('lead.deletecontact')) {
            return;
        }

        $this->leadModel->deleteEntity($event->getLead());

        return $event->setResult(true);
    }

    /**
     * @param CampaignExecutionEvent $event
     */
    public function onCampaignTriggerCondition(CampaignExecutionEvent $event)
    {
        $lead = $event->getLead();

        if (!$lead || !$lead->getId()) {
            return $event->setResult(false);
        }

<<<<<<< HEAD
        if ($event->checkContext('lead.device')) {

            $deviceRepo      = $this->leadModel->getDeviceRepository();
            $result = false;

            $deviceType = $event->getConfig()['device_type'];
            $deviceBrands = $event->getConfig()['device_brand'];
            $deviceOs = $event->getConfig()['device_os'];

            if(!empty($deviceType)){
                if(!empty($deviceRepo->getDevice($lead, $deviceType))){
                    $result = true;
                }
            }
            if(!$result && !empty($deviceBrands)){
                if(!empty($deviceRepo->getDevice($lead, null, $deviceBrands))){
                    $result = true;
                }
            }
            if(!$result && !empty($deviceOs)){
                if(!empty($deviceRepo->getDevice($lead, null, null, null, $deviceOs))){
                    $result = true;
                }
            }

        }elseif($event->checkContext('lead.field_value')){
=======
        if ($event->checkContext('lead.tags')) {
            $tagRepo = $this->leadModel->getTagRepository();
            $result  = $tagRepo->checkLeadByTags($lead, $event->getConfig()['tags']);
        } elseif ($event->checkContext('lead.segments')) {
            $listRepo = $this->listModel->getRepository();
            $result   = $listRepo->checkLeadSegmentsByIds($lead, $event->getConfig()['segments']);
        } elseif ($event->checkContext('lead.owner')) {
            $result = $this->leadModel->getRepository()->checkLeadOwner($lead, $event->getConfig()['owner']);
        } elseif ($event->checkContext('lead.field_value')) {
>>>>>>> dea0e1bd
            if ($event->getConfig()['operator'] === 'date') {
                // Set the date in system timezone since this is triggered by cron
                $triggerDate = new \DateTime('now', new \DateTimeZone($this->params['default_timezone']));
                $interval    = substr($event->getConfig()['value'], 1); // remove 1st character + or -

                if (strpos($event->getConfig()['value'], '+P') !== false) { //add date
                    $triggerDate->add(new \DateInterval($interval)); //add the today date with interval
                    $result = $this->compareDateValue($lead, $event, $triggerDate);
                } elseif (strpos($event->getConfig()['value'], '-P') !== false) { //subtract date
                    $triggerDate->sub(new \DateInterval($interval)); //subtract the today date with interval
                    $result = $this->compareDateValue($lead, $event, $triggerDate);
                } elseif ($event->getConfig()['value'] === 'anniversary') {
                    /**
                     * note: currently mautic campaign only one time execution
                     * ( to integrate with: recursive campaign (future)).
                     */
                    $result = $this->leadFieldModel->getRepository()->compareDateMonthValue(
                            $lead->getId(), $event->getConfig()['field'], $triggerDate);
                }
            } else {
                $operators = $this->leadModel->getFilterExpressionFunctions();

                $result = $this->leadFieldModel->getRepository()->compareValue(
                        $lead->getId(),
                        $event->getConfig()['field'],
                        $event->getConfig()['value'],
                        $operators[$event->getConfig()['operator']]['expr']
                );
            }
        }

        return $event->setResult($result);
    }

    /**
     * Function to compare date value.
     *
     * @param obj $lead
     * @param obj $event
     * @param obj $triggerDate
     *
     * @return type
     */
    private function compareDateValue($lead, $event, $triggerDate)
    {
        $result = $this->leadFieldModel->getRepository()->compareDateValue(
                $lead->getId(),
                $event->getConfig()['field'],
                $triggerDate->format('Y-m-d')
        );

        return $result;
    }
}<|MERGE_RESOLUTION|>--- conflicted
+++ resolved
@@ -163,14 +163,15 @@
         $event->addCondition('lead.field_value', $trigger);
 
         $trigger = [
-<<<<<<< HEAD
             'label'       => 'mautic.lead.lead.events.device',
             'description' => 'mautic.lead.lead.events.device_descr',
             'formType'    => 'campaignevent_lead_device',
             'eventName'   => LeadEvents::ON_CAMPAIGN_TRIGGER_CONDITION,
         ];
+
         $event->addCondition('lead.device', $trigger);
-=======
+
+        $trigger = [
             'label'       => 'mautic.lead.lead.events.tags',
             'description' => 'mautic.lead.lead.events.tags_descr',
             'formType'    => 'campaignevent_lead_tags',
@@ -195,7 +196,6 @@
         ];
 
         $event->addCondition('lead.owner', $trigger);
->>>>>>> dea0e1bd
     }
 
     /**
@@ -360,35 +360,30 @@
             return $event->setResult(false);
         }
 
-<<<<<<< HEAD
         if ($event->checkContext('lead.device')) {
-
-            $deviceRepo      = $this->leadModel->getDeviceRepository();
-            $result = false;
-
-            $deviceType = $event->getConfig()['device_type'];
+            $deviceRepo = $this->leadModel->getDeviceRepository();
+            $result     = false;
+
+            $deviceType   = $event->getConfig()['device_type'];
             $deviceBrands = $event->getConfig()['device_brand'];
-            $deviceOs = $event->getConfig()['device_os'];
-
-            if(!empty($deviceType)){
-                if(!empty($deviceRepo->getDevice($lead, $deviceType))){
+            $deviceOs     = $event->getConfig()['device_os'];
+
+            if (!empty($deviceType)) {
+                if (!empty($deviceRepo->getDevice($lead, $deviceType))) {
                     $result = true;
                 }
             }
-            if(!$result && !empty($deviceBrands)){
-                if(!empty($deviceRepo->getDevice($lead, null, $deviceBrands))){
+            if (!$result && !empty($deviceBrands)) {
+                if (!empty($deviceRepo->getDevice($lead, null, $deviceBrands))) {
                     $result = true;
                 }
             }
-            if(!$result && !empty($deviceOs)){
-                if(!empty($deviceRepo->getDevice($lead, null, null, null, $deviceOs))){
+            if (!$result && !empty($deviceOs)) {
+                if (!empty($deviceRepo->getDevice($lead, null, null, null, $deviceOs))) {
                     $result = true;
                 }
             }
-
-        }elseif($event->checkContext('lead.field_value')){
-=======
-        if ($event->checkContext('lead.tags')) {
+        } elseif ($event->checkContext('lead.tags')) {
             $tagRepo = $this->leadModel->getTagRepository();
             $result  = $tagRepo->checkLeadByTags($lead, $event->getConfig()['tags']);
         } elseif ($event->checkContext('lead.segments')) {
@@ -397,7 +392,6 @@
         } elseif ($event->checkContext('lead.owner')) {
             $result = $this->leadModel->getRepository()->checkLeadOwner($lead, $event->getConfig()['owner']);
         } elseif ($event->checkContext('lead.field_value')) {
->>>>>>> dea0e1bd
             if ($event->getConfig()['operator'] === 'date') {
                 // Set the date in system timezone since this is triggered by cron
                 $triggerDate = new \DateTime('now', new \DateTimeZone($this->params['default_timezone']));
