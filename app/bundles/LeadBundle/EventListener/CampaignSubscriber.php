<?php

/*
 * @copyright   2014 Mautic Contributors. All rights reserved
 * @author      Mautic
 *
 * @link        http://mautic.org
 *
 * @license     GNU/GPLv3 http://www.gnu.org/licenses/gpl-3.0.html
 */

namespace Mautic\LeadBundle\EventListener;

use Mautic\CampaignBundle\CampaignEvents;
use Mautic\CampaignBundle\Event\CampaignBuilderEvent;
use Mautic\CampaignBundle\Event\CampaignExecutionEvent;
use Mautic\CoreBundle\EventListener\CommonSubscriber;
use Mautic\CoreBundle\Helper\IpLookupHelper;
use Mautic\LeadBundle\Entity\PointsChangeLog;
use Mautic\LeadBundle\LeadEvents;
use Mautic\LeadBundle\Model\FieldModel;
use Mautic\LeadBundle\Model\LeadModel;
use Mautic\LeadBundle\Model\ListModel;

/**
 * Class CampaignSubscriber.
 */
class CampaignSubscriber extends CommonSubscriber
{
    /**
     * @var IpLookupHelper
     */
    protected $ipLookupHelper;

    /**
     * @var LeadModel
     */
    protected $leadModel;

    /**
     * @var FieldModel
     */
    protected $leadFieldModel;

    /**
     * @var ListModel
     */
    protected $listModel;

    /**
     * CampaignSubscriber constructor.
     *
     * @param IpLookupHelper $ipLookupHelper
     * @param LeadModel      $leadModel
     * @param FieldModel     $leadFieldModel
     */
    public function __construct(IpLookupHelper $ipLookupHelper, LeadModel $leadModel, FieldModel $leadFieldModel, ListModel $listModel)
    {
        $this->ipLookupHelper = $ipLookupHelper;
        $this->leadModel      = $leadModel;
        $this->leadFieldModel = $leadFieldModel;
        $this->listModel      = $listModel;
    }

    /**
     * @return array
     */
    public static function getSubscribedEvents()
    {
        return [
            CampaignEvents::CAMPAIGN_ON_BUILD      => ['onCampaignBuild', 0],
            LeadEvents::ON_CAMPAIGN_TRIGGER_ACTION => [
                ['onCampaignTriggerActionChangePoints', 0],
                ['onCampaignTriggerActionChangeLists', 1],
                ['onCampaignTriggerActionUpdateLead', 2],
                ['onCampaignTriggerActionUpdateTags', 3],
                ['onCampaignTriggerActionAddToCompany', 4],
                ['onCampaignTriggerActionChangeCompanyScore', 4],
                ['onCampaignTriggerActionDeleteContact', 6],
            ],
            LeadEvents::ON_CAMPAIGN_TRIGGER_CONDITION => ['onCampaignTriggerCondition', 0],
        ];
    }

    /**
     * Add event triggers and actions.
     *
     * @param CampaignBuilderEvent $event
     */
    public function onCampaignBuild(CampaignBuilderEvent $event)
    {
        //Add actions
        $action = [
            'label'       => 'mautic.lead.lead.events.changepoints',
            'description' => 'mautic.lead.lead.events.changepoints_descr',
            'formType'    => 'leadpoints_action',
            'eventName'   => LeadEvents::ON_CAMPAIGN_TRIGGER_ACTION,
        ];
        $event->addAction('lead.changepoints', $action);

        $action = [
            'label'       => 'mautic.lead.lead.events.changelist',
            'description' => 'mautic.lead.lead.events.changelist_descr',
            'formType'    => 'leadlist_action',
            'eventName'   => LeadEvents::ON_CAMPAIGN_TRIGGER_ACTION,
        ];
        $event->addAction('lead.changelist', $action);

        $action = [
            'label'       => 'mautic.lead.lead.events.updatelead',
            'description' => 'mautic.lead.lead.events.updatelead_descr',
            'formType'    => 'updatelead_action',
            'formTheme'   => 'MauticLeadBundle:FormTheme\ActionUpdateLead',
            'eventName'   => LeadEvents::ON_CAMPAIGN_TRIGGER_ACTION,
        ];
        $event->addAction('lead.updatelead', $action);

        $action = [
            'label'       => 'mautic.lead.lead.events.changetags',
            'description' => 'mautic.lead.lead.events.changetags_descr',
            'formType'    => 'modify_lead_tags',
            'eventName'   => LeadEvents::ON_CAMPAIGN_TRIGGER_ACTION,
        ];
        $event->addAction('lead.changetags', $action);

        $action = [
            'label'       => 'mautic.lead.lead.events.addtocompany',
            'description' => 'mautic.lead.lead.events.addtocompany_descr',
            'formType'    => 'addtocompany_action',
            'eventName'   => LeadEvents::ON_CAMPAIGN_TRIGGER_ACTION,
        ];
        $event->addAction('lead.addtocompany', $action);

        $action = [
            'label'       => 'mautic.lead.lead.events.changecompanyscore',
            'description' => 'mautic.lead.lead.events.changecompanyscore_descr',
            'formType'    => 'scorecontactscompanies_action',
            'eventName'   => LeadEvents::ON_CAMPAIGN_TRIGGER_ACTION,
        ];
        $event->addAction('lead.scorecontactscompanies', $action);

        $trigger = [
            'label'                  => 'mautic.lead.lead.events.delete',
            'description'            => 'mautic.lead.lead.events.delete_descr',
            'eventName'              => LeadEvents::ON_CAMPAIGN_TRIGGER_ACTION,
            'connectionRestrictions' => [
                'target' => [
                    'decision'  => ['none'],
                    'action'    => ['none'],
                    'condition' => ['none'],
                ],
            ],
        ];
        $event->addAction('lead.deletecontact', $trigger);

        $trigger = [
            'label'       => 'mautic.lead.lead.events.field_value',
            'description' => 'mautic.lead.lead.events.field_value_descr',
            'formType'    => 'campaignevent_lead_field_value',
            'formTheme'   => 'MauticLeadBundle:FormTheme\FieldValueCondition',
            'eventName'   => LeadEvents::ON_CAMPAIGN_TRIGGER_CONDITION,
        ];
        $event->addCondition('lead.field_value', $trigger);

        $trigger = [
<<<<<<< HEAD
            'label'       => 'mautic.lead.lead.events.tags',
            'description' => 'mautic.lead.lead.events.tags_descr',
            'formType'    => 'campaignevent_lead_tags',
            'eventName'   => LeadEvents::ON_CAMPAIGN_TRIGGER_CONDITION,
        ];
        $event->addCondition('lead.tags', $trigger);

        $trigger = [
            'label'       => 'mautic.lead.lead.events.segments',
            'description' => 'mautic.lead.lead.events.segments_descr',
            'formType'    => 'campaignevent_lead_segments',
            'eventName'   => LeadEvents::ON_CAMPAIGN_TRIGGER_CONDITION,
        ];
        $event->addCondition('lead.segments', $trigger);
=======
            'label'       => 'mautic.lead.lead.events.owner',
            'description' => 'mautic.lead.lead.events.owner_descr',
            'formType'    => 'campaignevent_lead_owner',
            'eventName'   => LeadEvents::ON_CAMPAIGN_TRIGGER_CONDITION,
        ];
        $event->addCondition('lead.owner', $trigger);
>>>>>>> 04ddd354
    }

    /**
     * @param CampaignExecutionEvent $event
     */
    public function onCampaignTriggerActionChangePoints(CampaignExecutionEvent $event)
    {
        if (!$event->checkContext('lead.changepoints')) {
            return;
        }

        $lead   = $event->getLead();
        $points = $event->getConfig()['points'];

        $somethingHappened = false;

        if ($lead !== null && !empty($points)) {
            $lead->adjustPoints($points);

            //add a lead point change log
            $log = new PointsChangeLog();
            $log->setDelta($points);
            $log->setLead($lead);
            $log->setType('campaign');
            $log->setEventName("{$event->getEvent()['campaign']['id']}: {$event->getEvent()['campaign']['name']}");
            $log->setActionName("{$event->getEvent()['id']}: {$event->getEvent()['name']}");
            $log->setIpAddress($this->ipLookupHelper->getIpAddress());
            $log->setDateAdded(new \DateTime());
            $lead->addPointsChangeLog($log);

            $this->leadModel->saveEntity($lead);
            $somethingHappened = true;
        }

        return $event->setResult($somethingHappened);
    }

    /**
     * @param CampaignExecutionEvent $event
     */
    public function onCampaignTriggerActionChangeLists(CampaignExecutionEvent $event)
    {
        if (!$event->checkContext('lead.changelist')) {
            return;
        }

        $addTo      = $event->getConfig()['addToLists'];
        $removeFrom = $event->getConfig()['removeFromLists'];

        $lead              = $event->getLead();
        $somethingHappened = false;

        if (!empty($addTo)) {
            $this->leadModel->addToLists($lead, $addTo);
            $somethingHappened = true;
        }

        if (!empty($removeFrom)) {
            $this->leadModel->removeFromLists($lead, $removeFrom);
            $somethingHappened = true;
        }

        return $event->setResult($somethingHappened);
    }

    /**
     * @param CampaignExecutionEvent $event
     */
    public function onCampaignTriggerActionUpdateLead(CampaignExecutionEvent $event)
    {
        if (!$event->checkContext('lead.updatelead')) {
            return;
        }

        $lead = $event->getLead();

        $this->leadModel->setFieldValues($lead, $event->getConfig(), false);
        $this->leadModel->saveEntity($lead);

        return $event->setResult(true);
    }

    /**
     * @param CampaignExecutionEvent $event
     */
    public function onCampaignTriggerActionUpdateTags(CampaignExecutionEvent $event)
    {
        if (!$event->checkContext('lead.changetags')) {
            return;
        }

        $config = $event->getConfig();
        $lead   = $event->getLead();

        $addTags    = (!empty($config['add_tags'])) ? $config['add_tags'] : [];
        $removeTags = (!empty($config['remove_tags'])) ? $config['remove_tags'] : [];

        $this->leadModel->modifyTags($lead, $addTags, $removeTags);

        return $event->setResult(true);
    }

    /**
     * @param CampaignExecutionEvent $event
     */
    public function onCampaignTriggerActionAddToCompany(CampaignExecutionEvent $event)
    {
        if (!$event->checkContext('lead.addtocompany')) {
            return;
        }

        $company           = $event->getConfig()['company'];
        $lead              = $event->getLead();
        $somethingHappened = false;

        if (!empty($company)) {
            $somethingHappened = $this->leadModel->addToCompany($lead, $company);
        }
    }

    /**
     * @param CampaignExecutionEvent $event
     */
    public function onCampaignTriggerActionChangeCompanyScore(CampaignExecutionEvent $event)
    {
        if (!$event->checkContext('lead.scorecontactscompanies')) {
            return;
        }

        $score = $event->getConfig()['score'];
        $lead  = $event->getLead();

        if (!$this->leadModel->scoreContactsCompany($lead, $score)) {
            return $event->setFailed('mautic.lead.no_company');
        } else {
            return $event->setResult(true);
        }
    }

    /**
     * @param CampaignExecutionEvent $event
     */
    public function onCampaignTriggerActionDeleteContact(CampaignExecutionEvent $event)
    {
        if (!$event->checkContext('lead.deletecontact')) {
            return;
        }

        $this->leadModel->deleteEntity($event->getLead());

        return $event->setResult(true);
    }

    /**
     * @param CampaignExecutionEvent $event
     */
    public function onCampaignTriggerCondition(CampaignExecutionEvent $event)
    {
        $lead = $event->getLead();

        if (!$lead || !$lead->getId()) {
            return $event->setResult(false);
        }

<<<<<<< HEAD
        if ($event->checkContext('lead.tags')) {
            $tagRepo = $this->leadModel->getTagRepository();
            $result  = $tagRepo->checkLeadByTags($lead, $event->getConfig()['tags']);
        } elseif ($event->checkContext('lead.segments')) {
            $listRepo = $this->listModel->getRepository();
            $result   = $listRepo->checkLeadSegmentsByIds($lead, $event->getConfig()['segments']);
=======
        if ($event->checkContext('lead.owner')) {
            $result = $this->leadModel->getRepository()->checkLeadOwner($lead, $event->getConfig()['owner']);
>>>>>>> 04ddd354
        } elseif ($event->checkContext('lead.field_value')) {
            if ($event->getConfig()['operator'] === 'date') {
                // Set the date in system timezone since this is triggered by cron
                $triggerDate = new \DateTime('now', new \DateTimeZone($this->params['default_timezone']));
                $interval    = substr($event->getConfig()['value'], 1); // remove 1st character + or -

                if (strpos($event->getConfig()['value'], '+P') !== false) { //add date
                    $triggerDate->add(new \DateInterval($interval)); //add the today date with interval
                    $result = $this->compareDateValue($lead, $event, $triggerDate);
                } elseif (strpos($event->getConfig()['value'], '-P') !== false) { //subtract date
                    $triggerDate->sub(new \DateInterval($interval)); //subtract the today date with interval
                    $result = $this->compareDateValue($lead, $event, $triggerDate);
                } elseif ($event->getConfig()['value'] === 'anniversary') {
                    /**
                     * note: currently mautic campaign only one time execution
                     * ( to integrate with: recursive campaign (future)).
                     */
                    $result = $this->leadFieldModel->getRepository()->compareDateMonthValue(
                            $lead->getId(), $event->getConfig()['field'], $triggerDate);
                }
            } else {
                $operators = $this->leadModel->getFilterExpressionFunctions();

                $result = $this->leadFieldModel->getRepository()->compareValue(
                        $lead->getId(),
                        $event->getConfig()['field'],
                        $event->getConfig()['value'],
                        $operators[$event->getConfig()['operator']]['expr']
                );
            }
        }

        return $event->setResult($result);
    }

    /**
     * Function to compare date value.
     *
     * @param obj $lead
     * @param obj $event
     * @param obj $triggerDate
     *
     * @return type
     */
    private function compareDateValue($lead, $event, $triggerDate)
    {
        $result = $this->leadFieldModel->getRepository()->compareDateValue(
                $lead->getId(),
                $event->getConfig()['field'],
                $triggerDate->format('Y-m-d')
        );

        return $result;
    }
}<|MERGE_RESOLUTION|>--- conflicted
+++ resolved
@@ -163,7 +163,6 @@
         $event->addCondition('lead.field_value', $trigger);
 
         $trigger = [
-<<<<<<< HEAD
             'label'       => 'mautic.lead.lead.events.tags',
             'description' => 'mautic.lead.lead.events.tags_descr',
             'formType'    => 'campaignevent_lead_tags',
@@ -177,15 +176,17 @@
             'formType'    => 'campaignevent_lead_segments',
             'eventName'   => LeadEvents::ON_CAMPAIGN_TRIGGER_CONDITION,
         ];
+
         $event->addCondition('lead.segments', $trigger);
-=======
+
+        $trigger = [
             'label'       => 'mautic.lead.lead.events.owner',
             'description' => 'mautic.lead.lead.events.owner_descr',
             'formType'    => 'campaignevent_lead_owner',
             'eventName'   => LeadEvents::ON_CAMPAIGN_TRIGGER_CONDITION,
         ];
+
         $event->addCondition('lead.owner', $trigger);
->>>>>>> 04ddd354
     }
 
     /**
@@ -350,17 +351,14 @@
             return $event->setResult(false);
         }
 
-<<<<<<< HEAD
         if ($event->checkContext('lead.tags')) {
             $tagRepo = $this->leadModel->getTagRepository();
             $result  = $tagRepo->checkLeadByTags($lead, $event->getConfig()['tags']);
         } elseif ($event->checkContext('lead.segments')) {
             $listRepo = $this->listModel->getRepository();
             $result   = $listRepo->checkLeadSegmentsByIds($lead, $event->getConfig()['segments']);
-=======
-        if ($event->checkContext('lead.owner')) {
+        } elseif ($event->checkContext('lead.owner')) {
             $result = $this->leadModel->getRepository()->checkLeadOwner($lead, $event->getConfig()['owner']);
->>>>>>> 04ddd354
         } elseif ($event->checkContext('lead.field_value')) {
             if ($event->getConfig()['operator'] === 'date') {
                 // Set the date in system timezone since this is triggered by cron
