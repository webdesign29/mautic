<?php

/*
 * @copyright   2014 Mautic Contributors. All rights reserved
 * @author      Mautic
 *
 * @link        http://mautic.org
 *
 * @license     GNU/GPLv3 http://www.gnu.org/licenses/gpl-3.0.html
 */

namespace Mautic\LeadBundle\EventListener;

use Mautic\CoreBundle\Helper\BuilderTokenHelperFactory;
use Mautic\EmailBundle\EmailEvents;
use Mautic\EmailBundle\Event\EmailBuilderEvent;
use Mautic\EmailBundle\Event\EmailSendEvent;
use Mautic\LeadBundle\Helper\TokenHelper;
use Symfony\Component\EventDispatcher\EventSubscriberInterface;

class EmailSubscriber implements EventSubscriberInterface
{
    /**
     * @var string
<<<<<<< HEAD
     */
    private static $contactFieldRegex = '{contactfield=(.*?)}';

    /**
     * @var BuilderTokenHelperFactory
=======
>>>>>>> e79acc82
     */
    private $builderTokenHelperFactory;

    /**
     * @param BuilderTokenHelperFactory $builderTokenHelperFactory
     */
    public function __construct(BuilderTokenHelperFactory $builderTokenHelperFactory)
    {
        $this->builderTokenHelperFactory = $builderTokenHelperFactory;
    }

    /**
     * @return array
     */
    public static function getSubscribedEvents()
    {
        return [
            EmailEvents::EMAIL_ON_BUILD   => ['onEmailBuild', 0],
            EmailEvents::EMAIL_ON_SEND    => ['onEmailGenerate', 0],
            EmailEvents::EMAIL_ON_DISPLAY => ['onEmailDisplay', 0],
        ];
    }

    /**
     * @param EmailBuilderEvent $event
     */
    public function onEmailBuild(EmailBuilderEvent $event)
    {
        $tokenHelper = $this->builderTokenHelperFactory->getBuilderTokenHelper('lead.field', 'lead:fields', 'MauticLeadBundle');
        // the permissions are for viewing contact data, not for managing contact fields
        $tokenHelper->setPermissionSet(['lead:leads:viewown', 'lead:leads:viewother']);

        if ($event->tokensRequested(self::$contactFieldRegex)) {
            $event->addTokensFromHelper($tokenHelper, self::$contactFieldRegex, 'label', 'alias');
        }
    }

    /**
     * @param EmailSendEvent $event
     */
    public function onEmailDisplay(EmailSendEvent $event)
    {
        $this->onEmailGenerate($event);
    }

    /**
     * @param EmailSendEvent $event
     */
    public function onEmailGenerate(EmailSendEvent $event)
    {
        // Combine all possible content to find tokens across them
        $content = $event->getSubject();
        $content .= $event->getContent();
        $content .= $event->getPlainText();
        $content .= implode(' ', $event->getTextHeaders());

        $lead = $event->getLead();

        $tokenList = TokenHelper::findLeadTokens($content, $lead);
        if (count($tokenList)) {
            $event->addTokens($tokenList);
            unset($tokenList);
        }
    }
}<|MERGE_RESOLUTION|>--- conflicted
+++ resolved
@@ -22,14 +22,6 @@
 {
     /**
      * @var string
-<<<<<<< HEAD
-     */
-    private static $contactFieldRegex = '{contactfield=(.*?)}';
-
-    /**
-     * @var BuilderTokenHelperFactory
-=======
->>>>>>> e79acc82
      */
     private $builderTokenHelperFactory;
 
