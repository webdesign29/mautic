--- conflicted
+++ resolved
@@ -198,11 +198,7 @@
         $clientResponse = $this->client->getResponse();
         $response       = json_decode($clientResponse->getContent(), true);
 
-<<<<<<< HEAD
-        $this->assertSame(false, isset($response['contacts'][0]['doNotContact'][0]));
-=======
-        $this->assertFalse(isset($response['contacts'][0]['doNotContact'][0]));
->>>>>>> 31eadceb
+        $this->assertEmpty($response['contacts'][0]['doNotContact'][0]['reason']);
 
         // Remove contact
         $this->client->request('DELETE', "/api/contacts/$contactId/delete");
