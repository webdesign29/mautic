--- conflicted
+++ resolved
@@ -227,98 +227,6 @@
         $this->assertEquals($this->trackedContact->getId(), $helper->getContactFromQuery($query)->getId());
     }
 
-<<<<<<< HEAD
-    public function testIdentifyContactByFingerprintIfEnabled()
-    {
-        $this->coreParametersHelper->expects($this->at(0))
-            ->method('getParameter')
-            ->with('track_by_tracking_url')
-            ->willReturn(false);
-
-        $this->coreParametersHelper->expects($this->at(1))
-            ->method('getParameter')
-            ->with('track_by_fingerprint')
-            ->willReturn(true);
-
-        $lead = $this->createMock(Lead::class);
-        $lead->method('getId')
-            ->willReturn(2);
-        $lead->method('getIpAddresses')
-            ->willReturn(new ArrayCollection());
-        $lead->method('isNew')
-            ->willReturn(true);
-
-        $this->leadModel->expects($this->once())
-            ->method('getEntity')
-            ->with(2)
-            ->willReturn($lead);
-
-        $this->trackedContact->method('isAnonymous')
-            ->willReturn(true);
-
-        $query = [
-            'ct'          => [],
-            'fingerprint' => 'abc123',
-        ];
-
-        $this->leadDeviceRepository->expects($this->once())
-            ->method('getDeviceByFingerprint')
-            ->with('abc123')
-            ->willReturn(['lead_id' => 2]);
-
-        $this->leadModel->expects($this->once())
-            ->method('checkForDuplicateContact')
-            ->with($query, null, true, true)
-            ->willReturn([$lead, []]);
-
-        $helper = $this->getContactRequestHelper();
-        $this->assertEquals($lead->getId(), $helper->getContactFromQuery($query)->getId());
-    }
-
-    public function testFingerprintIsNotUsedToIdentifyLeadIfDisabled()
-    {
-        $this->coreParametersHelper->expects($this->at(0))
-            ->method('getParameter')
-            ->with('track_by_tracking_url')
-            ->willReturn(false);
-
-        $this->coreParametersHelper->expects($this->at(1))
-            ->method('getParameter')
-            ->with('track_by_fingerprint')
-            ->willReturn(false);
-
-        $this->leadModel->expects($this->never())
-            ->method('getEntity');
-
-        $this->trackedContact->method('isAnonymous')
-            ->willReturn(true);
-
-        $query = [
-            'ct'          => [],
-            'fingerprint' => 'abc123',
-        ];
-
-        $this->leadDeviceRepository->expects($this->never())
-            ->method('getDeviceByFingerprint');
-
-        $this->leadModel->expects($this->never())
-            ->method('mergeLeads');
-
-        $this->trackedContact->expects($this->once())
-            ->method('isNew')
-            ->willReturn(true);
-
-        $this->leadModel->expects($this->once())
-            ->method('checkForDuplicateContact')
-            ->with($query, null, true, true)
-            ->willReturn([$this->trackedContact, []]);
-
-        $helper = $this->getContactRequestHelper();
-        $this->assertEquals($this->trackedContact, $helper->getContactFromQuery($query));
-    }
-
-=======
->>>>>>> 5a058b07
     /**
      * @return ContactRequestHelper
      */
