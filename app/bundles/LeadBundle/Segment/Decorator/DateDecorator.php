--- conflicted
+++ resolved
@@ -60,14 +60,12 @@
      */
     public function getDefaultDate($relativeDate = null)
     {
-<<<<<<< HEAD
-        return new DateTimeHelper('midnight today', null, $this->coreParametersHelper->getParameter('default_timezone') ? $this->coreParametersHelper->getParameter('default_timezone') : 'local');
-=======
+        $timezone = $this->coreParametersHelper->getParameter('default_timezone', 'local');
+
         if ($relativeDate) {
-            return new DateTimeHelper($relativeDate, null, 'local');
+            return new DateTimeHelper($relativeDate, null, $timezone);
         } else {
-            return new DateTimeHelper('midnight today', null, 'local');
+            return new DateTimeHelper('midnight today', null, $timezone);
         }
->>>>>>> 72e88626
     }
 }