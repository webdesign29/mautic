--- conflicted
+++ resolved
@@ -46,25 +46,4 @@
     {
         throw new \Exception('Instance of Date option needs to implement this function');
     }
-<<<<<<< HEAD
-
-    /**
-     * @deprecated Use DateOptionParameters->getDefaultDate() which takes timezone into account
-     *
-     * @param string|null $relativeDate
-     *
-     * @return DateTimeHelper
-     */
-    public function getDefaultDate($relativeDate = null)
-    {
-        $timezone = $this->coreParametersHelper->getParameter('default_timezone', 'local');
-
-        if ($relativeDate) {
-            return new DateTimeHelper($relativeDate, null, $timezone);
-        }
-
-        return new DateTimeHelper('midnight today', null, $timezone);
-    }
-=======
->>>>>>> e79acc82
 }