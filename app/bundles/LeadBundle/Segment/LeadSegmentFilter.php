<?php

/*
 * @copyright   2014 Mautic Contributors. All rights reserved
 * @author      Mautic
 *
 * @link        http://mautic.org
 *
 * @license     GNU/GPLv3 http://www.gnu.org/licenses/gpl-3.0.html
 */

namespace Mautic\LeadBundle\Segment;

use Doctrine\Common\Persistence\Mapping\MappingException;
use Doctrine\DBAL\Query\QueryBuilder;
use Doctrine\DBAL\Schema\Column;
use Doctrine\ORM\EntityManager;
<<<<<<< HEAD
use Mautic\LeadBundle\Segment\Decorator\BaseDecorator;
use Mautic\LeadBundle\Segment\FilterQueryBuilder\BaseFilterQueryBuilder;
=======
use Mautic\LeadBundle\Segment\Decorator\FilterDecoratorInterface;
use Mautic\LeadBundle\Segment\QueryBuilder\BaseFilterQueryBuilder;
>>>>>>> 1cdba5ad
use Mautic\LeadBundle\Services\LeadSegmentFilterQueryBuilderTrait;
use Symfony\Component\Serializer\NameConverter\CamelCaseToSnakeCaseNameConverter;

class LeadSegmentFilter
{
    use LeadSegmentFilterQueryBuilderTrait;

    /**
     * @var LeadSegmentFilterCrate
     */
    private $leadSegmentFilterCrate;

    /**
     * @var FilterDecoratorInterface
     */
    private $filterDecorator;

    /**
     * @var BaseFilterQueryBuilder
     */
    private $queryBuilder;

    /**
<<<<<<< HEAD
     * @var BaseDecorator
     */
    private $decorator;

    /**
=======
>>>>>>> 1cdba5ad
     * @var array
     */
    private $queryDescription = null;

    /** @var Column */
    private $dbColumn;

    /** @var EntityManager */
    private $em;

    public function __construct(
        LeadSegmentFilterCrate $leadSegmentFilterCrate,
        FilterDecoratorInterface $filterDecorator,
        \ArrayIterator $dictionary = null,
        EntityManager $em = null
    ) {
        $this->leadSegmentFilterCrate = $leadSegmentFilterCrate;
        $this->filterDecorator        = $filterDecorator;
        $this->em                     = $em;
        if (!is_null($dictionary)) {
            $this->translateQueryDescription($dictionary);
        }
    }

    /**
     * @param null $argument
     *
     * @return string
     *
     * @throws \Exception
     */
    public function getFilterConditionValue($argument = null)
    {
        switch ($this->getDBColumn()->getType()->getName()) {
            case 'number':
            case 'integer':
            case 'float':
                return ':'.$argument;
            case 'datetime':
            case 'date':
                return sprintf('":%s"', $argument);
            case 'text':
            case 'string':
                switch ($this->getFunc()) {
                    case 'eq':
                    case 'ne':
                    case 'neq':
                        return sprintf("':%s'", $argument);
                    default:
                        throw new \Exception('Unknown operator '.$this->getFunc());
                }
            default:
                var_dump($this->getDBColumn()->getType()->getName());
                var_dump($this);
                die();
        }
        var_dump($filter);
        throw new \Exception(sprintf('Unknown value type \'%s\'.', $filter->getName()));
    }

    public function createQuery(QueryBuilder $queryBuilder, $alias = false)
    {
        dump('creating query:'.$this->getObject());
        $glueFunc = $this->getGlue().'Where';

        $parameterName = $this->generateRandomParameterName();

        $queryBuilder = $this->createExpression($queryBuilder, $parameterName, $this->getFunc());

        $queryBuilder->setParameter($parameterName, $this->getFilter());

        dump($queryBuilder->getSQL());

        return $queryBuilder;
    }

    public function createExpression(QueryBuilder $queryBuilder, $parameterName, $func = null)
    {
        dump('creating query:'.$this->getField());
        $func  = is_null($func) ? $this->getFunc() : $func;
        $alias = $this->getTableAlias($this->getEntityName(), $queryBuilder);
        $desc  = $this->getQueryDescription();
        if (!$alias) {
            if ($desc['func']) {
                $queryBuilder = $this->createJoin($queryBuilder, $this->getEntityName(), $alias = $this->generateRandomParameterName());
                $expr         = $queryBuilder->expr()->$func($desc['func'].'('.$alias.'.'.$this->getDBColumn()->getName().')', $this->getFilterConditionValue($parameterName));
                $queryBuilder = $queryBuilder->andHaving($expr);
            } else {
                if ($alias != 'l') {
                    $queryBuilder = $this->createJoin($queryBuilder, $this->getEntityName(), $alias = $this->generateRandomParameterName());
                    $expr         = $queryBuilder->expr()->$func($alias.'.'.$this->getDBColumn()->getName(), $this->getFilterConditionValue($parameterName));
                    $queryBuilder = $this->AddJoinCondition($queryBuilder, $alias, $expr);
                } else {
                    dump('lead restriction');
                    $expr = $queryBuilder->expr()->$func($alias.'.'.$this->getDBColumn()->getName(), $this->getFilterConditionValue($parameterName));
                    var_dump($expr);
                    die();
                    $queryBuilder = $queryBuilder->andWhere($expr);
                }
            }
        } else {
            if ($alias != 'l') {
                $expr         = $queryBuilder->expr()->$func($alias.'.'.$this->getDBColumn()->getName(), $this->getFilterConditionValue($parameterName));
                $queryBuilder = $this->AddJoinCondition($queryBuilder, $alias, $expr);
            } else {
                $expr         = $queryBuilder->expr()->$func($alias.'.'.$this->getDBColumn()->getName(), $this->getFilterConditionValue($parameterName));
                $queryBuilder = $queryBuilder->andWhere($expr);
            }
        }

        return $queryBuilder;
    }

    public function getDBTable()
    {
        //@todo cache metadata
        try {
            $tableName = $this->em->getClassMetadata($this->getEntityName())->getTableName();
        } catch (MappingException $e) {
            return $this->getObject();
        }

        return $tableName;
    }

    public function getEntityName()
    {
        $converter = new CamelCaseToSnakeCaseNameConverter();
        if ($this->getQueryDescription()) {
            $table = $this->queryDescription['foreign_table'];
        } else {
            $table = $this->getObject();
        }

        $entity = sprintf('MauticLeadBundle:%s', ucfirst($converter->denormalize($table)));

        return $entity;
    }

    /**
     * @return Column
     *
     * @throws \Exception
     */
    public function getDBColumn()
    {
        if (is_null($this->dbColumn)) {
            if ($descr = $this->getQueryDescription()) {
                $this->dbColumn = $this->em->getConnection()->getSchemaManager()->listTableColumns($this->queryDescription['foreign_table'])[$this->queryDescription['field']];
            } else {
                $dbTableColumns = $this->em->getConnection()->getSchemaManager()->listTableColumns($this->getDBTable());
                if (!$dbTableColumns) {
                    var_dump($this);
                    throw new \Exception('Unknown database table and no translation provided for type "'.$this->getType().'"');
                }
                if (!isset($dbTableColumns[$this->getField()])) {
                    throw new \Exception('Unknown database column and no translation provided for type "'.$this->getType().'"');
                }
                $this->dbColumn = $dbTableColumns[$this->getField()];
            }
        }

        return $this->dbColumn;
    }

    /**
     * @return string|null
     */
    public function getGlue()
    {
        return $this->leadSegmentFilterCrate->getGlue();
    }

    /**
     * @return string|null
     */
    public function getField()
    {
        return $this->leadSegmentFilterCrate->getField();
    }

    /**
     * @return string|null
     */
    public function getObject()
    {
        return $this->leadSegmentFilterCrate->getObject();
    }

    /**
     * @return bool
     */
    public function isLeadType()
    {
        return $this->leadSegmentFilterCrate->isLeadType();
    }

    /**
     * @return bool
     */
    public function isCompanyType()
    {
        return $this->leadSegmentFilterCrate->isCompanyType();
    }

    /**
     * @return string|null
     */
    public function getType()
    {
        return $this->leadSegmentFilterCrate->getType();
    }

    /**
     * @return string|array|null
     */
    public function getFilter()
    {
        return $this->leadSegmentFilterCrate->getFilter();
    }

    /**
     * @return string|null
     */
    public function getDisplay()
    {
        return $this->leadSegmentFilterCrate->getDisplay();
    }

    /**
     * @return string|null
     */
    public function getOperator()
    {
        return $this->filterDecorator->getOperator($this->leadSegmentFilterCrate);
    }

    /**
     * @return string
     */
    public function getFunc()
    {
        return $this->leadSegmentFilterCrate->getFunc();
    }

    /**
     * @return array
     */
    public function toArray()
    {
        return [
            'glue'     => $this->getGlue(),
            'field'    => $this->getField(),
            'object'   => $this->getObject(),
            'type'     => $this->getType(),
            'filter'   => $this->getFilter(),
            'display'  => $this->getDisplay(),
            'operator' => $this->getOperator(),
            'func'     => $this->getFunc(),
        ];
    }

    /**
     * @return array
     */
    public function getQueryDescription($dictionary = null)
    {
        if (is_null($this->queryDescription)) {
            $this->translateQueryDescription($dictionary);
        }

        return $this->queryDescription;
    }

    /**
     * @param array $queryDescription
     *
     * @return LeadSegmentFilter
     */
    public function setQueryDescription($queryDescription)
    {
        $this->queryDescription = $queryDescription;

        return $this;
    }

    /**
     * @return $this
     */
    public function translateQueryDescription(\ArrayIterator $dictionary = null)
    {
        $this->queryDescription = isset($dictionary[$this->getField()])
            ? $dictionary[$this->getField()]
            : false;

        return $this;
    }

    /**
     * @return BaseFilterQueryBuilder
     */
    public function getQueryBuilder()
    {
        return $this->queryBuilder;
    }

    /**
     * @param BaseFilterQueryBuilder $queryBuilder
     *
     * @return LeadSegmentFilter
     */
    public function setQueryBuilder($queryBuilder)
    {
        $this->queryBuilder = $queryBuilder;

        return $this;
    }
}<|MERGE_RESOLUTION|>--- conflicted
+++ resolved
@@ -15,13 +15,8 @@
 use Doctrine\DBAL\Query\QueryBuilder;
 use Doctrine\DBAL\Schema\Column;
 use Doctrine\ORM\EntityManager;
-<<<<<<< HEAD
-use Mautic\LeadBundle\Segment\Decorator\BaseDecorator;
-use Mautic\LeadBundle\Segment\FilterQueryBuilder\BaseFilterQueryBuilder;
-=======
 use Mautic\LeadBundle\Segment\Decorator\FilterDecoratorInterface;
 use Mautic\LeadBundle\Segment\QueryBuilder\BaseFilterQueryBuilder;
->>>>>>> 1cdba5ad
 use Mautic\LeadBundle\Services\LeadSegmentFilterQueryBuilderTrait;
 use Symfony\Component\Serializer\NameConverter\CamelCaseToSnakeCaseNameConverter;
 
@@ -45,14 +40,10 @@
     private $queryBuilder;
 
     /**
-<<<<<<< HEAD
      * @var BaseDecorator
      */
     private $decorator;
-
-    /**
-=======
->>>>>>> 1cdba5ad
+    /**
      * @var array
      */
     private $queryDescription = null;
