<?php

/*
 * @copyright   2014 Mautic Contributors. All rights reserved
 * @author      Mautic
 *
 * @link        http://mautic.org
 *
 * @license     GNU/GPLv3 http://www.gnu.org/licenses/gpl-3.0.html
 */

namespace Mautic\LeadBundle\Segment;

use Mautic\LeadBundle\Entity\LeadList;
use Mautic\LeadBundle\Segment\Query\ContactSegmentQueryBuilder;
use Mautic\LeadBundle\Segment\Query\QueryBuilder;
use Symfony\Bridge\Monolog\Logger;

class ContactSegmentService
{
    /**
     * @var ContactSegmentFilterFactory
     */
    private $contactSegmentFilterFactory;

    /**
     * @var ContactSegmentQueryBuilder
     */
    private $contactSegmentQueryBuilder;

    /**
     * @var Logger
     */
    private $logger;

    /**
     * @var QueryBuilder
     */
    private $preparedQB;

    public function __construct(
        ContactSegmentFilterFactory $contactSegmentFilterFactory,
        ContactSegmentQueryBuilder $queryBuilder,
        Logger $logger
    ) {
        $this->contactSegmentFilterFactory = $contactSegmentFilterFactory;
        $this->contactSegmentQueryBuilder  = $queryBuilder;
        $this->logger                      = $logger;
    }

    /**
     * @param LeadList $segment
     * @param          $batchLimiters
     *
     * @return QueryBuilder
     *
     * @throws Exception\SegmentQueryException
     * @throws \Exception
     */
    private function getNewSegmentContactsQuery(LeadList $segment, $batchLimiters)
    {
        if (!is_null($this->preparedQB)) {
            return $this->preparedQB;
        }

        $segmentFilters = $this->contactSegmentFilterFactory->getSegmentFilters($segment);

        $queryBuilder = $this->contactSegmentQueryBuilder->assembleContactsSegmentQueryBuilder($segmentFilters);
        $queryBuilder = $this->contactSegmentQueryBuilder->addNewContactsRestrictions($queryBuilder, $segment->getId(), $batchLimiters);
        //$queryBuilder = $this->contactSegmentQueryBuilder->addManuallyUnsubsribedQuery($queryBuilder, $segment->getId());

        return $queryBuilder;
    }

    /**
     * @param LeadList $segment
     *
     * @return QueryBuilder
     *
     * @throws Exception\SegmentQueryException
     * @throws \Exception
     */
    private function getTotalSegmentContactsQuery(LeadList $segment)
    {
        if (!is_null($this->preparedQB)) {
            return $this->preparedQB;
        }

        $segmentFilters = $this->contactSegmentFilterFactory->getSegmentFilters($segment);

        $queryBuilder = $this->contactSegmentQueryBuilder->assembleContactsSegmentQueryBuilder($segmentFilters);
        $queryBuilder = $this->contactSegmentQueryBuilder->addManuallySubscribedQuery($queryBuilder, $segment->getId());
        $queryBuilder = $this->contactSegmentQueryBuilder->addManuallyUnsubscribedQuery($queryBuilder, $segment->getId());

        return $queryBuilder;
    }

    /**
     * @param LeadList $segment
     * @param array    $batchLimiters
     *
     * @return array
     *
     * @throws \Exception
     */
    public function getNewLeadListLeadsCount(LeadList $segment, array $batchLimiters)
    {
        $segmentFilters = $this->contactSegmentFilterFactory->getSegmentFilters($segment);

        if (!count($segmentFilters)) {
            $this->logger->debug('Segment QB: Segment has no filters', ['segmentId' => $segment->getId()]);

            return [$segment->getId() => [
                'count' => '0',
                'maxId' => '0',
            ],
            ];
        }

        $qb = $this->getNewSegmentContactsQuery($segment, $batchLimiters);

        $qb = $this->contactSegmentQueryBuilder->wrapInCount($qb);

<<<<<<< HEAD
        $this->logger->debug('Segment QB: Create SQL: '.$qb->getDebugOutput(), ['segmentId' => $segment->getId()]);
        if (defined('blah_2')) {
            echo $segment->getId().';2;"'.$qb->getDebugOutput()."\"\n";
            $result = [];
        } else {
            $result = $this->timedFetch($qb, $segment->getId());
        }
=======
        //dump($qb->getLogicStack());

        $this->logger->debug('Segment QB: Create SQL: '.$qb->getDebugOutput(), ['segmentId' => $segment->getId()]);

        $result = $this->timedFetch($qb, $segment->getId());

        return [$segment->getId() => $result];
    }

    /**
     * @param LeadList $segment
     *
     * @return array
     *
     * @throws \Exception
     *
     * @todo This is almost copy of getNewLeadListLeadsCount method. Only difference is that it calls getTotalSegmentContactsQuery
     */
    public function getTotalLeadListLeadsCount(LeadList $segment)
    {
        $segmentFilters = $this->contactSegmentFilterFactory->getSegmentFilters($segment);

        if (!count($segmentFilters)) {
            $this->logger->debug('Segment QB: Segment has no filters', ['segmentId' => $segment->getId()]);

            return [$segment->getId() => [
                'count' => '0',
                'maxId' => '0',
            ],
            ];
        }

        $qb = $this->getTotalSegmentContactsQuery($segment);

        $qb = $this->contactSegmentQueryBuilder->wrapInCount($qb);

        $this->logger->debug('Segment QB: Create SQL: '.$qb->getDebugOutput(), ['segmentId' => $segment->getId()]);
        dump($qb->getDebugOutput());

        $result = $this->timedFetch($qb, $segment->getId());
>>>>>>> 8dea5db8

        return [$segment->getId() => $result];
    }

    /**
     * @param LeadList $segment
     * @param array    $batchLimiters
     * @param int      $limit
     *
     * @return array
     *
     * @throws \Exception
     */
    public function getNewLeadListLeads(LeadList $segment, array $batchLimiters, $limit = 1000)
    {
        $queryBuilder = $this->getNewSegmentContactsQuery($segment, $batchLimiters);
        $queryBuilder->select('DISTINCT l.id');

        $this->logger->debug('Segment QB: Create Leads SQL: '.$queryBuilder->getDebugOutput(), ['segmentId' => $segment->getId()]);

        $queryBuilder->setMaxResults($limit);

        if (!empty($batchLimiters['minId']) && !empty($batchLimiters['maxId'])) {
            $queryBuilder->andWhere(
                $queryBuilder->expr()->comparison('l.id', 'BETWEEN', "{$batchLimiters['minId']} and {$batchLimiters['maxId']}")
            );
        } elseif (!empty($batchLimiters['maxId'])) {
            $queryBuilder->andWhere(
                $queryBuilder->expr()->lte('l.id', $batchLimiters['maxId'])
            );
        }

        if (!empty($batchLimiters['dateTime'])) {
            // Only leads in the list at the time of count
            $queryBuilder->andWhere(
                $queryBuilder->expr()->lte('l.date_added', $queryBuilder->expr()->literal($batchLimiters['dateTime']))
            );
        }

        $result = $this->timedFetchAll($queryBuilder, $segment->getId());

        return [$segment->getId() => $result];
    }

    /**
     * @param LeadList $segment
     *
     * @return QueryBuilder
     *
     * @throws Exception\SegmentQueryException
     * @throws \Exception
     */
    private function getOrphanedLeadListLeadsQueryBuilder(LeadList $segment)
    {
        $segmentFilters = $this->contactSegmentFilterFactory->getSegmentFilters($segment);

        $queryBuilder = $this->contactSegmentQueryBuilder->assembleContactsSegmentQueryBuilder($segmentFilters);

        $queryBuilder->rightJoin('l', MAUTIC_TABLE_PREFIX.'lead_lists_leads', 'orp', 'l.id = orp.lead_id and orp.leadlist_id = '.$segment->getId());
        $queryBuilder->andWhere($queryBuilder->expr()->andX(
            $queryBuilder->expr()->isNull('l.id'),
            $queryBuilder->expr()->eq('orp.leadlist_id', $segment->getId())
        ));

        $queryBuilder->select($queryBuilder->guessPrimaryLeadContactIdColumn().' as id');

        return $queryBuilder;
    }

    /**
     * @param LeadList $segment
     *
     * @return array
     *
     * @throws Exception\SegmentQueryException
     * @throws \Exception
     */
    public function getOrphanedLeadListLeadsCount(LeadList $segment)
    {
        $queryBuilder = $this->getOrphanedLeadListLeadsQueryBuilder($segment);
        $queryBuilder = $this->contactSegmentQueryBuilder->wrapInCount($queryBuilder);

        $this->logger->debug('Segment QB: Orphan Leads Count SQL: '.$queryBuilder->getDebugOutput(), ['segmentId' => $segment->getId()]);

        $result = $this->timedFetch($queryBuilder, $segment->getId());

        return [$segment->getId() => $result];
    }

    /**
     * @param LeadList $segment
     *
     * @return array
     *
     * @throws Exception\SegmentQueryException
     * @throws \Exception
     */
    public function getOrphanedLeadListLeads(LeadList $segment)
    {
        $queryBuilder = $this->getOrphanedLeadListLeadsQueryBuilder($segment);

        $this->logger->debug('Segment QB: Orphan Leads SQL: '.$queryBuilder->getDebugOutput(), ['segmentId' => $segment->getId()]);

        $result = $this->timedFetchAll($queryBuilder, $segment->getId());

        return [$segment->getId() => $result];
    }

    /**
     * Formatting helper.
     *
     * @param $inputSeconds
     *
     * @return string
     */
    private function format_period($inputSeconds)
    {
        $now = \DateTime::createFromFormat('U.u', number_format($inputSeconds, 6, '.', ''));

        return $now->format('H:i:s.u');
    }

    /**
     * @param QueryBuilder $qb
     * @param int          $segmentId
     *
     * @return mixed
     *
     * @throws \Exception
     */
    private function timedFetch(QueryBuilder $qb, $segmentId)
    {
        try {
            $start  = microtime(true);

            $result = $qb->execute()->fetch(\PDO::FETCH_ASSOC);

            $end = microtime(true) - $start;

            $this->logger->debug('Segment QB: Query took: '.$this->format_period($end).', Result count: '.count($result), ['segmentId' => $segmentId]);
        } catch (\Exception $e) {
            $this->logger->error('Segment QB: Query Exception: '.$e->getMessage(), [
                'query' => $qb->getSQL(), 'parameters' => $qb->getParameters(),
            ]);
            throw $e;
        }

        return $result;
    }

    /**
     * @param QueryBuilder $qb
     * @param int          $segmentId
     *
     * @return mixed
     *
     * @throws \Exception
     */
    private function timedFetchAll(QueryBuilder $qb, $segmentId)
    {
        try {
            $start  = microtime(true);
            $result = $qb->execute()->fetchAll(\PDO::FETCH_ASSOC);

            $end = microtime(true) - $start;

            $this->logger->debug('Segment QB: Query took: '.$this->format_period($end).'ms. Result count: '.count($result), ['segmentId' => $segmentId]);
        } catch (\Exception $e) {
            $this->logger->error('Segment QB: Query Exception: '.$e->getMessage(), [
                'query' => $qb->getSQL(), 'parameters' => $qb->getParameters(),
            ]);
            throw $e;
        }

        return $result;
    }
}<|MERGE_RESOLUTION|>--- conflicted
+++ resolved
@@ -74,29 +74,6 @@
 
     /**
      * @param LeadList $segment
-     *
-     * @return QueryBuilder
-     *
-     * @throws Exception\SegmentQueryException
-     * @throws \Exception
-     */
-    private function getTotalSegmentContactsQuery(LeadList $segment)
-    {
-        if (!is_null($this->preparedQB)) {
-            return $this->preparedQB;
-        }
-
-        $segmentFilters = $this->contactSegmentFilterFactory->getSegmentFilters($segment);
-
-        $queryBuilder = $this->contactSegmentQueryBuilder->assembleContactsSegmentQueryBuilder($segmentFilters);
-        $queryBuilder = $this->contactSegmentQueryBuilder->addManuallySubscribedQuery($queryBuilder, $segment->getId());
-        $queryBuilder = $this->contactSegmentQueryBuilder->addManuallyUnsubscribedQuery($queryBuilder, $segment->getId());
-
-        return $queryBuilder;
-    }
-
-    /**
-     * @param LeadList $segment
      * @param array    $batchLimiters
      *
      * @return array
@@ -121,15 +98,6 @@
 
         $qb = $this->contactSegmentQueryBuilder->wrapInCount($qb);
 
-<<<<<<< HEAD
-        $this->logger->debug('Segment QB: Create SQL: '.$qb->getDebugOutput(), ['segmentId' => $segment->getId()]);
-        if (defined('blah_2')) {
-            echo $segment->getId().';2;"'.$qb->getDebugOutput()."\"\n";
-            $result = [];
-        } else {
-            $result = $this->timedFetch($qb, $segment->getId());
-        }
-=======
         //dump($qb->getLogicStack());
 
         $this->logger->debug('Segment QB: Create SQL: '.$qb->getDebugOutput(), ['segmentId' => $segment->getId()]);
@@ -170,7 +138,6 @@
         dump($qb->getDebugOutput());
 
         $result = $this->timedFetch($qb, $segment->getId());
->>>>>>> 8dea5db8
 
         return [$segment->getId() => $result];
     }
