<?php

/*
 * @copyright   2014-2018 Mautic Contributors. All rights reserved
 * @author      Mautic
 * @author      Jan Kozak <galvani78@gmail.com>
 *
 * @link        http://mautic.org
 *
 * @license     GNU/GPLv3 http://www.gnu.org/licenses/gpl-3.0.html
 */

namespace Mautic\LeadBundle\Segment\Query;

use Doctrine\ORM\EntityManager;
use Mautic\LeadBundle\Segment\LeadSegmentFilter;
use Mautic\LeadBundle\Segment\LeadSegmentFilters;
use Mautic\LeadBundle\Segment\RandomParameterName;

/**
 * Class LeadSegmentQueryBuilder is responsible for building queries for segments.
 *
 * @todo add exceptions
 */
class LeadSegmentQueryBuilder
{
    /** @var EntityManager */
    private $entityManager;

    /** @var RandomParameterName */
    private $randomParameterName;

    /** @var \Doctrine\DBAL\Schema\AbstractSchemaManager */
    private $schema;

    /**
     * LeadSegmentQueryBuilder constructor.
     *
     * @param EntityManager       $entityManager
     * @param RandomParameterName $randomParameterName
     */
    public function __construct(EntityManager $entityManager, RandomParameterName $randomParameterName)
    {
        $this->entityManager       = $entityManager;
        $this->randomParameterName = $randomParameterName;
        $this->schema              = $this->entityManager->getConnection()->getSchemaManager();
    }

    /**
     * @param                    $id
     * @param LeadSegmentFilters $leadSegmentFilters
     *
     * @return QueryBuilder
     *
     * @todo Remove $id?
     */
    public function getLeadsSegmentQueryBuilder($id, LeadSegmentFilters $leadSegmentFilters)
    {
        /** @var QueryBuilder $queryBuilder */
        $queryBuilder = new QueryBuilder($this->entityManager->getConnection());

        $queryBuilder->select('*')->from(MAUTIC_TABLE_PREFIX.'leads', 'l');

        /** @var LeadSegmentFilter $filter */
        foreach ($leadSegmentFilters as $filter) {
<<<<<<< HEAD
=======
            //dump($filter->__toString());
>>>>>>> 834bcef8
            $queryBuilder = $filter->applyQuery($queryBuilder);
        }

        return $queryBuilder;
    }

    /**
     * @param QueryBuilder $qb
     *
     * @return QueryBuilder
     */
    public function wrapInCount(QueryBuilder $qb)
    {
        // Add count functions to the query
        $queryBuilder = new QueryBuilder($this->entityManager->getConnection());
        //  If there is any right join in the query we need to select its it
        $primary = $qb->guessPrimaryLeadIdColumn();

        $currentSelects = [];
        foreach ($qb->getQueryParts()['select'] as $select) {
            if ($select != $primary) {
                $currentSelects[] = $select;
            }
        }

        $qb->select('DISTINCT '.$primary.' as leadIdPrimary');

        foreach ($currentSelects as $select) {
            $qb->addSelect($select);
        }

        $queryBuilder->select('count(leadIdPrimary) count, max(leadIdPrimary) maxId')
                     ->from('('.$qb->getSQL().')', 'sss');
        $queryBuilder->setParameters($qb->getParameters());

        return $queryBuilder;
    }

    /**
     * Restrict the query to NEW members of segment.
     *
     * @param QueryBuilder $queryBuilder
     * @param              $leadListId
     * @param              $whatever     @todo document this field
     *
     * @return QueryBuilder
     */
    public function addNewLeadsRestrictions(QueryBuilder $queryBuilder, $leadListId, $whatever)
    {
        $queryBuilder->select('l.id');

        $parts     = $queryBuilder->getQueryParts();
        $setHaving = (count($parts['groupBy']) || !is_null($parts['having']));

        $tableAlias = $this->generateRandomParameterName();
        $queryBuilder->leftJoin('l', MAUTIC_TABLE_PREFIX.'lead_lists_leads', $tableAlias, $tableAlias.'.lead_id = l.id');
        $queryBuilder->addSelect($tableAlias.'.lead_id');

        $expression = $queryBuilder->expr()->andX(
            $queryBuilder->expr()->eq($tableAlias.'.leadlist_id', $leadListId),
            $queryBuilder->expr()->lte($tableAlias.'.date_added', "'".$whatever['dateTime']."'")
        );

        $restrictionExpression = $queryBuilder->expr()->isNull($tableAlias.'.lead_id');

        $queryBuilder->addJoinCondition($tableAlias, $expression);

        if ($setHaving) {
            $queryBuilder->andHaving($restrictionExpression);
        } else {
            $queryBuilder->andWhere($restrictionExpression);
        }

        return $queryBuilder;
    }

    /**
     * @param QueryBuilder $queryBuilder
     * @param              $leadListId
     *
     * @return QueryBuilder
     */
    public function addManuallySubscribedQuery(QueryBuilder $queryBuilder, $leadListId)
    {
        $tableAlias = $this->generateRandomParameterName();
        $queryBuilder->leftJoin('l', MAUTIC_TABLE_PREFIX.'lead_lists_leads', $tableAlias,
                                'l.id = '.$tableAlias.'.lead_id and '.$tableAlias.'.leadlist_id = '.intval($leadListId));
        $queryBuilder->addJoinCondition($tableAlias,
                                        $queryBuilder->expr()->andX(
                                            $queryBuilder->expr()->orX(
                                                $queryBuilder->expr()->isNull($tableAlias.'.manually_removed'),
                                                $queryBuilder->expr()->eq($tableAlias.'.manually_removed', 0)
                                            ),
                                            $queryBuilder->expr()->eq($tableAlias.'.manually_added', 1)
                                        )
        );
        $queryBuilder->andWhere($queryBuilder->expr()->isNotNull($tableAlias.'.lead_id'));

        return $queryBuilder;
    }

    /**
     * @param QueryBuilder $queryBuilder
     * @param              $leadListId
     *
     * @return QueryBuilder
     */
    public function addManuallyUnsubsribedQuery(QueryBuilder $queryBuilder, $leadListId)
    {
        $tableAlias = $this->generateRandomParameterName();
        $queryBuilder->leftJoin('l', MAUTIC_TABLE_PREFIX.'lead_lists_leads', $tableAlias,
                                'l.id = '.$tableAlias.'.lead_id and '.$tableAlias.'.leadlist_id = '.intval($leadListId));
        $queryBuilder->addJoinCondition($tableAlias, $queryBuilder->expr()->eq($tableAlias.'.manually_removed', 1));
        $queryBuilder->andWhere($queryBuilder->expr()->isNull($tableAlias.'.lead_id'));

        return $queryBuilder;
    }

    /**
     * Generate a unique parameter name.
     *
     * @return string
     */
    private function generateRandomParameterName()
    {
        return $this->randomParameterName->generateRandomParameterName();
    }

    /**
     * @return LeadSegmentFilterDescriptor
     *
     * @todo Remove this function
     */
    public function getTranslator()
    {
        return $this->translator;
    }

    /**
     * @param LeadSegmentFilterDescriptor $translator
     *
     * @return LeadSegmentQueryBuilder
     *
     * @todo Remove this function
     */
    public function setTranslator($translator)
    {
        $this->translator = $translator;

        return $this;
    }

    /**
     * @return \Doctrine\DBAL\Schema\AbstractSchemaManager
     *
     * @todo Remove this function
     */
    public function getSchema()
    {
        return $this->schema;
    }

    /**
     * @param \Doctrine\DBAL\Schema\AbstractSchemaManager $schema
     *
     * @return LeadSegmentQueryBuilder
     *
     * @todo Remove this function
     */
    public function setSchema($schema)
    {
        $this->schema = $schema;

        return $this;
    }
}<|MERGE_RESOLUTION|>--- conflicted
+++ resolved
@@ -63,10 +63,7 @@
 
         /** @var LeadSegmentFilter $filter */
         foreach ($leadSegmentFilters as $filter) {
-<<<<<<< HEAD
-=======
             //dump($filter->__toString());
->>>>>>> 834bcef8
             $queryBuilder = $filter->applyQuery($queryBuilder);
         }
 
