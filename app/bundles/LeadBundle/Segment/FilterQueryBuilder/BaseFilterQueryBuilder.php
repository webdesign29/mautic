<?php
/**
 * Created by PhpStorm.
 * User: jan
 * Date: 1/11/18
 * Time: 11:24 AM.
 */

namespace Mautic\LeadBundle\Segment\FilterQueryBuilder;

use Mautic\LeadBundle\Segment\LeadSegmentFilter;
use Mautic\LeadBundle\Segment\Query\QueryBuilder;
use Mautic\LeadBundle\Services\LeadSegmentFilterQueryBuilderTrait;

class BaseFilterQueryBuilder implements FilterQueryBuilderInterface
{
    use LeadSegmentFilterQueryBuilderTrait;

    public static function getServiceId()
    {
        return 'mautic.lead.query.builder.basic';
    }

    public function applyQuery(QueryBuilder $queryBuilder, LeadSegmentFilter $filter)
    {
        $filterOperator = $filter->getOperator();
        $filterGlue     = $filter->getGlue();
        $filterAggr     = $filter->getAggregateFunction();

        $filterParameters = $filter->getParameterValue();

        if (is_array($filterParameters)) {
            $parameters = [];
            foreach ($filterParameters as $filterParameter) {
                $parameters[] = $this->generateRandomParameterName();
            }
        } else {
            $parameters = $this->generateRandomParameterName();
        }

        $filterParametersHolder = $filter->getParameterHolder($parameters);

        dump(sprintf('START filter query for %s, operator: %s, %s', $filter->__toString(), $filter->getOperator(), print_r($filterAggr, true)));

        $filterGlueFunc = $filterGlue.'Where';

        $tableAlias = $queryBuilder->getTableAlias($filter->getTable());

        // for aggregate function we need to create new alias and not reuse the old one
        if ($filterAggr) {
            $tableAlias = false;
        }

        if (!$tableAlias) {
            $tableAlias = $this->generateRandomParameterName();

            switch ($filterOperator) {
                case 'notLike':
                case 'notIn':

                case 'empty':
                case 'startsWith':
                case 'gt':
                case 'eq':
                case 'neq':
                case 'gte':
                case 'like':
                case 'lt':
                case 'lte':
                case 'in':
                    //@todo this logic needs to
                    if ($filterAggr) {
                        $queryBuilder = $queryBuilder->leftJoin(
                            $queryBuilder->getTableAlias('leads'),
                            $filter->getTable(),
                            $tableAlias,
                            sprintf('%s.id = %s.lead_id', $queryBuilder->getTableAlias('leads'), $tableAlias)
                        );
                    } else {
                        $queryBuilder = $queryBuilder->innerJoin(
                            $queryBuilder->getTableAlias('leads'),
                            $filter->getTable(),
                            $tableAlias,
                            sprintf('%s.id = %s.lead_id', $queryBuilder->getTableAlias('leads'), $tableAlias)
                        );
                    }
                    break;
                default:
                    //throw new \Exception('Dunno how to handle operator "'.$filterOperator.'"');
                    dump('Dunno how to handle operator "'.$filterOperator.'"');
            }
        }

        switch ($filterOperator) {
            case 'empty':
                $expression = $queryBuilder->expr()->orX(
                    $queryBuilder->expr()->isNull($tableAlias.'.'.$filter->getField()),
                    $queryBuilder->expr()->eq($tableAlias.'.'.$filter->getField(), ':'.$emptyParameter = $this->generateRandomParameterName())
                );
                $queryBuilder->setParameter($emptyParameter, '');
                break;
<<<<<<< HEAD
            case 'startsWith':
            case 'endsWith':
                $filterOperator = 'like';
=======
>>>>>>> 0dfcb2ac
            case 'gt':
            case 'eq':
            case 'neq':
            case 'gte':
            case 'like':
            case 'notLike':
            case 'lt':
            case 'lte':
            case 'notIn':
            case 'in':
                if ($filterAggr) {
                    $expression = $queryBuilder->expr()->$filterOperator(
                        sprintf('%s(%s)', $filterAggr, $tableAlias.'.'.$filter->getField()),
                        $filterParametersHolder
                    );
                } else {
                    $expression = $queryBuilder->expr()->$filterOperator(
                        $tableAlias.'.'.$filter->getField(),
                        $filterParametersHolder
                    );
                }
                break;
            default:
                dump(' * IGNORED * - Dunno how to handle operator "'.$filterOperator.'"');
                //throw new \Exception('Dunno how to handle operator "'.$filterOperator.'"');
                $expression = '1=1';
        }

        if ($queryBuilder->isJoinTable($filter->getTable())) {
            if ($filterAggr) {
                $queryBuilder->andHaving($expression);
            } else {
                dump($filter->getGlue());
                $queryBuilder->addJoinCondition($tableAlias, 'and ('.$expression.')');
            }
        } else {
            $queryBuilder->$filterGlueFunc($expression);
        }

        $queryBuilder->setParametersPairs($parameters, $filterParameters);

        return $queryBuilder;
    }
}<|MERGE_RESOLUTION|>--- conflicted
+++ resolved
@@ -99,12 +99,8 @@
                 );
                 $queryBuilder->setParameter($emptyParameter, '');
                 break;
-<<<<<<< HEAD
             case 'startsWith':
             case 'endsWith':
-                $filterOperator = 'like';
-=======
->>>>>>> 0dfcb2ac
             case 'gt':
             case 'eq':
             case 'neq':
