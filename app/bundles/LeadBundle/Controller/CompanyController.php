<?php

/*
 * @copyright   2014 Mautic Contributors. All rights reserved
 * @author      Mautic
 *
 * @link        http://mautic.org
 *
 * @license     GNU/GPLv3 http://www.gnu.org/licenses/gpl-3.0.html
 */

namespace Mautic\LeadBundle\Controller;

use Mautic\CoreBundle\Controller\FormController;
use Mautic\CoreBundle\Helper\InputHelper;
use Mautic\LeadBundle\Entity\Company;
use Mautic\LeadBundle\Form\Type\CompanyMergeType;
use Symfony\Component\HttpFoundation\JsonResponse;
use Symfony\Component\HttpFoundation\Response;

class CompanyController extends FormController
{
    /**
     * @param int $page
     *
     * @return JsonResponse|Response
     */
    public function indexAction($page = 1)
    {
        //set some permissions
        $permissions = $this->get('mautic.security')->isGranted(
            [
                'lead:leads:viewother',
                'lead:leads:create',
                'lead:leads:editother',
                'lead:leads:editown',
                'lead:leads:deleteother',
            ],
            'RETURN_ARRAY'
        );

        if (!$permissions['lead:leads:viewother']) {
            return $this->accessDenied();
        }

        $this->setListFilters();

        //set limits
        $limit = $this->get('session')->get(
            'mautic.company.limit',
            $this->factory->getParameter('default_pagelimit')
        );
        $start = (1 === $page) ? 0 : (($page - 1) * $limit);
        if ($start < 0) {
            $start = 0;
        }

        $search = $this->request->get('search', $this->get('session')->get('mautic.company.filter', ''));
        $this->get('session')->set('mautic.company.filter', $search);

        $filter     = ['string' => $search, 'force' => []];
        $orderBy    = $this->get('session')->get('mautic.company.orderby', 'comp.companyname');
        $orderByDir = $this->get('session')->get('mautic.company.orderbydir', 'ASC');

        $companies = $this->getModel('lead.company')->getEntities(
            [
                'start'          => $start,
                'limit'          => $limit,
                'filter'         => $filter,
                'orderBy'        => $orderBy,
                'orderByDir'     => $orderByDir,
                'withTotalCount' => true,
            ]
        );

        $count     = $companies['count'];
        $companies = $companies['results'];

        if ($count && $count < ($start + 1)) {
            $lastPage = (1 === $count) ? 1 : (ceil($count / $limit)) ?: 1;
            $this->get('session')->set('mautic.company.page', $lastPage);
            $returnUrl = $this->generateUrl('mautic_company_index', ['page' => $lastPage]);

            return $this->postActionRedirect(
                [
                    'returnUrl'       => $returnUrl,
                    'viewParameters'  => ['page' => $lastPage],
                    'contentTemplate' => 'MauticLeadBundle:Company:index',
                    'passthroughVars' => [
                        'activeLink'    => '#mautic_company_index',
                        'mauticContent' => 'company',
                    ],
                ]
            );
        }

        //set what page currently on so that we can return here after form submission/cancellation
        $this->get('session')->set('mautic.company.page', $page);

        $tmpl       = $this->request->isXmlHttpRequest() ? $this->request->get('tmpl', 'index') : 'index';
        $model      = $this->getModel('lead.company');
        $companyIds = array_keys($companies);
        $leadCounts = (!empty($companyIds)) ? $model->getRepository()->getLeadCount($companyIds) : [];

        return $this->delegateView(
            [
                'viewParameters' => [
                    'searchValue' => $search,
                    'leadCounts'  => $leadCounts,
                    'items'       => $companies,
                    'page'        => $page,
                    'limit'       => $limit,
                    'permissions' => $permissions,
                    'tmpl'        => $tmpl,
                    'totalItems'  => $count,
                ],
                'contentTemplate' => 'MauticLeadBundle:Company:list.html.php',
                'passthroughVars' => [
                    'activeLink'    => '#mautic_company_index',
                    'mauticContent' => 'company',
                    'route'         => $this->generateUrl('mautic_company_index', ['page' => $page]),
                ],
            ]
        );
    }

    /**
     * Generates new form and processes post data.
     *
     * @param \Mautic\LeadBundle\Entity\Company $entity
     *
     * @return JsonResponse|\Symfony\Component\HttpFoundation\RedirectResponse|Response
     */
    public function newAction($entity = null)
    {
        $model = $this->getModel('lead.company');

        if (!($entity instanceof Company)) {
            /** @var \Mautic\LeadBundle\Entity\Company $entity */
            $entity = $model->getEntity();
        }

        if (!$this->get('mautic.security')->isGranted('lead:leads:create')) {
            return $this->accessDenied();
        }

        //set the page we came from
        $page         = $this->get('session')->get('mautic.company.page', 1);
        $method       = $this->request->getMethod();
        $action       = $this->generateUrl('mautic_company_action', ['objectAction' => 'new']);
        $company      = $this->request->request->get('company', []);
        $updateSelect = InputHelper::clean(
<<<<<<< HEAD
            ('POST' == $this->request->getMethod())
                ? $this->request->request->get('company[updateSelect]', false, true)
                : $this->request->get(
                'updateSelect',
                false
            )
=======
            $method === 'POST'
                ? ($company['updateSelect'] ?? false)
                : $this->request->get('updateSelect', false)
>>>>>>> e79acc82
        );

        $fields = $this->getModel('lead.field')->getPublishedFieldArrays('company');
        $form   = $model->createForm($entity, $this->get('form.factory'), $action, ['fields' => $fields, 'update_select' => $updateSelect]);

        $viewParameters = ['page' => $page];
        $returnUrl      = $this->generateUrl('mautic_company_index', $viewParameters);
        $template       = 'MauticLeadBundle:Company:index';

        ///Check for a submitted form and process it
        if ('POST' == $this->request->getMethod()) {
            $valid = false;
            if (!$cancelled = $this->isFormCancelled($form)) {
                if ($valid = $this->isFormValid($form)) {
                    //form is valid so process the data
                    //get custom field values
                    $data = $this->request->request->get('company');
                    //pull the data from the form in order to apply the form's formatting
                    foreach ($form as $f) {
                        $data[$f->getName()] = $f->getData();
                    }
                    $model->setFieldValues($entity, $data, true);
                    //form is valid so process the data
                    $model->saveEntity($entity);

                    $this->addFlash(
                        'mautic.core.notice.created',
                        [
                            '%name%'      => $entity->getName(),
                            '%menu_link%' => 'mautic_company_index',
                            '%url%'       => $this->generateUrl(
                                'mautic_company_action',
                                [
                                    'objectAction' => 'edit',
                                    'objectId'     => $entity->getId(),
                                ]
                            ),
                        ]
                    );

                    if ($form->get('buttons')->get('save')->isClicked()) {
                        $returnUrl = $this->generateUrl('mautic_company_index', $viewParameters);
                        $template  = 'MauticLeadBundle:Company:index';
                    } else {
                        //return edit view so that all the session stuff is loaded
                        return $this->editAction($entity->getId(), true);
                    }
                }
            }

            $passthrough = [
                'activeLink'    => '#mautic_company_index',
                'mauticContent' => 'company',
            ];

            // Check to see if this is a popup
            if (!empty($form['updateSelect'])) {
                $template    = false;
                $passthrough = array_merge(
                    $passthrough,
                    [
                        'updateSelect' => $form['updateSelect']->getData(),
                        'id'           => $entity->getId(),
                        'name'         => $entity->getName(),
                    ]
                );
            }

            if ($cancelled || ($valid && $form->get('buttons')->get('save')->isClicked())) {
                return $this->postActionRedirect(
                    [
                        'returnUrl'       => $returnUrl,
                        'viewParameters'  => $viewParameters,
                        'contentTemplate' => $template,
                        'passthroughVars' => $passthrough,
                    ]
                );
            }
        }

        $fields = $model->organizeFieldsByGroup($fields);
        $groups = array_keys($fields);
        sort($groups);
        $template = 'MauticLeadBundle:Company:form_'.($this->request->get('modal', false) ? 'embedded' : 'standalone').'.html.php';

        return $this->delegateView(
            [
                'viewParameters' => [
                    'tmpl'   => $this->request->isXmlHttpRequest() ? $this->request->get('tmpl', 'index') : 'index',
                    'entity' => $entity,
                    'form'   => $form->createView(),
                    'fields' => $fields,
                    'groups' => $groups,
                ],
                'contentTemplate' => $template,
                'passthroughVars' => [
                    'activeLink'    => '#mautic_company_index',
                    'mauticContent' => 'company',
                    'updateSelect'  => ('POST' == $this->request->getMethod()) ? $updateSelect : null,
                    'route'         => $this->generateUrl(
                        'mautic_company_action',
                        [
                            'objectAction' => (!empty($valid) ? 'edit' : 'new'), //valid means a new form was applied
                            'objectId'     => $entity->getId(),
                        ]
                    ),
                ],
            ]
        );
    }

    /**
     * Generates edit form and processes post data.
     *
     * @param int  $objectId
     * @param bool $ignorePost
     *
     * @return JsonResponse|\Symfony\Component\HttpFoundation\RedirectResponse|Response
     */
    public function editAction($objectId, $ignorePost = false)
    {
        $model  = $this->getModel('lead.company');
        $entity = $model->getEntity($objectId);

        //set the page we came from
        $page = $this->get('session')->get('mautic.company.page', 1);

        $viewParameters = ['page' => $page];

        //set the return URL
        $returnUrl = $this->generateUrl('mautic_company_index', ['page' => $page]);

        $postActionVars = [
            'returnUrl'       => $returnUrl,
            'viewParameters'  => $viewParameters,
            'contentTemplate' => 'MauticLeadBundle:Company:index',
            'passthroughVars' => [
                'activeLink'    => '#mautic_company_index',
                'mauticContent' => 'company',
            ],
        ];

        //form not found
        if (null === $entity) {
            return $this->postActionRedirect(
                array_merge(
                    $postActionVars,
                    [
                        'flashes' => [
                            [
                                'type'    => 'error',
                                'msg'     => 'mautic.company.error.notfound',
                                'msgVars' => ['%id%' => $objectId],
                            ],
                        ],
                    ]
                )
            );
        } elseif (!$this->get('mautic.security')->hasEntityAccess(
            'lead:leads:editown',
            'lead:leads:editother',
            $entity->getOwner())) {
            return $this->accessDenied();
        } elseif ($model->isLocked($entity)) {
            //deny access if the entity is locked
            return $this->isLocked($postActionVars, $entity, 'lead.company');
        }

        $action       = $this->generateUrl('mautic_company_action', ['objectAction' => 'edit', 'objectId' => $objectId]);
<<<<<<< HEAD
        $updateSelect = ('POST' == $this->request->getMethod())
            ? $this->request->request->get('company[updateSelect]', false, true)
            : $this->request->get(
                'updateSelect',
                false
            );
=======
        $method       = $this->request->getMethod();
        $company      = $this->request->request->get('company', []);
        $updateSelect = $method === 'POST'
            ? ($company['updateSelect'] ?? false)
            : $this->request->get('updateSelect', false);
>>>>>>> e79acc82

        $fields = $this->getModel('lead.field')->getPublishedFieldArrays('company');
        $form   = $model->createForm(
            $entity,
            $this->get('form.factory'),
            $action,
            ['fields' => $fields, 'update_select' => $updateSelect]
        );

        ///Check for a submitted form and process it
<<<<<<< HEAD
        if (!$ignorePost && 'POST' == $this->request->getMethod()) {
=======
        if (!$ignorePost && $method === 'POST') {
>>>>>>> e79acc82
            $valid = false;

            if (!$cancelled = $this->isFormCancelled($form)) {
                if ($valid = $this->isFormValid($form)) {
                    $data = $this->request->request->get('company');
                    //pull the data from the form in order to apply the form's formatting
                    foreach ($form as $f) {
                        $data[$f->getName()] = $f->getData();
                    }

                    $model->setFieldValues($entity, $data, true);

                    //form is valid so process the data
                    $model->saveEntity($entity, $form->get('buttons')->get('save')->isClicked());

                    $this->addFlash(
                        'mautic.core.notice.updated',
                        [
                            '%name%'      => $entity->getName(),
                            '%menu_link%' => 'mautic_company_index',
                            '%url%'       => $this->generateUrl(
                                'mautic_company_action',
                                [
                                    'objectAction' => 'edit',
                                    'objectId'     => $entity->getId(),
                                ]
                            ),
                        ]
                    );

                    if ($form->get('buttons')->get('save')->isClicked()) {
                        $returnUrl = $this->generateUrl('mautic_company_index', $viewParameters);
                        $template  = 'MauticLeadBundle:Company:index';
                    }
                }
            } else {
                //unlock the entity
                $model->unlockEntity($entity);

                $returnUrl = $this->generateUrl('mautic_company_index', $viewParameters);
                $template  = 'MauticLeadBundle:Company:index';
            }

            $passthrough = [
                'activeLink'    => '#mautic_company_index',
                'mauticContent' => 'company',
            ];

            // Check to see if this is a popup
            if (!empty($form['updateSelect'])) {
                $template    = false;
                $passthrough = array_merge(
                    $passthrough,
                    [
                        'updateSelect' => $form['updateSelect']->getData(),
                        'id'           => $entity->getId(),
                        'name'         => $entity->getName(),
                    ]
                );
            }

            if ($cancelled || ($valid && $form->get('buttons')->get('save')->isClicked())) {
                return $this->postActionRedirect(
                    [
                        'returnUrl'       => $returnUrl,
                        'viewParameters'  => $viewParameters,
                        'contentTemplate' => $template,
                        'passthroughVars' => $passthrough,
                    ]
                );
            } elseif ($valid) {
                // Refetch and recreate the form in order to populate data manipulated in the entity itself
                $company = $model->getEntity($objectId);
                $form    = $model->createForm($company, $this->get('form.factory'), $action, ['fields' => $fields, 'update_select' => $updateSelect]);
            }
        } else {
            //lock the entity
            $model->lockEntity($entity);
        }

        $fields = $model->organizeFieldsByGroup($fields);
        $groups = array_keys($fields);
        sort($groups);
        $template = 'MauticLeadBundle:Company:form_'.($this->request->get('modal', false) ? 'embedded' : 'standalone').'.html.php';

        return $this->delegateView(
            [
                'viewParameters' => [
                    'tmpl'   => $this->request->isXmlHttpRequest() ? $this->request->get('tmpl', 'index') : 'index',
                    'entity' => $entity,
                    'form'   => $form->createView(),
                    'fields' => $fields,
                    'groups' => $groups,
                ],
                'contentTemplate' => $template,
                'passthroughVars' => [
                    'activeLink'    => '#mautic_company_index',
                    'mauticContent' => 'company',
                    'updateSelect'  => InputHelper::clean($this->request->query->get('updateSelect')),
                    'route'         => $this->generateUrl(
                        'mautic_company_action',
                        [
                            'objectAction' => 'edit',
                            'objectId'     => $entity->getId(),
                        ]
                    ),
                ],
            ]
        );
    }

    /**
     * Clone an entity.
     *
     * @param int $objectId
     *
     * @return array|JsonResponse|\Symfony\Component\HttpFoundation\RedirectResponse|Response
     */
    public function cloneAction($objectId)
    {
        $model  = $this->getModel('lead.company');
        $entity = $model->getEntity($objectId);

        if (null != $entity) {
            if (!$this->get('mautic.security')->isGranted('lead:leads:create')) {
                return $this->accessDenied();
            }

            $entity = clone $entity;
        }

        return $this->newAction($entity);
    }

    /**
     * Deletes the entity.
     *
     * @param int $objectId
     *
     * @return JsonResponse|\Symfony\Component\HttpFoundation\RedirectResponse
     */
    public function deleteAction($objectId)
    {
        $page      = $this->get('session')->get('mautic.company.page', 1);
        $returnUrl = $this->generateUrl('mautic_company_index', ['page' => $page]);
        $flashes   = [];

        $postActionVars = [
            'returnUrl'       => $returnUrl,
            'viewParameters'  => ['page' => $page],
            'contentTemplate' => 'MauticLeadBundle:Company:index',
            'passthroughVars' => [
                'activeLink'    => '#mautic_company_index',
                'mauticContent' => 'company',
            ],
        ];

        if ('POST' == $this->request->getMethod()) {
            $model  = $this->getModel('lead.company');
            $entity = $model->getEntity($objectId);

            if (null === $entity) {
                $flashes[] = [
                    'type'    => 'error',
                    'msg'     => 'mautic.company.error.notfound',
                    'msgVars' => ['%id%' => $objectId],
                ];
            } elseif (!$this->get('mautic.security')->isGranted('lead:leads:deleteother')) {
                return $this->accessDenied();
            } elseif ($model->isLocked($entity)) {
                return $this->isLocked($postActionVars, $entity, 'lead.company');
            }

            $model->deleteEntity($entity);

            $flashes[] = [
                'type'    => 'notice',
                'msg'     => 'mautic.core.notice.deleted',
                'msgVars' => [
                    '%name%' => $entity->getName(),
                    '%id%'   => $objectId,
                ],
            ];
        } //else don't do anything

        return $this->postActionRedirect(
            array_merge(
                $postActionVars,
                [
                    'flashes' => $flashes,
                ]
            )
        );
    }

    /**
     * Deletes a group of entities.
     *
     * @return \Symfony\Component\HttpFoundation\JsonResponse|\Symfony\Component\HttpFoundation\RedirectResponse
     */
    public function batchDeleteAction()
    {
        $page      = $this->get('session')->get('mautic.company.page', 1);
        $returnUrl = $this->generateUrl('mautic_company_index', ['page' => $page]);
        $flashes   = [];

        $postActionVars = [
            'returnUrl'       => $returnUrl,
            'viewParameters'  => ['page' => $page],
            'contentTemplate' => 'MauticLeadBundle:Company:index',
            'passthroughVars' => [
                'activeLink'    => '#mautic_company_index',
                'mauticContent' => 'company',
            ],
        ];

        if ('POST' == $this->request->getMethod()) {
            $model     = $this->getModel('lead.company');
            $ids       = json_decode($this->request->query->get('ids', '{}'));
            $deleteIds = [];

            // Loop over the IDs to perform access checks pre-delete
            foreach ($ids as $objectId) {
                $entity = $model->getEntity($objectId);

                if (null === $entity) {
                    $flashes[] = [
                        'type'    => 'error',
                        'msg'     => 'mautic.company.error.notfound',
                        'msgVars' => ['%id%' => $objectId],
                    ];
                } elseif (!$this->get('mautic.security')->isGranted('lead:leads:deleteother')) {
                    $flashes[] = $this->accessDenied(true);
                } elseif ($model->isLocked($entity)) {
                    $flashes[] = $this->isLocked($postActionVars, $entity, 'lead.company', true);
                } else {
                    $deleteIds[] = $objectId;
                }
            }

            // Delete everything we are able to
            if (!empty($deleteIds)) {
                $entities = $model->deleteEntities($deleteIds);
                $deleted  = count($entities);
                $this->addFlash(
                    'mautic.company.notice.batch_deleted',
                    [
                        'pluralCount' => $deleted,
                        '%count%'     => $deleted,
                    ]
                );
            }
        } //else don't do anything

        return $this->postActionRedirect(
            array_merge(
                $postActionVars,
                [
                    'flashes' => $flashes,
                ]
            )
        );
    }

    /**
     * Company Merge function.
     *
     * @param $objectId
     *
     * @return array|JsonResponse|\Symfony\Component\HttpFoundation\RedirectResponse|\Symfony\Component\HttpFoundation\Response
     */
    public function mergeAction($objectId)
    {
        //set some permissions
        $permissions = $this->get('mautic.security')->isGranted(
            [
                'lead:leads:viewother',
                'lead:leads:create',
                'lead:leads:editother',
                'lead:leads:deleteother',
            ],
            'RETURN_ARRAY'
        );
        /** @var \Mautic\LeadBundle\Model\CompanyModel $model */
        $model            = $this->getModel('lead.company');
        $secondaryCompany = $model->getEntity($objectId);
        $page             = $this->get('session')->get('mautic.lead.page', 1);

        //set the return URL
        $returnUrl = $this->generateUrl('mautic_company_index', ['page' => $page]);

        $postActionVars = [
            'returnUrl'       => $returnUrl,
            'viewParameters'  => ['page' => $page],
            'contentTemplate' => 'MauticLeadBundle:Company:index',
            'passthroughVars' => [
                'activeLink'    => '#mautic_company_index',
                'mauticContent' => 'company',
            ],
        ];

        if (null === $secondaryCompany) {
            return $this->postActionRedirect(
                array_merge(
                    $postActionVars,
                    [
                        'flashes' => [
                            [
                                'type'    => 'error',
                                'msg'     => 'mautic.lead.company.error.notfound',
                                'msgVars' => ['%id%' => $objectId],
                            ],
                        ],
                    ]
                )
            );
        }

        $action = $this->generateUrl('mautic_company_action', ['objectAction' => 'merge', 'objectId' => $secondaryCompany->getId()]);

        $form = $this->get('form.factory')->create(
            CompanyMergeType::class,
            [],
            [
                'action'      => $action,
                'main_entity' => $secondaryCompany->getId(),
            ]
        );

        if ('POST' == $this->request->getMethod()) {
            $valid = true;
            if (!$this->isFormCancelled($form)) {
                if ($valid = $this->isFormValid($form)) {
                    $data           = $form->getData();
                    $primaryMergeId = $data['company_to_merge'];
                    $primaryCompany = $model->getEntity($primaryMergeId);

                    if (null === $primaryCompany) {
                        return $this->postActionRedirect(
                            array_merge(
                                $postActionVars,
                                [
                                    'flashes' => [
                                        [
                                            'type'    => 'error',
                                            'msg'     => 'mautic.lead.company.error.notfound',
                                            'msgVars' => ['%id%' => $primaryCompany->getId()],
                                        ],
                                    ],
                                ]
                            )
                        );
                    } elseif (!$permissions['lead:leads:editother']) {
                        return $this->accessDenied();
                    } elseif ($model->isLocked($secondaryCompany)) {
                        //deny access if the entity is locked
                        return $this->isLocked($postActionVars, $primaryCompany, 'lead.company');
                    } elseif ($model->isLocked($primaryCompany)) {
                        //deny access if the entity is locked
                        return $this->isLocked($postActionVars, $primaryCompany, 'lead.company');
                    }

                    //Both leads are good so now we merge them
                    $mainCompany = $model->companyMerge($primaryCompany, $secondaryCompany, false);
                }

                if ($valid) {
                    $viewParameters = [
                        'objectId'     => $primaryCompany->getId(),
                        'objectAction' => 'edit',
                    ];
                }
            } else {
                $viewParameters = [
                    'objectId'     => $secondaryCompany->getId(),
                    'objectAction' => 'edit',
                ];
            }

            return $this->postActionRedirect(
                [
                    'returnUrl'       => $this->generateUrl('mautic_company_action', $viewParameters),
                    'viewParameters'  => $viewParameters,
                    'contentTemplate' => 'MauticLeadBundle:Company:edit',
                    'passthroughVars' => [
                        'closeModal' => 1,
                    ],
                ]
            );
        }

        $tmpl = $this->request->get('tmpl', 'index');

        return $this->delegateView(
            [
                'viewParameters' => [
                    'tmpl'         => $tmpl,
                    'action'       => $action,
                    'form'         => $form->createView(),
                    'currentRoute' => $this->generateUrl(
                        'mautic_company_action',
                        [
                            'objectAction' => 'merge',
                            'objectId'     => $secondaryCompany->getId(),
                        ]
                    ),
                ],
                'contentTemplate' => 'MauticLeadBundle:Company:merge.html.php',
                'passthroughVars' => [
                    'route'  => false,
                    'target' => ('update' == $tmpl) ? '.company-merge-options' : null,
                ],
            ]
        );
    }
}<|MERGE_RESOLUTION|>--- conflicted
+++ resolved
@@ -150,18 +150,9 @@
         $action       = $this->generateUrl('mautic_company_action', ['objectAction' => 'new']);
         $company      = $this->request->request->get('company', []);
         $updateSelect = InputHelper::clean(
-<<<<<<< HEAD
-            ('POST' == $this->request->getMethod())
-                ? $this->request->request->get('company[updateSelect]', false, true)
-                : $this->request->get(
-                'updateSelect',
-                false
-            )
-=======
-            $method === 'POST'
+            'POST' === $method
                 ? ($company['updateSelect'] ?? false)
                 : $this->request->get('updateSelect', false)
->>>>>>> e79acc82
         );
 
         $fields = $this->getModel('lead.field')->getPublishedFieldArrays('company');
@@ -331,20 +322,11 @@
         }
 
         $action       = $this->generateUrl('mautic_company_action', ['objectAction' => 'edit', 'objectId' => $objectId]);
-<<<<<<< HEAD
-        $updateSelect = ('POST' == $this->request->getMethod())
-            ? $this->request->request->get('company[updateSelect]', false, true)
-            : $this->request->get(
-                'updateSelect',
-                false
-            );
-=======
         $method       = $this->request->getMethod();
         $company      = $this->request->request->get('company', []);
-        $updateSelect = $method === 'POST'
+        $updateSelect = 'POST' === $method
             ? ($company['updateSelect'] ?? false)
             : $this->request->get('updateSelect', false);
->>>>>>> e79acc82
 
         $fields = $this->getModel('lead.field')->getPublishedFieldArrays('company');
         $form   = $model->createForm(
@@ -355,11 +337,7 @@
         );
 
         ///Check for a submitted form and process it
-<<<<<<< HEAD
-        if (!$ignorePost && 'POST' == $this->request->getMethod()) {
-=======
-        if (!$ignorePost && $method === 'POST') {
->>>>>>> e79acc82
+        if (!$ignorePost && 'POST' === $method) {
             $valid = false;
 
             if (!$cancelled = $this->isFormCancelled($form)) {
