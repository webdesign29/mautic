--- conflicted
+++ resolved
@@ -17,8 +17,8 @@
 
 trait LeadDetailsTrait
 {
-    /**
-<<<<<<< HEAD
+
+    /**
      * @param array      $leads
      * @param array|null $filters
      * @param array|null $orderBy
@@ -98,7 +98,7 @@
 
         return $result;
     }
-    
+
     /**
      * @param $a
      * @param $b
@@ -113,10 +113,7 @@
     }
 
     /**
-     * Get a list of places for the lead based on IP location
-=======
      * Get a list of places for the lead based on IP location.
->>>>>>> 272454c7
      *
      * @param Lead $lead
      *
