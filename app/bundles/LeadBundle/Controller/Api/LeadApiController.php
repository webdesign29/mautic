--- conflicted
+++ resolved
@@ -55,11 +55,7 @@
      */
     public function newEntityAction()
     {
-<<<<<<< HEAD
         if ($existingLead = $this->model->getExistingLead($this->request->request->all())) {
-=======
-        if ($existingLead = $this->getExistingLead($this->request->request->all())) {
->>>>>>> 9d374eca
             $this->request->setMethod('PATCH');
 
             return parent::editEntityAction($existingLead->getId());
@@ -130,11 +126,7 @@
      */
     public function editEntityAction($id)
     {
-<<<<<<< HEAD
         if ($existingLead = $this->model->getExistingLead($this->request->request->all(), $id)) {
-=======
-        if ($existingLead = $this->getExistingLead($this->request->request->all(), $id)) {
->>>>>>> 9d374eca
             $entity = $this->model->getEntity($id);
             $this->model->mergeLeads($existingLead, $entity, false);
         }
@@ -143,40 +135,6 @@
     }
 
     /**
-<<<<<<< HEAD
-=======
-     * Get existing duplicated contact based on unique fields and the request data.
-     *
-     * @param array $parameters
-     * @param null  $id
-     *
-     * @return null|Lead
-     */
-    protected function getExistingLead(array $parameters, $id = null)
-    {
-        // Check to see if contacts exist based on unique identifiers
-        $uniqueLeadFields    = $this->getModel('lead.field')->getUniqueIdentiferFields();
-        $uniqueLeadFieldData = [];
-
-        foreach ($parameters as $k => $v) {
-            if (array_key_exists($k, $uniqueLeadFields) && !empty($v)) {
-                $uniqueLeadFieldData[$k] = $v;
-            }
-        }
-
-        if (count($uniqueLeadFieldData)) {
-            $leads = $this->get('doctrine.orm.entity_manager')->getRepository(
-                'MauticLeadBundle:Lead'
-            )->getLeadsByUniqueFields($uniqueLeadFieldData, $id, 1);
-
-            return ($leads) ? $leads[0] : null;
-        }
-
-        return null;
-    }
-
-    /**
->>>>>>> 9d374eca
      * Obtains a list of users for lead owner edits.
      *
      * @return \Symfony\Component\HttpFoundation\Response
