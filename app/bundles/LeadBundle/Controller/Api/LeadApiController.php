--- conflicted
+++ resolved
@@ -52,89 +52,6 @@
     }
 
     /**
-<<<<<<< HEAD
-     * Creates a new lead or edits if one is found with same email.  You should make a call to /api/leads/list/fields in order to get a list of custom fields that will be accepted. The key should be the alias of the custom field. You can also pass in a ipAddress parameter if the IP of the lead is different than that of the originating request.
-     */
-    public function newEntityAction()
-    {
-        if ($existingLead = $this->model->getExistingLead($this->request->request->all())) {
-            $this->request->setMethod('PATCH');
-
-            return parent::editEntityAction($existingLead->getId());
-        }
-
-        return parent::newEntityAction();
-    }
-
-    /**
-     * @return array|\Symfony\Component\HttpFoundation\Response
-     */
-    public function newEntitiesAction()
-    {
-        $entity = $this->model->getEntity();
-
-        if (!$this->checkEntityAccess($entity, 'create')) {
-            return $this->accessDenied();
-        }
-
-        $parameters = $this->request->request->all();
-
-        $valid = $this->validateBatchPayload($parameters);
-        if ($valid instanceof Response) {
-            return $valid;
-        }
-
-        $this->inBatchMode = true;
-        $entities          = [];
-        $errors            = [];
-        $statusCodes       = [];
-        foreach ($parameters as $key => $params) {
-            $method     = 'POST';
-            $entity     = $this->getNewEntity($params);
-            $statusCode = Codes::HTTP_CREATED;
-
-            if ($existingLead = $this->getExistingLead($params)) {
-                $method     = 'PATCH';
-                $entity     = $existingLead;
-                $statusCode = Codes::HTTP_OK;
-            }
-
-            $this->processBatchForm($key, $entity, $params, $method, $errors, $entities);
-
-            if (isset($errors[$key])) {
-                $statusCodes[$key] = $errors[$key]['code'];
-            } else {
-                $statusCodes[$key] = $statusCode;
-            }
-        }
-
-        $payload = [
-            $this->entityNameMulti => $entities,
-            'statusCodes'          => $statusCodes,
-        ];
-
-        if (!empty($errors)) {
-            $payload['errors'] = $errors;
-        }
-
-        $view = $this->view($payload, Codes::HTTP_CREATED);
-        $this->setSerializationContext($view);
-
-        return $this->handleView($view);
-    }
-
-    /**
-     * {@inheritdoc}
-     */
-    public function editEntityAction($id)
-    {
-        if ($existingLead = $this->model->getExistingLead($this->request->request->all(), $id)) {
-            $entity = $this->model->getEntity($id);
-            $this->model->mergeLeads($existingLead, $entity, false);
-        }
-
-        return parent::editEntityAction($id);
-=======
      * Get existing duplicated contact based on unique fields and the request data.
      *
      * @param array $parameters
@@ -150,7 +67,6 @@
         $contact = $id ? $model->getEntity($id) : null;
 
         return $model->checkForDuplicateContact($parameters, $contact);
->>>>>>> d9d25825
     }
 
     /**
