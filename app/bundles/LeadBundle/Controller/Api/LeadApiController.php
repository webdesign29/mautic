--- conflicted
+++ resolved
@@ -30,26 +30,12 @@
     public function initialize(FilterControllerEvent $event)
     {
         parent::initialize($event);
-<<<<<<< HEAD
-        $this->model = $this->factory->getModel('lead.lead');
-        $this->entityClass = 'Mautic\LeadBundle\Entity\Lead';
-        $this->entityNameOne = 'lead';
-        $this->entityNameMulti = 'leads';
-        $this->permissionBase = 'lead:leads';
-        $this->serializerGroups = array(
-            "leadDetails",
-            "userList",
-            "publishDetails",
-            "ipAddress"
-        );
-=======
         $this->model            = $this->getModel('lead.lead');
         $this->entityClass      = 'Mautic\LeadBundle\Entity\Lead';
         $this->entityNameOne    = 'contact';
         $this->entityNameMulti  = 'contacts';
         $this->permissionBase   = 'lead:leads';
         $this->serializerGroups = array("leadDetails", "userList", "publishDetails", "ipAddress");
->>>>>>> 382e25e8
     }
 
     /**
@@ -60,35 +46,30 @@
     {
         // Check for an email to see if the lead already exists
         $parameters = $this->request->request->all();
-<<<<<<< HEAD
-        
-        $uniqueLeadFields = $this->factory->getModel('lead.field')->getUniqueIdentiferFields();
-=======
 
         $uniqueLeadFields    = $this->getModel('lead.field')->getUniqueIdentiferFields();
->>>>>>> 382e25e8
         $uniqueLeadFieldData = array();
-        
+
         foreach ($parameters as $k => $v) {
             if (array_key_exists($k, $uniqueLeadFields) && !empty($v)) {
                 $uniqueLeadFieldData[$k] = $v;
             }
         }
-        
+
         if (count($uniqueLeadFieldData)) {
             if (count($uniqueLeadFieldData)) {
                 $existingLeads = $this->factory->getEntityManager()
                     ->getRepository('MauticLeadBundle:Lead')
                     ->getLeadsByUniqueFields($uniqueLeadFieldData);
-                
+
                 if (!empty($existingLeads)) {
                     // Lead found so edit rather than create a new one
-                    
+
                     return parent::editEntityAction($existingLeads[0]->getId());
                 }
             }
         }
-        
+
         return parent::newEntityAction();
     }
 
@@ -97,27 +78,11 @@
      * {@inheritdoc}
      *
      * @param $entity
-     *            
+     *
      * @return mixed|void
      */
     protected function createEntityForm($entity)
     {
-<<<<<<< HEAD
-        $fields = $this->factory->getModel('lead.field')->getEntities(array(
-            'force' => array(
-                array(
-                    'column' => 'f.isPublished',
-                    'expr' => 'eq',
-                    'value' => true
-                )
-            ),
-            'hydration_mode' => 'HYDRATE_ARRAY'
-        ));
-        
-        return $this->model->createForm($entity, $this->get('form.factory'), null, array(
-            'fields' => $fields
-        ));
-=======
         $fields = $this->getModel('lead.field')->getEntities(
             array(
                 'force'          => array(
@@ -132,7 +97,6 @@
         );
 
         return $this->model->createForm($entity, $this->get('form.factory'), null, ['fields' => $fields, 'csrf_protection' => false]);
->>>>>>> 382e25e8
     }
 
     /**
@@ -149,7 +113,7 @@
         ), 'MATCH_ONE')) {
             return $this->accessDenied();
         }
-        
+
         $filter = $this->request->query->get('filter', null);
         $limit = $this->request->query->get('limit', null);
         $start = $this->request->query->get('start', null);
@@ -159,7 +123,7 @@
             'userList'
         ));
         $view->setSerializationContext($context);
-        
+
         return $this->handleView($view);
     }
 
@@ -176,16 +140,6 @@
         ), 'MATCH_ONE')) {
             return $this->accessDenied();
         }
-<<<<<<< HEAD
-        
-        $fields = $this->factory->getModel('lead.field')->getEntities(array(
-            'filter' => array(
-                'force' => array(
-                    array(
-                        'column' => 'f.isPublished',
-                        'expr' => 'eq',
-                        'value' => true
-=======
 
         $fields = $this->getModel('lead.field')->getEntities(
             array(
@@ -196,18 +150,17 @@
                             'expr'   => 'eq',
                             'value'  => true
                         )
->>>>>>> 382e25e8
                     )
                 )
             )
-        ));
-        
+        );
+
         $view = $this->view($fields, Codes::HTTP_OK);
         $context = SerializationContext::create()->setGroups(array(
             'leadFieldList'
         ));
         $view->setSerializationContext($context);
-        
+
         return $this->handleView($view);
     }
 
@@ -215,7 +168,7 @@
      * Obtains a list of notes on a specific lead
      *
      * @param $id
-     *            
+     *
      * @return \Symfony\Component\HttpFoundation\Response
      */
     public function getNotesAction($id)
@@ -225,19 +178,6 @@
             if (!$this->factory->getSecurity()->hasEntityAccess('lead:leads:viewown', 'lead:leads:viewother', $entity->getOwner())) {
                 return $this->accessDenied();
             }
-<<<<<<< HEAD
-            
-            $results = $this->factory->getModel('lead.note')->getEntities(array(
-                'start' => $this->request->query->get('start', 0),
-                'limit' => $this->request->query->get('limit', $this->factory->getParameter('default_pagelimit')),
-                'filter' => array(
-                    'string' => $this->request->query->get('search', ''),
-                    'force' => array(
-                        array(
-                            'column' => 'n.lead',
-                            'expr' => 'eq',
-                            'value' => $entity
-=======
 
             $results = $this->getModel('lead.note')->getEntities(
                 array(
@@ -251,29 +191,28 @@
                                 'expr'   => 'eq',
                                 'value'  => $entity
                             )
->>>>>>> 382e25e8
                         )
-                    )
-                ),
-                'orderBy' => $this->request->query->get('orderBy', 'n.dateAdded'),
-                'orderByDir' => $this->request->query->get('orderByDir', 'DESC')
-            ));
-            
+                    ),
+                    'orderBy'    => $this->request->query->get('orderBy', 'n.dateAdded'),
+                    'orderByDir' => $this->request->query->get('orderByDir', 'DESC')
+                )
+            );
+
             list ($notes, $count) = $this->prepareEntitiesForView($results);
-            
+
             $view = $this->view(array(
                 'total' => $count,
                 'notes' => $notes
             ), Codes::HTTP_OK);
-            
+
             $context = SerializationContext::create()->setGroups(array(
                 'leadNoteDetails'
             ));
             $view->setSerializationContext($context);
-            
+
             return $this->handleView($view);
         }
-        
+
         return $this->notFound();
     }
 
@@ -281,7 +220,7 @@
      * Obtains a list of lead lists the lead is in
      *
      * @param $id
-     *            
+     *
      * @return \Symfony\Component\HttpFoundation\Response
      */
     public function getListsAction($id)
@@ -291,26 +230,26 @@
             if (!$this->factory->getSecurity()->hasEntityAccess('lead:leads:viewown', 'lead:leads:viewother', $entity->getOwner())) {
                 return $this->accessDenied();
             }
-            
+
             $lists = $this->model->getLists($entity, true, true);
-            
+
             foreach ($lists as &$l) {
                 unset($l['leads'][0]['leadlist_id']);
                 unset($l['leads'][0]['lead_id']);
-                
+
                 $l = array_merge($l, $l['leads'][0]);
-                
+
                 unset($l['leads']);
             }
-            
+
             $view = $this->view(array(
                 'total' => count($lists),
                 'lists' => $lists
             ), Codes::HTTP_OK);
-            
+
             return $this->handleView($view);
         }
-        
+
         return $this->notFound();
     }
 
@@ -318,7 +257,7 @@
      * Obtains a list of campaigns the lead is part of
      *
      * @param $id
-     *            
+     *
      * @return \Symfony\Component\HttpFoundation\Response
      */
     public function getCampaignsAction($id)
@@ -328,41 +267,41 @@
             if (!$this->factory->getSecurity()->hasEntityAccess('lead:leads:viewown', 'lead:leads:viewother', $entity->getOwner())) {
                 return $this->accessDenied();
             }
-            
+
             /** @var \Mautic\CampaignBundle\Model\CampaignModel $campaignModel */
             $campaignModel = $this->getModel('campaign');
             $campaigns = $campaignModel->getLeadCampaigns($entity, true);
-            
+
             foreach ($campaigns as &$c) {
                 if (!empty($c['lists'])) {
                     $c['listMembership'] = array_keys($c['lists']);
                     unset($c['lists']);
                 }
-                
+
                 unset($c['leads'][0]['campaign_id']);
                 unset($c['leads'][0]['lead_id']);
-                
+
                 $c = array_merge($c, $c['leads'][0]);
-                
+
                 unset($c['leads']);
             }
-            
+
             $view = $this->view(array(
                 'total' => count($campaigns),
                 'campaigns' => $campaigns
             ), Codes::HTTP_OK);
-            
+
             return $this->handleView($view);
         }
-        
+
         return $this->notFound();
     }
 
     /**
      * Change the number of points a lead
      *
-     * @param int $leadId            
-     * @param int $points            
+     * @param int $leadId
+     * @param int $points
      *
      * @return
      *
@@ -370,7 +309,7 @@
     public function setPointsAction($id, $points)
     {
         $parameters = $this->request->request->all();
-        
+
         // recover lead
         $lead = $this->model->getEntity($id);
         if (!$lead instanceof $this->entityClass) {
@@ -379,15 +318,15 @@
         if (!$this->checkEntityAccess($lead, 'edit')) {
             return $this->accessDenied();
         }
-        
+
         // change the numbre of points
         $lead->setPoints($points);
-        
+
         $this->historyEventsPointsApi($lead, $points, $parameters);
-        
+
         // sauv bdd
         $this->model->saveEntity($lead, false);
-        
+
         return new JsonResponse(array(
             "success" => true
         ));
@@ -396,8 +335,8 @@
     /**
      * Add number of points a lead
      *
-     * @param int $leadId            
-     * @param int $points            
+     * @param int $leadId
+     * @param int $points
      *
      * @return
      *
@@ -405,7 +344,7 @@
     public function addPointsAction($id, $points)
     {
         $parameters = $this->request->request->all();
-        
+
         // recover lead
         $lead = $this->model->getEntity($id);
         if (!$lead instanceof $this->entityClass) {
@@ -414,19 +353,19 @@
         if (!$this->checkEntityAccess($lead, 'edit')) {
             return $this->accessDenied();
         }
-        
+
         // collect the points
         $pointslead = $lead->getPoints();
         $totalPoints = $pointslead + $points;
-        
+
         $this->historyEventsPointsApi($lead, +$points, $parameters);
-        
+
         // change the numbre of points
         $lead->setPoints($totalPoints);
-        
+
         // sauv bdd
         $this->model->saveEntity($lead, false);
-        
+
         return new JsonResponse(array(
             "success" => true
         ));
@@ -435,8 +374,8 @@
     /**
      * Remove number of points a lead
      *
-     * @param int $leadId            
-     * @param int $points            
+     * @param int $leadId
+     * @param int $points
      *
      * @return
      *
@@ -444,7 +383,7 @@
     public function subtractPointsAction($id, $points)
     {
         $parameters = $this->request->request->all();
-        
+
         // recover lead
         $lead = $this->model->getEntity($id);
         if (!$lead instanceof $this->entityClass) {
@@ -453,19 +392,19 @@
         if (!$this->checkEntityAccess($lead, 'edit')) {
             return $this->accessDenied();
         }
-        
+
         // collect the points
         $pointslead = $lead->getPoints();
         $totalPoints = $pointslead - $points;
-        
+
         $this->historyEventsPointsApi($lead, -$points, $parameters);
-        
+
         // change the numbre of points
         $lead->setPoints($totalPoints);
-        
+
         // sauv bdd
         $this->model->saveEntity($lead, false);
-        
+
         return new JsonResponse(array(
             "success" => true
         ));
@@ -477,16 +416,16 @@
     {
         $eventName = (array_key_exists('eventname', $parameters)) ? $parameters['eventname'] : null;
         $actionName = (array_key_exists('actionname', $parameters)) ? $parameters['actionname'] : null;
-        
+
         $en = $this->factory->getTranslator()->trans('mautic.lead.report.points.action_name');
         $an = $this->factory->getTranslator()->trans('mautic.lead.event.api');
-        
+
         $eventName = ($eventName === null) ? $en : $eventName;
         $actionName = ($actionName === null) ? $an : $actionName;
-        
+
         $ip = new IpAddress();
         $ip->setIpAddress($this->request->server->get('SERVER_ADDR'));
-        
+
         $event = new PointsChangeLog();
         $event->setType('API');
         $event->setEventName($eventName);
@@ -495,7 +434,7 @@
         $event->setDateAdded(new \DateTime());
         $event->setDelta($points);
         $event->setLead($lead);
-        
+
         $lead->addPointsChangeLog($event);
     }
 
@@ -506,7 +445,7 @@
      * @param  \Mautic\LeadBundle\Entity\Lead &$entity
      * @param $parameters
      * @param $form
-     * @param string $action            
+     * @param string $action
      */
     protected function preSaveEntity(&$entity, $form, $parameters, $action = 'edit')
     {
@@ -514,33 +453,33 @@
         if (isset($parameters['ipAddress'])) {
             $ip = $parameters['ipAddress'];
             unset($parameters['ipAddress']);
-            
+
             $ipAddress = $this->factory->getIpAddress($ip);
-            
+
             if (!$entity->getIpAddresses()->contains($ipAddress)) {
                 $entity->addIpAddress($ipAddress);
             }
         }
-        
+
         // Check for tag string
         if (isset($parameters['tags'])) {
             $this->model->modifyTags($entity, $parameters['tags']);
             unset($parameters['tags']);
         }
-        
+
         // Check for lastActive date
         if (isset($parameters['lastActive'])) {
             $lastActive = new DateTimeHelper($parameters['lastActive']);
             $entity->setLastActive($lastActive->getDateTime());
         }
-        
+
         // set the custom field values
-        
+
         // pull the data from the form in order to apply the form's formatting
         foreach ($form as $f) {
             $parameters[$f->getName()] = $f->getData();
         }
-        
+
         $this->model->setFieldValues($entity, $parameters, true);
     }
 
@@ -550,13 +489,13 @@
      * @param $parameters
      * @param $entity
      * @param $action
-     *            
+     *
      * @return mixed|void
      */
     protected function prepareParametersForBinding($parameters, $entity, $action)
     {
         unset($parameters['ipAddress'], $parameters['lastActive'], $parameters['tags']);
-        
+
         return $parameters;
     }
 
@@ -564,7 +503,7 @@
      * Flatten fields into an 'all' key for dev convenience
      *
      * @param $entity
-     * @param string $action            
+     * @param string $action
      *
      * @return void
      */
