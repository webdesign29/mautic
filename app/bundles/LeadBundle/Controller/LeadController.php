<?php
/**
 * @package     Mautic
 * @copyright   2014 Mautic Contributors. All rights reserved.
 * @author      Mautic
 * @link        http://mautic.org
 * @license     GNU/GPLv3 http://www.gnu.org/licenses/gpl-3.0.html
 */

//@todo - write merge action
//@todo - write export action

namespace Mautic\LeadBundle\Controller;

use Mautic\CoreBundle\Controller\FormController;
use Mautic\CoreBundle\Helper\BuilderTokenHelper;
use Mautic\CoreBundle\Helper\Chart\LineChart;
use Mautic\CoreBundle\Helper\EmojiHelper;
use Mautic\LeadBundle\Entity\DoNotContact;
use Mautic\LeadBundle\Entity\Lead;
<<<<<<< HEAD
use Symfony\Component\Form\FormError;
=======
use Mautic\LeadBundle\Event\LeadTimelineEvent;
use Mautic\LeadBundle\LeadEvents;
use Mautic\CoreBundle\Helper\Chart\ChartQuery;
use Symfony\Component\Form\FormError;
use Symfony\Component\HttpFoundation\File\Exception\FileException;
use Symfony\Component\HttpFoundation\File\File;
>>>>>>> 260fdea4
use Symfony\Component\HttpFoundation\File\UploadedFile;
use Symfony\Component\HttpFoundation\JsonResponse;

class LeadController extends FormController
{
    use LeadDetailsTrait;

    /**
     * @param int $page
     *
     * @return JsonResponse|\Symfony\Component\HttpFoundation\Response
     */
    public function indexAction($page = 1)
    {
        //set some permissions
        $permissions = $this->get('mautic.security')->isGranted(
            [
                'lead:leads:viewown',
                'lead:leads:viewother',
                'lead:leads:create',
                'lead:leads:editown',
                'lead:leads:editother',
                'lead:leads:deleteown',
                'lead:leads:deleteother'
            ],
            "RETURN_ARRAY"
        );

        if (!$permissions['lead:leads:viewown'] && !$permissions['lead:leads:viewother']) {
            return $this->accessDenied();
        }

        if ($this->request->getMethod() == 'POST') {
            $this->setListFilters();
        }

        /** @var \Mautic\LeadBundle\Model\LeadModel $model */
        $model   = $this->getModel('lead');
        $session = $this->get('session');
        //set limits
        $limit = $session->get('mautic.lead.limit', $this->get('mautic.helper.core_parameters')->getParameter('default_pagelimit'));
        $start = ($page === 1) ? 0 : (($page - 1) * $limit);
        if ($start < 0) {
            $start = 0;
        }

        $search = $this->request->get('search', $session->get('mautic.lead.filter', ''));
        $session->set('mautic.lead.filter', $search);

        //do some default filtering
        $orderBy    = $session->get('mautic.lead.orderby', 'l.last_active');
        $orderByDir = $session->get('mautic.lead.orderbydir', 'DESC');

        $filter      = ['string' => $search, 'force' => ''];
        $translator  = $this->get('translator');
        $anonymous   = $translator->trans('mautic.lead.lead.searchcommand.isanonymous');
        $listCommand = $translator->trans('mautic.lead.lead.searchcommand.list');
        $mine        = $translator->trans('mautic.core.searchcommand.ismine');
        $indexMode   = $this->request->get('view', $session->get('mautic.lead.indexmode', 'list'));

        $session->set('mautic.lead.indexmode', $indexMode);

        $anonymousShowing = false;
        if ($indexMode != 'list' || ($indexMode == 'list' && strpos($search, $anonymous) === false)) {
            //remove anonymous leads unless requested to prevent clutter
            $filter['force'] .= " !$anonymous";
        } elseif (strpos($search, $anonymous) !== false && strpos($search, '!'.$anonymous) === false) {
            $anonymousShowing = true;
        }

        if (!$permissions['lead:leads:viewother']) {
            $filter['force'] .= " $mine";
        }

        $results = $model->getEntities(
            [
                'start'          => $start,
                'limit'          => $limit,
                'filter'         => $filter,
                'orderBy'        => $orderBy,
                'orderByDir'     => $orderByDir,
                'withTotalCount' => true
            ]
        );
        $count   = $results['count'];
        unset($results['count']);

        $leads = $results['results'];
        unset($results);

        if ($count && $count < ($start + 1)) {
            //the number of entities are now less then the current page so redirect to the last page
            if ($count === 1) {
                $lastPage = 1;
            } else {
                $lastPage = (ceil($count / $limit)) ?: 1;
            }
            $session->set('mautic.lead.page', $lastPage);
            $returnUrl = $this->generateUrl('mautic_contact_index', ['page' => $lastPage]);

            return $this->postActionRedirect(
                [
                    'returnUrl'       => $returnUrl,
                    'viewParameters'  => ['page' => $lastPage],
                    'contentTemplate' => 'MauticLeadBundle:Lead:index',
                    'passthroughVars' => [
                        'activeLink'    => '#mautic_contact_index',
                        'mauticContent' => 'lead'
                    ]
                ]
            );
        }

        //set what page currently on so that we can return here after form submission/cancellation
        $session->set('mautic.lead.page', $page);

        $tmpl = $this->request->isXmlHttpRequest() ? $this->request->get('tmpl', 'index') : 'index';

        $listArgs = [];
        if (!$this->get('mautic.security')->isGranted('lead:lists:viewother')) {
            $listArgs["filter"]["force"] = " $mine";
        }

        $lists = $this->getModel('lead.list')->getUserLists();

        //check to see if in a single list
        $inSingleList = (substr_count($search, "$listCommand:") === 1) ? true : false;
        $list         = [];
        if ($inSingleList) {
            preg_match("/$listCommand:(.*?)(?=\s|$)/", $search, $matches);

            if (!empty($matches[1])) {
                $alias = $matches[1];
                foreach ($lists as $l) {
                    if ($alias === $l['alias']) {
                        $list = $l;
                        break;
                    }
                }
            }
        }

        // Get the max ID of the latest lead added
        $maxLeadId = $model->getRepository()->getMaxLeadId();

        // We need the EmailRepository to check if a lead is flagged as do not contact
        /** @var \Mautic\EmailBundle\Entity\EmailRepository $emailRepo */
        $emailRepo = $this->getModel('email')->getRepository();

        return $this->delegateView(
            [
                'viewParameters'  => [
                    'searchValue'      => $search,
                    'items'            => $leads,
                    'page'             => $page,
                    'totalItems'       => $count,
                    'limit'            => $limit,
                    'permissions'      => $permissions,
                    'tmpl'             => $tmpl,
                    'indexMode'        => $indexMode,
                    'lists'            => $lists,
                    'currentList'      => $list,
                    'security'         => $this->get('mautic.security'),
                    'inSingleList'     => $inSingleList,
                    'noContactList'    => $emailRepo->getDoNotEmailList(),
                    'maxLeadId'        => $maxLeadId,
                    'anonymousShowing' => $anonymousShowing
                ],
                'contentTemplate' => "MauticLeadBundle:Lead:{$indexMode}.html.php",
                'passthroughVars' => [
                    'activeLink'    => '#mautic_contact_index',
                    'mauticContent' => 'lead',
                    'route'         => $this->generateUrl('mautic_contact_index', ['page' => $page])
                ]
            ]
        );
    }

    /*
     * Quick form controller route and view
     */
    public function quickAddAction()
    {
        /** @var \Mautic\LeadBundle\Model\LeadModel $model */
        $model = $this->getModel('lead.lead');

        // Get the quick add form
        $action = $this->generateUrl('mautic_contact_action', ['objectAction' => 'new', 'qf' => 1]);

        $fields = $this->getModel('lead.field')->getEntities(
            [
                'filter'         => [
                    'force' => [
                        [
                            'column' => 'f.isPublished',
                            'expr'   => 'eq',
                            'value'  => true
                        ],
                        [
                            'column' => 'f.isShortVisible',
                            'expr'   => 'eq',
                            'value'  => true
                        ]
                    ]
                ],
                'hydration_mode' => 'HYDRATE_ARRAY'
            ]
        );

        $quickForm = $model->createForm($model->getEntity(), $this->get('form.factory'), $action, ['fields' => $fields, 'isShortForm' => true]);

        //set the default owner to the currently logged in user
        $currentUser = $this->get('security.context')->getToken()->getUser();
        $quickForm->get('owner')->setData($currentUser);

        return $this->delegateView(
            [
                'viewParameters'  => [
                    'quickForm' => $quickForm->createView()
                ],
                'contentTemplate' => "MauticLeadBundle:Lead:quickadd.html.php",
                'passthroughVars' => [
                    'activeLink'    => '#mautic_contact_index',
                    'mauticContent' => 'lead',
                    'route'         => false
                ]
            ]
        );
    }

    /**
     * Loads a specific lead into the detailed panel
     *
     * @param $objectId
     *
     * @return \Symfony\Component\HttpFoundation\JsonResponse|\Symfony\Component\HttpFoundation\Response
     */
    public function viewAction($objectId)
    {
        /** @var \Mautic\LeadBundle\Model\LeadModel $model */
        $model = $this->getModel('lead.lead');

        /** @var \Mautic\LeadBundle\Entity\Lead $lead */
        $lead = $model->getEntity($objectId);

        //set some permissions
        $permissions = $this->get('mautic.security')->isGranted(
            [
                'lead:leads:viewown',
                'lead:leads:viewother',
                'lead:leads:create',
                'lead:leads:editown',
                'lead:leads:editother',
                'lead:leads:deleteown',
                'lead:leads:deleteother'
            ],
            "RETURN_ARRAY"
        );

        if ($lead === null) {
            //get the page we came from
            $page = $this->get('session')->get('mautic.lead.page', 1);

            //set the return URL
            $returnUrl = $this->generateUrl('mautic_contact_index', ['page' => $page]);

            return $this->postActionRedirect(
                [
                    'returnUrl'       => $returnUrl,
                    'viewParameters'  => ['page' => $page],
                    'contentTemplate' => 'MauticLeadBundle:Lead:index',
                    'passthroughVars' => [
                        'activeLink'    => '#mautic_contact_index',
                        'mauticContent' => 'contact'
                    ],
                    'flashes'         => [
                        [
                            'type'    => 'error',
                            'msg'     => 'mautic.lead.lead.error.notfound',
                            'msgVars' => ['%id%' => $objectId]
                        ]
                    ]
                ]
            );
        }

        if (!$this->get('mautic.security')->hasEntityAccess(
            'lead:leads:viewown',
            'lead:leads:viewother',
            $lead->getOwner()
        )
        ) {
            return $this->accessDenied();
        }

        $fields            = $lead->getFields();
        $integrationHelper = $this->get('mautic.helper.integration');
        $socialProfiles    = (array) $integrationHelper->getUserProfiles($lead, $fields);
        $socialProfileUrls = $integrationHelper->getSocialProfileUrlRegex(false);

        // Set the social profile templates
        if ($socialProfiles) {
            foreach ($socialProfiles as $integration => &$details) {
                if ($integrationObject = $integrationHelper->getIntegrationObject($integration)) {
                    if ($template = $integrationObject->getSocialProfileTemplate()) {
                        $details['social_profile_template'] = $template;
                    }
                }

                if (!isset($details['social_profile_template'])) {
                    // No profile template found
                    unset($socialProfiles[$integration]);
                }
            }
        }

        // We need the EmailRepository to check if a lead is flagged as do not contact
        /** @var \Mautic\EmailBundle\Entity\EmailRepository $emailRepo */
        $emailRepo = $this->getModel('email')->getRepository();

        return $this->delegateView(
            [
                'viewParameters'  => [
                    'lead'              => $lead,
                    'avatarPanelState'  => $this->request->cookies->get('mautic_lead_avatar_panel', 'expanded'),
                    'fields'            => $fields,
                    'socialProfiles'    => $socialProfiles,
                    'socialProfileUrls' => $socialProfileUrls,
                    'places'            => $this->getPlaces($lead),
                    'permissions'       => $permissions,
                    'events'            => $this->getEngagements($lead),
                    'upcomingEvents'    => $this->getScheduledCampaignEvents($lead),
                    'engagementData'    => $this->getEngagementData($lead),
                    'noteCount'         => $this->getModel('lead.note')->getNoteCount($lead, true),
                    'doNotContact'      => $emailRepo->checkDoNotEmail($fields['core']['email']['value']),
                    'leadNotes'         => $this->forward(
                        'MauticLeadBundle:Note:index',
                        [
                            'leadId'     => $lead->getId(),
                            'ignoreAjax' => 1
                        ]
                    )->getContent(),
                ],
                'contentTemplate' => 'MauticLeadBundle:Lead:lead.html.php',
                'passthroughVars' => [
                    'activeLink'    => '#mautic_contact_index',
                    'mauticContent' => 'lead',
                    'route'         => $this->generateUrl(
                        'mautic_contact_action',
                        [
                            'objectAction' => 'view',
                            'objectId'     => $lead->getId()
                        ]
                    )
                ]
            ]
        );
    }

    /**
     * Generates new form and processes post data
     *
     * @return \Symfony\Component\HttpFoundation\RedirectResponse|\Symfony\Component\HttpFoundation\Response
     */
    public function newAction()
    {
        $model = $this->getModel('lead.lead');
        $lead  = $model->getEntity();

        if (!$this->get('mautic.security')->isGranted('lead:leads:create')) {
            return $this->accessDenied();
        }

        //set the page we came from
        $page = $this->get('session')->get('mautic.lead.page', 1);

        $action = $this->generateUrl('mautic_contact_action', ['objectAction' => 'new']);
        $fields = $this->getModel('lead.field')->getEntities(
            [
                'force'          => [
                    [
                        'column' => 'f.isPublished',
                        'expr'   => 'eq',
                        'value'  => true
                    ]
                ],
                'hydration_mode' => 'HYDRATE_ARRAY'
            ]
        );
        $form   = $model->createForm($lead, $this->get('form.factory'), $action, ['fields' => $fields]);

        ///Check for a submitted form and process it
        if ($this->request->getMethod() == 'POST') {
            $valid = false;
            if (!$cancelled = $this->isFormCancelled($form)) {
                if ($valid = $this->isFormValid($form)) {
                    //get custom field values
                    $data = $this->request->request->get('lead');

                    //pull the data from the form in order to apply the form's formatting
                    foreach ($form as $f) {
                        $data[$f->getName()] = $f->getData();
                    }

                    $model->setFieldValues($lead, $data, true);

                    //form is valid so process the data
                    $model->saveEntity($lead);

                    // Upload avatar if applicable
                    $image = $form['preferred_profile_image']->getData();
                    if ($image == 'custom') {
                        // Check for a file
                        /** @var UploadedFile $file */
                        if ($file = $form['custom_avatar']->getData()) {
                            $this->uploadAvatar($lead);
                        }
                    }

                    $identifier = $this->get('translator')->trans($lead->getPrimaryIdentifier());

                    $this->addFlash(
                        'mautic.core.notice.created',
                        [
                            '%name%'      => $identifier,
                            '%menu_link%' => 'mautic_contact_index',
                            '%url%'       => $this->generateUrl(
                                'mautic_contact_action',
                                [
                                    'objectAction' => 'edit',
                                    'objectId'     => $lead->getId()
                                ]
                            )
                        ]
                    );

                    $inQuickForm = $this->request->get('qf', false);

                    if ($inQuickForm) {
                        $viewParameters = ['page' => $page];
                        $returnUrl      = $this->generateUrl('mautic_contact_index', $viewParameters);
                        $template       = 'MauticLeadBundle:Lead:index';
                    } elseif ($form->get('buttons')->get('save')->isClicked()) {
                        $viewParameters = [
                            'objectAction' => 'view',
                            'objectId'     => $lead->getId()
                        ];
                        $returnUrl      = $this->generateUrl('mautic_contact_action', $viewParameters);
                        $template       = 'MauticLeadBundle:Lead:view';
                    } else {
                        return $this->editAction($lead->getId(), true);
                    }
                }
            } else {
                $viewParameters = ['page' => $page];
                $returnUrl      = $this->generateUrl('mautic_contact_index', $viewParameters);
                $template       = 'MauticLeadBundle:Lead:index';
            }

            if ($cancelled || $valid) { //cancelled or success
                return $this->postActionRedirect(
                    [
                        'returnUrl'       => $returnUrl,
                        'viewParameters'  => $viewParameters,
                        'contentTemplate' => $template,
                        'passthroughVars' => [
                            'activeLink'    => '#mautic_contact_index',
                            'mauticContent' => 'lead',
                            'closeModal'    => 1, //just in case in quick form
                        ]
                    ]
                );
            }
        } else {
            //set the default owner to the currently logged in user
            $currentUser = $this->get('security.context')->getToken()->getUser();
            $form->get('owner')->setData($currentUser);
        }

        return $this->delegateView(
            [
                'viewParameters'  => [
                    'form'   => $form->createView(),
                    'lead'   => $lead,
                    'fields' => $model->organizeFieldsByGroup($fields)
                ],
                'contentTemplate' => 'MauticLeadBundle:Lead:form.html.php',
                'passthroughVars' => [
                    'activeLink'    => '#mautic_contact_index',
                    'mauticContent' => 'lead',
                    'route'         => $this->generateUrl(
                        'mautic_contact_action',
                        [
                            'objectAction' => 'new'
                        ]
                    )
                ]
            ]
        );
    }

    /**
     * Generates edit form
     *
     * @param            $objectId
     * @param bool|false $ignorePost
     *
     * @return array|JsonResponse|\Symfony\Component\HttpFoundation\RedirectResponse|\Symfony\Component\HttpFoundation\Response
     */
    public function editAction($objectId, $ignorePost = false)
    {
        $model = $this->getModel('lead.lead');
        $lead  = $model->getEntity($objectId);

        //set the page we came from
        $page = $this->get('session')->get('mautic.lead.page', 1);

        //set the return URL
        $returnUrl = $this->generateUrl('mautic_contact_index', ['page' => $page]);

        $postActionVars = [
            'returnUrl'       => $returnUrl,
            'viewParameters'  => ['page' => $page],
            'contentTemplate' => 'MauticLeadBundle:Lead:index',
            'passthroughVars' => [
                'activeLink'    => '#mautic_contact_index',
                'mauticContent' => 'lead'
            ]
        ];
        //lead not found
        if ($lead === null) {
            return $this->postActionRedirect(
                array_merge(
                    $postActionVars,
                    [
                        'flashes' => [
                            [
                                'type'    => 'error',
                                'msg'     => 'mautic.lead.lead.error.notfound',
                                'msgVars' => ['%id%' => $objectId]
                            ]
                        ]
                    ]
                )
            );
        } elseif (!$this->get('mautic.security')->hasEntityAccess(
            'lead:leads:editown',
            'lead:leads:editother',
            $lead->getOwner()
        )
        ) {
            return $this->accessDenied();
        } elseif ($model->isLocked($lead)) {
            //deny access if the entity is locked
            return $this->isLocked($postActionVars, $lead, 'lead.lead');
        }

        $action = $this->generateUrl('mautic_contact_action', ['objectAction' => 'edit', 'objectId' => $objectId]);
        $fields = $this->getModel('lead.field')->getEntities(
            [
                'force'          => [
                    [
                        'column' => 'f.isPublished',
                        'expr'   => 'eq',
                        'value'  => true
                    ]
                ],
                'hydration_mode' => 'HYDRATE_ARRAY'
            ]
        );
        $form   = $model->createForm($lead, $this->get('form.factory'), $action, ['fields' => $fields]);

        ///Check for a submitted form and process it
        if (!$ignorePost && $this->request->getMethod() == 'POST') {
            $valid = false;
            if (!$cancelled = $this->isFormCancelled($form)) {
                if ($valid = $this->isFormValid($form)) {
                    $data = $this->request->request->get('lead');

                    //pull the data from the form in order to apply the form's formatting
                    foreach ($form as $f) {
                        $name = $f->getName();
                        if (strpos($name, 'field_') === 0) {
                            $data[$name] = $f->getData();
                        }
                    }

                    $model->setFieldValues($lead, $data, true);
                    //form is valid so process the data
                    $model->saveEntity($lead, $form->get('buttons')->get('save')->isClicked());

                    // Upload avatar if applicable
                    $image = $form['preferred_profile_image']->getData();
                    if ($image == 'custom') {
                        // Check for a file
                        /** @var UploadedFile $file */
                        if ($file = $form['custom_avatar']->getData()) {
                            $this->uploadAvatar($lead);

                            // Note the avatar update so that it can be forced to update
                            $this->get('session')->set('mautic.lead.avatar.updated', true);
                        }
                    }

                    $identifier = $this->get('translator')->trans($lead->getPrimaryIdentifier());

                    $this->addFlash(
                        'mautic.core.notice.updated',
                        [
                            '%name%'      => $identifier,
                            '%menu_link%' => 'mautic_contact_index',
                            '%url%'       => $this->generateUrl(
                                'mautic_contact_action',
                                [
                                    'objectAction' => 'edit',
                                    'objectId'     => $lead->getId()
                                ]
                            )
                        ]
                    );
                }
            } else {
                //unlock the entity
                $model->unlockEntity($lead);
            }

            if ($cancelled || ($valid && $form->get('buttons')->get('save')->isClicked())) {
                $viewParameters = [
                    'objectAction' => 'view',
                    'objectId'     => $lead->getId()
                ];

                return $this->postActionRedirect(
                    array_merge(
                        $postActionVars,
                        [
                            'returnUrl'       => $this->generateUrl('mautic_contact_action', $viewParameters),
                            'viewParameters'  => $viewParameters,
                            'contentTemplate' => 'MauticLeadBundle:Lead:view'
                        ]
                    )
                );
            } elseif ($valid) {
                // Refetch and recreate the form in order to populate data manipulated in the entity itself
                $lead = $model->getEntity($objectId);
                $form = $model->createForm($lead, $this->get('form.factory'), $action, ['fields' => $fields]);
            }
        } else {
            //lock the entity
            $model->lockEntity($lead);
        }

        return $this->delegateView(
            [
                'viewParameters'  => [
                    'form'   => $form->createView(),
                    'lead'   => $lead,
                    'fields' => $lead->getFields() //pass in the lead fields as they are already organized by ['group']['alias']
                ],
                'contentTemplate' => 'MauticLeadBundle:Lead:form.html.php',
                'passthroughVars' => [
                    'activeLink'    => '#mautic_contact_index',
                    'mauticContent' => 'lead',
                    'route'         => $this->generateUrl(
                        'mautic_contact_action',
                        [
                            'objectAction' => 'edit',
                            'objectId'     => $lead->getId()
                        ]
                    )
                ]
            ]
        );
    }

    /**
     * Upload an asset
     *
     * @param Lead $lead
     */
    private function uploadAvatar(Lead $lead)
    {
        $file      = $this->request->files->get('lead[custom_avatar]', null, true);
        $avatarDir = $this->get('mautic.helper.template.avatar')->getAvatarPath(true);

        if (!file_exists($avatarDir)) {
            mkdir($avatarDir);
        }

        $file->move($avatarDir, 'avatar'.$lead->getId());

        //remove the file from request
        $this->request->files->remove('lead');
    }

    /**
     * Generates merge form and action
     *
     * @param            $objectId
     *
     * @return array|JsonResponse|\Symfony\Component\HttpFoundation\RedirectResponse|\Symfony\Component\HttpFoundation\Response
     */
    public function mergeAction($objectId)
    {
        /** @var \Mautic\LeadBundle\Model\LeadModel $model */
        $model    = $this->getModel('lead');
        $mainLead = $model->getEntity($objectId);
        $page     = $this->get('session')->get('mautic.lead.page', 1);

        //set the return URL
        $returnUrl = $this->generateUrl('mautic_contact_index', ['page' => $page]);

        $postActionVars = [
            'returnUrl'       => $returnUrl,
            'viewParameters'  => ['page' => $page],
            'contentTemplate' => 'MauticLeadBundle:Lead:index',
            'passthroughVars' => [
                'activeLink'    => '#mautic_contact_index',
                'mauticContent' => 'lead'
            ]
        ];

        if ($mainLead === null) {
            return $this->postActionRedirect(
                array_merge(
                    $postActionVars,
                    [
                        'flashes' => [
                            [
                                'type'    => 'error',
                                'msg'     => 'mautic.lead.lead.error.notfound',
                                'msgVars' => ['%id%' => $objectId]
                            ]
                        ]
                    ]
                )
            );
        }


        //do some default filtering
        $session = $this->get('session');
        $search  = $this->request->get('search', $session->get('mautic.lead.merge.filter', ''));
        $session->set('mautic.lead.merge.filter', $search);
        $leads = [];

        if (!empty($search)) {
            $filter = [
                'string' => $search,
                'force'  => [
                    [
                        'column' => 'l.date_identified',
                        'expr'   => 'isNotNull',
                        'value'  => $mainLead->getId()
                    ],
                    [
                        'column' => 'l.id',
                        'expr'   => 'neq',
                        'value'  => $mainLead->getId()
                    ]
                ]
            ];

            $leads = $model->getEntities(
                [
                    'limit'          => 25,
                    'filter'         => $filter,
                    'orderBy'        => 'l.firstname,l.lastname,l.company,l.email',
                    'orderByDir'     => 'ASC',
                    'withTotalCount' => false
                ]
            );
        }

        $leadChoices = [];
        foreach ($leads as $l) {
            $leadChoices[$l->getId()] = $l->getPrimaryIdentifier();
        }

        $action = $this->generateUrl('mautic_contact_action', ['objectAction' => 'merge', 'objectId' => $mainLead->getId()]);

        $form = $this->get('form.factory')->create(
            'lead_merge',
            [],
            [
                'action' => $action,
                'leads'  => $leadChoices
            ]
        );

        if ($this->request->getMethod() == 'POST') {
            $valid = true;
            if (!$this->isFormCancelled($form)) {
                if ($valid = $this->isFormValid($form)) {
                    $data      = $form->getData();
                    $secLeadId = $data['lead_to_merge'];
                    $secLead   = $model->getEntity($secLeadId);

                    if ($secLead === null) {
                        return $this->postActionRedirect(
                            array_merge(
                                $postActionVars,
                                [
                                    'flashes' => [
                                        [
                                            'type'    => 'error',
                                            'msg'     => 'mautic.lead.lead.error.notfound',
                                            'msgVars' => ['%id%' => $secLead->getId()]
                                        ]
                                    ]
                                ]
                            )
                        );
                    } elseif (
                        !$this->get('mautic.security')->hasEntityAccess('lead:leads:editown', 'lead:leads:editother', $mainLead->getOwner())
                        || !$this->get('mautic.security')->hasEntityAccess('lead:leads:editown', 'lead:leads:editother', $secLead->getOwner())
                    ) {
                        return $this->accessDenied();
                    } elseif ($model->isLocked($mainLead)) {
                        //deny access if the entity is locked
                        return $this->isLocked($postActionVars, $secLead, 'lead');
                    } elseif ($model->isLocked($secLead)) {
                        //deny access if the entity is locked
                        return $this->isLocked($postActionVars, $secLead, 'lead');
                    }

                    //Both leads are good so now we merge them
                    $mainLead = $model->mergeLeads($mainLead, $secLead, false);
                }
            }


            if ($valid) {

                $viewParameters = [
                    'objectId'     => $mainLead->getId(),
                    'objectAction' => 'view',
                ];

                return $this->postActionRedirect(
                    [
                        'returnUrl'       => $this->generateUrl('mautic_contact_action', $viewParameters),
                        'viewParameters'  => $viewParameters,
                        'contentTemplate' => 'MauticLeadBundle:Lead:view',
                        'passthroughVars' => [
                            'closeModal' => 1
                        ]
                    ]
                );
            }
        }

        $tmpl = $this->request->get('tmpl', 'index');

        return $this->delegateView(
            [
                'viewParameters'  => [
                    'tmpl'         => $tmpl,
                    'leads'        => $leads,
                    'searchValue'  => $search,
                    'action'       => $action,
                    'form'         => $form->createView(),
                    'currentRoute' => $this->generateUrl(
                        'mautic_contact_action',
                        [
                            'objectAction' => 'merge',
                            'objectId'     => $mainLead->getId()
                        ]
                    ),
                ],
                'contentTemplate' => 'MauticLeadBundle:Lead:merge.html.php',
                'passthroughVars' => [
                    'route'  => false,
                    'target' => ($tmpl == 'update') ? '.lead-merge-options' : null
                ]
            ]
        );
    }

    /**
     * Deletes the entity
     *
     * @param         $objectId
     *
     * @return \Symfony\Component\HttpFoundation\JsonResponse|\Symfony\Component\HttpFoundation\RedirectResponse
     */
    public function deleteAction($objectId)
    {
        $page      = $this->get('session')->get('mautic.lead.page', 1);
        $returnUrl = $this->generateUrl('mautic_contact_index', ['page' => $page]);
        $flashes   = [];

        $postActionVars = [
            'returnUrl'       => $returnUrl,
            'viewParameters'  => ['page' => $page],
            'contentTemplate' => 'MauticLeadBundle:Lead:index',
            'passthroughVars' => [
                'activeLink'    => '#mautic_contact_index',
                'mauticContent' => 'lead'
            ]
        ];

        if ($this->request->getMethod() == 'POST') {
            $model  = $this->getModel('lead.lead');
            $entity = $model->getEntity($objectId);

            if ($entity === null) {
                $flashes[] = [
                    'type'    => 'error',
                    'msg'     => 'mautic.lead.lead.error.notfound',
                    'msgVars' => ['%id%' => $objectId]
                ];
            } elseif (!$this->get('mautic.security')->hasEntityAccess(
                'lead:leads:deleteown',
                'lead:leads:deleteother',
                $entity->getOwner()
            )
            ) {
                return $this->accessDenied();
            } elseif ($model->isLocked($entity)) {
                return $this->isLocked($postActionVars, $entity, 'lead.lead');
            } else {
                $model->deleteEntity($entity);

                $identifier = $this->get('translator')->trans($entity->getPrimaryIdentifier());
                $flashes[]  = [
                    'type'    => 'notice',
                    'msg'     => 'mautic.core.notice.deleted',
                    'msgVars' => [
                        '%name%' => $identifier,
                        '%id%'   => $objectId
                    ]
                ];
            }
        } //else don't do anything

        return $this->postActionRedirect(
            array_merge(
                $postActionVars,
                [
                    'flashes' => $flashes
                ]
            )
        );
    }

    /**
     * Deletes a group of entities
     *
     * @return \Symfony\Component\HttpFoundation\JsonResponse|\Symfony\Component\HttpFoundation\RedirectResponse
     */
    public function batchDeleteAction()
    {
        $page      = $this->get('session')->get('mautic.lead.page', 1);
        $returnUrl = $this->generateUrl('mautic_contact_index', ['page' => $page]);
        $flashes   = [];

        $postActionVars = [
            'returnUrl'       => $returnUrl,
            'viewParameters'  => ['page' => $page],
            'contentTemplate' => 'MauticLeadBundle:Lead:index',
            'passthroughVars' => [
                'activeLink'    => '#mautic_contact_index',
                'mauticContent' => 'lead'
            ]
        ];

        if ($this->request->getMethod() == 'POST') {
            $model     = $this->getModel('lead');
            $ids       = json_decode($this->request->query->get('ids', '{}'));
            $deleteIds = [];

            // Loop over the IDs to perform access checks pre-delete
            foreach ($ids as $objectId) {
                $entity = $model->getEntity($objectId);

                if ($entity === null) {
                    $flashes[] = [
                        'type'    => 'error',
                        'msg'     => 'mautic.lead.lead.error.notfound',
                        'msgVars' => ['%id%' => $objectId]
                    ];
                } elseif (!$this->get('mautic.security')->hasEntityAccess(
                    'lead:leads:deleteown',
                    'lead:leads:deleteother',
                    $entity->getCreatedBy()
                )
                ) {
                    $flashes[] = $this->accessDenied(true);
                } elseif ($model->isLocked($entity)) {
                    $flashes[] = $this->isLocked($postActionVars, $entity, 'lead', true);
                } else {
                    $deleteIds[] = $objectId;
                }
            }

            // Delete everything we are able to
            if (!empty($deleteIds)) {
                $entities = $model->deleteEntities($deleteIds);

                $flashes[] = [
                    'type'    => 'notice',
                    'msg'     => 'mautic.lead.lead.notice.batch_deleted',
                    'msgVars' => [
                        '%count%' => count($entities)
                    ]
                ];
            }
        } //else don't do anything

        return $this->postActionRedirect(
            array_merge(
                $postActionVars,
                [
                    'flashes' => $flashes
                ]
            )
        );
    }

    /**
     * Add/remove lead from a list
     *
     * @param $objectId
     *
     * @return JsonResponse|\Symfony\Component\HttpFoundation\Response
     */
    public function listAction($objectId)
    {
        /** @var \Mautic\LeadBundle\Model\LeadModel $model */
        $model = $this->getModel('lead');
        $lead  = $model->getEntity($objectId);

        if ($lead != null
            && $this->get('mautic.security')->hasEntityAccess(
                'lead:leads:editown',
                'lead:leads:editother',
                $lead->getOwner()
            )
        ) {
            /** @var \Mautic\LeadBundle\Model\ListModel $listModel */
            $listModel = $this->getModel('lead.list');
            $lists     = $listModel->getUserLists();

            // Get a list of lists for the lead
            $leadsLists = $model->getLists($lead, true, true);
        } else {
            $lists = $leadsLists = [];
        }

        return $this->delegateView(
            [
                'viewParameters'  => [
                    'lists'      => $lists,
                    'leadsLists' => $leadsLists,
                    'lead'       => $lead
                ],
                'contentTemplate' => 'MauticLeadBundle:LeadLists:index.html.php'
            ]
        );
    }


    /**
     * Add/remove lead from a campaign
     *
     * @param $objectId
     *
     * @return JsonResponse|\Symfony\Component\HttpFoundation\Response
     */
    public function campaignAction($objectId)
    {
        $model = $this->getModel('lead');
        $lead  = $model->getEntity($objectId);

        if ($lead != null
            && $this->get('mautic.security')->hasEntityAccess(
                'lead:leads:editown',
                'lead:leads:editother',
                $lead->getOwner()
            )
        ) {
            /** @var \Mautic\CampaignBundle\Model\CampaignModel $campaignModel */
            $campaignModel  = $this->getModel('campaign');
            $campaigns      = $campaignModel->getPublishedCampaigns(true);
            $leadsCampaigns = $campaignModel->getLeadCampaigns($lead, true);

            foreach ($campaigns as $c) {
                $campaigns[$c['id']]['inCampaign'] = (isset($leadsCampaigns[$c['id']])) ? true : false;
            }
        } else {
            $campaigns = [];
        }

        return $this->delegateView(
            [
                'viewParameters'  => [
                    'campaigns' => $campaigns,
                    'lead'      => $lead
                ],
                'contentTemplate' => 'MauticLeadBundle:LeadCampaigns:index.html.php'
            ]
        );
    }

    /**
     * @param int  $objectId
     * @param bool $ignorePost
     *
     * @return JsonResponse|\Symfony\Component\HttpFoundation\Response
     */
    public function importAction($objectId = 0, $ignorePost = false)
    {
        //Auto detect line endings for the file to work around MS DOS vs Unix new line characters
        ini_set('auto_detect_line_endings', true);

        /** @var \Mautic\LeadBundle\Model\LeadModel $model */
        $model   = $this->getModel('lead');
        $session = $this->get('session');

        if (!$this->get('mautic.security')->isGranted('lead:leads:create')) {
            return $this->accessDenied();
        }

        // Move the file to cache and rename it
        $forceStop = $this->request->get('cancel', false);
        $step      = ($forceStop) ? 1 : $session->get('mautic.lead.import.step', 1);
        $cacheDir  = $this->get('mautic.helper.paths')->getSystemPath('cache', true);
        $username  = $this->get('mautic.helper.user')->getUser()->getUsername();
        $fileName  = $username.'_leadimport.csv';
        $fullPath  = $cacheDir.'/'.$fileName;
        $complete  = false;
        if (!file_exists($fullPath)) {
            // Force step one if the file doesn't exist
            $step = 1;
            $session->set('mautic.lead.import.step', 1);
        }

        $progress = $session->get('mautic.lead.import.progress', [0, 0]);
        $stats    = $session->get('mautic.lead.import.stats', ['merged' => 0, 'created' => 0, 'ignored' => 0, 'failures' => []]);
        $action   = $this->generateUrl('mautic_contact_action', ['objectAction' => 'import']);

        switch ($step) {
            case 1:
                // Upload file

                if ($forceStop) {
                    $this->resetImport($fullPath);
                }

                $session->set('mautic.lead.import.headers', []);
                $form = $this->get('form.factory')->create('lead_import', [], ['action' => $action]);
                break;
            case 2:
                // Match fields

                /** @var \Mautic\LeadBundle\Model\FieldModel $pluginModel */
                $fieldModel = $this->getModel('lead.field');

                $leadFields   = $fieldModel->getFieldList(false, false);
                $importFields = $session->get('mautic.lead.import.importfields', []);

                $form = $this->get('form.factory')->create(
                    'lead_field_import',
                    [],
                    [
                        'action'        => $action,
                        'lead_fields'   => $leadFields,
                        'import_fields' => $importFields
                    ]
                );

                break;
            case 3:
                // Just show the progress form
                $session->set('mautic.lead.import.step', 4);
                break;

            case 4:
                ignore_user_abort(true);

                $inProgress = $session->get('mautic.lead.import.inprogress', false);
                $checks     = $session->get('mautic.lead.import.progresschecks', 1);
                if (true || !$inProgress || $checks > 5) {
                    $session->set('mautic.lead.import.inprogress', true);
                    $session->set('mautic.lead.import.progresschecks', 1);

                    // Batch process
                    $defaultOwner = $session->get('mautic.lead.import.defaultowner', null);
                    $defaultList  = $session->get('mautic.lead.import.defaultlist', null);
                    $defaultTags  = $session->get('mautic.lead.import.defaulttags', null);
                    $headers      = $session->get('mautic.lead.import.headers', []);
                    $importFields = $session->get('mautic.lead.import.fields', []);

                    $file = new \SplFileObject($fullPath);
                    if ($file !== false) {
                        $lineNumber = $progress[0];

                        if ($lineNumber > 0) {
                            $file->seek($lineNumber);
                        }

                        $config    = $session->get('mautic.lead.import.config');
                        $batchSize = $config['batchlimit'];

                        while ($batchSize && !$file->eof()) {
                            $data = $file->fgetcsv($config['delimiter'], $config['enclosure'], $config['escape']);
                            array_walk($data, create_function('&$val', '$val = trim($val);'));

                            if ($lineNumber === 0) {
                                $lineNumber++;
                                continue;
                            }

                            $lineNumber++;

                            // Increase progress count
                            $progress[0]++;

                            // Decrease batch count
                            $batchSize--;

                            if (is_array($data) && $dataCount = count($data)) {
                                // Ensure the number of headers are equal with data
                                $headerCount = count($headers);

                                if ($headerCount !== $dataCount) {
                                    $diffCount = ($headerCount - $dataCount);

                                    if ($diffCount < 0) {
                                        $stats['ignored']++;
                                        $stats['failures'][$lineNumber] = $this->get('translator')->trans(
                                            'mautic.lead.import.error.header_mismatch'
                                        );

                                        continue;
                                    }
                                    // Fill in the data with empty string
                                    $fill = array_fill($dataCount, $diffCount, '');
                                    $data = $data + $fill;
                                }

                                $data = array_combine($headers, $data);
                                try {
                                    $prevent = false;
                                    foreach ($data as $key => $value) {
                                        if ($value != "") {
                                            $prevent = true;
                                            break;
                                        }
                                    }
                                    if ($prevent) {
                                        $merged = $model->importLead($importFields, $data, $defaultOwner, $defaultList, $defaultTags);
                                        if ($merged) {
                                            $stats['merged']++;
                                        } else {
                                            $stats['created']++;
                                        }
                                    } else {
                                        $stats['ignored']++;
                                        $stats['failures'][$lineNumber] = $this->get('translator')->trans(
                                            'mautic.lead.import.error.line_empty'
                                        );
                                    }
                                } catch (\Exception $e) {
                                    // Email validation likely failed
                                    $stats['ignored']++;
                                    $stats['failures'][$lineNumber] = $e->getMessage();
                                }
                            } else {
                                $stats['ignored']++;
                                $stats['failures'][$lineNumber] = $this->get('translator')->trans('mautic.lead.import.error.line_empty');
                            }
                        }

                        $session->set('mautic.lead.import.stats', $stats);
                    }

                    // Close the file
                    $file = null;

                    // Clear in progress
                    if ($progress[0] >= $progress[1]) {
                        $progress[0] = $progress[1];
                        $this->resetImport($fullPath);
                        $complete = true;

                    } else {
                        $complete = false;
                        $session->set('mautic.lead.import.inprogress', false);
                        $session->set('mautic.lead.import.progress', $progress);
                    }

                    break;
                } else {
                    $checks++;
                    $session->set('mautic.lead.import.progresschecks', $checks);
                }
        }

        ///Check for a submitted form and process it
        if (!$ignorePost && $this->request->getMethod() == 'POST') {
            if (isset($form) && !$cancelled = $this->isFormCancelled($form)) {
                $valid = $this->isFormValid($form);
                switch ($step) {
                    case 1:
                        if ($valid) {
                            if (file_exists($fullPath)) {
                                unlink($fullPath);
                            }

                            $fileData = $form['file']->getData();
                            if (!empty($fileData)) {
                                $errorMessage = null;
                                $errorParameters = array();
                                try {
                                    $fileData->move($cacheDir, $fileName);

                                    $file = new \SplFileObject($fullPath);

                                    $config = $form->getData();
                                    unset($config['file']);
                                    unset($config['start']);

                                    foreach ($config as $key => &$c) {
                                        $c = htmlspecialchars_decode($c);

                                        if ($key == 'batchlimit') {
                                            $c = (int) $c;
                                        }
                                    }

                                    $session->set('mautic.lead.import.config', $config);

                                    if ($file !== false) {
                                        // Get the headers for matching
                                        $headers = $file->fgetcsv($config['delimiter'], $config['enclosure'], $config['escape']);

                                        // Get the number of lines so we can track progress
                                        $file->seek(PHP_INT_MAX);
                                        $linecount = $file->key();

                                        if (!empty($headers) && is_array($headers)) {
                                            array_walk($headers, create_function('&$val', '$val = trim($val);'));
                                            $session->set('mautic.lead.import.headers', $headers);
                                            sort($headers);
                                            $headers = array_combine($headers, $headers);
                                            $session->set('mautic.lead.import.step', 2);
                                            $session->set('mautic.lead.import.importfields', $headers);
                                            $session->set('mautic.lead.import.progress', [0, $linecount]);

                                            return $this->importAction(0, true);
                                        }
                                    }
                                } catch (FileException $e) {
                                    if (strpos($e->getMessage(), 'upload_max_filesize') !== false) {
                                        $errorMessage = 'mautic.lead.import.filetoolarge';
                                        $errorParameters = array(
                                            '%upload_max_filesize%' => ini_get('upload_max_filesize')
                                        );
                                    } else {
                                        $errorMessage = 'mautic.lead.import.filenotreadable';
                                    }
                                } catch (\Exception $e) {
                                    $errorMessage = 'mautic.lead.import.filenotreadable';
                                } finally {
                                    if (!is_null($errorMessage)) {
                                        $form->addError(
                                            new FormError(
                                                $this->factory->getTranslator()->trans($errorMessage, $errorParameters, 'validators')
                                            )
                                        );
                                    }
                                }
                            }
<<<<<<< HEAD

                            $form->addError(
                                new FormError(
                                    $this->get('translator')->trans('mautic.lead.import.filenotreadable', [], 'validators')
                                )
                            );
=======
>>>>>>> 260fdea4
                        }
                        break;
                    case 2:
                        // Save matched fields
                        $matchedFields = $form->getData();

                        if (empty($matchedFields)) {
                            $this->resetImport($fullPath);

                            return $this->importAction(0, true);
                        }

                        $owner = $matchedFields['owner'];
                        unset($matchedFields['owner']);

                        $list = $matchedFields['list'];
                        unset($matchedFields['list']);

                        $tagCollection = $matchedFields['tags'];
                        $tags          = [];
                        foreach ($tagCollection as $tag) {
                            $tags[] = $tag->getTag();
                        }
                        unset($matchedFields['tags']);

                        foreach ($matchedFields as $k => $f) {
                            if (empty($f)) {
                                unset($matchedFields[$k]);
                            } else {
                                $matchedFields[$k] = trim($matchedFields[$k]);
                            }
                        }

                        if (empty($matchedFields)) {
                            $form->addError(
                                new FormError(
                                    $this->get('translator')->trans('mautic.lead.import.matchfields', [], 'validators')
                                )
                            );
                        } else {

                            $defaultOwner = ($owner) ? $owner->getId() : null;
                            $session->set('mautic.lead.import.fields', $matchedFields);
                            $session->set('mautic.lead.import.defaultowner', $defaultOwner);
                            $session->set('mautic.lead.import.defaultlist', $list);
                            $session->set('mautic.lead.import.defaulttags', $tags);
                            $session->set('mautic.lead.import.step', 3);

                            return $this->importAction(0, true);
                        }
                        break;

                    default:
                        // Done or something wrong

                        $this->resetImport($fullPath);

                        break;
                }
            } else {
                $this->resetImport($fullPath);

                return $this->importAction(0, true);
            }
        }

        if ($step === 1 || $step === 2) {
            $contentTemplate = 'MauticLeadBundle:Import:form.html.php';
            $viewParameters  = ['form' => $form->createView()];
        } else {
            $contentTemplate = 'MauticLeadBundle:Import:progress.html.php';
            $viewParameters  = [
                'progress' => $progress,
                'stats'    => $stats,
                'complete' => $complete
            ];
        }

        if (!$complete && $this->request->query->has('importbatch')) {
            // Ajax request to batch process so just return ajax response unless complete

            return new JsonResponse(['success' => 1, 'ignore_wdt' => 1]);
        } else {
            return $this->delegateView(
                [
                    'viewParameters'  => $viewParameters,
                    'contentTemplate' => $contentTemplate,
                    'passthroughVars' => [
                        'activeLink'    => '#mautic_contact_index',
                        'mauticContent' => 'leadImport',
                        'route'         => $this->generateUrl(
                            'mautic_contact_action',
                            [
                                'objectAction' => 'import'
                            ]
                        ),
                        'step'          => $step,
                        'progress'      => $progress
                    ]
                ]
            );
        }
    }

    /**
     * @param $filepath
     */
    private function resetImport($filepath)
    {
        $session = $this->get('session');
        $session->set('mautic.lead.import.stats', ['merged' => 0, 'created' => 0, 'ignored' => 0]);
        $session->set('mautic.lead.import.headers', []);
        $session->set('mautic.lead.import.step', 1);
        $session->set('mautic.lead.import.progress', [0, 0]);
        $session->set('mautic.lead.import.fields', []);
        $session->set('mautic.lead.import.defaultowner', null);
        $session->set('mautic.lead.import.defaultlist', null);
        $session->set('mautic.lead.import.inprogress', false);
        $session->set('mautic.lead.import.importfields', []);

        unlink($filepath);
    }

    /**
     * @param int $objectId
     *
     * @return JsonResponse
     */
    public function emailAction($objectId = 0)
    {
        $valid = $cancelled = false;

        /** @var \Mautic\LeadBundle\Model\LeadModel $model */
        $model = $this->getModel('lead');

        /** @var \Mautic\LeadBundle\Entity\Lead $lead */
        $lead = $model->getEntity($objectId);

        if ($lead === null
            || !$this->get('mautic.security')->hasEntityAccess(
                'lead:leads:viewown',
                'lead:leads:viewother',
                $lead->getOwner()
            )
        ) {
            return $this->modalAccessDenied();
        }

        $leadFields       = $lead->getProfileFields();
        $leadFields['id'] = $lead->getId();
        $leadEmail        = $leadFields['email'];
        $leadName         = $leadFields['firstname'].' '.$leadFields['lastname'];

        // Set onwer ID to be the current user ID so it will use his signature
        $leadFields['owner_id'] = $this->get('mautic.helper.user')->getUser()->getId();

        // Check if lead has a bounce status
        /** @var \Mautic\EmailBundle\Model\EmailModel $emailModel */
        $emailModel = $this->getModel('email');
        $dnc        = $emailModel->getRepository()->checkDoNotEmail($leadEmail);

        $inList = ($this->request->getMethod() == 'GET')
            ? $this->request->get('list', 0)
            : $this->request->request->get(
                'lead_quickemail[list]',
                0,
                true
            );
        $email  = ['list' => $inList];
        $action = $this->generateUrl('mautic_contact_action', ['objectAction' => 'email', 'objectId' => $objectId]);
        $form   = $this->get('form.factory')->create('lead_quickemail', $email, ['action' => $action]);

        if ($this->request->getMethod() == 'POST') {
            $valid = false;
            if (!$cancelled = $this->isFormCancelled($form)) {
                if ($valid = $this->isFormValid($form)) {
                    $email = $form->getData();

                    $bodyCheck = trim(strip_tags($email['body']));
                    if (!empty($bodyCheck)) {
                        $mailer = $this->get('mautic.helper.mailer')->getMailer();

                        // To lead
                        $mailer->addTo($leadEmail, $leadName);

                        // From user
                        $user = $this->get('mautic.helper.user')->getUser();

                        $mailer->setFrom(
                            $email['from'],
                            empty($email['fromname']) ? '' : $email['fromname']
                        );

                        // Set Content
                        BuilderTokenHelper::replaceVisualPlaceholdersWithTokens($email['body']);
                        $mailer->setBody($email['body']);
                        $mailer->parsePlainText($email['body']);

                        // Set lead
                        $mailer->setLead($leadFields);
                        $mailer->setIdHash();

                        $mailer->setSubject($email['subject']);

                        // Ensure safe emoji for notification
                        $subject = EmojiHelper::toHtml($email['subject']);
                        if ($mailer->send(true, false, false)) {
                            $mailer->createEmailStat();
                            $this->addFlash(
                                'mautic.lead.email.notice.sent',
                                [
                                    '%subject%' => $subject,
                                    '%email%'   => $leadEmail
                                ]
                            );
                        } else {
                            $errors = $mailer->getErrors();

                            // Unset the array of failed email addresses
                            if (isset($errors['failures'])) {
                                unset($errors['failures']);
                            }

                            $form->addError(
                                new FormError(
                                    $this->get('translator')->trans(
                                        'mautic.lead.email.error.failed',
                                        [
                                            '%subject%' => $subject,
                                            '%email%'   => $leadEmail,
                                            '%error%'   => (is_array($errors)) ? implode('<br />', $errors) : $errors
                                        ],
                                        'flashes'
                                    )
                                )
                            );
                            $valid = false;
                        }
                    } else {
                        $form['body']->addError(
                            new FormError(
                                $this->get('translator')->trans('mautic.lead.email.body.required', [], 'validators')
                            )
                        );
                        $valid = false;
                    }
                }
            }
        }

        if (empty($leadEmail) || $valid || $cancelled) {
            if ($inList) {
                $route          = 'mautic_contact_index';
                $viewParameters = [
                    'page' => $this->get('session')->get('mautic.lead.page', 1)
                ];
                $func           = 'index';
            } else {
                $route          = 'mautic_contact_action';
                $viewParameters = [
                    'objectAction' => 'view',
                    'objectId'     => $objectId
                ];
                $func           = 'view';
            }

            return $this->postActionRedirect(
                [
                    'returnUrl'       => $this->generateUrl($route, $viewParameters),
                    'viewParameters'  => $viewParameters,
                    'contentTemplate' => 'MauticLeadBundle:Lead:'.$func,
                    'passthroughVars' => [
                        'mauticContent' => 'lead',
                        'closeModal'    => 1
                    ]
                ]
            );
        }

        return $this->ajaxAction(
            [
                'contentTemplate' => 'MauticLeadBundle:Lead:email.html.php',
                'viewParameters'  => [
                    'form' => $form->createView(),
                    'dnc'  => $dnc
                ],
                'passthroughVars' => [
                    'mauticContent' => 'leadEmail',
                    'route'         => false
                ]
            ]
        );
    }

    /**
     * Bulk edit lead lists
     *
     * @param int $objectId
     *
     * @return JsonResponse|\Symfony\Component\HttpFoundation\Response
     */
    public function batchListsAction($objectId = 0)
    {
        if ($this->request->getMethod() == 'POST') {
            /** @var \Mautic\LeadBundle\Model\LeadModel $model */
            $model = $this->getModel('lead');
            $data  = $this->request->request->get('lead_batch', [], true);
            $ids   = json_decode($data['ids'], true);

            $entities = [];
            if (is_array($ids)) {
                $entities = $model->getEntities(
                    [
                        'filter'           => [
                            'force' => [
                                [
                                    'column' => 'l.id',
                                    'expr'   => 'in',
                                    'value'  => $ids
                                ]
                            ],
                        ],
                        'ignore_paginator' => true
                    ]
                );
            }

            $count = 0;
            foreach ($entities as $lead) {
                if ($this->get('mautic.security')->hasEntityAccess('lead:leads:editown', 'lead:leads:editother', $lead->getCreatedBy())) {
                    $count++;

                    if (!empty($data['add'])) {
                        $model->addToLists($lead, $data['add']);
                    }

                    if (!empty($data['remove'])) {
                        $model->removeFromLists($lead, $data['remove']);
                    }
                }
            }

            $this->addFlash(
                'mautic.lead.batch_leads_affected',
                [
                    'pluralCount' => $count,
                    '%count%'     => $count
                ]
            );

            return new JsonResponse(
                [
                    'closeModal' => true,
                    'flashes'    => $this->getFlashContent()
                ]
            );
        } else {
            // Get a list of lists
            /** @var \Mautic\LeadBundle\Model\ListModel $model */
            $model = $this->getModel('lead.list');
            $lists = $model->getUserLists();
            $items = [];
            foreach ($lists as $list) {
                $items[$list['id']] = $list['name'];
            }

            $route = $this->generateUrl(
                'mautic_contact_action',
                [
                    'objectAction' => 'batchLists'
                ]
            );

            return $this->delegateView(
                [
                    'viewParameters'  => [
                        'form' => $this->createForm(
                            'lead_batch',
                            [],
                            [
                                'items'  => $items,
                                'action' => $route
                            ]
                        )->createView()
                    ],
                    'contentTemplate' => 'MauticLeadBundle:Batch:form.html.php',
                    'passthroughVars' => [
                        'activeLink'    => '#mautic_contact_index',
                        'mauticContent' => 'leadBatch',
                        'route'         => $route
                    ]
                ]
            );
        }
    }

    /**
     * Bulk edit lead campaigns
     *
     * @param int $objectId
     *
     * @return JsonResponse|\Symfony\Component\HttpFoundation\Response
     */
    public function batchCampaignsAction($objectId = 0)
    {
        /** @var \Mautic\CampaignBundle\Model\CampaignModel $campaignModel */
        $campaignModel = $this->getModel('campaign');

        if ($this->request->getMethod() == 'POST') {
            /** @var \Mautic\LeadBundle\Model\LeadModel $model */
            $model = $this->getModel('lead');
            $data  = $this->request->request->get('lead_batch', [], true);
            $ids   = json_decode($data['ids'], true);

            $entities = [];
            if (is_array($ids)) {
                $entities = $model->getEntities(
                    [
                        'filter'           => [
                            'force' => [
                                [
                                    'column' => 'l.id',
                                    'expr'   => 'in',
                                    'value'  => $ids
                                ]
                            ]
                        ],
                        'ignore_paginator' => true
                    ]
                );
            }

            foreach ($entities as $key => $lead) {
                if (!$this->get('mautic.security')->hasEntityAccess('lead:leads:editown', 'lead:leads:editother', $lead->getCreatedBy())) {

                    unset($entities[$key]);
                }
            }

            $add    = (!empty($data['add'])) ? $data['add'] : [];
            $remove = (!empty($data['remove'])) ? $data['remove'] : [];

            if ($count = count($entities)) {
                $campaigns = $campaignModel->getEntities(
                    [
                        'filter'           => [
                            'force' => [
                                [
                                    'column' => 'c.id',
                                    'expr'   => 'in',
                                    'value'  => array_merge($add, $remove)
                                ]
                            ]
                        ],
                        'ignore_paginator' => true
                    ]
                );

                if (!empty($add)) {
                    foreach ($add as $cid) {
                        $campaignModel->addLeads($campaigns[$cid], $entities, true);
                    }
                }

                if (!empty($remove)) {
                    foreach ($remove as $cid) {
                        $campaignModel->removeLeads($campaigns[$cid], $entities, true);
                    }
                }
            }

            $this->addFlash(
                'mautic.lead.batch_leads_affected',
                [
                    'pluralCount' => $count,
                    '%count%'     => $count
                ]
            );

            return new JsonResponse(
                [
                    'closeModal' => true,
                    'flashes'    => $this->getFlashContent()
                ]
            );
        } else {
            // Get a list of campaigns
            $campaigns = $campaignModel->getPublishedCampaigns(true);
            $items     = [];
            foreach ($campaigns as $campaign) {
                $items[$campaign['id']] = $campaign['name'];
            }

            $route = $this->generateUrl(
                'mautic_contact_action',
                [
                    'objectAction' => 'batchCampaigns'
                ]
            );

            return $this->delegateView(
                [
                    'viewParameters'  => [
                        'form' => $this->createForm(
                            'lead_batch',
                            [],
                            [
                                'items'  => $items,
                                'action' => $route
                            ]
                        )->createView()
                    ],
                    'contentTemplate' => 'MauticLeadBundle:Batch:form.html.php',
                    'passthroughVars' => [
                        'activeLink'    => '#mautic_contact_index',
                        'mauticContent' => 'leadBatch',
                        'route'         => $route
                    ]
                ]
            );
        }
    }

    /**
     * Bulk add leads to the DNC list
     *
     * @param int $objectId
     *
     * @return JsonResponse|\Symfony\Component\HttpFoundation\Response
     */
    public function batchDncAction($objectId = 0)
    {
        if ($this->request->getMethod() == 'POST') {
            /** @var \Mautic\LeadBundle\Model\LeadModel $model */
            $model = $this->getModel('lead');
            $data  = $this->request->request->get('lead_batch_dnc', [], true);
            $ids   = json_decode($data['ids'], true);

            $entities = [];
            if (is_array($ids)) {
                $entities = $model->getEntities(
                    [
                        'filter'           => [
                            'force' => [
                                [
                                    'column' => 'l.id',
                                    'expr'   => 'in',
                                    'value'  => $ids
                                ]
                            ],
                        ],
                        'ignore_paginator' => true
                    ]
                );
            }

            if ($count = count($entities)) {
                $persistEntities = [];
                foreach ($entities as $lead) {
                    if ($this->get('mautic.security')->hasEntityAccess('lead:leads:editown', 'lead:leads:editother', $lead->getCreatedBy())) {

                        if ($model->addDncForLead($lead, 'email', $data['reason'], DoNotContact::MANUAL)) {
                            $persistEntities[] = $lead;
                        }
                    }
                }

                // Save entities
                $model->saveEntities($persistEntities);
            }

            $this->addFlash(
                'mautic.lead.batch_leads_affected',
                [
                    'pluralCount' => $count,
                    '%count%'     => $count
                ]
            );

            return new JsonResponse(
                [
                    'closeModal' => true,
                    'flashes'    => $this->getFlashContent()
                ]
            );
        } else {
            $route = $this->generateUrl(
                'mautic_contact_action',
                [
                    'objectAction' => 'batchDnc'
                ]
            );

            return $this->delegateView(
                [
                    'viewParameters'  => [
                        'form' => $this->createForm(
                            'lead_batch_dnc',
                            [],
                            [
                                'action' => $route
                            ]
                        )->createView()
                    ],
                    'contentTemplate' => 'MauticLeadBundle:Batch:form.html.php',
                    'passthroughVars' => [
                        'activeLink'    => '#mautic_contact_index',
                        'mauticContent' => 'leadBatch',
                        'route'         => $route
                    ]
                ]
            );
        }
    }

    /**
     * Bulk edit lead campaigns
     *
     * @param int $objectId
     *
     * @return JsonResponse|\Symfony\Component\HttpFoundation\Response
     */
    public function batchStagesAction($objectId = 0)
    {
        if ($this->request->getMethod() == 'POST') {
            /** @var \Mautic\LeadBundle\Model\LeadModel $model */
            $model = $this->getModel('lead');
            $data  = $this->request->request->get('lead_batch_stage', [], true);
            $ids   = json_decode($data['ids'], true);

            $this->get('monolog.logger.mautic')->addError(print_r($ids, true));

            $entities = [];
            if (is_array($ids)) {
                $entities = $model->getEntities(
                    [
                        'filter'           => [
                            'force' => [
                                [
                                    'column' => 'l.id',
                                    'expr'   => 'in',
                                    'value'  => $ids
                                ]
                            ],
                        ],
                        'ignore_paginator' => true
                    ]
                );
            }

            $count = 0;
            foreach ($entities as $lead) {
                if ($this->get('mautic.security')->hasEntityAccess('lead:leads:editown', 'lead:leads:editother', $lead->getCreatedBy())) {
                    $count++;

                    if (!empty($data['addstage'])) {
                        $stageModel = $this->getModel('stage');

                        $stage = $stageModel->getEntity((int) $data['addstage']);
                        $model->addToStages($lead, $stage);
                    }

                    if (!empty($data['removestage'])) {
                        $stage = $stageModel->getEntity($data['removestage']);
                        $model->removeFromStages($lead, $stage);
                    }
                }
            }
            // Save entities
            $model->saveEntities($entities);
            $this->addFlash(
                'mautic.lead.batch_leads_affected',
                [
                    'pluralCount' => $count,
                    '%count%'     => $count
                ]
            );

            return new JsonResponse(
                [
                    'closeModal' => true,
                    'flashes'    => $this->getFlashContent()
                ]
            );
        } else {
            // Get a list of lists
            /** @var \Mautic\StageBundle\Model\StageModel $model */
            $model  = $this->getModel('stage');
            $stages = $model->getUserStages();
            $items  = [];
            foreach ($stages as $stage) {
                $items[$stage['id']] = $stage['name'];
            }

            $route = $this->generateUrl(
                'mautic_contact_action',
                [
                    'objectAction' => 'batchStages'
                ]
            );

            return $this->delegateView(
                [
                    'viewParameters'  => [
                        'form' => $this->createForm(
                            'lead_batch_stage',
                            [],
                            [
                                'items'  => $items,
                                'action' => $route
                            ]
                        )->createView()
                    ],
                    'contentTemplate' => 'MauticLeadBundle:Batch:form.html.php',
                    'passthroughVars' => [
                        'activeLink'    => '#mautic_contact_index',
                        'mauticContent' => 'leadBatch',
                        'route'         => $route
                    ]
                ]
            );
        }
    }

}<|MERGE_RESOLUTION|>--- conflicted
+++ resolved
@@ -18,16 +18,12 @@
 use Mautic\CoreBundle\Helper\EmojiHelper;
 use Mautic\LeadBundle\Entity\DoNotContact;
 use Mautic\LeadBundle\Entity\Lead;
-<<<<<<< HEAD
-use Symfony\Component\Form\FormError;
-=======
 use Mautic\LeadBundle\Event\LeadTimelineEvent;
 use Mautic\LeadBundle\LeadEvents;
 use Mautic\CoreBundle\Helper\Chart\ChartQuery;
 use Symfony\Component\Form\FormError;
 use Symfony\Component\HttpFoundation\File\Exception\FileException;
 use Symfony\Component\HttpFoundation\File\File;
->>>>>>> 260fdea4
 use Symfony\Component\HttpFoundation\File\UploadedFile;
 use Symfony\Component\HttpFoundation\JsonResponse;
 
@@ -1397,21 +1393,12 @@
                                     if (!is_null($errorMessage)) {
                                         $form->addError(
                                             new FormError(
-                                                $this->factory->getTranslator()->trans($errorMessage, $errorParameters, 'validators')
+                                                $this->get('translator')->getTranslator()->trans($errorMessage, $errorParameters, 'validators')
                                             )
                                         );
                                     }
                                 }
                             }
-<<<<<<< HEAD
-
-                            $form->addError(
-                                new FormError(
-                                    $this->get('translator')->trans('mautic.lead.import.filenotreadable', [], 'validators')
-                                )
-                            );
-=======
->>>>>>> 260fdea4
                         }
                         break;
                     case 2:
