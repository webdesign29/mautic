--- conflicted
+++ resolved
@@ -1385,11 +1385,7 @@
                                     if (!is_null($errorMessage)) {
                                         $form->addError(
                                             new FormError(
-<<<<<<< HEAD
                                                 $this->get('translator')->trans($errorMessage, $errorParameters, 'validators')
-=======
-                                                $this->get('translator')->getTranslator()->trans($errorMessage, $errorParameters, 'validators')
->>>>>>> 20fb04ca
                                             )
                                         );
                                     }
