--- conflicted
+++ resolved
@@ -14,15 +14,8 @@
 use Mautic\CoreBundle\Helper\EmojiHelper;
 use Mautic\LeadBundle\Entity\DoNotContact;
 use Mautic\LeadBundle\Entity\Lead;
-<<<<<<< HEAD
 use Mautic\LeadBundle\Entity\StatDevice;
-use Mautic\LeadBundle\Form\Type\TagListType;
-use Mautic\LeadBundle\LeadEvents;
-use Mautic\LeadBundle\Event\LeadTimelineEvent;
-use Mautic\LeadBundle\LeadEvents;
 use Mautic\CoreBundle\Helper\Chart\ChartQuery;
-=======
->>>>>>> 07fe028d
 use Symfony\Component\Form\FormError;
 use Symfony\Component\HttpFoundation\File\Exception\FileException;
 use Symfony\Component\HttpFoundation\File\UploadedFile;
@@ -2030,13 +2023,7 @@
             $data  = $this->request->request->get('lead_batch_stage', [], true);
             $ids   = json_decode($data['ids'], true);
 
-<<<<<<< HEAD
-            $entities  = array();
-=======
-            $this->get('monolog.logger.mautic')->addError(print_r($ids, true));
-
             $entities = [];
->>>>>>> 07fe028d
             if (is_array($ids)) {
                 $entities = $model->getEntities(
                     [
