<?php
/**
 * @package     Mautic
 * @copyright   2014 Mautic Contributors. All rights reserved.
 * @author      Mautic
 * @link        http://mautic.org
 * @license     GNU/GPLv3 http://www.gnu.org/licenses/gpl-3.0.html
 */

namespace Mautic\LeadBundle\Controller;

use Mautic\CoreBundle\Controller\FormController;
use Mautic\CoreBundle\Helper\BuilderTokenHelper;
use Mautic\CoreBundle\Helper\EmojiHelper;
use Mautic\LeadBundle\Entity\DoNotContact;
use Mautic\LeadBundle\Entity\Lead;
use Mautic\LeadBundle\Entity\StatDevice;
use Mautic\CoreBundle\Helper\Chart\ChartQuery;
use Mautic\LeadBundle\Model\LeadModel;
use Symfony\Component\Form\FormError;
use Symfony\Component\HttpFoundation\File\Exception\FileException;
use Symfony\Component\HttpFoundation\File\UploadedFile;
use Symfony\Component\HttpFoundation\JsonResponse;

class LeadController extends FormController
{
    use LeadDetailsTrait;

    /**
     * @param int $page
     *
     * @return JsonResponse|\Symfony\Component\HttpFoundation\Response
     */
    public function indexAction($page = 1)
    {
        //set some permissions
        $permissions = $this->get('mautic.security')->isGranted(
            [
                'lead:leads:viewown',
                'lead:leads:viewother',
                'lead:leads:create',
                'lead:leads:editown',
                'lead:leads:editother',
                'lead:leads:deleteown',
                'lead:leads:deleteother'
            ],
            "RETURN_ARRAY"
        );

        if (!$permissions['lead:leads:viewown'] && !$permissions['lead:leads:viewother']) {
            return $this->accessDenied();
        }

        if ($this->request->getMethod() == 'POST') {
            $this->setListFilters();
        }

        /** @var \Mautic\LeadBundle\Model\LeadModel $model */
        $model   = $this->getModel('lead');
        $session = $this->get('session');
        //set limits
        $limit = $session->get('mautic.lead.limit', $this->get('mautic.helper.core_parameters')->getParameter('default_pagelimit'));
        $start = ($page === 1) ? 0 : (($page - 1) * $limit);
        if ($start < 0) {
            $start = 0;
        }

        $search = $this->request->get('search', $session->get('mautic.lead.filter', ''));
        $session->set('mautic.lead.filter', $search);

        //do some default filtering
        $orderBy    = $session->get('mautic.lead.orderby', 'l.last_active');
        $orderByDir = $session->get('mautic.lead.orderbydir', 'DESC');

        $filter      = ['string' => $search, 'force' => ''];
        $translator  = $this->get('translator');
        $anonymous   = $translator->trans('mautic.lead.lead.searchcommand.isanonymous');
        $listCommand = $translator->trans('mautic.lead.lead.searchcommand.list');
        $mine        = $translator->trans('mautic.core.searchcommand.ismine');
        $indexMode   = $this->request->get('view', $session->get('mautic.lead.indexmode', 'list'));

        $session->set('mautic.lead.indexmode', $indexMode);

        $anonymousShowing = false;
        if ($indexMode != 'list' || ($indexMode == 'list' && strpos($search, $anonymous) === false)) {
            //remove anonymous leads unless requested to prevent clutter
            $filter['force'] .= " !$anonymous";
        } elseif (strpos($search, $anonymous) !== false && strpos($search, '!'.$anonymous) === false) {
            $anonymousShowing = true;
        }

        if (!$permissions['lead:leads:viewother']) {
            $filter['force'] .= " $mine";
        }

        $results = $model->getEntities(
            [
                'start'          => $start,
                'limit'          => $limit,
                'filter'         => $filter,
                'orderBy'        => $orderBy,
                'orderByDir'     => $orderByDir,
                'withTotalCount' => true
            ]
        );
        $count   = $results['count'];
        unset($results['count']);

        $leads = $results['results'];
        unset($results);

        if ($count && $count < ($start + 1)) {
            //the number of entities are now less then the current page so redirect to the last page
            if ($count === 1) {
                $lastPage = 1;
            } else {
                $lastPage = (ceil($count / $limit)) ?: 1;
            }
            $session->set('mautic.lead.page', $lastPage);
            $returnUrl = $this->generateUrl('mautic_contact_index', ['page' => $lastPage]);

            return $this->postActionRedirect(
                [
                    'returnUrl'       => $returnUrl,
                    'viewParameters'  => ['page' => $lastPage],
                    'contentTemplate' => 'MauticLeadBundle:Lead:index',
                    'passthroughVars' => [
                        'activeLink'    => '#mautic_contact_index',
                        'mauticContent' => 'lead'
                    ]
                ]
            );
        }

        //set what page currently on so that we can return here after form submission/cancellation
        $session->set('mautic.lead.page', $page);

        $tmpl = $this->request->isXmlHttpRequest() ? $this->request->get('tmpl', 'index') : 'index';

        $listArgs = [];
        if (!$this->get('mautic.security')->isGranted('lead:lists:viewother')) {
            $listArgs["filter"]["force"] = " $mine";
        }

        $lists = $this->getModel('lead.list')->getUserLists();

        //check to see if in a single list
        $inSingleList = (substr_count($search, "$listCommand:") === 1) ? true : false;
        $list         = [];
        if ($inSingleList) {
            preg_match("/$listCommand:(.*?)(?=\s|$)/", $search, $matches);

            if (!empty($matches[1])) {
                $alias = $matches[1];
                foreach ($lists as $l) {
                    if ($alias === $l['alias']) {
                        $list = $l;
                        break;
                    }
                }
            }
        }

        // Get the max ID of the latest lead added
        $maxLeadId = $model->getRepository()->getMaxLeadId();

        // We need the EmailRepository to check if a lead is flagged as do not contact
        /** @var \Mautic\EmailBundle\Entity\EmailRepository $emailRepo */
        $emailRepo = $this->getModel('email')->getRepository();

        return $this->delegateView(
            [
                'viewParameters'  => [
                    'searchValue'      => $search,
                    'items'            => $leads,
                    'page'             => $page,
                    'totalItems'       => $count,
                    'limit'            => $limit,
                    'permissions'      => $permissions,
                    'tmpl'             => $tmpl,
                    'indexMode'        => $indexMode,
                    'lists'            => $lists,
                    'currentList'      => $list,
                    'security'         => $this->get('mautic.security'),
                    'inSingleList'     => $inSingleList,
                    'noContactList'    => $emailRepo->getDoNotEmailList(),
                    'maxLeadId'        => $maxLeadId,
                    'anonymousShowing' => $anonymousShowing,
                    'showCheckbox'     => true,
                ],
                'contentTemplate' => "MauticLeadBundle:Lead:{$indexMode}.html.php",
                'passthroughVars' => [
                    'activeLink'    => '#mautic_contact_index',
                    'mauticContent' => 'lead',
                    'route'         => $this->generateUrl('mautic_contact_index', ['page' => $page])
                ]
            ]
        );
    }

    /*
     * Quick form controller route and view
     */
    public function quickAddAction()
    {
        /** @var \Mautic\LeadBundle\Model\LeadModel $model */
        $model = $this->getModel('lead.lead');

        // Get the quick add form
        $action = $this->generateUrl('mautic_contact_action', ['objectAction' => 'new', 'qf' => 1]);

        $fields = $this->getModel('lead.field')->getEntities(
            [
                'filter'         => [
                    'force' => [
                        [
                            'column' => 'f.isPublished',
                            'expr'   => 'eq',
                            'value'  => true
                        ],
                        [
                            'column' => 'f.isShortVisible',
                            'expr'   => 'eq',
                            'value'  => true
                        ],
                        [
                            'column' => 'f.object',
                            'expr'   => 'like',
                            'value'  => 'lead'
                        ]
                    ]
                ],
                'hydration_mode' => 'HYDRATE_ARRAY'
            ]
        );

        $quickForm = $model->createForm($model->getEntity(), $this->get('form.factory'), $action, ['fields' => $fields, 'isShortForm' => true]);

        //set the default owner to the currently logged in user
        $currentUser = $this->get('security.context')->getToken()->getUser();
        $quickForm->get('owner')->setData($currentUser);

        return $this->delegateView(
            [
                'viewParameters'  => [
                    'quickForm' => $quickForm->createView()
                ],
                'contentTemplate' => "MauticLeadBundle:Lead:quickadd.html.php",
                'passthroughVars' => [
                    'activeLink'    => '#mautic_contact_index',
                    'mauticContent' => 'lead',
                    'route'         => false
                ]
            ]
        );
    }

    /**
     * Loads a specific lead into the detailed panel
     *
     * @param $objectId
     *
     * @return \Symfony\Component\HttpFoundation\JsonResponse|\Symfony\Component\HttpFoundation\Response
     */
    public function viewAction($objectId)
    {
        /** @var \Mautic\LeadBundle\Model\LeadModel $model */
        $model = $this->getModel('lead.lead');

        /** @var \Mautic\LeadBundle\Entity\Lead $lead */
        $lead = $model->getEntity($objectId);

        //set some permissions
        $permissions = $this->get('mautic.security')->isGranted(
            [
                'lead:leads:viewown',
                'lead:leads:viewother',
                'lead:leads:create',
                'lead:leads:editown',
                'lead:leads:editother',
                'lead:leads:deleteown',
                'lead:leads:deleteother'
            ],
            "RETURN_ARRAY"
        );

        if ($lead === null) {
            //get the page we came from
            $page = $this->get('session')->get('mautic.lead.page', 1);

            //set the return URL
            $returnUrl = $this->generateUrl('mautic_contact_index', ['page' => $page]);

            return $this->postActionRedirect(
                [
                    'returnUrl'       => $returnUrl,
                    'viewParameters'  => ['page' => $page],
                    'contentTemplate' => 'MauticLeadBundle:Lead:index',
                    'passthroughVars' => [
                        'activeLink'    => '#mautic_contact_index',
                        'mauticContent' => 'contact'
                    ],
                    'flashes'         => [
                        [
                            'type'    => 'error',
                            'msg'     => 'mautic.lead.lead.error.notfound',
                            'msgVars' => ['%id%' => $objectId]
                        ]
                    ]
                ]
            );
        }

        if (!$this->get('mautic.security')->hasEntityAccess(
            'lead:leads:viewown',
            'lead:leads:viewother',
            $lead->getOwner()
        )
        ) {
            return $this->accessDenied();
        }

        $fields            = $lead->getFields();
        $integrationHelper = $this->get('mautic.helper.integration');
        $socialProfiles    = (array) $integrationHelper->getUserProfiles($lead, $fields);
        $socialProfileUrls = $integrationHelper->getSocialProfileUrlRegex(false);
        /** @var \Mautic\LeadBundle\Model\CompanyModel $model */
        $companyModel      = $this->getModel('company');
        $companiesRepo     = $companyModel->getRepository();
        $companies         = $companiesRepo->getCompaniesByLeadId($objectId);
        // Set the social profile templates
        if ($socialProfiles) {
            foreach ($socialProfiles as $integration => &$details) {
                if ($integrationObject = $integrationHelper->getIntegrationObject($integration)) {
                    if ($template = $integrationObject->getSocialProfileTemplate()) {
                        $details['social_profile_template'] = $template;
                    }
                }

                if (!isset($details['social_profile_template'])) {
                    // No profile template found
                    unset($socialProfiles[$integration]);
                }
            }
        }

        // We need the EmailRepository to check if a lead is flagged as do not contact
        /** @var \Mautic\EmailBundle\Entity\EmailRepository $emailRepo */
        $emailRepo = $this->getModel('email')->getRepository();

        return $this->delegateView(
            [
                'viewParameters'  => [
                    'lead'              => $lead,
                    'avatarPanelState'  => $this->request->cookies->get('mautic_lead_avatar_panel', 'expanded'),
                    'fields'            => $fields,
                    'companies'         => $companies,
                    'socialProfiles'    => $socialProfiles,
                    'socialProfileUrls' => $socialProfileUrls,
                    'places'            => $this->getPlaces($lead),
                    'permissions'       => $permissions,
                    'events'            => $this->getEngagements($lead),
                    'upcomingEvents'    => $this->getScheduledCampaignEvents($lead),
                    'engagementData'    => $this->getEngagementData($lead),
                    'noteCount'         => $this->getModel('lead.note')->getNoteCount($lead, true),
                    'doNotContact'      => $emailRepo->checkDoNotEmail($fields['core']['email']['value']),
                    'leadNotes'         => $this->forward(
                        'MauticLeadBundle:Note:index',
                        [
                            'leadId'     => $lead->getId(),
                            'ignoreAjax' => 1
                        ]
                    )->getContent(),
                ],
                'contentTemplate' => 'MauticLeadBundle:Lead:lead.html.php',
                'passthroughVars' => [
                    'activeLink'    => '#mautic_contact_index',
                    'mauticContent' => 'lead',
                    'route'         => $this->generateUrl(
                        'mautic_contact_action',
                        [
                            'objectAction' => 'view',
                            'objectId'     => $lead->getId()
                        ]
                    )
                ]
            ]
        );
    }

    /**
     * Generates new form and processes post data
     *
     * @return \Symfony\Component\HttpFoundation\RedirectResponse|\Symfony\Component\HttpFoundation\Response
     */
    public function newAction()
    {
        $model = $this->getModel('lead.lead');
        $lead  = $model->getEntity();

        if (!$this->get('mautic.security')->isGranted('lead:leads:create')) {
            return $this->accessDenied();
        }

        //set the page we came from
        $page = $this->get('session')->get('mautic.lead.page', 1);

        $action = $this->generateUrl('mautic_contact_action', ['objectAction' => 'new']);
        $fields = $this->getModel('lead.field')->getEntities(
            [
                'force'          => [
                    [
                        'column' => 'f.isPublished',
                        'expr'   => 'eq',
                        'value'  => true
                    ],
                    [
                        'column' => 'f.object',
                        'expr'   => 'like',
                        'value'  => 'lead'
                    ]
                ],
                'hydration_mode' => 'HYDRATE_ARRAY'
            ]
        );

        $form   = $model->createForm($lead, $this->get('form.factory'), $action, ['fields' => $fields]);

        ///Check for a submitted form and process it
        if ($this->request->getMethod() == 'POST') {
            $valid = false;
            if (!$cancelled = $this->isFormCancelled($form)) {
                if ($valid = $this->isFormValid($form)) {
                    //get custom field values
                    $data = $this->request->request->get('lead');

                    //pull the data from the form in order to apply the form's formatting
                    foreach ($form as $f) {
                        $data[$f->getName()] = $f->getData();
                    }

                    $model->setFieldValues($lead, $data, true);

                    //form is valid so process the data
                    $model->saveEntity($lead);

                    // Upload avatar if applicable
                    $image = $form['preferred_profile_image']->getData();
                    if ($image == 'custom') {
                        // Check for a file
                        /** @var UploadedFile $file */
                        if ($file = $form['custom_avatar']->getData()) {
                            $this->uploadAvatar($lead);
                        }
                    }

                    $identifier = $this->get('translator')->trans($lead->getPrimaryIdentifier());

                    $this->addFlash(
                        'mautic.core.notice.created',
                        [
                            '%name%'      => $identifier,
                            '%menu_link%' => 'mautic_contact_index',
                            '%url%'       => $this->generateUrl(
                                'mautic_contact_action',
                                [
                                    'objectAction' => 'edit',
                                    'objectId'     => $lead->getId()
                                ]
                            )
                        ]
                    );

                    $inQuickForm = $this->request->get('qf', false);

                    if ($inQuickForm) {
                        $viewParameters = ['page' => $page];
                        $returnUrl      = $this->generateUrl('mautic_contact_index', $viewParameters);
                        $template       = 'MauticLeadBundle:Lead:index';
                    } elseif ($form->get('buttons')->get('save')->isClicked()) {
                        $viewParameters = [
                            'objectAction' => 'view',
                            'objectId'     => $lead->getId()
                        ];
                        $returnUrl      = $this->generateUrl('mautic_contact_action', $viewParameters);
                        $template       = 'MauticLeadBundle:Lead:view';
                    } else {
                        return $this->editAction($lead->getId(), true);
                    }
                }
            } else {
                $viewParameters = ['page' => $page];
                $returnUrl      = $this->generateUrl('mautic_contact_index', $viewParameters);
                $template       = 'MauticLeadBundle:Lead:index';
            }

            if ($cancelled || $valid) { //cancelled or success
                return $this->postActionRedirect(
                    [
                        'returnUrl'       => $returnUrl,
                        'viewParameters'  => $viewParameters,
                        'contentTemplate' => $template,
                        'passthroughVars' => [
                            'activeLink'    => '#mautic_contact_index',
                            'mauticContent' => 'lead',
                            'closeModal'    => 1, //just in case in quick form
                        ]
                    ]
                );
            }
        } else {
            //set the default owner to the currently logged in user
            $currentUser = $this->get('security.context')->getToken()->getUser();
            $form->get('owner')->setData($currentUser);
        }

        return $this->delegateView(
            [
                'viewParameters'  => [
                    'form'   => $form->createView(),
                    'lead'   => $lead,
                    'fields' => $model->organizeFieldsByGroup($fields)
                ],
                'contentTemplate' => 'MauticLeadBundle:Lead:form.html.php',
                'passthroughVars' => [
                    'activeLink'    => '#mautic_contact_index',
                    'mauticContent' => 'lead',
                    'route'         => $this->generateUrl(
                        'mautic_contact_action',
                        [
                            'objectAction' => 'new'
                        ]
                    )
                ]
            ]
        );
    }

    /**
     * Generates edit form
     *
     * @param            $objectId
     * @param bool|false $ignorePost
     *
     * @return array|JsonResponse|\Symfony\Component\HttpFoundation\RedirectResponse|\Symfony\Component\HttpFoundation\Response
     */
    public function editAction($objectId, $ignorePost = false)
    {
        $model = $this->getModel('lead.lead');
        $lead  = $model->getEntity($objectId);

        //set the page we came from
        $page = $this->get('session')->get('mautic.lead.page', 1);

        //set the return URL
        $returnUrl = $this->generateUrl('mautic_contact_index', ['page' => $page]);

        $postActionVars = [
            'returnUrl'       => $returnUrl,
            'viewParameters'  => ['page' => $page],
            'contentTemplate' => 'MauticLeadBundle:Lead:index',
            'passthroughVars' => [
                'activeLink'    => '#mautic_contact_index',
                'mauticContent' => 'lead'
            ]
        ];
        //lead not found
        if ($lead === null) {
            return $this->postActionRedirect(
                array_merge(
                    $postActionVars,
                    [
                        'flashes' => [
                            [
                                'type'    => 'error',
                                'msg'     => 'mautic.lead.lead.error.notfound',
                                'msgVars' => ['%id%' => $objectId]
                            ]
                        ]
                    ]
                )
            );
        } elseif (!$this->get('mautic.security')->hasEntityAccess(
            'lead:leads:editown',
            'lead:leads:editother',
            $lead->getOwner()
        )
        ) {
            return $this->accessDenied();
        } elseif ($model->isLocked($lead)) {
            //deny access if the entity is locked
            return $this->isLocked($postActionVars, $lead, 'lead.lead');
        }

        $action = $this->generateUrl('mautic_contact_action', ['objectAction' => 'edit', 'objectId' => $objectId]);
        $fields = $this->getModel('lead.field')->getEntities(
            [
                'filter' => [
                    'force'          => [
                        [
                            'column' => 'f.isPublished',
                            'expr'   => 'eq',
                            'value'  => true
                        ],
                        [
                            'column' => 'f.object',
                            'expr'   => 'like',
                            'value'  => 'lead'
                        ]
                    ]
                ],
                'hydration_mode' => 'HYDRATE_ARRAY'
            ]
        );
        $form   = $model->createForm($lead, $this->get('form.factory'), $action, ['fields' => $fields]);

        ///Check for a submitted form and process it
        if (!$ignorePost && $this->request->getMethod() == 'POST') {
            $valid = false;
            if (!$cancelled = $this->isFormCancelled($form)) {
                if ($valid = $this->isFormValid($form)) {
                    $data = $this->request->request->get('lead');

                    //pull the data from the form in order to apply the form's formatting
                    foreach ($form as $f) {
                        $name = $f->getName();
                        if (strpos($name, 'field_') === 0) {
                            $data[$name] = $f->getData();
                        }
                    }

                    $model->setFieldValues($lead, $data, true);
                    //form is valid so process the data
                    $model->saveEntity($lead, $form->get('buttons')->get('save')->isClicked());

                    // Upload avatar if applicable
                    $image = $form['preferred_profile_image']->getData();
                    if ($image == 'custom') {
                        // Check for a file
                        /** @var UploadedFile $file */
                        if ($file = $form['custom_avatar']->getData()) {
                            $this->uploadAvatar($lead);

                            // Note the avatar update so that it can be forced to update
                            $this->get('session')->set('mautic.lead.avatar.updated', true);
                        }
                    }

                    $identifier = $this->get('translator')->trans($lead->getPrimaryIdentifier());

                    $this->addFlash(
                        'mautic.core.notice.updated',
                        [
                            '%name%'      => $identifier,
                            '%menu_link%' => 'mautic_contact_index',
                            '%url%'       => $this->generateUrl(
                                'mautic_contact_action',
                                [
                                    'objectAction' => 'edit',
                                    'objectId'     => $lead->getId()
                                ]
                            )
                        ]
                    );
                }
            } else {
                //unlock the entity
                $model->unlockEntity($lead);
            }

            if ($cancelled || ($valid && $form->get('buttons')->get('save')->isClicked())) {
                $viewParameters = [
                    'objectAction' => 'view',
                    'objectId'     => $lead->getId()
                ];

                return $this->postActionRedirect(
                    array_merge(
                        $postActionVars,
                        [
                            'returnUrl'       => $this->generateUrl('mautic_contact_action', $viewParameters),
                            'viewParameters'  => $viewParameters,
                            'contentTemplate' => 'MauticLeadBundle:Lead:view'
                        ]
                    )
                );
            } elseif ($valid) {
                // Refetch and recreate the form in order to populate data manipulated in the entity itself
                $lead = $model->getEntity($objectId);
                $form = $model->createForm($lead, $this->get('form.factory'), $action, ['fields' => $fields]);
            }
        } else {
            //lock the entity
            $model->lockEntity($lead);
        }

        return $this->delegateView(
            [
                'viewParameters'  => [
                    'form'   => $form->createView(),
                    'lead'   => $lead,
                    'fields' => $lead->getFields() //pass in the lead fields as they are already organized by ['group']['alias']
                ],
                'contentTemplate' => 'MauticLeadBundle:Lead:form.html.php',
                'passthroughVars' => [
                    'activeLink'    => '#mautic_contact_index',
                    'mauticContent' => 'lead',
                    'route'         => $this->generateUrl(
                        'mautic_contact_action',
                        [
                            'objectAction' => 'edit',
                            'objectId'     => $lead->getId()
                        ]
                    )
                ]
            ]
        );
    }

    /**
     * Upload an asset
     *
     * @param Lead $lead
     */
    private function uploadAvatar(Lead $lead)
    {
        $file      = $this->request->files->get('lead[custom_avatar]', null, true);
        $avatarDir = $this->get('mautic.helper.template.avatar')->getAvatarPath(true);

        if (!file_exists($avatarDir)) {
            mkdir($avatarDir);
        }

        $file->move($avatarDir, 'avatar'.$lead->getId());

        //remove the file from request
        $this->request->files->remove('lead');
    }

    /**
     * Generates merge form and action
     *
     * @param            $objectId
     *
     * @return array|JsonResponse|\Symfony\Component\HttpFoundation\RedirectResponse|\Symfony\Component\HttpFoundation\Response
     */
    public function mergeAction($objectId)
    {
        /** @var \Mautic\LeadBundle\Model\LeadModel $model */
        $model    = $this->getModel('lead');
        $mainLead = $model->getEntity($objectId);
        $page     = $this->get('session')->get('mautic.lead.page', 1);

        //set the return URL
        $returnUrl = $this->generateUrl('mautic_contact_index', ['page' => $page]);

        $postActionVars = [
            'returnUrl'       => $returnUrl,
            'viewParameters'  => ['page' => $page],
            'contentTemplate' => 'MauticLeadBundle:Lead:index',
            'passthroughVars' => [
                'activeLink'    => '#mautic_contact_index',
                'mauticContent' => 'lead'
            ]
        ];

        if ($mainLead === null) {
            return $this->postActionRedirect(
                array_merge(
                    $postActionVars,
                    [
                        'flashes' => [
                            [
                                'type'    => 'error',
                                'msg'     => 'mautic.lead.lead.error.notfound',
                                'msgVars' => ['%id%' => $objectId]
                            ]
                        ]
                    ]
                )
            );
        }


        //do some default filtering
        $session = $this->get('session');
        $search  = $this->request->get('search', $session->get('mautic.lead.merge.filter', ''));
        $session->set('mautic.lead.merge.filter', $search);
        $leads = [];

        if (!empty($search)) {
            $filter = [
                'string' => $search,
                'force'  => [
                    [
                        'column' => 'l.date_identified',
                        'expr'   => 'isNotNull',
                        'value'  => $mainLead->getId()
                    ],
                    [
                        'column' => 'l.id',
                        'expr'   => 'neq',
                        'value'  => $mainLead->getId()
                    ]
                ]
            ];

            $leads = $model->getEntities(
                [
                    'limit'          => 25,
                    'filter'         => $filter,
                    'orderBy'        => 'l.firstname,l.lastname,l.company,l.email',
                    'orderByDir'     => 'ASC',
                    'withTotalCount' => false
                ]
            );
        }

        $leadChoices = [];
        foreach ($leads as $l) {
            $leadChoices[$l->getId()] = $l->getPrimaryIdentifier();
        }

        $action = $this->generateUrl('mautic_contact_action', ['objectAction' => 'merge', 'objectId' => $mainLead->getId()]);

        $form = $this->get('form.factory')->create(
            'lead_merge',
            [],
            [
                'action' => $action,
                'leads'  => $leadChoices
            ]
        );

        if ($this->request->getMethod() == 'POST') {
            $valid = true;
            if (!$this->isFormCancelled($form)) {
                if ($valid = $this->isFormValid($form)) {
                    $data      = $form->getData();
                    $secLeadId = $data['lead_to_merge'];
                    $secLead   = $model->getEntity($secLeadId);

                    if ($secLead === null) {
                        return $this->postActionRedirect(
                            array_merge(
                                $postActionVars,
                                [
                                    'flashes' => [
                                        [
                                            'type'    => 'error',
                                            'msg'     => 'mautic.lead.lead.error.notfound',
                                            'msgVars' => ['%id%' => $secLead->getId()]
                                        ]
                                    ]
                                ]
                            )
                        );
                    } elseif (
                        !$this->get('mautic.security')->hasEntityAccess('lead:leads:editown', 'lead:leads:editother', $mainLead->getOwner())
                        || !$this->get('mautic.security')->hasEntityAccess('lead:leads:editown', 'lead:leads:editother', $secLead->getOwner())
                    ) {
                        return $this->accessDenied();
                    } elseif ($model->isLocked($mainLead)) {
                        //deny access if the entity is locked
                        return $this->isLocked($postActionVars, $secLead, 'lead');
                    } elseif ($model->isLocked($secLead)) {
                        //deny access if the entity is locked
                        return $this->isLocked($postActionVars, $secLead, 'lead');
                    }

                    //Both leads are good so now we merge them
                    $mainLead = $model->mergeLeads($mainLead, $secLead, false);
                }
            }


            if ($valid) {

                $viewParameters = [
                    'objectId'     => $mainLead->getId(),
                    'objectAction' => 'view',
                ];

                return $this->postActionRedirect(
                    [
                        'returnUrl'       => $this->generateUrl('mautic_contact_action', $viewParameters),
                        'viewParameters'  => $viewParameters,
                        'contentTemplate' => 'MauticLeadBundle:Lead:view',
                        'passthroughVars' => [
                            'closeModal' => 1
                        ]
                    ]
                );
            }
        }

        $tmpl = $this->request->get('tmpl', 'index');

        return $this->delegateView(
            [
                'viewParameters'  => [
                    'tmpl'         => $tmpl,
                    'leads'        => $leads,
                    'searchValue'  => $search,
                    'action'       => $action,
                    'form'         => $form->createView(),
                    'currentRoute' => $this->generateUrl(
                        'mautic_contact_action',
                        [
                            'objectAction' => 'merge',
                            'objectId'     => $mainLead->getId()
                        ]
                    ),
                ],
                'contentTemplate' => 'MauticLeadBundle:Lead:merge.html.php',
                'passthroughVars' => [
                    'route'  => false,
                    'target' => ($tmpl == 'update') ? '.lead-merge-options' : null
                ]
            ]
        );
    }

    /**
     * Generates contact frequency rules form and action
     *
     * @param            $objectId
     *
     * @return array|JsonResponse|\Symfony\Component\HttpFoundation\RedirectResponse|\Symfony\Component\HttpFoundation\Response
     */
    public function contactFrequencyAction ($objectId)
    {
        /** @var LeadModel $model */
        $model = $this->getModel('lead');
        $lead  = $model->getEntity($objectId);
        $data = [];
        if ($lead != null && $this->get('mautic.security')->hasEntityAccess('lead:leads:editown', 'lead:leads:editother', $lead->getOwner())) {
            $frequencyRules = $model->getFrequencyRule($lead);

            foreach ($frequencyRules as $frequencyRule) {
                $data['channels'][]       = $frequencyRule['channel'];
                $data['frequency_number'] = $frequencyRule['frequency_number'];
                $data['frequency_time']   = $frequencyRule['frequency_time'];
            }

            $action = $this->generateUrl('mautic_contact_action', ['objectAction' => 'contactFrequency', 'objectId' => $lead->getId()]);

            $form = $this->get('form.factory')->create(
                'lead_contact_frequency_rules',
                [],
                [
                    'action' => $action,
                    'data' => $data
                ]
            );
            if ($this->request->getMethod() == 'POST') {
                if (!$this->isFormCancelled($form)) {
                    if ($valid = $this->isFormValid($form)) {
                        $formdata = $form->getData();
                        $model->setFrequencyRules($lead, $formdata['channels'], $formdata['frequency_time'], $formdata['frequency_number']);
                    }
                }

                if ($valid) {
                    $viewParameters = [
                        'objectId'     => $lead->getId(),
                        'objectAction' => 'view',
                    ];

                    return $this->postActionRedirect(
                        [
                            'returnUrl'       => $this->generateUrl('mautic_contact_action', $viewParameters),
                            'viewParameters'  => $viewParameters,
                            'contentTemplate' => 'MauticLeadBundle:Lead:view',
                            'passthroughVars' => [
                                'closeModal' => 1
                            ]
                        ]
                    );
                }
            }
            $tmpl = $this->request->get('tmpl', 'index');
            return $this->delegateView(
                [
                    'viewParameters'   => [
                        'tmpl'         => $tmpl,
                        'action'       => $action,
                        'form'         => $form->createView(),
                        'currentRoute' => $this->generateUrl(
                            'mautic_contact_action',
                            [
                                'objectAction' => 'contactFrequency',
                                'objectId'     => $lead->getId()
                            ]
                        ),
                    ],
                    'contentTemplate' => 'MauticLeadBundle:Lead:frequency.html.php',
                    'passthroughVars' => [
                        'route'  => false,
                        'target' => ($tmpl == 'update') ? '.lead-frequency-options' : null
                    ]
                ]
            );
        }
    }

    /**
     * Deletes the entity
     *
     * @param         $objectId
     *
     * @return \Symfony\Component\HttpFoundation\JsonResponse|\Symfony\Component\HttpFoundation\RedirectResponse
     */
    public function deleteAction($objectId)
    {
        $page      = $this->get('session')->get('mautic.lead.page', 1);
        $returnUrl = $this->generateUrl('mautic_contact_index', ['page' => $page]);
        $flashes   = [];

        $postActionVars = [
            'returnUrl'       => $returnUrl,
            'viewParameters'  => ['page' => $page],
            'contentTemplate' => 'MauticLeadBundle:Lead:index',
            'passthroughVars' => [
                'activeLink'    => '#mautic_contact_index',
                'mauticContent' => 'lead'
            ]
        ];

        if ($this->request->getMethod() == 'POST') {
            $model  = $this->getModel('lead.lead');
            $entity = $model->getEntity($objectId);

            if ($entity === null) {
                $flashes[] = [
                    'type'    => 'error',
                    'msg'     => 'mautic.lead.lead.error.notfound',
                    'msgVars' => ['%id%' => $objectId]
                ];
            } elseif (!$this->get('mautic.security')->hasEntityAccess(
                'lead:leads:deleteown',
                'lead:leads:deleteother',
                $entity->getOwner()
            )
            ) {
                return $this->accessDenied();
            } elseif ($model->isLocked($entity)) {
                return $this->isLocked($postActionVars, $entity, 'lead.lead');
            } else {
                $model->deleteEntity($entity);

                $identifier = $this->get('translator')->trans($entity->getPrimaryIdentifier());
                $flashes[]  = [
                    'type'    => 'notice',
                    'msg'     => 'mautic.core.notice.deleted',
                    'msgVars' => [
                        '%name%' => $identifier,
                        '%id%'   => $objectId
                    ]
                ];
            }
        } //else don't do anything

        return $this->postActionRedirect(
            array_merge(
                $postActionVars,
                [
                    'flashes' => $flashes
                ]
            )
        );
    }

    /**
     * Deletes a group of entities
     *
     * @return \Symfony\Component\HttpFoundation\JsonResponse|\Symfony\Component\HttpFoundation\RedirectResponse
     */
    public function batchDeleteAction()
    {
        $page      = $this->get('session')->get('mautic.lead.page', 1);
        $returnUrl = $this->generateUrl('mautic_contact_index', ['page' => $page]);
        $flashes   = [];

        $postActionVars = [
            'returnUrl'       => $returnUrl,
            'viewParameters'  => ['page' => $page],
            'contentTemplate' => 'MauticLeadBundle:Lead:index',
            'passthroughVars' => [
                'activeLink'    => '#mautic_contact_index',
                'mauticContent' => 'lead'
            ]
        ];

        if ($this->request->getMethod() == 'POST') {
            $model     = $this->getModel('lead');
            $ids       = json_decode($this->request->query->get('ids', '{}'));
            $deleteIds = [];

            // Loop over the IDs to perform access checks pre-delete
            foreach ($ids as $objectId) {
                $entity = $model->getEntity($objectId);

                if ($entity === null) {
                    $flashes[] = [
                        'type'    => 'error',
                        'msg'     => 'mautic.lead.lead.error.notfound',
                        'msgVars' => ['%id%' => $objectId]
                    ];
                } elseif (!$this->get('mautic.security')->hasEntityAccess(
                    'lead:leads:deleteown',
                    'lead:leads:deleteother',
                    $entity->getCreatedBy()
                )
                ) {
                    $flashes[] = $this->accessDenied(true);
                } elseif ($model->isLocked($entity)) {
                    $flashes[] = $this->isLocked($postActionVars, $entity, 'lead', true);
                } else {
                    $deleteIds[] = $objectId;
                }
            }

            // Delete everything we are able to
            if (!empty($deleteIds)) {
                $entities = $model->deleteEntities($deleteIds);

                $flashes[] = [
                    'type'    => 'notice',
                    'msg'     => 'mautic.lead.lead.notice.batch_deleted',
                    'msgVars' => [
                        '%count%' => count($entities)
                    ]
                ];
            }
        } //else don't do anything

        return $this->postActionRedirect(
            array_merge(
                $postActionVars,
                [
                    'flashes' => $flashes
                ]
            )
        );
    }

    /**
     * Add/remove lead from a list
     *
     * @param $objectId
     *
     * @return JsonResponse|\Symfony\Component\HttpFoundation\Response
     */
    public function listAction($objectId)
    {
        /** @var \Mautic\LeadBundle\Model\LeadModel $model */
        $model = $this->getModel('lead');
        $lead  = $model->getEntity($objectId);

        if ($lead != null
            && $this->get('mautic.security')->hasEntityAccess(
                'lead:leads:editown',
                'lead:leads:editother',
                $lead->getOwner()
            )
        ) {
            /** @var \Mautic\LeadBundle\Model\ListModel $listModel */
            $listModel = $this->getModel('lead.list');
            $lists     = $listModel->getUserLists();

            // Get a list of lists for the lead
            $leadsLists = $model->getLists($lead, true, true);
        } else {
            $lists = $leadsLists = [];
        }

        return $this->delegateView(
            [
                'viewParameters'  => [
                    'lists'      => $lists,
                    'leadsLists' => $leadsLists,
                    'lead'       => $lead
                ],
                'contentTemplate' => 'MauticLeadBundle:LeadLists:index.html.php'
            ]
        );
    }
    /**
     * Add/remove lead from a company
     *
     * @param $objectId
     *
     * @return JsonResponse|\Symfony\Component\HttpFoundation\Response
     */
    public function companyAction($objectId)
    {
        /** @var \Mautic\LeadBundle\Model\LeadModel $model */
        $model = $this->getModel('lead');
        $lead  = $model->getEntity($objectId);

        if ($lead != null
            && $this->get('mautic.security')->hasEntityAccess(
                'lead:leads:editown',
                'lead:leads:editother',
                $lead->getOwner()
            )
        ) {
<<<<<<< HEAD
            /** @var \Mautic\CompanyBundle\Model\CompanyModel $companyModel */
=======
            /** @var \Mautic\LeadBundle\Model\CompanyModel $companyModel */
>>>>>>> 559a5845
            $companyModel = $this->getModel('company');
            $companies     = $companyModel->getUserCompanies();

            // Get a list of lists for the lead
            $companyLeads = $lead->getCompanies();
            foreach ($companyLeads as $cl) {
                $companyLead[$cl->getId()] = $cl->getId();
            }

        } else {
            $companies = $companyLead = [];
        }
        return $this->delegateView(
            [
                'viewParameters'  => [
                    'companies'      => $companies,
                    'companyLead' => $companyLead,
                    'lead'       => $lead
                ],
                'contentTemplate' => 'MauticLeadBundle:Lead:company.html.php'
            ]
        );
    }

    /**
     * Add/remove lead from a campaign
     *
     * @param $objectId
     *
     * @return JsonResponse|\Symfony\Component\HttpFoundation\Response
     */
    public function campaignAction($objectId)
    {
        $model = $this->getModel('lead');
        $lead  = $model->getEntity($objectId);

        if ($lead != null
            && $this->get('mautic.security')->hasEntityAccess(
                'lead:leads:editown',
                'lead:leads:editother',
                $lead->getOwner()
            )
        ) {
            /** @var \Mautic\CampaignBundle\Model\CampaignModel $campaignModel */
            $campaignModel  = $this->getModel('campaign');
            $campaigns      = $campaignModel->getPublishedCampaigns(true);
            $leadsCampaigns = $campaignModel->getLeadCampaigns($lead, true);

            foreach ($campaigns as $c) {
                $campaigns[$c['id']]['inCampaign'] = (isset($leadsCampaigns[$c['id']])) ? true : false;
            }
        } else {
            $campaigns = [];
        }

        return $this->delegateView(
            [
                'viewParameters'  => [
                    'campaigns' => $campaigns,
                    'lead'      => $lead
                ],
                'contentTemplate' => 'MauticLeadBundle:LeadCampaigns:index.html.php'
            ]
        );
    }

    /**
     * @param int  $objectId
     * @param bool $ignorePost
     *
     * @return JsonResponse|\Symfony\Component\HttpFoundation\Response
     */
    public function importAction($objectId = 0, $ignorePost = false)
    {
        //Auto detect line endings for the file to work around MS DOS vs Unix new line characters
        ini_set('auto_detect_line_endings', true);

        /** @var \Mautic\LeadBundle\Model\LeadModel $model */
        $model   = $this->getModel('lead');
        $session = $this->get('session');

        if (!$this->get('mautic.security')->isGranted('lead:leads:create')) {
            return $this->accessDenied();
        }

        // Move the file to cache and rename it
        $forceStop = $this->request->get('cancel', false);
        $step      = ($forceStop) ? 1 : $session->get('mautic.lead.import.step', 1);
        $cacheDir  = $this->get('mautic.helper.paths')->getSystemPath('cache', true);
        $username  = $this->get('mautic.helper.user')->getUser()->getUsername();
        $fileName  = $username.'_leadimport.csv';
        $fullPath  = $cacheDir.'/'.$fileName;
        $complete  = false;
        if (!file_exists($fullPath)) {
            // Force step one if the file doesn't exist
            $step = 1;
            $session->set('mautic.lead.import.step', 1);
        }

        $progress = $session->get('mautic.lead.import.progress', [0, 0]);
        $stats    = $session->get('mautic.lead.import.stats', ['merged' => 0, 'created' => 0, 'ignored' => 0, 'failures' => []]);
        $action   = $this->generateUrl('mautic_contact_action', ['objectAction' => 'import']);

        switch ($step) {
            case 1:
                // Upload file

                if ($forceStop) {
                    $this->resetImport($fullPath);
                }

                $session->set('mautic.lead.import.headers', []);
                $form = $this->get('form.factory')->create('lead_import', [], ['action' => $action]);
                break;
            case 2:
                // Match fields

                /** @var \Mautic\LeadBundle\Model\FieldModel $pluginModel */
                $fieldModel = $this->getModel('lead.field');

                $leadFields   = $fieldModel->getFieldList(false, false);
                $importFields = $session->get('mautic.lead.import.importfields', []);

                $form = $this->get('form.factory')->create(
                    'lead_field_import',
                    [],
                    [
                        'action'        => $action,
                        'lead_fields'   => $leadFields,
                        'import_fields' => $importFields
                    ]
                );

                break;
            case 3:
                // Just show the progress form
                $session->set('mautic.lead.import.step', 4);
                break;

            case 4:
                ignore_user_abort(true);

                $inProgress = $session->get('mautic.lead.import.inprogress', false);
                $checks     = $session->get('mautic.lead.import.progresschecks', 1);
                if (true || !$inProgress || $checks > 5) {
                    $session->set('mautic.lead.import.inprogress', true);
                    $session->set('mautic.lead.import.progresschecks', 1);

                    // Batch process
                    $defaultOwner = $session->get('mautic.lead.import.defaultowner', null);
                    $defaultList  = $session->get('mautic.lead.import.defaultlist', null);
                    $defaultTags  = $session->get('mautic.lead.import.defaulttags', null);
                    $headers      = $session->get('mautic.lead.import.headers', []);
                    $importFields = $session->get('mautic.lead.import.fields', []);

                    $file = new \SplFileObject($fullPath);
                    if ($file !== false) {
                        $lineNumber = $progress[0];

                        if ($lineNumber > 0) {
                            $file->seek($lineNumber);
                        }

                        $config    = $session->get('mautic.lead.import.config');
                        $batchSize = $config['batchlimit'];

                        while ($batchSize && !$file->eof()) {
                            $data = $file->fgetcsv($config['delimiter'], $config['enclosure'], $config['escape']);
                            array_walk($data, create_function('&$val', '$val = trim($val);'));

                            if ($lineNumber === 0) {
                                $lineNumber++;
                                continue;
                            }

                            $lineNumber++;

                            // Increase progress count
                            $progress[0]++;

                            // Decrease batch count
                            $batchSize--;

                            if (is_array($data) && $dataCount = count($data)) {
                                // Ensure the number of headers are equal with data
                                $headerCount = count($headers);

                                if ($headerCount !== $dataCount) {
                                    $diffCount = ($headerCount - $dataCount);

                                    if ($diffCount < 0) {
                                        $stats['ignored']++;
                                        $stats['failures'][$lineNumber] = $this->get('translator')->trans(
                                            'mautic.lead.import.error.header_mismatch'
                                        );

                                        continue;
                                    }
                                    // Fill in the data with empty string
                                    $fill = array_fill($dataCount, $diffCount, '');
                                    $data = $data + $fill;
                                }

                                $data = array_combine($headers, $data);
                                try {
                                    $prevent = false;
                                    foreach ($data as $key => $value) {
                                        if ($value != "") {
                                            $prevent = true;
                                            break;
                                        }
                                    }
                                    if ($prevent) {
                                        $merged = $model->importLead($importFields, $data, $defaultOwner, $defaultList, $defaultTags);
                                        if ($merged) {
                                            $stats['merged']++;
                                        } else {
                                            $stats['created']++;
                                        }
                                    } else {
                                        $stats['ignored']++;
                                        $stats['failures'][$lineNumber] = $this->get('translator')->trans(
                                            'mautic.lead.import.error.line_empty'
                                        );
                                    }
                                } catch (\Exception $e) {
                                    // Email validation likely failed
                                    $stats['ignored']++;
                                    $stats['failures'][$lineNumber] = $e->getMessage();
                                }
                            } else {
                                $stats['ignored']++;
                                $stats['failures'][$lineNumber] = $this->get('translator')->trans('mautic.lead.import.error.line_empty');
                            }
                        }

                        $session->set('mautic.lead.import.stats', $stats);
                    }

                    // Close the file
                    $file = null;

                    // Clear in progress
                    if ($progress[0] >= $progress[1]) {
                        $progress[0] = $progress[1];
                        $this->resetImport($fullPath);
                        $complete = true;

                    } else {
                        $complete = false;
                        $session->set('mautic.lead.import.inprogress', false);
                        $session->set('mautic.lead.import.progress', $progress);
                    }

                    break;
                } else {
                    $checks++;
                    $session->set('mautic.lead.import.progresschecks', $checks);
                }
        }

        ///Check for a submitted form and process it
        if (!$ignorePost && $this->request->getMethod() == 'POST') {
            if (isset($form) && !$cancelled = $this->isFormCancelled($form)) {
                $valid = $this->isFormValid($form);
                switch ($step) {
                    case 1:
                        if ($valid) {
                            if (file_exists($fullPath)) {
                                unlink($fullPath);
                            }

                            $fileData = $form['file']->getData();
                            if (!empty($fileData)) {
                                $errorMessage    = null;
                                $errorParameters = [];
                                try {
                                    $fileData->move($cacheDir, $fileName);

                                    $file = new \SplFileObject($fullPath);

                                    $config = $form->getData();
                                    unset($config['file']);
                                    unset($config['start']);

                                    foreach ($config as $key => &$c) {
                                        $c = htmlspecialchars_decode($c);

                                        if ($key == 'batchlimit') {
                                            $c = (int) $c;
                                        }
                                    }

                                    $session->set('mautic.lead.import.config', $config);

                                    if ($file !== false) {
                                        // Get the headers for matching
                                        $headers = $file->fgetcsv($config['delimiter'], $config['enclosure'], $config['escape']);

                                        // Get the number of lines so we can track progress
                                        $file->seek(PHP_INT_MAX);
                                        $linecount = $file->key();

                                        if (!empty($headers) && is_array($headers)) {
                                            array_walk($headers, create_function('&$val', '$val = trim($val);'));
                                            $session->set('mautic.lead.import.headers', $headers);
                                            sort($headers);
                                            $headers = array_combine($headers, $headers);
                                            $session->set('mautic.lead.import.step', 2);
                                            $session->set('mautic.lead.import.importfields', $headers);
                                            $session->set('mautic.lead.import.progress', [0, $linecount]);

                                            return $this->importAction(0, true);
                                        }
                                    }
                                } catch (FileException $e) {
                                    if (strpos($e->getMessage(), 'upload_max_filesize') !== false) {
                                        $errorMessage = 'mautic.lead.import.filetoolarge';
                                        $errorParameters = array(
                                            '%upload_max_filesize%' => ini_get('upload_max_filesize')
                                        );
                                    } else {
                                        $errorMessage = 'mautic.lead.import.filenotreadable';
                                    }
                                } catch (\Exception $e) {
                                    $errorMessage = 'mautic.lead.import.filenotreadable';
                                } finally {
                                    if (!is_null($errorMessage)) {
                                        $form->addError(
                                            new FormError(
                                                $this->get('translator')->trans($errorMessage, $errorParameters, 'validators')
                                            )
                                        );
                                    }
                                }
                            }
                        }
                        break;
                    case 2:
                        // Save matched fields
                        $matchedFields = $form->getData();

                        if (empty($matchedFields)) {
                            $this->resetImport($fullPath);

                            return $this->importAction(0, true);
                        }

                        $owner = $matchedFields['owner'];
                        unset($matchedFields['owner']);

                        $list = $matchedFields['list'];
                        unset($matchedFields['list']);

                        $tagCollection = $matchedFields['tags'];
                        $tags          = [];
                        foreach ($tagCollection as $tag) {
                            $tags[] = $tag->getTag();
                        }
                        unset($matchedFields['tags']);

                        foreach ($matchedFields as $k => $f) {
                            if (empty($f)) {
                                unset($matchedFields[$k]);
                            } else {
                                $matchedFields[$k] = trim($matchedFields[$k]);
                            }
                        }

                        if (empty($matchedFields)) {
                            $form->addError(
                                new FormError(
                                    $this->get('translator')->trans('mautic.lead.import.matchfields', [], 'validators')
                                )
                            );
                        } else {

                            $defaultOwner = ($owner) ? $owner->getId() : null;
                            $session->set('mautic.lead.import.fields', $matchedFields);
                            $session->set('mautic.lead.import.defaultowner', $defaultOwner);
                            $session->set('mautic.lead.import.defaultlist', $list);
                            $session->set('mautic.lead.import.defaulttags', $tags);
                            $session->set('mautic.lead.import.step', 3);

                            return $this->importAction(0, true);
                        }
                        break;

                    default:
                        // Done or something wrong

                        $this->resetImport($fullPath);

                        break;
                }
            } else {
                $this->resetImport($fullPath);

                return $this->importAction(0, true);
            }
        }

        if ($step === 1 || $step === 2) {
            $contentTemplate = 'MauticLeadBundle:Import:form.html.php';
            $viewParameters  = ['form' => $form->createView()];
        } else {
            $contentTemplate = 'MauticLeadBundle:Import:progress.html.php';
            $viewParameters  = [
                'progress' => $progress,
                'stats'    => $stats,
                'complete' => $complete
            ];
        }

        if (!$complete && $this->request->query->has('importbatch')) {
            // Ajax request to batch process so just return ajax response unless complete

            return new JsonResponse(['success' => 1, 'ignore_wdt' => 1]);
        } else {
            return $this->delegateView(
                [
                    'viewParameters'  => $viewParameters,
                    'contentTemplate' => $contentTemplate,
                    'passthroughVars' => [
                        'activeLink'    => '#mautic_contact_index',
                        'mauticContent' => 'leadImport',
                        'route'         => $this->generateUrl(
                            'mautic_contact_action',
                            [
                                'objectAction' => 'import'
                            ]
                        ),
                        'step'          => $step,
                        'progress'      => $progress
                    ]
                ]
            );
        }
    }

    /**
     * @param $filepath
     */
    private function resetImport($filepath)
    {
        $session = $this->get('session');
        $session->set('mautic.lead.import.stats', ['merged' => 0, 'created' => 0, 'ignored' => 0]);
        $session->set('mautic.lead.import.headers', []);
        $session->set('mautic.lead.import.step', 1);
        $session->set('mautic.lead.import.progress', [0, 0]);
        $session->set('mautic.lead.import.fields', []);
        $session->set('mautic.lead.import.defaultowner', null);
        $session->set('mautic.lead.import.defaultlist', null);
        $session->set('mautic.lead.import.inprogress', false);
        $session->set('mautic.lead.import.importfields', []);

        unlink($filepath);
    }

    /**
     * @param int $objectId
     *
     * @return JsonResponse
     */
    public function emailAction($objectId = 0)
    {
        $valid = $cancelled = false;

        /** @var \Mautic\LeadBundle\Model\LeadModel $model */
        $model = $this->getModel('lead');

        /** @var \Mautic\LeadBundle\Entity\Lead $lead */
        $lead = $model->getEntity($objectId);

        if ($lead === null
            || !$this->get('mautic.security')->hasEntityAccess(
                'lead:leads:viewown',
                'lead:leads:viewother',
                $lead->getOwner()
            )
        ) {
            return $this->modalAccessDenied();
        }

        $leadFields       = $lead->getProfileFields();
        $leadFields['id'] = $lead->getId();
        $leadEmail        = $leadFields['email'];
        $leadName         = $leadFields['firstname'].' '.$leadFields['lastname'];

        // Set onwer ID to be the current user ID so it will use his signature
        $leadFields['owner_id'] = $this->get('mautic.helper.user')->getUser()->getId();

        // Check if lead has a bounce status
        /** @var \Mautic\EmailBundle\Model\EmailModel $emailModel */
        $emailModel = $this->getModel('email');
        $dnc        = $emailModel->getRepository()->checkDoNotEmail($leadEmail);

        $inList = ($this->request->getMethod() == 'GET')
            ? $this->request->get('list', 0)
            : $this->request->request->get(
                'lead_quickemail[list]',
                0,
                true
            );
        $email  = ['list' => $inList];
        $action = $this->generateUrl('mautic_contact_action', ['objectAction' => 'email', 'objectId' => $objectId]);
        $form   = $this->get('form.factory')->create('lead_quickemail', $email, ['action' => $action]);

        if ($this->request->getMethod() == 'POST') {
            $valid = false;
            if (!$cancelled = $this->isFormCancelled($form)) {
                if ($valid = $this->isFormValid($form)) {
                    $email = $form->getData();

                    $bodyCheck = trim(strip_tags($email['body']));
                    if (!empty($bodyCheck)) {
                        $mailer = $this->get('mautic.helper.mailer')->getMailer();

                        // To lead
                        $mailer->addTo($leadEmail, $leadName);

                        // From user
                        $user = $this->get('mautic.helper.user')->getUser();

                        $mailer->setFrom(
                            $email['from'],
                            empty($email['fromname']) ? '' : $email['fromname']
                        );

                        // Set Content
                        BuilderTokenHelper::replaceVisualPlaceholdersWithTokens($email['body']);
                        $mailer->setBody($email['body']);
                        $mailer->parsePlainText($email['body']);

                        // Set lead
                        $mailer->setLead($leadFields);
                        $mailer->setIdHash();

                        $mailer->setSubject($email['subject']);

                        // Ensure safe emoji for notification
                        $subject = EmojiHelper::toHtml($email['subject']);
                        if ($mailer->send(true, false, false)) {
                            $mailer->createEmailStat();
                            $this->addFlash(
                                'mautic.lead.email.notice.sent',
                                [
                                    '%subject%' => $subject,
                                    '%email%'   => $leadEmail
                                ]
                            );
                        } else {
                            $errors = $mailer->getErrors();

                            // Unset the array of failed email addresses
                            if (isset($errors['failures'])) {
                                unset($errors['failures']);
                            }

                            $form->addError(
                                new FormError(
                                    $this->get('translator')->trans(
                                        'mautic.lead.email.error.failed',
                                        [
                                            '%subject%' => $subject,
                                            '%email%'   => $leadEmail,
                                            '%error%'   => (is_array($errors)) ? implode('<br />', $errors) : $errors
                                        ],
                                        'flashes'
                                    )
                                )
                            );
                            $valid = false;
                        }
                    } else {
                        $form['body']->addError(
                            new FormError(
                                $this->get('translator')->trans('mautic.lead.email.body.required', [], 'validators')
                            )
                        );
                        $valid = false;
                    }
                }
            }
        }

        if (empty($leadEmail) || $valid || $cancelled) {
            if ($inList) {
                $route          = 'mautic_contact_index';
                $viewParameters = [
                    'page' => $this->get('session')->get('mautic.lead.page', 1)
                ];
                $func           = 'index';
            } else {
                $route          = 'mautic_contact_action';
                $viewParameters = [
                    'objectAction' => 'view',
                    'objectId'     => $objectId
                ];
                $func           = 'view';
            }

            return $this->postActionRedirect(
                [
                    'returnUrl'       => $this->generateUrl($route, $viewParameters),
                    'viewParameters'  => $viewParameters,
                    'contentTemplate' => 'MauticLeadBundle:Lead:'.$func,
                    'passthroughVars' => [
                        'mauticContent' => 'lead',
                        'closeModal'    => 1
                    ]
                ]
            );
        }

        return $this->ajaxAction(
            [
                'contentTemplate' => 'MauticLeadBundle:Lead:email.html.php',
                'viewParameters'  => [
                    'form' => $form->createView(),
                    'dnc'  => $dnc
                ],
                'passthroughVars' => [
                    'mauticContent' => 'leadEmail',
                    'route'         => false
                ]
            ]
        );
    }

    /**
     * Bulk edit lead lists
     *
     * @param int $objectId
     *
     * @return JsonResponse|\Symfony\Component\HttpFoundation\Response
     */
    public function batchListsAction($objectId = 0)
    {
        if ($this->request->getMethod() == 'POST') {
            /** @var \Mautic\LeadBundle\Model\LeadModel $model */
            $model = $this->getModel('lead');
            $data  = $this->request->request->get('lead_batch', [], true);
            $ids   = json_decode($data['ids'], true);

            $entities = [];
            if (is_array($ids)) {
                $entities = $model->getEntities(
                    [
                        'filter'           => [
                            'force' => [
                                [
                                    'column' => 'l.id',
                                    'expr'   => 'in',
                                    'value'  => $ids
                                ]
                            ],
                        ],
                        'ignore_paginator' => true
                    ]
                );
            }

            $count = 0;
            foreach ($entities as $lead) {
                if ($this->get('mautic.security')->hasEntityAccess('lead:leads:editown', 'lead:leads:editother', $lead->getCreatedBy())) {
                    $count++;

                    if (!empty($data['add'])) {
                        $model->addToLists($lead, $data['add']);
                    }

                    if (!empty($data['remove'])) {
                        $model->removeFromLists($lead, $data['remove']);
                    }
                }
            }

            $this->addFlash(
                'mautic.lead.batch_leads_affected',
                [
                    'pluralCount' => $count,
                    '%count%'     => $count
                ]
            );

            return new JsonResponse(
                [
                    'closeModal' => true,
                    'flashes'    => $this->getFlashContent()
                ]
            );
        } else {
            // Get a list of lists
            /** @var \Mautic\LeadBundle\Model\ListModel $model */
            $model = $this->getModel('lead.list');
            $lists = $model->getUserLists();
            $items = [];
            foreach ($lists as $list) {
                $items[$list['id']] = $list['name'];
            }

            $route = $this->generateUrl(
                'mautic_contact_action',
                [
                    'objectAction' => 'batchLists'
                ]
            );

            return $this->delegateView(
                [
                    'viewParameters'  => [
                        'form' => $this->createForm(
                            'lead_batch',
                            [],
                            [
                                'items'  => $items,
                                'action' => $route
                            ]
                        )->createView()
                    ],
                    'contentTemplate' => 'MauticLeadBundle:Batch:form.html.php',
                    'passthroughVars' => [
                        'activeLink'    => '#mautic_contact_index',
                        'mauticContent' => 'leadBatch',
                        'route'         => $route
                    ]
                ]
            );
        }
    }

    /**
     * Bulk edit lead campaigns
     *
     * @param int $objectId
     *
     * @return JsonResponse|\Symfony\Component\HttpFoundation\Response
     */
    public function batchCampaignsAction($objectId = 0)
    {
        /** @var \Mautic\CampaignBundle\Model\CampaignModel $campaignModel */
        $campaignModel = $this->getModel('campaign');

        if ($this->request->getMethod() == 'POST') {
            /** @var \Mautic\LeadBundle\Model\LeadModel $model */
            $model = $this->getModel('lead');
            $data  = $this->request->request->get('lead_batch', [], true);
            $ids   = json_decode($data['ids'], true);

            $entities = [];
            if (is_array($ids)) {
                $entities = $model->getEntities(
                    [
                        'filter'           => [
                            'force' => [
                                [
                                    'column' => 'l.id',
                                    'expr'   => 'in',
                                    'value'  => $ids
                                ]
                            ]
                        ],
                        'ignore_paginator' => true
                    ]
                );
            }

            foreach ($entities as $key => $lead) {
                if (!$this->get('mautic.security')->hasEntityAccess('lead:leads:editown', 'lead:leads:editother', $lead->getCreatedBy())) {

                    unset($entities[$key]);
                }
            }

            $add    = (!empty($data['add'])) ? $data['add'] : [];
            $remove = (!empty($data['remove'])) ? $data['remove'] : [];

            if ($count = count($entities)) {
                $campaigns = $campaignModel->getEntities(
                    [
                        'filter'           => [
                            'force' => [
                                [
                                    'column' => 'c.id',
                                    'expr'   => 'in',
                                    'value'  => array_merge($add, $remove)
                                ]
                            ]
                        ],
                        'ignore_paginator' => true
                    ]
                );

                if (!empty($add)) {
                    foreach ($add as $cid) {
                        $campaignModel->addLeads($campaigns[$cid], $entities, true);
                    }
                }

                if (!empty($remove)) {
                    foreach ($remove as $cid) {
                        $campaignModel->removeLeads($campaigns[$cid], $entities, true);
                    }
                }
            }

            $this->addFlash(
                'mautic.lead.batch_leads_affected',
                [
                    'pluralCount' => $count,
                    '%count%'     => $count
                ]
            );

            return new JsonResponse(
                [
                    'closeModal' => true,
                    'flashes'    => $this->getFlashContent()
                ]
            );
        } else {
            // Get a list of campaigns
            $campaigns = $campaignModel->getPublishedCampaigns(true);
            $items     = [];
            foreach ($campaigns as $campaign) {
                $items[$campaign['id']] = $campaign['name'];
            }

            $route = $this->generateUrl(
                'mautic_contact_action',
                [
                    'objectAction' => 'batchCampaigns'
                ]
            );

            return $this->delegateView(
                [
                    'viewParameters'  => [
                        'form' => $this->createForm(
                            'lead_batch',
                            [],
                            [
                                'items'  => $items,
                                'action' => $route
                            ]
                        )->createView()
                    ],
                    'contentTemplate' => 'MauticLeadBundle:Batch:form.html.php',
                    'passthroughVars' => [
                        'activeLink'    => '#mautic_contact_index',
                        'mauticContent' => 'leadBatch',
                        'route'         => $route
                    ]
                ]
            );
        }
    }

    /**
     * Bulk add leads to the DNC list
     *
     * @param int $objectId
     *
     * @return JsonResponse|\Symfony\Component\HttpFoundation\Response
     */
    public function batchDncAction($objectId = 0)
    {
        if ($this->request->getMethod() == 'POST') {
            /** @var \Mautic\LeadBundle\Model\LeadModel $model */
            $model = $this->getModel('lead');
            $data  = $this->request->request->get('lead_batch_dnc', [], true);
            $ids   = json_decode($data['ids'], true);

            $entities = [];
            if (is_array($ids)) {
                $entities = $model->getEntities(
                    [
                        'filter'           => [
                            'force' => [
                                [
                                    'column' => 'l.id',
                                    'expr'   => 'in',
                                    'value'  => $ids
                                ]
                            ],
                        ],
                        'ignore_paginator' => true
                    ]
                );
            }

            if ($count = count($entities)) {
                $persistEntities = [];
                foreach ($entities as $lead) {
                    if ($this->get('mautic.security')->hasEntityAccess('lead:leads:editown', 'lead:leads:editother', $lead->getCreatedBy())) {

                        if ($model->addDncForLead($lead, 'email', $data['reason'], DoNotContact::MANUAL)) {
                            $persistEntities[] = $lead;
                        }
                    }
                }

                // Save entities
                $model->saveEntities($persistEntities);
            }

            $this->addFlash(
                'mautic.lead.batch_leads_affected',
                [
                    'pluralCount' => $count,
                    '%count%'     => $count
                ]
            );

            return new JsonResponse(
                [
                    'closeModal' => true,
                    'flashes'    => $this->getFlashContent()
                ]
            );
        } else {
            $route = $this->generateUrl(
                'mautic_contact_action',
                [
                    'objectAction' => 'batchDnc'
                ]
            );

            return $this->delegateView(
                [
                    'viewParameters'  => [
                        'form' => $this->createForm(
                            'lead_batch_dnc',
                            [],
                            [
                                'action' => $route
                            ]
                        )->createView()
                    ],
                    'contentTemplate' => 'MauticLeadBundle:Batch:form.html.php',
                    'passthroughVars' => [
                        'activeLink'    => '#mautic_contact_index',
                        'mauticContent' => 'leadBatch',
                        'route'         => $route
                    ]
                ]
            );
        }
    }

    /**
     * Bulk edit lead stages
     *
     * @param int $objectId
     *
     * @return JsonResponse|\Symfony\Component\HttpFoundation\Response
     */
    public function batchStagesAction($objectId = 0)
    {
        if ($this->request->getMethod() == 'POST') {
            /** @var \Mautic\LeadBundle\Model\LeadModel $model */
            $model = $this->getModel('lead');
            $data  = $this->request->request->get('lead_batch_stage', [], true);
            $ids   = json_decode($data['ids'], true);

            $entities = [];
            if (is_array($ids)) {
                $entities = $model->getEntities(
                    [
                        'filter'           => [
                            'force' => [
                                [
                                    'column' => 'l.id',
                                    'expr'   => 'in',
                                    'value'  => $ids
                                ]
                            ],
                        ],
                        'ignore_paginator' => true
                    ]
                );
            }

            $count = 0;
            foreach ($entities as $lead) {
                if ($this->get('mautic.security')->hasEntityAccess('lead:leads:editown', 'lead:leads:editother', $lead->getCreatedBy())) {
                    $count++;

                    if (!empty($data['addstage'])) {
                        $stageModel = $this->getModel('stage');

                        $stage = $stageModel->getEntity((int) $data['addstage']);
                        $model->addToStages($lead, $stage);
                    }

                    if (!empty($data['removestage'])) {
                        $stage = $stageModel->getEntity($data['removestage']);
                        $model->removeFromStages($lead, $stage);
                    }
                }
            }
            // Save entities
            $model->saveEntities($entities);
            $this->addFlash(
                'mautic.lead.batch_leads_affected',
                [
                    'pluralCount' => $count,
                    '%count%'     => $count
                ]
            );

            return new JsonResponse(
                [
                    'closeModal' => true,
                    'flashes'    => $this->getFlashContent()
                ]
            );
        } else {
            // Get a list of lists
            /** @var \Mautic\StageBundle\Model\StageModel $model */
            $model  = $this->getModel('stage');
            $stages = $model->getUserStages();
            $items  = [];
            foreach ($stages as $stage) {
                $items[$stage['id']] = $stage['name'];
            }

            $route = $this->generateUrl(
                'mautic_contact_action',
                [
                    'objectAction' => 'batchStages'
                ]
            );

            return $this->delegateView(
                [
                    'viewParameters'  => [
                        'form' => $this->createForm(
                            'lead_batch_stage',
                            [],
                            [
                                'items'  => $items,
                                'action' => $route
                            ]
                        )->createView()
                    ],
                    'contentTemplate' => 'MauticLeadBundle:Batch:form.html.php',
                    'passthroughVars' => [
                        'activeLink'    => '#mautic_contact_index',
                        'mauticContent' => 'leadBatch',
                        'route'         => $route
                    ]
                ]
            );
        }
    }

    /**
     * Bulk edit lead's companies
     *
     * @param int $objectId
     *
     * @return JsonResponse|\Symfony\Component\HttpFoundation\Response
     */
    public function batchCompaniesAction($objectId = 0)
    {
        /** @var \Mautic\LeadBundle\Model\CompanyModel $model */
        $companyModel = $this->getModel('company');
        if ($this->request->getMethod() == 'POST') {
            /** @var \Mautic\LeadBundle\Model\LeadModel $model */
            $model = $this->getModel('lead');
            $data  = $this->request->request->get('lead_batch', [], true);
            $ids   = json_decode($data['ids'], true);
            $entities = [];
            if (is_array($ids)) {
                $entities = $model->getEntities(
                    [
                        'filter'           => [
                            'force' => [
                                [
                                    'column' => 'l.id',
                                    'expr'   => 'in',
                                    'value'  => $ids
                                ]
                            ],
                        ],
                        'ignore_paginator' => true
                    ]
                );
            }

            $count = 0;
            foreach ($entities as $lead) {
                if ($this->get('mautic.security')->hasEntityAccess('lead:leads:editown', 'lead:leads:editother', $lead->getCreatedBy())) {
                    $count++;
                    if (!empty($data['add'])) {
                        $companyModel->addLeadToCompany($data['add'], $lead);
                    }
                    if (!empty($data['remove'])) {
                        $companyModel->removeLeadFromCompany($data['remove'], $lead);
                    }
                }
            }
            // Save entities
            $model->saveEntities($entities);
            $this->addFlash(
                'mautic.lead.batch_leads_affected',
                [
                    'pluralCount' => $count,
                    '%count%'     => $count
                ]
            );

            return new JsonResponse(
                [
                    'closeModal' => true,
                    'flashes'    => $this->getFlashContent()
                ]
            );
        } else {
            // Get a list of lists
            $companies = $companyModel->getUserCompanies();
            $items  = [];
            foreach ($companies as $company) {
                $items[$company['id']] = $company['companyname'];
            }

            $route = $this->generateUrl(
                'mautic_contact_action',
                [
                    'objectAction' => 'batchCompanies'
                ]
            );

            return $this->delegateView(
                [
                    'viewParameters'  => [
                        'form' => $this->createForm(
                            'lead_batch',
                            [],
                            [
                                'items'  => $items,
                                'action' => $route
                            ]
                        )->createView()
                    ],
                    'contentTemplate' => 'MauticLeadBundle:Batch:form.html.php',
                    'passthroughVars' => [
                        'activeLink'    => '#mautic_contact_index',
                        'mauticContent' => 'leadBatch',
                        'route'         => $route
                    ]
                ]
            );
        }
    }

}<|MERGE_RESOLUTION|>--- conflicted
+++ resolved
@@ -1206,11 +1206,7 @@
                 $lead->getOwner()
             )
         ) {
-<<<<<<< HEAD
-            /** @var \Mautic\CompanyBundle\Model\CompanyModel $companyModel */
-=======
             /** @var \Mautic\LeadBundle\Model\CompanyModel $companyModel */
->>>>>>> 559a5845
             $companyModel = $this->getModel('company');
             $companies     = $companyModel->getUserCompanies();
 
