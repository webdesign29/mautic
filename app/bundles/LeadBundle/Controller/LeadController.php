--- conflicted
+++ resolved
@@ -898,109 +898,6 @@
     }
 
     /**
-     * Generates contact frequency rules form and action
-     *
-     * @param            $objectId
-     *
-     * @return array|JsonResponse|\Symfony\Component\HttpFoundation\RedirectResponse|\Symfony\Component\HttpFoundation\Response
-     */
-    public function contactFrequencyAction ($objectId)
-    {
-        $model = $this->getModel('lead');
-        $lead  = $model->getEntity($objectId);
-
-        if ($lead != null
-            && $this->factory->getSecurity()->hasEntityAccess(
-                'lead:leads:editown',
-                'lead:leads:editother', $lead->getOwner()
-            )
-        ) {
-            $frequencyRules = $lead->getFrequencyRules();
-            $this->factory->getLogger()->addError(print_r($frequencyRules,true));
-            $action = $this->generateUrl('mautic_contact_action', array('objectAction' => 'contactFrequency', 'objectId' => $lead->getId()));
-
-            $form = $this->get('form.factory')->create(
-                'lead_contact_frequency_rules',
-                array(),
-                array(
-                    'action' => $action,
-                    'data' => $frequencyRules
-                )
-            );
-            if ($this->request->getMethod() == 'POST') {
-                if (!$this->isFormCancelled($form)) {
-                    if ($valid = $this->isFormValid($form)) {
-                        $model = $this->getModel('lead.lead');
-                        $entity = $model->getEntity($objectId);
-                        $data = $form->getData();
-                        $this->factory->getLogger()->addError(print_r($data, true));
-                        $valid = true;
-                        if ($entity === null) {
-                            $flashes[] = array(
-                                'type' => 'error',
-                                'msg' => 'mautic.lead.lead.error.notfound',
-                                'msgVars' => array('%id%' => $objectId)
-                            );
-                        } else {
-                            $entity->setFrequencyRules($data);
-                            $model->saveEntity($entity);
-
-                            $identifier = $this->get('translator')->trans($entity->getPrimaryIdentifier());
-                            $flashes[] = array(
-                                'type' => 'notice',
-                                'msg' => 'mautic.lead.list.frequency.rules.msg',
-                                'msgVars' => array(
-                                    '%name%' => $identifier,
-                                    '%id%' => $objectId
-                                )
-                            );
-                        }
-                    }
-                }
-                if ($valid) {
-
-                    $viewParameters = array(
-                        'objectId'     => $lead->getId(),
-                        'objectAction' => 'view',
-                    );
-
-                    return $this->postActionRedirect(
-                        array(
-                            'returnUrl'       => $this->generateUrl('mautic_contact_action', $viewParameters),
-                            'viewParameters'  => $viewParameters,
-                            'contentTemplate' => 'MauticLeadBundle:Lead:view',
-                            'passthroughVars' => array(
-                                'closeModal' => 1
-                            )
-                        )
-                    );
-                }
-            }
-            $tmpl = $this->request->get('tmpl', 'index');
-            return $this->delegateView(
-                array(
-                    'viewParameters'   => array(
-                        'tmpl'         => $tmpl,
-                        'action'       => $action,
-                        'form'         => $form->createView(),
-                        'currentRoute' => $this->generateUrl(
-                            'mautic_contact_action',
-                            array(
-                                'objectAction' => 'contactFrequency',
-                                'objectId'     => $lead->getId()
-                            )
-                        ),
-                    ),
-                    'contentTemplate' => 'MauticLeadBundle:Lead:frequency.html.php',
-                    'passthroughVars' => array(
-                        'route'  => false,
-                        'target' => ($tmpl == 'update') ? '.lead-merge-options' : null
-                    )
-                )
-            );
-        }
-    }
-    /**
      * Deletes the entity
      *
      * @param         $objectId
@@ -2126,11 +2023,7 @@
             $data  = $this->request->request->get('lead_batch_stage', [], true);
             $ids   = json_decode($data['ids'], true);
 
-<<<<<<< HEAD
-            $entities  = array();
-=======
             $entities = [];
->>>>>>> 7e2e2484
             if (is_array($ids)) {
                 $entities = $model->getEntities(
                     [
