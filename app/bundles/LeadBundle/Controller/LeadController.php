<?php
/**
 * @package     Mautic
 * @copyright   2014 Mautic Contributors. All rights reserved.
 * @author      Mautic
 * @link        http://mautic.org
 * @license     GNU/GPLv3 http://www.gnu.org/licenses/gpl-3.0.html
 */

namespace Mautic\LeadBundle\Controller;

use Mautic\CoreBundle\Controller\FormController;
use Mautic\CoreBundle\Helper\BuilderTokenHelper;
use Mautic\CoreBundle\Helper\EmojiHelper;
use Mautic\LeadBundle\Entity\DoNotContact;
use Mautic\LeadBundle\Entity\Lead;
use Mautic\LeadBundle\Entity\StatDevice;
use Mautic\CoreBundle\Helper\Chart\ChartQuery;
use Symfony\Component\Form\FormError;
use Symfony\Component\HttpFoundation\File\Exception\FileException;
use Symfony\Component\HttpFoundation\File\UploadedFile;
use Symfony\Component\HttpFoundation\JsonResponse;

class LeadController extends FormController
{
    use LeadDetailsTrait;

    /**
     * @param int $page
     *
     * @return JsonResponse|\Symfony\Component\HttpFoundation\Response
     */
    public function indexAction($page = 1)
    {
        //set some permissions
        $permissions = $this->get('mautic.security')->isGranted(
            [
                'lead:leads:viewown',
                'lead:leads:viewother',
                'lead:leads:create',
                'lead:leads:editown',
                'lead:leads:editother',
                'lead:leads:deleteown',
                'lead:leads:deleteother'
            ],
            "RETURN_ARRAY"
        );

        if (!$permissions['lead:leads:viewown'] && !$permissions['lead:leads:viewother']) {
            return $this->accessDenied();
        }

        if ($this->request->getMethod() == 'POST') {
            $this->setListFilters();
        }

        /** @var \Mautic\LeadBundle\Model\LeadModel $model */
        $model   = $this->getModel('lead');
        $session = $this->get('session');
        //set limits
        $limit = $session->get('mautic.lead.limit', $this->get('mautic.helper.core_parameters')->getParameter('default_pagelimit'));
        $start = ($page === 1) ? 0 : (($page - 1) * $limit);
        if ($start < 0) {
            $start = 0;
        }

        $search = $this->request->get('search', $session->get('mautic.lead.filter', ''));
        $session->set('mautic.lead.filter', $search);

        //do some default filtering
        $orderBy    = $session->get('mautic.lead.orderby', 'l.last_active');
        $orderByDir = $session->get('mautic.lead.orderbydir', 'DESC');

        $filter      = ['string' => $search, 'force' => ''];
        $translator  = $this->get('translator');
        $anonymous   = $translator->trans('mautic.lead.lead.searchcommand.isanonymous');
        $listCommand = $translator->trans('mautic.lead.lead.searchcommand.list');
        $mine        = $translator->trans('mautic.core.searchcommand.ismine');
        $indexMode   = $this->request->get('view', $session->get('mautic.lead.indexmode', 'list'));

        $session->set('mautic.lead.indexmode', $indexMode);

        $anonymousShowing = false;
        if ($indexMode != 'list' || ($indexMode == 'list' && strpos($search, $anonymous) === false)) {
            //remove anonymous leads unless requested to prevent clutter
            $filter['force'] .= " !$anonymous";
        } elseif (strpos($search, $anonymous) !== false && strpos($search, '!'.$anonymous) === false) {
            $anonymousShowing = true;
        }

        if (!$permissions['lead:leads:viewother']) {
            $filter['force'] .= " $mine";
        }

        $results = $model->getEntities(
            [
                'start'          => $start,
                'limit'          => $limit,
                'filter'         => $filter,
                'orderBy'        => $orderBy,
                'orderByDir'     => $orderByDir,
                'withTotalCount' => true
            ]
        );
        $count   = $results['count'];
        unset($results['count']);

        $leads = $results['results'];
        unset($results);

        if ($count && $count < ($start + 1)) {
            //the number of entities are now less then the current page so redirect to the last page
            if ($count === 1) {
                $lastPage = 1;
            } else {
                $lastPage = (ceil($count / $limit)) ?: 1;
            }
            $session->set('mautic.lead.page', $lastPage);
            $returnUrl = $this->generateUrl('mautic_contact_index', ['page' => $lastPage]);

            return $this->postActionRedirect(
                [
                    'returnUrl'       => $returnUrl,
                    'viewParameters'  => ['page' => $lastPage],
                    'contentTemplate' => 'MauticLeadBundle:Lead:index',
                    'passthroughVars' => [
                        'activeLink'    => '#mautic_contact_index',
                        'mauticContent' => 'lead'
                    ]
                ]
            );
        }

        //set what page currently on so that we can return here after form submission/cancellation
        $session->set('mautic.lead.page', $page);

        $tmpl = $this->request->isXmlHttpRequest() ? $this->request->get('tmpl', 'index') : 'index';

        $listArgs = [];
        if (!$this->get('mautic.security')->isGranted('lead:lists:viewother')) {
            $listArgs["filter"]["force"] = " $mine";
        }

        $lists = $this->getModel('lead.list')->getUserLists();

        //check to see if in a single list
        $inSingleList = (substr_count($search, "$listCommand:") === 1) ? true : false;
        $list         = [];
        if ($inSingleList) {
            preg_match("/$listCommand:(.*?)(?=\s|$)/", $search, $matches);

            if (!empty($matches[1])) {
                $alias = $matches[1];
                foreach ($lists as $l) {
                    if ($alias === $l['alias']) {
                        $list = $l;
                        break;
                    }
                }
            }
        }

        // Get the max ID of the latest lead added
        $maxLeadId = $model->getRepository()->getMaxLeadId();

        // We need the EmailRepository to check if a lead is flagged as do not contact
        /** @var \Mautic\EmailBundle\Entity\EmailRepository $emailRepo */
        $emailRepo = $this->getModel('email')->getRepository();

        return $this->delegateView(
            [
                'viewParameters'  => [
                    'searchValue'      => $search,
                    'items'            => $leads,
                    'page'             => $page,
                    'totalItems'       => $count,
                    'limit'            => $limit,
                    'permissions'      => $permissions,
                    'tmpl'             => $tmpl,
                    'indexMode'        => $indexMode,
                    'lists'            => $lists,
                    'currentList'      => $list,
                    'security'         => $this->get('mautic.security'),
                    'inSingleList'     => $inSingleList,
                    'noContactList'    => $emailRepo->getDoNotEmailList(),
                    'maxLeadId'        => $maxLeadId,
                    'anonymousShowing' => $anonymousShowing
                ],
                'contentTemplate' => "MauticLeadBundle:Lead:{$indexMode}.html.php",
                'passthroughVars' => [
                    'activeLink'    => '#mautic_contact_index',
                    'mauticContent' => 'lead',
                    'route'         => $this->generateUrl('mautic_contact_index', ['page' => $page])
                ]
            ]
        );
    }

    /*
     * Quick form controller route and view
     */
    public function quickAddAction()
    {
        /** @var \Mautic\LeadBundle\Model\LeadModel $model */
        $model = $this->getModel('lead.lead');

        // Get the quick add form
        $action = $this->generateUrl('mautic_contact_action', ['objectAction' => 'new', 'qf' => 1]);

        $fields = $this->getModel('lead.field')->getEntities(
            [
                'filter'         => [
                    'force' => [
                        [
                            'column' => 'f.isPublished',
                            'expr'   => 'eq',
                            'value'  => true
                        ],
                        [
                            'column' => 'f.isShortVisible',
                            'expr'   => 'eq',
                            'value'  => true
                        ]
                    ]
                ],
                'hydration_mode' => 'HYDRATE_ARRAY'
            ]
        );

        $quickForm = $model->createForm($model->getEntity(), $this->get('form.factory'), $action, ['fields' => $fields, 'isShortForm' => true]);

        //set the default owner to the currently logged in user
        $currentUser = $this->get('security.context')->getToken()->getUser();
        $quickForm->get('owner')->setData($currentUser);

        return $this->delegateView(
            [
                'viewParameters'  => [
                    'quickForm' => $quickForm->createView()
                ],
                'contentTemplate' => "MauticLeadBundle:Lead:quickadd.html.php",
                'passthroughVars' => [
                    'activeLink'    => '#mautic_contact_index',
                    'mauticContent' => 'lead',
                    'route'         => false
                ]
            ]
        );
    }

    /**
     * Loads a specific lead into the detailed panel
     *
     * @param $objectId
     *
     * @return \Symfony\Component\HttpFoundation\JsonResponse|\Symfony\Component\HttpFoundation\Response
     */
    public function viewAction($objectId)
    {
        /** @var \Mautic\LeadBundle\Model\LeadModel $model */
        $model = $this->getModel('lead.lead');

        /** @var \Mautic\LeadBundle\Entity\Lead $lead */
        $lead = $model->getEntity($objectId);

        //set some permissions
        $permissions = $this->get('mautic.security')->isGranted(
            [
                'lead:leads:viewown',
                'lead:leads:viewother',
                'lead:leads:create',
                'lead:leads:editown',
                'lead:leads:editother',
                'lead:leads:deleteown',
                'lead:leads:deleteother'
            ],
            "RETURN_ARRAY"
        );

        if ($lead === null) {
            //get the page we came from
            $page = $this->get('session')->get('mautic.lead.page', 1);

            //set the return URL
            $returnUrl = $this->generateUrl('mautic_contact_index', ['page' => $page]);

            return $this->postActionRedirect(
                [
                    'returnUrl'       => $returnUrl,
                    'viewParameters'  => ['page' => $page],
                    'contentTemplate' => 'MauticLeadBundle:Lead:index',
                    'passthroughVars' => [
                        'activeLink'    => '#mautic_contact_index',
                        'mauticContent' => 'contact'
                    ],
                    'flashes'         => [
                        [
                            'type'    => 'error',
                            'msg'     => 'mautic.lead.lead.error.notfound',
                            'msgVars' => ['%id%' => $objectId]
                        ]
                    ]
                ]
            );
        }

        if (!$this->get('mautic.security')->hasEntityAccess(
            'lead:leads:viewown',
            'lead:leads:viewother',
            $lead->getOwner()
        )
        ) {
            return $this->accessDenied();
        }

        $fields            = $lead->getFields();
        $integrationHelper = $this->get('mautic.helper.integration');
        $socialProfiles    = (array) $integrationHelper->getUserProfiles($lead, $fields);
        $socialProfileUrls = $integrationHelper->getSocialProfileUrlRegex(false);

        // Set the social profile templates
        if ($socialProfiles) {
            foreach ($socialProfiles as $integration => &$details) {
                if ($integrationObject = $integrationHelper->getIntegrationObject($integration)) {
                    if ($template = $integrationObject->getSocialProfileTemplate()) {
                        $details['social_profile_template'] = $template;
                    }
                }

                if (!isset($details['social_profile_template'])) {
                    // No profile template found
                    unset($socialProfiles[$integration]);
                }
            }
        }

        // We need the EmailRepository to check if a lead is flagged as do not contact
        /** @var \Mautic\EmailBundle\Entity\EmailRepository $emailRepo */
        $emailRepo = $this->getModel('email')->getRepository();

        return $this->delegateView(
            [
                'viewParameters'  => [
                    'lead'              => $lead,
                    'avatarPanelState'  => $this->request->cookies->get('mautic_lead_avatar_panel', 'expanded'),
                    'fields'            => $fields,
                    'socialProfiles'    => $socialProfiles,
                    'socialProfileUrls' => $socialProfileUrls,
                    'places'            => $this->getPlaces($lead),
                    'permissions'       => $permissions,
                    'events'            => $this->getEngagements($lead),
                    'upcomingEvents'    => $this->getScheduledCampaignEvents($lead),
                    'engagementData'    => $this->getEngagementData($lead),
                    'noteCount'         => $this->getModel('lead.note')->getNoteCount($lead, true),
                    'doNotContact'      => $emailRepo->checkDoNotEmail($fields['core']['email']['value']),
                    'leadNotes'         => $this->forward(
                        'MauticLeadBundle:Note:index',
                        [
                            'leadId'     => $lead->getId(),
                            'ignoreAjax' => 1
                        ]
                    )->getContent(),
                ],
                'contentTemplate' => 'MauticLeadBundle:Lead:lead.html.php',
                'passthroughVars' => [
                    'activeLink'    => '#mautic_contact_index',
                    'mauticContent' => 'lead',
                    'route'         => $this->generateUrl(
                        'mautic_contact_action',
                        [
                            'objectAction' => 'view',
                            'objectId'     => $lead->getId()
                        ]
                    )
                ]
            ]
        );
    }

    /**
     * Generates new form and processes post data
     *
     * @return \Symfony\Component\HttpFoundation\RedirectResponse|\Symfony\Component\HttpFoundation\Response
     */
    public function newAction()
    {
        $model = $this->getModel('lead.lead');
        $lead  = $model->getEntity();

        if (!$this->get('mautic.security')->isGranted('lead:leads:create')) {
            return $this->accessDenied();
        }

        //set the page we came from
        $page = $this->get('session')->get('mautic.lead.page', 1);

        $action = $this->generateUrl('mautic_contact_action', ['objectAction' => 'new']);
        $fields = $this->getModel('lead.field')->getEntities(
            [
                'force'          => [
                    [
                        'column' => 'f.isPublished',
                        'expr'   => 'eq',
                        'value'  => true
                    ]
                ],
                'hydration_mode' => 'HYDRATE_ARRAY'
            ]
        );
        $form   = $model->createForm($lead, $this->get('form.factory'), $action, ['fields' => $fields]);

        ///Check for a submitted form and process it
        if ($this->request->getMethod() == 'POST') {
            $valid = false;
            if (!$cancelled = $this->isFormCancelled($form)) {
                if ($valid = $this->isFormValid($form)) {
                    //get custom field values
                    $data = $this->request->request->get('lead');

                    //pull the data from the form in order to apply the form's formatting
                    foreach ($form as $f) {
                        $data[$f->getName()] = $f->getData();
                    }

                    $model->setFieldValues($lead, $data, true);

                    //form is valid so process the data
                    $model->saveEntity($lead);

                    // Upload avatar if applicable
                    $image = $form['preferred_profile_image']->getData();
                    if ($image == 'custom') {
                        // Check for a file
                        /** @var UploadedFile $file */
                        if ($file = $form['custom_avatar']->getData()) {
                            $this->uploadAvatar($lead);
                        }
                    }

                    $identifier = $this->get('translator')->trans($lead->getPrimaryIdentifier());

                    $this->addFlash(
                        'mautic.core.notice.created',
                        [
                            '%name%'      => $identifier,
                            '%menu_link%' => 'mautic_contact_index',
                            '%url%'       => $this->generateUrl(
                                'mautic_contact_action',
                                [
                                    'objectAction' => 'edit',
                                    'objectId'     => $lead->getId()
                                ]
                            )
                        ]
                    );

                    $inQuickForm = $this->request->get('qf', false);

                    if ($inQuickForm) {
                        $viewParameters = ['page' => $page];
                        $returnUrl      = $this->generateUrl('mautic_contact_index', $viewParameters);
                        $template       = 'MauticLeadBundle:Lead:index';
                    } elseif ($form->get('buttons')->get('save')->isClicked()) {
                        $viewParameters = [
                            'objectAction' => 'view',
                            'objectId'     => $lead->getId()
                        ];
                        $returnUrl      = $this->generateUrl('mautic_contact_action', $viewParameters);
                        $template       = 'MauticLeadBundle:Lead:view';
                    } else {
                        return $this->editAction($lead->getId(), true);
                    }
                }
            } else {
                $viewParameters = ['page' => $page];
                $returnUrl      = $this->generateUrl('mautic_contact_index', $viewParameters);
                $template       = 'MauticLeadBundle:Lead:index';
            }

            if ($cancelled || $valid) { //cancelled or success
                return $this->postActionRedirect(
                    [
                        'returnUrl'       => $returnUrl,
                        'viewParameters'  => $viewParameters,
                        'contentTemplate' => $template,
                        'passthroughVars' => [
                            'activeLink'    => '#mautic_contact_index',
                            'mauticContent' => 'lead',
                            'closeModal'    => 1, //just in case in quick form
                        ]
                    ]
                );
            }
        } else {
            //set the default owner to the currently logged in user
            $currentUser = $this->get('security.context')->getToken()->getUser();
            $form->get('owner')->setData($currentUser);
        }

        return $this->delegateView(
            [
                'viewParameters'  => [
                    'form'   => $form->createView(),
                    'lead'   => $lead,
                    'fields' => $model->organizeFieldsByGroup($fields)
                ],
                'contentTemplate' => 'MauticLeadBundle:Lead:form.html.php',
                'passthroughVars' => [
                    'activeLink'    => '#mautic_contact_index',
                    'mauticContent' => 'lead',
                    'route'         => $this->generateUrl(
                        'mautic_contact_action',
                        [
                            'objectAction' => 'new'
                        ]
                    )
                ]
            ]
        );
    }

    /**
     * Generates edit form
     *
     * @param            $objectId
     * @param bool|false $ignorePost
     *
     * @return array|JsonResponse|\Symfony\Component\HttpFoundation\RedirectResponse|\Symfony\Component\HttpFoundation\Response
     */
    public function editAction($objectId, $ignorePost = false)
    {
        $model = $this->getModel('lead.lead');
        $lead  = $model->getEntity($objectId);

        //set the page we came from
        $page = $this->get('session')->get('mautic.lead.page', 1);

        //set the return URL
        $returnUrl = $this->generateUrl('mautic_contact_index', ['page' => $page]);

        $postActionVars = [
            'returnUrl'       => $returnUrl,
            'viewParameters'  => ['page' => $page],
            'contentTemplate' => 'MauticLeadBundle:Lead:index',
            'passthroughVars' => [
                'activeLink'    => '#mautic_contact_index',
                'mauticContent' => 'lead'
            ]
        ];
        //lead not found
        if ($lead === null) {
            return $this->postActionRedirect(
                array_merge(
                    $postActionVars,
                    [
                        'flashes' => [
                            [
                                'type'    => 'error',
                                'msg'     => 'mautic.lead.lead.error.notfound',
                                'msgVars' => ['%id%' => $objectId]
                            ]
                        ]
                    ]
                )
            );
        } elseif (!$this->get('mautic.security')->hasEntityAccess(
            'lead:leads:editown',
            'lead:leads:editother',
            $lead->getOwner()
        )
        ) {
            return $this->accessDenied();
        } elseif ($model->isLocked($lead)) {
            //deny access if the entity is locked
            return $this->isLocked($postActionVars, $lead, 'lead.lead');
        }

        $action = $this->generateUrl('mautic_contact_action', ['objectAction' => 'edit', 'objectId' => $objectId]);
        $fields = $this->getModel('lead.field')->getEntities(
            [
                'force'          => [
                    [
                        'column' => 'f.isPublished',
                        'expr'   => 'eq',
                        'value'  => true
                    ]
                ],
                'hydration_mode' => 'HYDRATE_ARRAY'
            ]
        );
        $form   = $model->createForm($lead, $this->get('form.factory'), $action, ['fields' => $fields]);

        ///Check for a submitted form and process it
        if (!$ignorePost && $this->request->getMethod() == 'POST') {
            $valid = false;
            if (!$cancelled = $this->isFormCancelled($form)) {
                if ($valid = $this->isFormValid($form)) {
                    $data = $this->request->request->get('lead');

                    //pull the data from the form in order to apply the form's formatting
                    foreach ($form as $f) {
                        $name = $f->getName();
                        if (strpos($name, 'field_') === 0) {
                            $data[$name] = $f->getData();
                        }
                    }

                    $model->setFieldValues($lead, $data, true);
                    //form is valid so process the data
                    $model->saveEntity($lead, $form->get('buttons')->get('save')->isClicked());

                    // Upload avatar if applicable
                    $image = $form['preferred_profile_image']->getData();
                    if ($image == 'custom') {
                        // Check for a file
                        /** @var UploadedFile $file */
                        if ($file = $form['custom_avatar']->getData()) {
                            $this->uploadAvatar($lead);

                            // Note the avatar update so that it can be forced to update
                            $this->get('session')->set('mautic.lead.avatar.updated', true);
                        }
                    }

                    $identifier = $this->get('translator')->trans($lead->getPrimaryIdentifier());

                    $this->addFlash(
                        'mautic.core.notice.updated',
                        [
                            '%name%'      => $identifier,
                            '%menu_link%' => 'mautic_contact_index',
                            '%url%'       => $this->generateUrl(
                                'mautic_contact_action',
                                [
                                    'objectAction' => 'edit',
                                    'objectId'     => $lead->getId()
                                ]
                            )
                        ]
                    );
                }
            } else {
                //unlock the entity
                $model->unlockEntity($lead);
            }

            if ($cancelled || ($valid && $form->get('buttons')->get('save')->isClicked())) {
                $viewParameters = [
                    'objectAction' => 'view',
                    'objectId'     => $lead->getId()
                ];

                return $this->postActionRedirect(
                    array_merge(
                        $postActionVars,
                        [
                            'returnUrl'       => $this->generateUrl('mautic_contact_action', $viewParameters),
                            'viewParameters'  => $viewParameters,
                            'contentTemplate' => 'MauticLeadBundle:Lead:view'
                        ]
                    )
                );
            } elseif ($valid) {
                // Refetch and recreate the form in order to populate data manipulated in the entity itself
                $lead = $model->getEntity($objectId);
                $form = $model->createForm($lead, $this->get('form.factory'), $action, ['fields' => $fields]);
            }
        } else {
            //lock the entity
            $model->lockEntity($lead);
        }

        return $this->delegateView(
            [
                'viewParameters'  => [
                    'form'   => $form->createView(),
                    'lead'   => $lead,
                    'fields' => $lead->getFields() //pass in the lead fields as they are already organized by ['group']['alias']
                ],
                'contentTemplate' => 'MauticLeadBundle:Lead:form.html.php',
                'passthroughVars' => [
                    'activeLink'    => '#mautic_contact_index',
                    'mauticContent' => 'lead',
                    'route'         => $this->generateUrl(
                        'mautic_contact_action',
                        [
                            'objectAction' => 'edit',
                            'objectId'     => $lead->getId()
                        ]
                    )
                ]
            ]
        );
    }

    /**
     * Upload an asset
     *
     * @param Lead $lead
     */
    private function uploadAvatar(Lead $lead)
    {
        $file      = $this->request->files->get('lead[custom_avatar]', null, true);
        $avatarDir = $this->get('mautic.helper.template.avatar')->getAvatarPath(true);

        if (!file_exists($avatarDir)) {
            mkdir($avatarDir);
        }

        $file->move($avatarDir, 'avatar'.$lead->getId());

        //remove the file from request
        $this->request->files->remove('lead');
    }

    /**
     * Generates merge form and action
     *
     * @param            $objectId
     *
     * @return array|JsonResponse|\Symfony\Component\HttpFoundation\RedirectResponse|\Symfony\Component\HttpFoundation\Response
     */
    public function mergeAction($objectId)
    {
        /** @var \Mautic\LeadBundle\Model\LeadModel $model */
        $model    = $this->getModel('lead');
        $mainLead = $model->getEntity($objectId);
        $page     = $this->get('session')->get('mautic.lead.page', 1);

        //set the return URL
        $returnUrl = $this->generateUrl('mautic_contact_index', ['page' => $page]);

        $postActionVars = [
            'returnUrl'       => $returnUrl,
            'viewParameters'  => ['page' => $page],
            'contentTemplate' => 'MauticLeadBundle:Lead:index',
            'passthroughVars' => [
                'activeLink'    => '#mautic_contact_index',
                'mauticContent' => 'lead'
            ]
        ];

        if ($mainLead === null) {
            return $this->postActionRedirect(
                array_merge(
                    $postActionVars,
                    [
                        'flashes' => [
                            [
                                'type'    => 'error',
                                'msg'     => 'mautic.lead.lead.error.notfound',
                                'msgVars' => ['%id%' => $objectId]
                            ]
                        ]
                    ]
                )
            );
        }


        //do some default filtering
        $session = $this->get('session');
        $search  = $this->request->get('search', $session->get('mautic.lead.merge.filter', ''));
        $session->set('mautic.lead.merge.filter', $search);
        $leads = [];

        if (!empty($search)) {
            $filter = [
                'string' => $search,
                'force'  => [
                    [
                        'column' => 'l.date_identified',
                        'expr'   => 'isNotNull',
                        'value'  => $mainLead->getId()
                    ],
                    [
                        'column' => 'l.id',
                        'expr'   => 'neq',
                        'value'  => $mainLead->getId()
                    ]
                ]
            ];

            $leads = $model->getEntities(
                [
                    'limit'          => 25,
                    'filter'         => $filter,
                    'orderBy'        => 'l.firstname,l.lastname,l.company,l.email',
                    'orderByDir'     => 'ASC',
                    'withTotalCount' => false
                ]
            );
        }

        $leadChoices = [];
        foreach ($leads as $l) {
            $leadChoices[$l->getId()] = $l->getPrimaryIdentifier();
        }

        $action = $this->generateUrl('mautic_contact_action', ['objectAction' => 'merge', 'objectId' => $mainLead->getId()]);

        $form = $this->get('form.factory')->create(
            'lead_merge',
            [],
            [
                'action' => $action,
                'leads'  => $leadChoices
            ]
        );

        if ($this->request->getMethod() == 'POST') {
            $valid = true;
            if (!$this->isFormCancelled($form)) {
                if ($valid = $this->isFormValid($form)) {
                    $data      = $form->getData();
                    $secLeadId = $data['lead_to_merge'];
                    $secLead   = $model->getEntity($secLeadId);

                    if ($secLead === null) {
                        return $this->postActionRedirect(
                            array_merge(
                                $postActionVars,
                                [
                                    'flashes' => [
                                        [
                                            'type'    => 'error',
                                            'msg'     => 'mautic.lead.lead.error.notfound',
                                            'msgVars' => ['%id%' => $secLead->getId()]
                                        ]
                                    ]
                                ]
                            )
                        );
                    } elseif (
                        !$this->get('mautic.security')->hasEntityAccess('lead:leads:editown', 'lead:leads:editother', $mainLead->getOwner())
                        || !$this->get('mautic.security')->hasEntityAccess('lead:leads:editown', 'lead:leads:editother', $secLead->getOwner())
                    ) {
                        return $this->accessDenied();
                    } elseif ($model->isLocked($mainLead)) {
                        //deny access if the entity is locked
                        return $this->isLocked($postActionVars, $secLead, 'lead');
                    } elseif ($model->isLocked($secLead)) {
                        //deny access if the entity is locked
                        return $this->isLocked($postActionVars, $secLead, 'lead');
                    }

                    //Both leads are good so now we merge them
                    $mainLead = $model->mergeLeads($mainLead, $secLead, false);
                }
            }


            if ($valid) {

                $viewParameters = [
                    'objectId'     => $mainLead->getId(),
                    'objectAction' => 'view',
                ];

                return $this->postActionRedirect(
                    [
                        'returnUrl'       => $this->generateUrl('mautic_contact_action', $viewParameters),
                        'viewParameters'  => $viewParameters,
                        'contentTemplate' => 'MauticLeadBundle:Lead:view',
                        'passthroughVars' => [
                            'closeModal' => 1
                        ]
                    ]
                );
            }
        }

        $tmpl = $this->request->get('tmpl', 'index');

        return $this->delegateView(
            [
                'viewParameters'  => [
                    'tmpl'         => $tmpl,
                    'leads'        => $leads,
                    'searchValue'  => $search,
                    'action'       => $action,
                    'form'         => $form->createView(),
                    'currentRoute' => $this->generateUrl(
                        'mautic_contact_action',
                        [
                            'objectAction' => 'merge',
                            'objectId'     => $mainLead->getId()
                        ]
                    ),
                ],
                'contentTemplate' => 'MauticLeadBundle:Lead:merge.html.php',
                'passthroughVars' => [
                    'route'  => false,
                    'target' => ($tmpl == 'update') ? '.lead-merge-options' : null
                ]
            ]
        );
    }

    /**
     * Deletes the entity
     *
     * @param         $objectId
     *
     * @return \Symfony\Component\HttpFoundation\JsonResponse|\Symfony\Component\HttpFoundation\RedirectResponse
     */
    public function deleteAction($objectId)
    {
        $page      = $this->get('session')->get('mautic.lead.page', 1);
        $returnUrl = $this->generateUrl('mautic_contact_index', ['page' => $page]);
        $flashes   = [];

        $postActionVars = [
            'returnUrl'       => $returnUrl,
            'viewParameters'  => ['page' => $page],
            'contentTemplate' => 'MauticLeadBundle:Lead:index',
            'passthroughVars' => [
                'activeLink'    => '#mautic_contact_index',
                'mauticContent' => 'lead'
            ]
        ];

        if ($this->request->getMethod() == 'POST') {
            $model  = $this->getModel('lead.lead');
            $entity = $model->getEntity($objectId);

            if ($entity === null) {
                $flashes[] = [
                    'type'    => 'error',
                    'msg'     => 'mautic.lead.lead.error.notfound',
                    'msgVars' => ['%id%' => $objectId]
                ];
            } elseif (!$this->get('mautic.security')->hasEntityAccess(
                'lead:leads:deleteown',
                'lead:leads:deleteother',
                $entity->getOwner()
            )
            ) {
                return $this->accessDenied();
            } elseif ($model->isLocked($entity)) {
                return $this->isLocked($postActionVars, $entity, 'lead.lead');
            } else {
                $model->deleteEntity($entity);

                $identifier = $this->get('translator')->trans($entity->getPrimaryIdentifier());
                $flashes[]  = [
                    'type'    => 'notice',
                    'msg'     => 'mautic.core.notice.deleted',
                    'msgVars' => [
                        '%name%' => $identifier,
                        '%id%'   => $objectId
                    ]
                ];
            }
        } //else don't do anything

        return $this->postActionRedirect(
            array_merge(
                $postActionVars,
                [
                    'flashes' => $flashes
                ]
            )
        );
    }

    /**
     * Deletes a group of entities
     *
     * @return \Symfony\Component\HttpFoundation\JsonResponse|\Symfony\Component\HttpFoundation\RedirectResponse
     */
    public function batchDeleteAction()
    {
        $page      = $this->get('session')->get('mautic.lead.page', 1);
        $returnUrl = $this->generateUrl('mautic_contact_index', ['page' => $page]);
        $flashes   = [];

        $postActionVars = [
            'returnUrl'       => $returnUrl,
            'viewParameters'  => ['page' => $page],
            'contentTemplate' => 'MauticLeadBundle:Lead:index',
            'passthroughVars' => [
                'activeLink'    => '#mautic_contact_index',
                'mauticContent' => 'lead'
            ]
        ];

        if ($this->request->getMethod() == 'POST') {
            $model     = $this->getModel('lead');
            $ids       = json_decode($this->request->query->get('ids', '{}'));
            $deleteIds = [];

            // Loop over the IDs to perform access checks pre-delete
            foreach ($ids as $objectId) {
                $entity = $model->getEntity($objectId);

                if ($entity === null) {
                    $flashes[] = [
                        'type'    => 'error',
                        'msg'     => 'mautic.lead.lead.error.notfound',
                        'msgVars' => ['%id%' => $objectId]
                    ];
                } elseif (!$this->get('mautic.security')->hasEntityAccess(
                    'lead:leads:deleteown',
                    'lead:leads:deleteother',
                    $entity->getCreatedBy()
                )
                ) {
                    $flashes[] = $this->accessDenied(true);
                } elseif ($model->isLocked($entity)) {
                    $flashes[] = $this->isLocked($postActionVars, $entity, 'lead', true);
                } else {
                    $deleteIds[] = $objectId;
                }
            }

            // Delete everything we are able to
            if (!empty($deleteIds)) {
                $entities = $model->deleteEntities($deleteIds);

                $flashes[] = [
                    'type'    => 'notice',
                    'msg'     => 'mautic.lead.lead.notice.batch_deleted',
                    'msgVars' => [
                        '%count%' => count($entities)
                    ]
                ];
            }
        } //else don't do anything

        return $this->postActionRedirect(
            array_merge(
                $postActionVars,
                [
                    'flashes' => $flashes
                ]
            )
        );
    }

    /**
     * Add/remove lead from a list
     *
     * @param $objectId
     *
     * @return JsonResponse|\Symfony\Component\HttpFoundation\Response
     */
    public function listAction($objectId)
    {
        /** @var \Mautic\LeadBundle\Model\LeadModel $model */
        $model = $this->getModel('lead');
        $lead  = $model->getEntity($objectId);

        if ($lead != null
            && $this->get('mautic.security')->hasEntityAccess(
                'lead:leads:editown',
                'lead:leads:editother',
                $lead->getOwner()
            )
        ) {
            /** @var \Mautic\LeadBundle\Model\ListModel $listModel */
            $listModel = $this->getModel('lead.list');
            $lists     = $listModel->getUserLists();

            // Get a list of lists for the lead
            $leadsLists = $model->getLists($lead, true, true);
        } else {
            $lists = $leadsLists = [];
        }

        return $this->delegateView(
            [
                'viewParameters'  => [
                    'lists'      => $lists,
                    'leadsLists' => $leadsLists,
                    'lead'       => $lead
                ],
                'contentTemplate' => 'MauticLeadBundle:LeadLists:index.html.php'
            ]
        );
    }


    /**
     * Add/remove lead from a campaign
     *
     * @param $objectId
     *
     * @return JsonResponse|\Symfony\Component\HttpFoundation\Response
     */
    public function campaignAction($objectId)
    {
        $model = $this->getModel('lead');
        $lead  = $model->getEntity($objectId);

        if ($lead != null
            && $this->get('mautic.security')->hasEntityAccess(
                'lead:leads:editown',
                'lead:leads:editother',
                $lead->getOwner()
            )
        ) {
            /** @var \Mautic\CampaignBundle\Model\CampaignModel $campaignModel */
            $campaignModel  = $this->getModel('campaign');
            $campaigns      = $campaignModel->getPublishedCampaigns(true);
            $leadsCampaigns = $campaignModel->getLeadCampaigns($lead, true);

            foreach ($campaigns as $c) {
                $campaigns[$c['id']]['inCampaign'] = (isset($leadsCampaigns[$c['id']])) ? true : false;
            }
        } else {
            $campaigns = [];
        }

        return $this->delegateView(
            [
                'viewParameters'  => [
                    'campaigns' => $campaigns,
                    'lead'      => $lead
                ],
                'contentTemplate' => 'MauticLeadBundle:LeadCampaigns:index.html.php'
            ]
        );
    }

    /**
     * @param int  $objectId
     * @param bool $ignorePost
     *
     * @return JsonResponse|\Symfony\Component\HttpFoundation\Response
     */
    public function importAction($objectId = 0, $ignorePost = false)
    {
        //Auto detect line endings for the file to work around MS DOS vs Unix new line characters
        ini_set('auto_detect_line_endings', true);

        /** @var \Mautic\LeadBundle\Model\LeadModel $model */
        $model   = $this->getModel('lead');
        $session = $this->get('session');

        if (!$this->get('mautic.security')->isGranted('lead:leads:create')) {
            return $this->accessDenied();
        }

        // Move the file to cache and rename it
        $forceStop = $this->request->get('cancel', false);
        $step      = ($forceStop) ? 1 : $session->get('mautic.lead.import.step', 1);
        $cacheDir  = $this->get('mautic.helper.paths')->getSystemPath('cache', true);
        $username  = $this->get('mautic.helper.user')->getUser()->getUsername();
        $fileName  = $username.'_leadimport.csv';
        $fullPath  = $cacheDir.'/'.$fileName;
        $complete  = false;
        if (!file_exists($fullPath)) {
            // Force step one if the file doesn't exist
            $step = 1;
            $session->set('mautic.lead.import.step', 1);
        }

        $progress = $session->get('mautic.lead.import.progress', [0, 0]);
        $stats    = $session->get('mautic.lead.import.stats', ['merged' => 0, 'created' => 0, 'ignored' => 0, 'failures' => []]);
        $action   = $this->generateUrl('mautic_contact_action', ['objectAction' => 'import']);

        switch ($step) {
            case 1:
                // Upload file

                if ($forceStop) {
                    $this->resetImport($fullPath);
                }

                $session->set('mautic.lead.import.headers', []);
                $form = $this->get('form.factory')->create('lead_import', [], ['action' => $action]);
                break;
            case 2:
                // Match fields

                /** @var \Mautic\LeadBundle\Model\FieldModel $pluginModel */
                $fieldModel = $this->getModel('lead.field');

                $leadFields   = $fieldModel->getFieldList(false, false);
                $importFields = $session->get('mautic.lead.import.importfields', []);

                $form = $this->get('form.factory')->create(
                    'lead_field_import',
                    [],
                    [
                        'action'        => $action,
                        'lead_fields'   => $leadFields,
                        'import_fields' => $importFields
                    ]
                );

                break;
            case 3:
                // Just show the progress form
                $session->set('mautic.lead.import.step', 4);
                break;

            case 4:
                ignore_user_abort(true);

                $inProgress = $session->get('mautic.lead.import.inprogress', false);
                $checks     = $session->get('mautic.lead.import.progresschecks', 1);
                if (true || !$inProgress || $checks > 5) {
                    $session->set('mautic.lead.import.inprogress', true);
                    $session->set('mautic.lead.import.progresschecks', 1);

                    // Batch process
                    $defaultOwner = $session->get('mautic.lead.import.defaultowner', null);
                    $defaultList  = $session->get('mautic.lead.import.defaultlist', null);
                    $defaultTags  = $session->get('mautic.lead.import.defaulttags', null);
                    $headers      = $session->get('mautic.lead.import.headers', []);
                    $importFields = $session->get('mautic.lead.import.fields', []);

                    $file = new \SplFileObject($fullPath);
                    if ($file !== false) {
                        $lineNumber = $progress[0];

                        if ($lineNumber > 0) {
                            $file->seek($lineNumber);
                        }

                        $config    = $session->get('mautic.lead.import.config');
                        $batchSize = $config['batchlimit'];

                        while ($batchSize && !$file->eof()) {
                            $data = $file->fgetcsv($config['delimiter'], $config['enclosure'], $config['escape']);
                            array_walk($data, create_function('&$val', '$val = trim($val);'));

                            if ($lineNumber === 0) {
                                $lineNumber++;
                                continue;
                            }

                            $lineNumber++;

                            // Increase progress count
                            $progress[0]++;

                            // Decrease batch count
                            $batchSize--;

                            if (is_array($data) && $dataCount = count($data)) {
                                // Ensure the number of headers are equal with data
                                $headerCount = count($headers);

                                if ($headerCount !== $dataCount) {
                                    $diffCount = ($headerCount - $dataCount);

                                    if ($diffCount < 0) {
                                        $stats['ignored']++;
                                        $stats['failures'][$lineNumber] = $this->get('translator')->trans(
                                            'mautic.lead.import.error.header_mismatch'
                                        );

                                        continue;
                                    }
                                    // Fill in the data with empty string
                                    $fill = array_fill($dataCount, $diffCount, '');
                                    $data = $data + $fill;
                                }

                                $data = array_combine($headers, $data);
                                try {
                                    $prevent = false;
                                    foreach ($data as $key => $value) {
                                        if ($value != "") {
                                            $prevent = true;
                                            break;
                                        }
                                    }
                                    if ($prevent) {
                                        $merged = $model->importLead($importFields, $data, $defaultOwner, $defaultList, $defaultTags);
                                        if ($merged) {
                                            $stats['merged']++;
                                        } else {
                                            $stats['created']++;
                                        }
                                    } else {
                                        $stats['ignored']++;
                                        $stats['failures'][$lineNumber] = $this->get('translator')->trans(
                                            'mautic.lead.import.error.line_empty'
                                        );
                                    }
                                } catch (\Exception $e) {
                                    // Email validation likely failed
                                    $stats['ignored']++;
                                    $stats['failures'][$lineNumber] = $e->getMessage();
                                }
                            } else {
                                $stats['ignored']++;
                                $stats['failures'][$lineNumber] = $this->get('translator')->trans('mautic.lead.import.error.line_empty');
                            }
                        }

                        $session->set('mautic.lead.import.stats', $stats);
                    }

                    // Close the file
                    $file = null;

                    // Clear in progress
                    if ($progress[0] >= $progress[1]) {
                        $progress[0] = $progress[1];
                        $this->resetImport($fullPath);
                        $complete = true;

                    } else {
                        $complete = false;
                        $session->set('mautic.lead.import.inprogress', false);
                        $session->set('mautic.lead.import.progress', $progress);
                    }

                    break;
                } else {
                    $checks++;
                    $session->set('mautic.lead.import.progresschecks', $checks);
                }
        }

        ///Check for a submitted form and process it
        if (!$ignorePost && $this->request->getMethod() == 'POST') {
            if (isset($form) && !$cancelled = $this->isFormCancelled($form)) {
                $valid = $this->isFormValid($form);
                switch ($step) {
                    case 1:
                        if ($valid) {
                            if (file_exists($fullPath)) {
                                unlink($fullPath);
                            }

                            $fileData = $form['file']->getData();
                            if (!empty($fileData)) {
                                $errorMessage = null;
                                $errorParameters = array();
                                try {
                                    $fileData->move($cacheDir, $fileName);

                                    $file = new \SplFileObject($fullPath);

                                    $config = $form->getData();
                                    unset($config['file']);
                                    unset($config['start']);

                                    foreach ($config as $key => &$c) {
                                        $c = htmlspecialchars_decode($c);

                                        if ($key == 'batchlimit') {
                                            $c = (int) $c;
                                        }
                                    }

                                    $session->set('mautic.lead.import.config', $config);

                                    if ($file !== false) {
                                        // Get the headers for matching
                                        $headers = $file->fgetcsv($config['delimiter'], $config['enclosure'], $config['escape']);

                                        // Get the number of lines so we can track progress
                                        $file->seek(PHP_INT_MAX);
                                        $linecount = $file->key();

                                        if (!empty($headers) && is_array($headers)) {
                                            array_walk($headers, create_function('&$val', '$val = trim($val);'));
                                            $session->set('mautic.lead.import.headers', $headers);
                                            sort($headers);
                                            $headers = array_combine($headers, $headers);
                                            $session->set('mautic.lead.import.step', 2);
                                            $session->set('mautic.lead.import.importfields', $headers);
                                            $session->set('mautic.lead.import.progress', [0, $linecount]);

                                            return $this->importAction(0, true);
                                        }
                                    }
                                } catch (FileException $e) {
                                    if (strpos($e->getMessage(), 'upload_max_filesize') !== false) {
                                        $errorMessage = 'mautic.lead.import.filetoolarge';
                                        $errorParameters = array(
                                            '%upload_max_filesize%' => ini_get('upload_max_filesize')
                                        );
                                    } else {
                                        $errorMessage = 'mautic.lead.import.filenotreadable';
                                    }
                                } catch (\Exception $e) {
                                    $errorMessage = 'mautic.lead.import.filenotreadable';
                                } finally {
                                    if (!is_null($errorMessage)) {
                                        $form->addError(
                                            new FormError(
                                                $this->get('translator')->getTranslator()->trans($errorMessage, $errorParameters, 'validators')
                                            )
                                        );
                                    }
                                }
                            }
                        }
                        break;
                    case 2:
                        // Save matched fields
                        $matchedFields = $form->getData();

                        if (empty($matchedFields)) {
                            $this->resetImport($fullPath);

                            return $this->importAction(0, true);
                        }

                        $owner = $matchedFields['owner'];
                        unset($matchedFields['owner']);

                        $list = $matchedFields['list'];
                        unset($matchedFields['list']);

                        $tagCollection = $matchedFields['tags'];
                        $tags          = [];
                        foreach ($tagCollection as $tag) {
                            $tags[] = $tag->getTag();
                        }
                        unset($matchedFields['tags']);

                        foreach ($matchedFields as $k => $f) {
                            if (empty($f)) {
                                unset($matchedFields[$k]);
                            } else {
                                $matchedFields[$k] = trim($matchedFields[$k]);
                            }
                        }

                        if (empty($matchedFields)) {
                            $form->addError(
                                new FormError(
                                    $this->get('translator')->trans('mautic.lead.import.matchfields', [], 'validators')
                                )
                            );
                        } else {

                            $defaultOwner = ($owner) ? $owner->getId() : null;
                            $session->set('mautic.lead.import.fields', $matchedFields);
                            $session->set('mautic.lead.import.defaultowner', $defaultOwner);
                            $session->set('mautic.lead.import.defaultlist', $list);
                            $session->set('mautic.lead.import.defaulttags', $tags);
                            $session->set('mautic.lead.import.step', 3);

                            return $this->importAction(0, true);
                        }
                        break;

                    default:
                        // Done or something wrong

                        $this->resetImport($fullPath);

                        break;
                }
            } else {
                $this->resetImport($fullPath);

                return $this->importAction(0, true);
            }
        }

        if ($step === 1 || $step === 2) {
            $contentTemplate = 'MauticLeadBundle:Import:form.html.php';
            $viewParameters  = ['form' => $form->createView()];
        } else {
            $contentTemplate = 'MauticLeadBundle:Import:progress.html.php';
            $viewParameters  = [
                'progress' => $progress,
                'stats'    => $stats,
                'complete' => $complete
            ];
        }

        if (!$complete && $this->request->query->has('importbatch')) {
            // Ajax request to batch process so just return ajax response unless complete

            return new JsonResponse(['success' => 1, 'ignore_wdt' => 1]);
        } else {
            return $this->delegateView(
                [
                    'viewParameters'  => $viewParameters,
                    'contentTemplate' => $contentTemplate,
                    'passthroughVars' => [
                        'activeLink'    => '#mautic_contact_index',
                        'mauticContent' => 'leadImport',
                        'route'         => $this->generateUrl(
                            'mautic_contact_action',
                            [
                                'objectAction' => 'import'
                            ]
                        ),
                        'step'          => $step,
                        'progress'      => $progress
                    ]
                ]
            );
        }
    }

    /**
     * @param $filepath
     */
    private function resetImport($filepath)
    {
        $session = $this->get('session');
        $session->set('mautic.lead.import.stats', ['merged' => 0, 'created' => 0, 'ignored' => 0]);
        $session->set('mautic.lead.import.headers', []);
        $session->set('mautic.lead.import.step', 1);
        $session->set('mautic.lead.import.progress', [0, 0]);
        $session->set('mautic.lead.import.fields', []);
        $session->set('mautic.lead.import.defaultowner', null);
        $session->set('mautic.lead.import.defaultlist', null);
        $session->set('mautic.lead.import.inprogress', false);
        $session->set('mautic.lead.import.importfields', []);

        unlink($filepath);
    }

    /**
     * @param int $objectId
     *
     * @return JsonResponse
     */
    public function emailAction($objectId = 0)
    {
        $valid = $cancelled = false;

        /** @var \Mautic\LeadBundle\Model\LeadModel $model */
        $model = $this->getModel('lead');

        /** @var \Mautic\LeadBundle\Entity\Lead $lead */
        $lead = $model->getEntity($objectId);

        if ($lead === null
            || !$this->get('mautic.security')->hasEntityAccess(
                'lead:leads:viewown',
                'lead:leads:viewother',
                $lead->getOwner()
            )
        ) {
            return $this->modalAccessDenied();
        }

        $leadFields       = $lead->getProfileFields();
        $leadFields['id'] = $lead->getId();
        $leadEmail        = $leadFields['email'];
        $leadName         = $leadFields['firstname'].' '.$leadFields['lastname'];

        // Set onwer ID to be the current user ID so it will use his signature
        $leadFields['owner_id'] = $this->get('mautic.helper.user')->getUser()->getId();

        // Check if lead has a bounce status
        /** @var \Mautic\EmailBundle\Model\EmailModel $emailModel */
        $emailModel = $this->getModel('email');
        $dnc        = $emailModel->getRepository()->checkDoNotEmail($leadEmail);

        $inList = ($this->request->getMethod() == 'GET')
            ? $this->request->get('list', 0)
            : $this->request->request->get(
                'lead_quickemail[list]',
                0,
                true
            );
        $email  = ['list' => $inList];
        $action = $this->generateUrl('mautic_contact_action', ['objectAction' => 'email', 'objectId' => $objectId]);
        $form   = $this->get('form.factory')->create('lead_quickemail', $email, ['action' => $action]);

        if ($this->request->getMethod() == 'POST') {
            $valid = false;
            if (!$cancelled = $this->isFormCancelled($form)) {
                if ($valid = $this->isFormValid($form)) {
                    $email = $form->getData();

                    $bodyCheck = trim(strip_tags($email['body']));
                    if (!empty($bodyCheck)) {
                        $mailer = $this->get('mautic.helper.mailer')->getMailer();

                        // To lead
                        $mailer->addTo($leadEmail, $leadName);

                        // From user
                        $user = $this->get('mautic.helper.user')->getUser();

                        $mailer->setFrom(
                            $email['from'],
                            empty($email['fromname']) ? '' : $email['fromname']
                        );

                        // Set Content
                        BuilderTokenHelper::replaceVisualPlaceholdersWithTokens($email['body']);
                        $mailer->setBody($email['body']);
                        $mailer->parsePlainText($email['body']);

                        // Set lead
                        $mailer->setLead($leadFields);
                        $mailer->setIdHash();

                        $mailer->setSubject($email['subject']);

                        // Ensure safe emoji for notification
                        $subject = EmojiHelper::toHtml($email['subject']);
                        if ($mailer->send(true, false, false)) {
                            $mailer->createEmailStat();
                            $this->addFlash(
                                'mautic.lead.email.notice.sent',
                                [
                                    '%subject%' => $subject,
                                    '%email%'   => $leadEmail
                                ]
                            );
                        } else {
                            $errors = $mailer->getErrors();

                            // Unset the array of failed email addresses
                            if (isset($errors['failures'])) {
                                unset($errors['failures']);
                            }

                            $form->addError(
                                new FormError(
                                    $this->get('translator')->trans(
                                        'mautic.lead.email.error.failed',
                                        [
                                            '%subject%' => $subject,
                                            '%email%'   => $leadEmail,
                                            '%error%'   => (is_array($errors)) ? implode('<br />', $errors) : $errors
                                        ],
                                        'flashes'
                                    )
                                )
                            );
                            $valid = false;
                        }
                    } else {
                        $form['body']->addError(
                            new FormError(
                                $this->get('translator')->trans('mautic.lead.email.body.required', [], 'validators')
                            )
                        );
                        $valid = false;
                    }
                }
            }
        }

        if (empty($leadEmail) || $valid || $cancelled) {
            if ($inList) {
                $route          = 'mautic_contact_index';
                $viewParameters = [
                    'page' => $this->get('session')->get('mautic.lead.page', 1)
                ];
                $func           = 'index';
            } else {
                $route          = 'mautic_contact_action';
                $viewParameters = [
                    'objectAction' => 'view',
                    'objectId'     => $objectId
                ];
                $func           = 'view';
            }

            return $this->postActionRedirect(
                [
                    'returnUrl'       => $this->generateUrl($route, $viewParameters),
                    'viewParameters'  => $viewParameters,
                    'contentTemplate' => 'MauticLeadBundle:Lead:'.$func,
                    'passthroughVars' => [
                        'mauticContent' => 'lead',
                        'closeModal'    => 1
                    ]
                ]
            );
        }

        return $this->ajaxAction(
            [
                'contentTemplate' => 'MauticLeadBundle:Lead:email.html.php',
                'viewParameters'  => [
                    'form' => $form->createView(),
                    'dnc'  => $dnc
                ],
                'passthroughVars' => [
                    'mauticContent' => 'leadEmail',
                    'route'         => false
                ]
            ]
        );
    }

    /**
     * Bulk edit lead lists
     *
     * @param int $objectId
     *
     * @return JsonResponse|\Symfony\Component\HttpFoundation\Response
     */
    public function batchListsAction($objectId = 0)
    {
        if ($this->request->getMethod() == 'POST') {
            /** @var \Mautic\LeadBundle\Model\LeadModel $model */
            $model = $this->getModel('lead');
            $data  = $this->request->request->get('lead_batch', [], true);
            $ids   = json_decode($data['ids'], true);

            $entities = [];
            if (is_array($ids)) {
                $entities = $model->getEntities(
                    [
                        'filter'           => [
                            'force' => [
                                [
                                    'column' => 'l.id',
                                    'expr'   => 'in',
                                    'value'  => $ids
                                ]
                            ],
                        ],
                        'ignore_paginator' => true
                    ]
                );
            }

            $count = 0;
            foreach ($entities as $lead) {
                if ($this->get('mautic.security')->hasEntityAccess('lead:leads:editown', 'lead:leads:editother', $lead->getCreatedBy())) {
                    $count++;

                    if (!empty($data['add'])) {
                        $model->addToLists($lead, $data['add']);
                    }

                    if (!empty($data['remove'])) {
                        $model->removeFromLists($lead, $data['remove']);
                    }
                }
            }

            $this->addFlash(
                'mautic.lead.batch_leads_affected',
                [
                    'pluralCount' => $count,
                    '%count%'     => $count
                ]
            );

            return new JsonResponse(
                [
                    'closeModal' => true,
                    'flashes'    => $this->getFlashContent()
                ]
            );
        } else {
            // Get a list of lists
            /** @var \Mautic\LeadBundle\Model\ListModel $model */
            $model = $this->getModel('lead.list');
            $lists = $model->getUserLists();
            $items = [];
            foreach ($lists as $list) {
                $items[$list['id']] = $list['name'];
            }

            $route = $this->generateUrl(
                'mautic_contact_action',
                [
                    'objectAction' => 'batchLists'
                ]
            );

            return $this->delegateView(
                [
                    'viewParameters'  => [
                        'form' => $this->createForm(
                            'lead_batch',
                            [],
                            [
                                'items'  => $items,
                                'action' => $route
                            ]
                        )->createView()
                    ],
                    'contentTemplate' => 'MauticLeadBundle:Batch:form.html.php',
                    'passthroughVars' => [
                        'activeLink'    => '#mautic_contact_index',
                        'mauticContent' => 'leadBatch',
                        'route'         => $route
                    ]
                ]
            );
        }
    }

    /**
     * Bulk edit lead campaigns
     *
     * @param int $objectId
     *
     * @return JsonResponse|\Symfony\Component\HttpFoundation\Response
     */
    public function batchCampaignsAction($objectId = 0)
    {
        /** @var \Mautic\CampaignBundle\Model\CampaignModel $campaignModel */
        $campaignModel = $this->getModel('campaign');

        if ($this->request->getMethod() == 'POST') {
            /** @var \Mautic\LeadBundle\Model\LeadModel $model */
            $model = $this->getModel('lead');
            $data  = $this->request->request->get('lead_batch', [], true);
            $ids   = json_decode($data['ids'], true);

            $entities = [];
            if (is_array($ids)) {
                $entities = $model->getEntities(
                    [
                        'filter'           => [
                            'force' => [
                                [
                                    'column' => 'l.id',
                                    'expr'   => 'in',
                                    'value'  => $ids
                                ]
                            ]
                        ],
                        'ignore_paginator' => true
                    ]
                );
            }

            foreach ($entities as $key => $lead) {
                if (!$this->get('mautic.security')->hasEntityAccess('lead:leads:editown', 'lead:leads:editother', $lead->getCreatedBy())) {

                    unset($entities[$key]);
                }
            }

            $add    = (!empty($data['add'])) ? $data['add'] : [];
            $remove = (!empty($data['remove'])) ? $data['remove'] : [];

            if ($count = count($entities)) {
                $campaigns = $campaignModel->getEntities(
                    [
                        'filter'           => [
                            'force' => [
                                [
                                    'column' => 'c.id',
                                    'expr'   => 'in',
                                    'value'  => array_merge($add, $remove)
                                ]
                            ]
                        ],
                        'ignore_paginator' => true
                    ]
                );

                if (!empty($add)) {
                    foreach ($add as $cid) {
                        $campaignModel->addLeads($campaigns[$cid], $entities, true);
                    }
                }

                if (!empty($remove)) {
                    foreach ($remove as $cid) {
                        $campaignModel->removeLeads($campaigns[$cid], $entities, true);
                    }
                }
            }

            $this->addFlash(
                'mautic.lead.batch_leads_affected',
                [
                    'pluralCount' => $count,
                    '%count%'     => $count
                ]
            );

            return new JsonResponse(
                [
                    'closeModal' => true,
                    'flashes'    => $this->getFlashContent()
                ]
            );
        } else {
            // Get a list of campaigns
            $campaigns = $campaignModel->getPublishedCampaigns(true);
            $items     = [];
            foreach ($campaigns as $campaign) {
                $items[$campaign['id']] = $campaign['name'];
            }

            $route = $this->generateUrl(
                'mautic_contact_action',
                [
                    'objectAction' => 'batchCampaigns'
                ]
            );

            return $this->delegateView(
                [
                    'viewParameters'  => [
                        'form' => $this->createForm(
                            'lead_batch',
                            [],
                            [
                                'items'  => $items,
                                'action' => $route
                            ]
                        )->createView()
                    ],
                    'contentTemplate' => 'MauticLeadBundle:Batch:form.html.php',
                    'passthroughVars' => [
                        'activeLink'    => '#mautic_contact_index',
                        'mauticContent' => 'leadBatch',
                        'route'         => $route
                    ]
                ]
            );
        }
    }

    /**
     * Bulk add leads to the DNC list
     *
     * @param int $objectId
     *
     * @return JsonResponse|\Symfony\Component\HttpFoundation\Response
     */
    public function batchDncAction($objectId = 0)
    {
        if ($this->request->getMethod() == 'POST') {
            /** @var \Mautic\LeadBundle\Model\LeadModel $model */
            $model = $this->getModel('lead');
            $data  = $this->request->request->get('lead_batch_dnc', [], true);
            $ids   = json_decode($data['ids'], true);

            $entities = [];
            if (is_array($ids)) {
                $entities = $model->getEntities(
                    [
                        'filter'           => [
                            'force' => [
                                [
                                    'column' => 'l.id',
                                    'expr'   => 'in',
                                    'value'  => $ids
                                ]
                            ],
                        ],
                        'ignore_paginator' => true
                    ]
                );
            }

            if ($count = count($entities)) {
                $persistEntities = [];
                foreach ($entities as $lead) {
                    if ($this->get('mautic.security')->hasEntityAccess('lead:leads:editown', 'lead:leads:editother', $lead->getCreatedBy())) {

                        if ($model->addDncForLead($lead, 'email', $data['reason'], DoNotContact::MANUAL)) {
                            $persistEntities[] = $lead;
                        }
                    }
                }

                // Save entities
                $model->saveEntities($persistEntities);
            }

            $this->addFlash(
                'mautic.lead.batch_leads_affected',
                [
                    'pluralCount' => $count,
                    '%count%'     => $count
                ]
            );

            return new JsonResponse(
                [
                    'closeModal' => true,
                    'flashes'    => $this->getFlashContent()
                ]
            );
        } else {
            $route = $this->generateUrl(
                'mautic_contact_action',
                [
                    'objectAction' => 'batchDnc'
                ]
            );

            return $this->delegateView(
                [
                    'viewParameters'  => [
                        'form' => $this->createForm(
                            'lead_batch_dnc',
                            [],
                            [
                                'action' => $route
                            ]
                        )->createView()
                    ],
                    'contentTemplate' => 'MauticLeadBundle:Batch:form.html.php',
                    'passthroughVars' => [
                        'activeLink'    => '#mautic_contact_index',
                        'mauticContent' => 'leadBatch',
                        'route'         => $route
                    ]
                ]
            );
        }
    }

    /**
     * Bulk edit lead campaigns
     *
     * @param int $objectId
     *
     * @return JsonResponse|\Symfony\Component\HttpFoundation\Response
     */
    public function batchStagesAction($objectId = 0)
    {
        if ($this->request->getMethod() == 'POST') {
            /** @var \Mautic\LeadBundle\Model\LeadModel $model */
            $model = $this->getModel('lead');
            $data  = $this->request->request->get('lead_batch_stage', [], true);
            $ids   = json_decode($data['ids'], true);

<<<<<<< HEAD
            $entities  = array();
=======
            $entities = [];
>>>>>>> 7e2e2484
            if (is_array($ids)) {
                $entities = $model->getEntities(
                    [
                        'filter'           => [
                            'force' => [
                                [
                                    'column' => 'l.id',
                                    'expr'   => 'in',
                                    'value'  => $ids
                                ]
                            ],
                        ],
                        'ignore_paginator' => true
                    ]
                );
            }

            $count = 0;
            foreach ($entities as $lead) {
                if ($this->get('mautic.security')->hasEntityAccess('lead:leads:editown', 'lead:leads:editother', $lead->getCreatedBy())) {
                    $count++;

                    if (!empty($data['addstage'])) {
                        $stageModel = $this->getModel('stage');

                        $stage = $stageModel->getEntity((int) $data['addstage']);
                        $model->addToStages($lead, $stage);
                    }

                    if (!empty($data['removestage'])) {
                        $stage = $stageModel->getEntity($data['removestage']);
                        $model->removeFromStages($lead, $stage);
                    }
                }
            }
            // Save entities
            $model->saveEntities($entities);
            $this->addFlash(
                'mautic.lead.batch_leads_affected',
                [
                    'pluralCount' => $count,
                    '%count%'     => $count
                ]
            );

            return new JsonResponse(
                [
                    'closeModal' => true,
                    'flashes'    => $this->getFlashContent()
                ]
            );
        } else {
            // Get a list of lists
            /** @var \Mautic\StageBundle\Model\StageModel $model */
            $model  = $this->getModel('stage');
            $stages = $model->getUserStages();
            $items  = [];
            foreach ($stages as $stage) {
                $items[$stage['id']] = $stage['name'];
            }

            $route = $this->generateUrl(
                'mautic_contact_action',
                [
                    'objectAction' => 'batchStages'
                ]
            );

            return $this->delegateView(
                [
                    'viewParameters'  => [
                        'form' => $this->createForm(
                            'lead_batch_stage',
                            [],
                            [
                                'items'  => $items,
                                'action' => $route
                            ]
                        )->createView()
                    ],
                    'contentTemplate' => 'MauticLeadBundle:Batch:form.html.php',
                    'passthroughVars' => [
                        'activeLink'    => '#mautic_contact_index',
                        'mauticContent' => 'leadBatch',
                        'route'         => $route
                    ]
                ]
            );
        }
    }

}<|MERGE_RESOLUTION|>--- conflicted
+++ resolved
@@ -2023,11 +2023,7 @@
             $data  = $this->request->request->get('lead_batch_stage', [], true);
             $ids   = json_decode($data['ids'], true);
 
-<<<<<<< HEAD
-            $entities  = array();
-=======
             $entities = [];
->>>>>>> 7e2e2484
             if (is_array($ids)) {
                 $entities = $model->getEntities(
                     [
