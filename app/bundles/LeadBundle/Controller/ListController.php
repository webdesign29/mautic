<?php
/**
 * @package     Mautic
 * @copyright   2014 Mautic Contributors. All rights reserved.
 * @author      Mautic
 * @link        http://mautic.org
 * @license     GNU/GPLv3 http://www.gnu.org/licenses/gpl-3.0.html
 */

namespace Mautic\LeadBundle\Controller;

use Mautic\CoreBundle\Controller\FormController;
use Mautic\LeadBundle\Entity\LeadList;
use Mautic\LeadBundle\Model\ListModel;
use Mautic\LeadBundle\Model\LeadModel;
use Symfony\Component\HttpFoundation\RedirectResponse;
use Symfony\Component\HttpFoundation\Response;
use Symfony\Component\HttpFoundation\JsonResponse;

class ListController extends FormController
{

    /**
     * Generate's default list view
     *
     * @param int $page
     * @return JsonResponse | Response
     */
    public function indexAction($page = 1)
    {
        /** @var ListModel $model */
        $model   = $this->getModel('lead.list');
        $session = $this->get('session');

        //set some permissions
        $permissions = $this->get('mautic.security')->isGranted(array(
            'lead:leads:viewown',
            'lead:leads:viewother',
            'lead:lists:viewother',
            'lead:lists:editother',
            'lead:lists:deleteother'
        ), 'RETURN_ARRAY');

        //Lists can be managed by anyone who has access to leads
        if (!$permissions['lead:leads:viewown'] && !$permissions['lead:leads:viewother']) {
            return $this->accessDenied();
        }

        if ($this->request->getMethod() == 'POST') {
            $this->setListFilters();
        }

        //set limits
        $limit = $session->get('mautic.segment.limit', $this->coreParametersHelper->getParameter('default_pagelimit'));
        $start = ($page === 1) ? 0 : (($page-1) * $limit);
        if ($start < 0) {
            $start = 0;
        }

        $search = $this->request->get('search', $session->get('mautic.segment.filter', ''));
        $session->set('mautic.segment.filter', $search);

        //do some default filtering
        $orderBy    = $session->get('mautic.segment.orderby', 'l.name');
        $orderByDir = $session->get('mautic.segment.orderbydir', 'ASC');

        $filter     = array(
            'string' => $search
        );

        $tmpl       = $this->request->isXmlHttpRequest() ? $this->request->get('tmpl', 'index') : 'index';

        if (!$permissions['lead:lists:viewother']) {
            $translator      = $this->get('translator');
            $mine            = $translator->trans('mautic.core.searchcommand.ismine');
            $global          = $translator->trans('mautic.lead.list.searchcommand.isglobal');
            $filter["force"] = " ($mine or $global)";
        }

        $items = $model->getEntities(
            array(
                'start'      => $start,
                'limit'      => $limit,
                'filter'     => $filter,
                'orderBy'    => $orderBy,
                'orderByDir' => $orderByDir,
            ));

        $count = count($items);

        if ($count && $count < ($start + 1)) {
            //the number of entities are now less then the current page so redirect to the last page
            if ($count === 1) {
                $lastPage = 1;
            } else {
                $lastPage = (ceil($count / $limit)) ?: 1;
            }
            $session->set('mautic.segment.page', $lastPage);
            $returnUrl = $this->generateUrl('mautic_segment_index', array('page' => $lastPage));

            return $this->postActionRedirect(array(
                'returnUrl'       => $returnUrl,
                'viewParameters'  => array(
                    'page'        => $lastPage,
                    'tmpl'        => $tmpl
                ),
                'contentTemplate' => 'MauticLeadBundle:List:index',
                'passthroughVars' => array(
                    'activeLink'    => '#mautic_segment_index',
                    'mauticContent' => 'leadlist'
                )
            ));
        }

        //set what page currently on so that we can return here after form submission/cancellation
        $session->set('mautic.segment.page', $page);

        $listIds    = array_keys($items->getIterator()->getArrayCopy());
        $leadCounts = (!empty($listIds)) ? $model->getRepository()->getLeadCount($listIds) : array();

        $parameters = array(
            'items'       => $items,
            'leadCounts'  => $leadCounts,
            'page'        => $page,
            'limit'       => $limit,
            'permissions' => $permissions,
            'security'    => $this->get('mautic.security'),
            'tmpl'        => $tmpl,
            'currentUser' => $this->user,
            'searchValue' => $search
        );

        return $this->delegateView(array(
            'viewParameters'  => $parameters,
            'contentTemplate' => 'MauticLeadBundle:List:list.html.php',
            'passthroughVars' => array(
                'activeLink'     => '#mautic_segment_index',
                'route'          => $this->generateUrl('mautic_segment_index', array('page' => $page)),
                'mauticContent'  => 'leadlist'
            )
        ));
    }

    /**
     * Generate's new form and processes post data
     *
     * @return JsonResponse | RedirectResponse | Response
     */
    public function newAction ()
    {
        if (!$this->get('mautic.security')->isGranted('lead:leads:viewown')) {
            return $this->accessDenied();
        }

        //retrieve the entity
        $list     = new LeadList();
        /** @var ListModel $model */
        $model      =$this->getModel('lead.list');
        //set the page we came from
        $page       = $this->get('session')->get('mautic.segment.page', 1);
        //set the return URL for post actions
        $returnUrl  = $this->generateUrl('mautic_segment_index', array('page' => $page));
        $action     = $this->generateUrl('mautic_segment_action', array('objectAction' => 'new'));
        //get the user form factory
        $form       = $model->createForm($list, $this->get('form.factory'),  $action);

        ///Check for a submitted form and process it
        if ($this->request->getMethod() == 'POST') {
            $valid = false;
            if (!$cancelled = $this->isFormCancelled($form)) {
                if ($valid = $this->isFormValid($form)) {
                    //form is valid so process the data
                    $model->saveEntity($list);

                    $this->addFlash('mautic.core.notice.created',  array(
                        '%name%'      => $list->getName() . " (" . $list->getAlias() . ")",
                        '%menu_link%' => 'mautic_segment_index',
                        '%url%'       => $this->generateUrl('mautic_segment_action', array(
                            'objectAction' => 'edit',
                            'objectId'     => $list->getId()
                        ))
                    ));
                }
            }

            if ($cancelled || ($valid && $form->get('buttons')->get('save')->isClicked())) {
                return $this->postActionRedirect(array(
                    'returnUrl'       => $returnUrl,
                    'viewParameters'  => array('page' => $page),
                    'contentTemplate' => 'MauticLeadBundle:List:index',
                    'passthroughVars' => array(
                        'activeLink'    => '#mautic_segment_index',
                        'mauticContent' => 'leadlist'
                    )
                ));
            } elseif ($valid && !$cancelled) {
                return $this->editAction($list->getId(), true);
            }
        }

        return $this->delegateView(array(
            'viewParameters'  => array(
                'form'            => $this->setFormTheme($form, 'MauticLeadBundle:List:form.html.php', 'MauticLeadBundle:FormTheme\Filter')
            ),
            'contentTemplate' => 'MauticLeadBundle:List:form.html.php',
            'passthroughVars' => array(
                'activeLink'    => '#mautic_segment_index',
                'route'         => $this->generateUrl('mautic_segment_action', array('objectAction' => 'new')),
                'mauticContent' => 'leadlist'
            )
        ));
    }

    /**
     * Generate's edit form and processes post data
     *
     * @param            $objectId
     * @param bool|false $ignorePost
     *
     * @return array | JsonResponse | RedirectResponse | Response
     */
    public function editAction ($objectId, $ignorePost = false)
    {
        /** @var ListModel $model */
        $model   = $this->getModel('lead.list');
        $list    = $model->getEntity($objectId);

        //set the page we came from
        $page    = $this->get('session')->get('mautic.segment.page', 1);

        //set the return URL
        $returnUrl  = $this->generateUrl('mautic_segment_index', array('page' => $page));

        $postActionVars = array(
            'returnUrl'       => $returnUrl,
            'viewParameters'  => array('page' => $page),
            'contentTemplate' => 'MauticLeadBundle:List:index',
            'passthroughVars' => array(
                'activeLink'    => '#mautic_segment_index',
                'mauticContent' => 'leadlist'
            )
        );
        //list not found
        if ($list === null) {
            return $this->postActionRedirect(
                array_merge($postActionVars, array(
                    'flashes' => array(
                        array(
                            'type' => 'error',
                            'msg'  => 'mautic.lead.list.error.notfound',
                            'msgVars' => array('%id%' => $objectId)
                        )
                    )
                ))
            );
        } elseif (!$this->get('mautic.security')->hasEntityAccess(
            true, 'lead:lists:editother', $list->getCreatedBy()
        )) {
            return $this->accessDenied();
        } elseif ($model->isLocked($list)) {
            //deny access if the entity is locked
            return $this->isLocked($postActionVars, $list, 'lead.list');
        }

        $action = $this->generateUrl('mautic_segment_action', array('objectAction' => 'edit', 'objectId' => $objectId));
        $form   = $model->createForm($list, $this->get('form.factory'), $action);

        ///Check for a submitted form and process it
        if (!$ignorePost && $this->request->getMethod() == 'POST') {
            $valid = false;
            if (!$cancelled = $this->isFormCancelled($form)) {
                if ($valid = $this->isFormValid($form)) {
                    //form is valid so process the data
                    $model->saveEntity($list, $form->get('buttons')->get('save')->isClicked());

                    $this->addFlash('mautic.core.notice.updated',  array(
                        '%name%'      => $list->getName() . " (" . $list->getAlias() . ")",
                        '%menu_link%' => 'mautic_segment_index',
                        '%url%'       => $this->generateUrl('mautic_segment_action', array(
                            'objectAction' => 'edit',
                            'objectId'     => $list->getId()
                        ))
                    ));
                }
            } else {
                //unlock the entity
                $model->unlockEntity($list);
            }

            if ($cancelled || ($valid && $form->get('buttons')->get('save')->isClicked())) {
                return $this->postActionRedirect($postActionVars);
            }
        } else {
            //lock the entity
            $model->lockEntity($list);
        }

        return $this->delegateView(array(
            'viewParameters'  => array(
                'form'            => $this->setFormTheme($form, 'MauticLeadBundle:List:form.html.php', 'MauticLeadBundle:FormTheme\Filter'),
                'currentListId'   => $objectId,
            ),
            'contentTemplate' => 'MauticLeadBundle:List:form.html.php',
            'passthroughVars' => array(
                'activeLink'    => '#mautic_segment_index',
                'route'         => $action,
                'mauticContent' => 'leadlist'
            )
        ));
    }

    /**
     * Delete a list
     *
     * @param         $objectId
     * @return JsonResponse | RedirectResponse
     */
    public function deleteAction($objectId)
    {
        $page      = $this->get('session')->get('mautic.segment.page', 1);
        $returnUrl = $this->generateUrl('mautic_segment_index', array('page' => $page));
        $flashes   = array();

        $postActionVars = array(
            'returnUrl'       => $returnUrl,
            'viewParameters'  => array('page' => $page),
            'contentTemplate' => 'MauticLeadBundle:List:index',
            'passthroughVars' => array(
                'activeLink'    => '#mautic_segment_index',
                'mauticContent' => 'lead'
            )
        );

        if ($this->request->getMethod() == 'POST') {
            /** @var ListModel $model */
            $model  =$this->getModel('lead.list');
            $list = $model->getEntity($objectId);

            if ($list === null) {
                $flashes[] = array(
                    'type'    => 'error',
                    'msg'     => 'mautic.lead.list.error.notfound',
                    'msgVars' => array('%id%' => $objectId)
                );
            } elseif (!$this->get('mautic.security')->hasEntityAccess(
                true, 'lead:lists:deleteother', $list->getCreatedBy()
            )
            ) {
                return $this->accessDenied();
            } elseif ($model->isLocked($list)) {
                return $this->isLocked($postActionVars, $list, 'lead.list');
            }

            $model->deleteEntity($list);

            $flashes[]  = array(
                'type'    => 'notice',
                'msg'     => 'mautic.core.notice.deleted',
                'msgVars' => array(
                    '%name%' => $list->getName(),
                    '%id%'   => $objectId
                )
            );
        } //else don't do anything

        return $this->postActionRedirect(
            array_merge($postActionVars, array(
                'flashes' => $flashes
            ))
        );
    }

    /**
     * Deletes a group of entities
     *
     * @return JsonResponse | RedirectResponse
     */
    public function batchDeleteAction() {
        $page        = $this->get('session')->get('mautic.segment.page', 1);
        $returnUrl   = $this->generateUrl('mautic_segment_index', array('page' => $page));
        $flashes     = array();

        $postActionVars = array(
            'returnUrl'       => $returnUrl,
            'viewParameters'  => array('page' => $page),
            'contentTemplate' => 'MauticLeadBundle:List:index',
            'passthroughVars' => array(
                'activeLink'    => '#mautic_segment_index',
                'mauticContent' => 'lead'
            )
        );

        if ($this->request->getMethod() == 'POST') {
            /** @var ListModel $model */
            $model     = $this->getModel('lead.list');
            $ids       = json_decode($this->request->query->get('ids', '{}'));
            $deleteIds = array();

            // Loop over the IDs to perform access checks pre-delete
            foreach ($ids as $objectId) {
                $entity = $model->getEntity($objectId);

                if ($entity === null) {
                    $flashes[] = array(
                        'type'    => 'error',
                        'msg'     => 'mautic.lead.list.error.notfound',
                        'msgVars' => array('%id%' => $objectId)
                    );
                } elseif (!$this->get('mautic.security')->hasEntityAccess(
                    true, 'lead:lists:deleteother', $entity->getCreatedBy()
                )) {
                    $flashes[] = $this->accessDenied(true);
                } elseif ($model->isLocked($entity)) {
                    $flashes[] = $this->isLocked($postActionVars, $entity, 'lead.list', true);
                } else {
                    $deleteIds[] = $objectId;
                }
            }

            // Delete everything we are able to
            if (!empty($deleteIds)) {
                $entities = $model->deleteEntities($deleteIds);

                $flashes[] = array(
                    'type' => 'notice',
                    'msg'  => 'mautic.lead.list.notice.batch_deleted',
                    'msgVars' => array(
                        '%count%' => count($entities)
                    )
                );
            }
        } //else don't do anything

        return $this->postActionRedirect(
            array_merge($postActionVars, array(
                'flashes' => $flashes
            ))
        );
    }

    /**
     * @param $objectId
     *
     * @return JsonResponse | RedirectResponse
     */
    public function removeLeadAction($objectId)
    {
        return $this->changeList($objectId, 'remove');
    }

    /**
     * @param $objectId
     *
     * @return JsonResponse | RedirectResponse
     */
    public function addLeadAction($objectId)
    {
        return $this->changeList($objectId, 'add');
    }

    /**
     * @param $listId
     * @param $action
     *
     * @return array | JsonResponse | RedirectResponse
     */
    protected function changeList($listId, $action) {
        $page        = $this->get('session')->get('mautic.lead.page', 1);
        $returnUrl   = $this->generateUrl('mautic_contact_index', array('page' => $page));
        $flashes     = array();

        $postActionVars = array(
            'returnUrl'       => $returnUrl,
            'viewParameters'  => array('page' => $page),
            'contentTemplate' => 'MauticLeadBundle:Lead:index',
            'passthroughVars' => array(
                'activeLink'    => '#mautic_contact_index',
                'mauticContent' => 'lead'
            )
        );

        $leadId = $this->request->get('leadId');
        if (!empty($leadId) && $this->request->getMethod() == 'POST') {
            /** @var ListModel $model */
            $model  = $this->getModel('lead.list');
            /** @var LeadList $list */
            $list   = $model->getEntity($listId);
            /** @var LeadModel $leadModel */
            $leadModel = $this->getModel('lead');
            $lead      = $leadModel->getEntity($leadId);

            if ($lead === null) {
                $flashes[] = array(
                    'type'    => 'error',
                    'msg'     => 'mautic.lead.lead.error.notfound',
                    'msgVars' => array('%id%' => $listId)
                );
<<<<<<< HEAD
            } elseif (!$this->get('mautic.security')->hasEntityAccess(
                'lead:leads:editown', 'lead:leads:editother', $lead->getOwner()
=======
            } elseif (!$this->factory->getSecurity()->hasEntityAccess(
                'lead:leads:editown', 'lead:leads:editother', $lead->getPermissionUser()
>>>>>>> 5a5f5f50
            )) {
                return $this->accessDenied();
            } elseif ($list === null) {
                $flashes[] = array(
                    'type'    => 'error',
                    'msg'     => 'mautic.lead.list.error.notfound',
                    'msgVars' => array('%id%' => $list->getId())
                );
            } elseif (!$list->isGlobal() && !$this->get('mautic.security')->hasEntityAccess(
                    true, 'lead:lists:viewother', $list->getCreatedBy()
                )) {
                return $this->accessDenied();
            } elseif ($model->isLocked($lead)) {
                return $this->isLocked($postActionVars, $lead, 'lead');
            } else {
                $function = ($action == 'remove') ? 'removeLead' : 'addLead';
                $model->$function($lead, $list, true);

                $identifier = $this->get('translator')->trans($lead->getPrimaryIdentifier());
                $flashes[]  = array(
                    'type'    => 'notice',
                    'msg'     => ($action == 'remove') ? 'mautic.lead.lead.notice.removedfromlists' :
                        'mautic.lead.lead.notice.addedtolists',
                    'msgVars' => array(
                        '%name%' => $identifier,
                        '%id%'   => $leadId,
                        '%list%' => $list->getName(),
                        '%url%'  => $this->generateUrl('mautic_contact_action', array(
                            'objectAction' => 'edit',
                            'objectId'     => $leadId
                        ))
                    )
                );
            }
        } //else don't do anything

        return $this->postActionRedirect(
            array_merge($postActionVars, array(
                'flashes' => $flashes
            ))
        );
    }
}<|MERGE_RESOLUTION|>--- conflicted
+++ resolved
@@ -495,13 +495,8 @@
                     'msg'     => 'mautic.lead.lead.error.notfound',
                     'msgVars' => array('%id%' => $listId)
                 );
-<<<<<<< HEAD
             } elseif (!$this->get('mautic.security')->hasEntityAccess(
-                'lead:leads:editown', 'lead:leads:editother', $lead->getOwner()
-=======
-            } elseif (!$this->factory->getSecurity()->hasEntityAccess(
                 'lead:leads:editown', 'lead:leads:editother', $lead->getPermissionUser()
->>>>>>> 5a5f5f50
             )) {
                 return $this->accessDenied();
             } elseif ($list === null) {
