--- conflicted
+++ resolved
@@ -328,9 +328,9 @@
 
         if (!empty($dncId)) {
             /** @var \Mautic\LeadBundle\Model\LeadModel $model */
-            $model = $this->factory->getModel('lead');
-            /** @var \Mautic\EmailBundle\Entity\DoNotEmail $dnc */
-            $dnc = $this->factory->getEntityManager()->getRepository('MauticLeadBundle:DoNotContact')->findOneBy(
+            $model = $this->getModel('lead');
+            /** @var \Mautic\LeadBundle\Entity\DoNotContact $dnc */
+            $dnc = $this->getEntityManager()->getRepository('MauticLeadBundle:DoNotContact')->findOneBy(
                 array(
                     'id' => $dncId
                 )
@@ -339,12 +339,7 @@
             $lead = $dnc->getLead();
             if ($lead) {
                 // Use lead model to trigger listeners
-<<<<<<< HEAD
                 $model->removeDncForLead($lead, 'email');
-=======
-                $lead->removeDoNotEmailEntry($dnc);
-                $this->getModel('lead')->saveEntity($lead);
->>>>>>> 33df52da
             } else {
                 $this->getModel('email')->getRepository()->deleteDoNotEmailEntry($dncId);
             }
