--- conflicted
+++ resolved
@@ -11,16 +11,11 @@
 
 use Mautic\LeadBundle\Entity\Tag;
 use Mautic\LeadBundle\Entity\UtmTag;
-<<<<<<< HEAD
 use Mautic\LeadBundle\Helper\FormFieldHelper;
-=======
-use Mautic\LeadBundle\Model\LeadModel;
->>>>>>> 707a92c1
 use Mautic\PluginBundle\Helper\IntegrationHelper;
 use Mautic\CoreBundle\Controller\AjaxController as CommonAjaxController;
 use Mautic\CoreBundle\Helper\BuilderTokenHelper;
 use Mautic\CoreBundle\Helper\InputHelper;
-use Mautic\CoreBundle\CoreEvents;
 use Symfony\Component\HttpFoundation\Request;
 use Mautic\LeadBundle\LeadEvents;
 use Mautic\LeadBundle\Event\LeadTimelineEvent;
@@ -74,26 +69,14 @@
                         "id"    => $r['id']
                     ];
                 }
-<<<<<<< HEAD
             } elseif ($leadField == "hit_url") {
                 $dataArray[] = [
-=======
-            }
-            elseif ($field == "hit_url") {
-                $dataArray[] = array(
->>>>>>> 707a92c1
                     'value' => ''
                 ];
             } else {
-<<<<<<< HEAD
                 $results = $this->getModel('lead.field')->getLookupResults($leadField, $filter);
                 foreach ($results as $r) {
                     $dataArray[] = ['value' => $r[$leadField]];
-=======
-                $results = $this->getModel('lead.field')->getLookupResults($field, $filter);
-                foreach ($results as $r) {
-                    $dataArray[] = array('value' => $r[$field]);
->>>>>>> 707a92c1
                 }
             }
         }
@@ -121,7 +104,7 @@
 
             if ($lead !== null && $this->factory->getSecurity()->hasEntityAccess('lead:leads:editown', 'lead:leads:editown', $lead->getOwner())) {
                 $leadFields = $lead->getFields();
-                /** @var \Mautic\PluginBundle\Helper\IntegrationHelper $integrationHelper */
+                /** @var IntegrationHelper $integrationHelper */
                 $integrationHelper = $this->factory->getHelper('integration');
                 $socialProfiles    = $integrationHelper->getUserProfiles($lead, $leadFields, true, $network);
                 $socialProfileUrls = $integrationHelper->getSocialProfileUrlRegex(false);
@@ -207,7 +190,6 @@
     }
 
     /**
-<<<<<<< HEAD
      * Updates the timeline events and gets returns updated HTML
      *
      * @param Request $request
@@ -267,8 +249,6 @@
     }
 
     /**
-=======
->>>>>>> 707a92c1
      * @param Request $request
      *
      * @return \Symfony\Component\HttpFoundation\JsonResponse
