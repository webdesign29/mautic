--- conflicted
+++ resolved
@@ -54,9 +54,6 @@
      *
      * @return \Symfony\Component\HttpFoundation\JsonResponse
      */
-<<<<<<< HEAD
-    protected function fieldListAction(Request $request)
-=======
     protected function getLeadIdsByFieldValueAction(Request $request)
     {
         $field     = InputHelper::clean($request->request->get('field'));
@@ -91,18 +88,17 @@
                 ];
             }
         }
-        
-
-        return $this->sendJsonResponse($dataArray);
-    }
-
-    /**
-     * @param Request $request
-     *
-     * @return \Symfony\Component\HttpFoundation\JsonResponse
-     */
-    protected function fieldListAction (Request $request)
->>>>>>> 260fdea4
+
+
+        return $this->sendJsonResponse($dataArray);
+    }
+
+    /**
+     * @param Request $request
+     *
+     * @return \Symfony\Component\HttpFoundation\JsonResponse
+     */
+    protected function fieldListAction(Request $request)
     {
         $dataArray = ['success' => 0];
         $filter    = InputHelper::clean($request->query->get('filter'));
