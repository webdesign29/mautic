--- conflicted
+++ resolved
@@ -24,11 +24,7 @@
      * @param string $intgegration
      * @return \Symfony\Component\HttpFoundation\JsonResponse|\Symfony\Component\HttpFoundation\RedirectResponse
      */
-<<<<<<< HEAD
-    protected function checkLeadAccess ($leadId, $action, $isPlugin = false, $intgegration = '')
-=======
-    protected function checkLeadAccess($leadId, $action)
->>>>>>> 272454c7
+    protected function checkLeadAccess ($leadId, $action, $isPlugin = false, $integration = '')
     {
         //make sure the user has view access to this lead
         $leadModel = $this->getModel('lead');
@@ -45,13 +41,8 @@
                     'viewParameters'  => ['page' => $page],
                     'contentTemplate' => $isPlugin?'MauticLeadBundle:Lead:pluginIndex':'MauticLeadBundle:Lead:index',
                     'passthroughVars' => [
-<<<<<<< HEAD
                         'activeLink'    => $isPlugin?'#mautic_plugin_timeline_index':'#mautic_contact_index',
-                        'mauticContent' => 'leadNote'
-=======
-                        'activeLink'    => '#mautic_contact_index',
-                        'mauticContent' => 'leadNote',
->>>>>>> 272454c7
+                        'mauticContent' => 'leadTimeline'
                     ],
                     'flashes' => [
                         [
