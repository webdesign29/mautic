<?php

/*
 * @copyright   2014 Mautic Contributors. All rights reserved
 * @author      Mautic
 *
 * @link        http://mautic.org
 *
 * @license     GNU/GPLv3 http://www.gnu.org/licenses/gpl-3.0.html
 */

namespace Mautic\LeadBundle;

/**
 * Class LeadEvents
 * Events available for LeadBundle.
 */
final class LeadEvents
{
    /**
     * The mautic.lead_pre_save event is dispatched right before a lead is persisted.
     *
     * The event listener receives a
     * Mautic\LeadBundle\Event\LeadEvent instance.
     *
     * @var string
     */
    const LEAD_PRE_SAVE = 'mautic.lead_pre_save';

    /**
     * The mautic.lead_post_save event is dispatched right after a lead is persisted.
     *
     * The event listener receives a
     * Mautic\LeadBundle\Event\LeadEvent instance.
     *
     * @var string
     */
    const LEAD_POST_SAVE = 'mautic.lead_post_save';

    /**
     * The mautic.lead_points_change event is dispatched if a lead's points changes.
     *
     * The event listener receives a
     * Mautic\LeadBundle\Event\PointsChangeEvent instance.
     *
     * @var string
     */
    const LEAD_POINTS_CHANGE = 'mautic.lead_points_change';

    /**
     * The mautic.lead_points_change event is dispatched if a lead's points changes.
     *
     * The event listener receives a
     * Mautic\LeadBundle\Event\PointsChangeEvent instance.
     *
     * @var string
     */
    const LEAD_UTMTAGS_ADD = 'mautic.lead_utmtags_add';

    /**
     * The mautic.lead_company_change event is dispatched if a lead's company changes.
     *
     * The event listener receives a
     * Mautic\LeadBundle\Event\LeadCompanyChange instance.
     *
     * @var string
     */
    const LEAD_COMPANY_CHANGE = 'mautic.lead_company_change';

    /**
     * The mautic.lead_list_change event is dispatched if a lead's lists changes.
     *
     * The event listener receives a
     * Mautic\LeadBundle\Event\LeadListChange instance.
     *
     * @var string
     */
    const LEAD_LIST_CHANGE = 'mautic.lead_list_change';

    /**
     * The mautic.lead_list_batch_change event is dispatched if a batch of leads are changed from ListModel::rebuildListLeads().
     *
     * The event listener receives a
     * Mautic\LeadBundle\Event\LeadListChange instance.
     *
     * @var string
     */
    const LEAD_LIST_BATCH_CHANGE = 'mautic.lead_list_batch_change';

    /**
     * The mautic.lead_pre_delete event is dispatched before a lead is deleted.
     *
     * The event listener receives a
     * Mautic\LeadBundle\Event\LeadEvent instance.
     *
     * @var string
     */
    const LEAD_PRE_DELETE = 'mautic.lead_pre_delete';

    /**
     * The mautic.lead_post_delete event is dispatched after a lead is deleted.
     *
     * The event listener receives a
     * Mautic\LeadBundle\Event\LeadEvent instance.
     *
     * @var string
     */
    const LEAD_POST_DELETE = 'mautic.lead_post_delete';

    /**
     * The mautic.lead_pre_merge event is dispatched before two leads are merged.
     *
     * The event listener receives a
     * Mautic\LeadBundle\Event\LeadMergeEvent instance.
     *
     * @var string
     */
    const LEAD_PRE_MERGE = 'mautic.lead_pre_merge';

    /**
     * The mautic.lead_post_merge event is dispatched after two leads are merged.
     *
     * The event listener receives a
     * Mautic\LeadBundle\Event\LeadMergeEvent instance.
     *
     * @var string
     */
    const LEAD_POST_MERGE = 'mautic.lead_post_merge';

    /**
     * The mautic.lead_identified event is dispatched when a lead first becomes known, i.e. name, email, company.
     *
     * The event listener receives a
     * Mautic\LeadBundle\Event\LeadEvent instance.
     *
     * @var string
     */
    const LEAD_IDENTIFIED = 'mautic.lead_identified';

    /**
     * The mautic.current_lead_changed event is dispatched when the current lead is changed to another such as when
     * a new lead is created from a form submit.  This gives opportunity to update session data if applicable.
     *
     * The event listener receives a
     * Mautic\LeadBundle\Event\LeadChangeEvent instance.
     *
     * @var string
     */
    const CURRENT_LEAD_CHANGED = 'mautic.current_lead_changed';

    /**
     * The mautic.lead_list_pre_save event is dispatched right before a lead_list is persisted.
     *
     * The event listener receives a
     * Mautic\LeadBundle\Event\LeadEvent instance.
     *
     * @var string
     */
    const LIST_PRE_SAVE = 'mautic.lead_list_pre_save';

    /**
     * The mautic.lead_list_post_save event is dispatched right after a lead_list is persisted.
     *
     * The event listener receives a
     * Mautic\LeadBundle\Event\LeadListEvent instance.
     *
     * @var string
     */
    const LIST_POST_SAVE = 'mautic.lead_list_post_save';

    /**
     * The mautic.lead_list_pre_delete event is dispatched before a lead_list is deleted.
     *
     * The event listener receives a
     * Mautic\LeadBundle\Event\LeadListEvent instance.
     *
     * @var string
     */
    const LIST_PRE_DELETE = 'mautic.lead_list_pre_delete';

    /**
     * The mautic.lead_list_post_delete event is dispatched after a lead_list is deleted.
     *
     * The event listener receives a
     * Mautic\LeadBundle\Event\LeadListEvent instance.
     *
     * @var string
     */
    const LIST_POST_DELETE = 'mautic.lead_list_post_delete';

    /**
     * The mautic.lead_field_pre_save event is dispatched right before a lead_field is persisted.
     *
     * The event listener receives a
     * Mautic\LeadBundle\Event\LeadEvent instance.
     *
     * @var string
     */
    const FIELD_PRE_SAVE = 'mautic.lead_field_pre_save';

    /**
     * The mautic.lead_field_post_save event is dispatched right after a lead_field is persisted.
     *
     * The event listener receives a
     * Mautic\LeadBundle\Event\LeadFieldEvent instance.
     *
     * @var string
     */
    const FIELD_POST_SAVE = 'mautic.lead_field_post_save';

    /**
     * The mautic.lead_field_pre_delete event is dispatched before a lead_field is deleted.
     *
     * The event listener receives a
     * Mautic\LeadBundle\Event\LeadFieldEvent instance.
     *
     * @var string
     */
    const FIELD_PRE_DELETE = 'mautic.lead_field_pre_delete';

    /**
     * The mautic.lead_field_post_delete event is dispatched after a lead_field is deleted.
     *
     * The event listener receives a
     * Mautic\LeadBundle\Event\LeadFieldEvent instance.
     *
     * @var string
     */
    const FIELD_POST_DELETE = 'mautic.lead_field_post_delete';

    /**
     * The mautic.lead_timeline_on_generate event is dispatched when generating a lead's timeline view.
     *
     * The event listener receives a
     * Mautic\LeadBundle\Event\LeadTimelineEvent instance.
     *
     * @var string
     */
    const TIMELINE_ON_GENERATE = 'mautic.lead_timeline_on_generate';

    /**
     * The mautic.lead_note_pre_save event is dispatched right before a lead note is persisted.
     *
     * The event listener receives a
     * Mautic\LeadBundle\Event\LeadEvent instance.
     *
     * @var string
     */
    const NOTE_PRE_SAVE = 'mautic.lead_note_pre_save';

    /**
     * The mautic.lead_note_post_save event is dispatched right after a lead note is persisted.
     *
     * The event listener receives a
     * Mautic\LeadBundle\Event\LeadFieldEvent instance.
     *
     * @var string
     */
    const NOTE_POST_SAVE = 'mautic.lead_note_post_save';

    /**
     * The mautic.lead_note_pre_delete event is dispatched before a lead note is deleted.
     *
     * The event listener receives a
     * Mautic\LeadBundle\Event\LeadFieldEvent instance.
     *
     * @var string
     */
    const NOTE_PRE_DELETE = 'mautic.lead_note_pre_delete';

    /**
     * The mautic.lead_note_post_delete event is dispatched after a lead note is deleted.
     *
     * The event listener receives a
     * Mautic\LeadBundle\Event\LeadFieldEvent instance.
     *
     * @var string
     */
    const NOTE_POST_DELETE = 'mautic.lead_note_post_delete';

    /**
     * The mautic.filter_choice_fields event is dispatched when the list filter dropdown is populated.
     *
     * The event listener receives a
     * Mautic\LeadBundle\Event\FilterChoiceEvent
     *
     * @var string
     */
    const FILTER_CHOICE_FIELDS = 'mautic.filter_choice_fields';

    /**
     * The mautic.lead.on_campaign_trigger_action event is fired when the campaign action triggers.
     *
     * The event listener receives a
     * Mautic\CampaignBundle\Event\CampaignExecutionEvent
     *
     * @var string
     */
    const ON_CAMPAIGN_TRIGGER_ACTION = 'mautic.lead.on_campaign_trigger_action';

    /**
     * The mautic.lead.on_campaign_trigger_condition event is fired when the campaign condition triggers.
     *
     * The event listener receives a
     * Mautic\CampaignBundle\Event\CampaignExecutionEvent
     *
     * @var string
     */
    const ON_CAMPAIGN_TRIGGER_CONDITION = 'mautic.lead.on_campaign_trigger_condition';

    /**
     * The mautic.company_pre_save event is thrown right before a form is persisted.
     *
     * The event listener receives a Mautic\LeadBundle\Event\CompanyEvent instance.
     *
     * @var string
     */
    const COMPANY_PRE_SAVE = 'mautic.company_pre_save';

    /**
     * The mautic.company_post_save event is thrown right after a form is persisted.
     *
     * The event listener receives a Mautic\LeadBundle\Event\CompanyEvent instance.
     *
     * @var string
     */
    const COMPANY_POST_SAVE = 'mautic.company_post_save';

    /**
     * The mautic.company_pre_delete event is thrown before a form is deleted.
     *
     * The event listener receives a Mautic\LeadBundle\Event\CompanyEvent instance.
     *
     * @var string
     */
    const COMPANY_PRE_DELETE = 'mautic.company_pre_delete';

    /**
     * The mautic.company_post_delete event is thrown after a form is deleted.
     *
     * The event listener receives a Mautic\LeadBundle\Event\CompanyEvent instance.
     *
     * @var string
     */
    const COMPANY_POST_DELETE = 'mautic.company_post_delete';

    /**
<<<<<<< HEAD
     * The mautic.list_filters_choices_on_generate event is dispatched when the choices for list filters are generated.
     *
     * The event listener receives a
     * Mautic\LeadBundle\Event\LeadListFiltersChoicesEvent instance.
     *
     * @var string
     */
    const LIST_FILTERS_CHOICES_ON_GENERATE = 'mautic.list_filters_choices_on_generate';

    /**
     * The mautic.list_filters_operators_on_generate event is dispatched when the operators for list filters are generated.
     *
     * The event listener receives a
     * Mautic\LeadBundle\Event\LeadListFiltersOperatorsEvent instance.
     *
     * @var string
     */
    const LIST_FILTERS_OPERATORS_ON_GENERATE = 'mautic.list_filters_operators_on_generate';

    /**
     * The mautic.list_filters_on_filtering event is dispatched when the lists are updated.
     *
     * The event listener receives a
     * Mautic\LeadBundle\Event\LeadListFilteringEvent instance.
     *
     * @var string
     */
    const LIST_FILTERS_ON_FILTERING = 'mautic.list_filters_on_filtering';
=======
     * The mautic.add_channel event registers communication channels.
     *
     * The event listener receives a Mautic\LeadBundle\Event\ChannelEvent instance.
     *
     * @var string
     */
    const ADD_CHANNEL = 'mautic.add_channel';

    /**
     * The mautic.remove_do_no_contact event is dispatched when a new submission is fired.
     *
     * The event listener receives a Mautic\FormBundle\Event\SubmissionEvent instance.
     *
     * @var string
     */
    const FORM_SUBMIT_REMOVE_DO_NO_CONTACT = 'mautic.form_submit_remove_do_no_contact';
>>>>>>> b9c5a02d
}<|MERGE_RESOLUTION|>--- conflicted
+++ resolved
@@ -345,7 +345,6 @@
     const COMPANY_POST_DELETE = 'mautic.company_post_delete';
 
     /**
-<<<<<<< HEAD
      * The mautic.list_filters_choices_on_generate event is dispatched when the choices for list filters are generated.
      *
      * The event listener receives a
@@ -374,7 +373,8 @@
      * @var string
      */
     const LIST_FILTERS_ON_FILTERING = 'mautic.list_filters_on_filtering';
-=======
+
+    /**
      * The mautic.add_channel event registers communication channels.
      *
      * The event listener receives a Mautic\LeadBundle\Event\ChannelEvent instance.
@@ -391,5 +391,4 @@
      * @var string
      */
     const FORM_SUBMIT_REMOVE_DO_NO_CONTACT = 'mautic.form_submit_remove_do_no_contact';
->>>>>>> b9c5a02d
 }