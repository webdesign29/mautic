<?php
/**
 * @copyright   2014 Mautic Contributors. All rights reserved
 * @author      Mautic
 *
 * @link        http://mautic.org
 *
 * @license     GNU/GPLv3 http://www.gnu.org/licenses/gpl-3.0.html
 */

namespace Mautic\LeadBundle;

/**
 * Class LeadEvents
 * Events available for LeadBundle.
 */
final class LeadEvents
{
    /**
     * The mautic.lead_pre_save event is dispatched right before a lead is persisted.
     *
     * The event listener receives a
     * Mautic\LeadBundle\Event\LeadEvent instance.
     *
     * @var string
     */
    const LEAD_PRE_SAVE = 'mautic.lead_pre_save';

    /**
     * The mautic.lead_post_save event is dispatched right after a lead is persisted.
     *
     * The event listener receives a
     * Mautic\LeadBundle\Event\LeadEvent instance.
     *
     * @var string
     */
    const LEAD_POST_SAVE = 'mautic.lead_post_save';

    /**
     * The mautic.lead_points_change event is dispatched if a lead's points changes.
     *
     * The event listener receives a
     * Mautic\LeadBundle\Event\PointsChangeEvent instance.
     *
     * @var string
     */
    const LEAD_POINTS_CHANGE = 'mautic.lead_points_change';

    /**
     * The mautic.lead_points_change event is dispatched if a lead's points changes.
     *
     * The event listener receives a
     * Mautic\LeadBundle\Event\PointsChangeEvent instance.
     *
     * @var string
     */
    const LEAD_UTMTAGS_ADD = 'mautic.lead_utmtags_add';

    /**
     * The mautic.lead_company_change event is dispatched if a lead's company changes.
     *
     * The event listener receives a
     * Mautic\LeadBundle\Event\LeadCompanyChange instance.
     *
     * @var string
     */
    const LEAD_COMPANY_CHANGE = 'mautic.lead_company_change';

    /**
     * The mautic.lead_list_change event is dispatched if a lead's lists changes.
     *
     * The event listener receives a
     * Mautic\LeadBundle\Event\LeadListChange instance.
     *
     * @var string
     */
    const LEAD_LIST_CHANGE = 'mautic.lead_list_change';

    /**
     * The mautic.lead_list_batch_change event is dispatched if a batch of leads are changed from ListModel::rebuildListLeads().
     *
     * The event listener receives a
     * Mautic\LeadBundle\Event\LeadListChange instance.
     *
     * @var string
     */
    const LEAD_LIST_BATCH_CHANGE = 'mautic.lead_list_batch_change';

    /**
     * The mautic.lead_pre_delete event is dispatched before a lead is deleted.
     *
     * The event listener receives a
     * Mautic\LeadBundle\Event\LeadEvent instance.
     *
     * @var string
     */
    const LEAD_PRE_DELETE = 'mautic.lead_pre_delete';

    /**
     * The mautic.lead_post_delete event is dispatched after a lead is deleted.
     *
     * The event listener receives a
     * Mautic\LeadBundle\Event\LeadEvent instance.
     *
     * @var string
     */
    const LEAD_POST_DELETE = 'mautic.lead_post_delete';

    /**
     * The mautic.lead_pre_merge event is dispatched before two leads are merged.
     *
     * The event listener receives a
     * Mautic\LeadBundle\Event\LeadMergeEvent instance.
     *
     * @var string
     */
    const LEAD_PRE_MERGE = 'mautic.lead_pre_merge';

    /**
     * The mautic.lead_post_merge event is dispatched after two leads are merged.
     *
     * The event listener receives a
     * Mautic\LeadBundle\Event\LeadMergeEvent instance.
     *
     * @var string
     */
    const LEAD_POST_MERGE = 'mautic.lead_post_merge';

    /**
     * The mautic.lead_identified event is dispatched when a lead first becomes known, i.e. name, email, company.
     *
     * The event listener receives a
     * Mautic\LeadBundle\Event\LeadEvent instance.
     *
     * @var string
     */
    const LEAD_IDENTIFIED = 'mautic.lead_identified';

    /**
     * The mautic.current_lead_changed event is dispatched when the current lead is changed to another such as when
     * a new lead is created from a form submit.  This gives opportunity to update session data if applicable.
     *
     * The event listener receives a
     * Mautic\LeadBundle\Event\LeadChangeEvent instance.
     *
     * @var string
     */
    const CURRENT_LEAD_CHANGED = 'mautic.current_lead_changed';

    /**
     * The mautic.lead_list_pre_save event is dispatched right before a lead_list is persisted.
     *
     * The event listener receives a
     * Mautic\LeadBundle\Event\LeadEvent instance.
     *
     * @var string
     */
    const LIST_PRE_SAVE = 'mautic.lead_list_pre_save';

    /**
     * The mautic.lead_list_post_save event is dispatched right after a lead_list is persisted.
     *
     * The event listener receives a
     * Mautic\LeadBundle\Event\LeadListEvent instance.
     *
     * @var string
     */
    const LIST_POST_SAVE = 'mautic.lead_list_post_save';

    /**
     * The mautic.lead_list_pre_delete event is dispatched before a lead_list is deleted.
     *
     * The event listener receives a
     * Mautic\LeadBundle\Event\LeadListEvent instance.
     *
     * @var string
     */
    const LIST_PRE_DELETE = 'mautic.lead_list_pre_delete';

    /**
     * The mautic.lead_list_post_delete event is dispatched after a lead_list is deleted.
     *
     * The event listener receives a
     * Mautic\LeadBundle\Event\LeadListEvent instance.
     *
     * @var string
     */
    const LIST_POST_DELETE = 'mautic.lead_list_post_delete';

    /**
     * The mautic.lead_field_pre_save event is dispatched right before a lead_field is persisted.
     *
     * The event listener receives a
     * Mautic\LeadBundle\Event\LeadEvent instance.
     *
     * @var string
     */
    const FIELD_PRE_SAVE = 'mautic.lead_field_pre_save';

    /**
     * The mautic.lead_field_post_save event is dispatched right after a lead_field is persisted.
     *
     * The event listener receives a
     * Mautic\LeadBundle\Event\LeadFieldEvent instance.
     *
     * @var string
     */
    const FIELD_POST_SAVE = 'mautic.lead_field_post_save';

    /**
     * The mautic.lead_field_pre_delete event is dispatched before a lead_field is deleted.
     *
     * The event listener receives a
     * Mautic\LeadBundle\Event\LeadFieldEvent instance.
     *
     * @var string
     */
    const FIELD_PRE_DELETE = 'mautic.lead_field_pre_delete';

    /**
     * The mautic.lead_field_post_delete event is dispatched after a lead_field is deleted.
     *
     * The event listener receives a
     * Mautic\LeadBundle\Event\LeadFieldEvent instance.
     *
     * @var string
     */
    const FIELD_POST_DELETE = 'mautic.lead_field_post_delete';

    /**
     * The mautic.lead_timeline_on_generate event is dispatched when generating a lead's timeline view.
     *
     * The event listener receives a
     * Mautic\LeadBundle\Event\LeadTimelineEvent instance.
     *
     * @var string
     */
    const TIMELINE_ON_GENERATE = 'mautic.lead_timeline_on_generate';

    /**
     * The mautic.lead_note_pre_save event is dispatched right before a lead note is persisted.
     *
     * The event listener receives a
     * Mautic\LeadBundle\Event\LeadEvent instance.
     *
     * @var string
     */
    const NOTE_PRE_SAVE = 'mautic.lead_note_pre_save';

    /**
     * The mautic.lead_note_post_save event is dispatched right after a lead note is persisted.
     *
     * The event listener receives a
     * Mautic\LeadBundle\Event\LeadFieldEvent instance.
     *
     * @var string
     */
    const NOTE_POST_SAVE = 'mautic.lead_note_post_save';

    /**
     * The mautic.lead_note_pre_delete event is dispatched before a lead note is deleted.
     *
     * The event listener receives a
     * Mautic\LeadBundle\Event\LeadFieldEvent instance.
     *
     * @var string
     */
    const NOTE_PRE_DELETE = 'mautic.lead_note_pre_delete';

    /**
     * The mautic.lead_note_post_delete event is dispatched after a lead note is deleted.
     *
     * The event listener receives a
     * Mautic\LeadBundle\Event\LeadFieldEvent instance.
     *
     * @var string
     */
    const NOTE_POST_DELETE = 'mautic.lead_note_post_delete';

    /**
     * The mautic.filter_choice_fields event is dispatched when the list filter dropdown is populated.
     *
     * The event listener receives a
     * Mautic\LeadBundle\Event\FilterChoiceEvent
     *
     * @var string
     */
    const FILTER_CHOICE_FIELDS = 'mautic.filter_choice_fields';

    /**
     * The mautic.lead.on_campaign_trigger_action event is fired when the campaign action triggers.
     *
     * The event listener receives a
     * Mautic\CampaignBundle\Event\CampaignExecutionEvent
     *
     * @var string
     */
    const ON_CAMPAIGN_TRIGGER_ACTION = 'mautic.lead.on_campaign_trigger_action';

    /**
     * The mautic.lead.on_campaign_trigger_condition event is fired when the campaign condition triggers.
     *
     * The event listener receives a
     * Mautic\CampaignBundle\Event\CampaignExecutionEvent
     *
     * @var string
     */
    const ON_CAMPAIGN_TRIGGER_CONDITION = 'mautic.lead.on_campaign_trigger_condition';

    /**
     * The mautic.company_pre_save event is thrown right before a form is persisted.
     *
     * The event listener receives a Mautic\LeadBundle\Event\CompanyEvent instance.
     *
     * @var string
     */
    const COMPANY_PRE_SAVE = 'mautic.company_pre_save';

    /**
     * The mautic.company_post_save event is thrown right after a form is persisted.
     *
     * The event listener receives a Mautic\LeadBundle\Event\CompanyEvent instance.
     *
     * @var string
     */
    const COMPANY_POST_SAVE = 'mautic.company_post_save';

    /**
     * The mautic.company_pre_delete event is thrown before a form is deleted.
     *
     * The event listener receives a Mautic\LeadBundle\Event\CompanyEvent instance.
     *
     * @var string
     */
    const COMPANY_PRE_DELETE = 'mautic.company_pre_delete';

    /**
     * The mautic.company_post_delete event is thrown after a form is deleted.
     *
     * The event listener receives a Mautic\LeadBundle\Event\CompanyEvent instance.
     *
     * @var string
     */
    const COMPANY_POST_DELETE = 'mautic.company_post_delete';
<<<<<<< HEAD

    /**
     * The mautic.company.on_campaign_trigger_action event is fired when the campaign action triggers.
     *
     * The event listener receives a
     * Mautic\CampaignBundle\Event\CampaignExecutionEvent
     *
     * @var string
     */
    const ON_CAMPAIGN_TRIGGER_COMPANY_ACTION = 'mautic.company.on_campaign_trigger_action';
=======
>>>>>>> 45eb1aa7
}<|MERGE_RESOLUTION|>--- conflicted
+++ resolved
@@ -342,17 +342,4 @@
      * @var string
      */
     const COMPANY_POST_DELETE = 'mautic.company_post_delete';
-<<<<<<< HEAD
-
-    /**
-     * The mautic.company.on_campaign_trigger_action event is fired when the campaign action triggers.
-     *
-     * The event listener receives a
-     * Mautic\CampaignBundle\Event\CampaignExecutionEvent
-     *
-     * @var string
-     */
-    const ON_CAMPAIGN_TRIGGER_COMPANY_ACTION = 'mautic.company.on_campaign_trigger_action';
-=======
->>>>>>> 45eb1aa7
 }