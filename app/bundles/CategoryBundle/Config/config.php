--- conflicted
+++ resolved
@@ -72,18 +72,11 @@
             ],
             'mautic.form.type.category_form' => [
                 'class'     => 'Mautic\CategoryBundle\Form\Type\CategoryType',
-<<<<<<< HEAD
                 'alias'     => 'category_form',
-=======
->>>>>>> 2d916a53
                 'arguments' => [
                     'translator',
                     'session',
                 ],
-<<<<<<< HEAD
-=======
-                'alias' => 'category_form',
->>>>>>> 2d916a53
             ],
             'mautic.form.type.category_bundles_form' => [
                 'class'     => 'Mautic\CategoryBundle\Form\Type\CategoryBundlesType',
