<?php
/**
 * @copyright   2014 Mautic Contributors. All rights reserved
 * @author      Mautic
 *
 * @link        http://mautic.org
 *
 * @license     GNU/GPLv3 http://www.gnu.org/licenses/gpl-3.0.html
 */

return [
    'routes' => [
        'main' => [
            'mautic_category_index' => [
                'path'       => '/categories/{bundle}/{page}',
                'controller' => 'MauticCategoryBundle:Category:index',
                'defaults'   => [
                    'bundle' => 'category',
                ],
            ],
            'mautic_category_action' => [
                'path'       => '/categories/{bundle}/{objectAction}/{objectId}',
                'controller' => 'MauticCategoryBundle:Category:executeCategory',
                'defaults'   => [
                    'bundle' => 'category',
                ],
            ],
        ],
<<<<<<< HEAD
        'api' => [
            'mautic_api_categoriesstandard' => [
                'standard_entity' => true,
                'name'            => 'categories',
                'path'            => '/categories',
                'controller'      => 'MauticCategoryBundle:Api\CategoryApi',
            ],
        ],
=======
>>>>>>> a57d9ce7
    ],

    'menu' => [
        'admin' => [
            'mautic.category.menu.index' => [
                'route'     => 'mautic_category_index',
                'access'    => 'category:categories:view',
                'iconClass' => 'fa-folder',
                'id'        => 'mautic_category_index',
            ],
        ],
    ],

    'services' => [
        'events' => [
            'mautic.category.subscriber' => [
<<<<<<< HEAD
                'class' => 'Mautic\CategoryBundle\EventListener\CategorySubscriber',
=======
                'class'     => 'Mautic\CategoryBundle\EventListener\CategorySubscriber',
                'arguments' => [
                    'mautic.helper.bundle',
                    'mautic.helper.ip_lookup',
                    'mautic.core.model.auditlog',
                ],
>>>>>>> a57d9ce7
            ],
        ],
        'forms' => [
            'mautic.form.type.category' => [
                'class'     => 'Mautic\CategoryBundle\Form\Type\CategoryListType',
                'arguments' => 'mautic.factory',
                'alias'     => 'category',
            ],
            'mautic.form.type.category_form' => [
                'class'     => 'Mautic\CategoryBundle\Form\Type\CategoryType',
<<<<<<< HEAD
                'alias'     => 'category_form',
                'arguments' => [
                    'translator',
                    'session',
                ],
=======
                'arguments' => 'mautic.factory',
                'alias'     => 'category_form',
>>>>>>> a57d9ce7
            ],
            'mautic.form.type.category_bundles_form' => [
                'class'     => 'Mautic\CategoryBundle\Form\Type\CategoryBundlesType',
                'arguments' => 'mautic.factory',
                'alias'     => 'category_bundles_form',
            ],
        ],
        'models' => [
            'mautic.category.model.category' => [
                'class'     => 'Mautic\CategoryBundle\Model\CategoryModel',
                'arguments' => [
                    'request_stack',
                ],
            ],
        ],
    ],
];<|MERGE_RESOLUTION|>--- conflicted
+++ resolved
@@ -26,7 +26,6 @@
                 ],
             ],
         ],
-<<<<<<< HEAD
         'api' => [
             'mautic_api_categoriesstandard' => [
                 'standard_entity' => true,
@@ -35,8 +34,6 @@
                 'controller'      => 'MauticCategoryBundle:Api\CategoryApi',
             ],
         ],
-=======
->>>>>>> a57d9ce7
     ],
 
     'menu' => [
@@ -53,16 +50,12 @@
     'services' => [
         'events' => [
             'mautic.category.subscriber' => [
-<<<<<<< HEAD
-                'class' => 'Mautic\CategoryBundle\EventListener\CategorySubscriber',
-=======
                 'class'     => 'Mautic\CategoryBundle\EventListener\CategorySubscriber',
                 'arguments' => [
                     'mautic.helper.bundle',
                     'mautic.helper.ip_lookup',
                     'mautic.core.model.auditlog',
                 ],
->>>>>>> a57d9ce7
             ],
         ],
         'forms' => [
@@ -73,16 +66,11 @@
             ],
             'mautic.form.type.category_form' => [
                 'class'     => 'Mautic\CategoryBundle\Form\Type\CategoryType',
-<<<<<<< HEAD
                 'alias'     => 'category_form',
                 'arguments' => [
                     'translator',
                     'session',
                 ],
-=======
-                'arguments' => 'mautic.factory',
-                'alias'     => 'category_form',
->>>>>>> a57d9ce7
             ],
             'mautic.form.type.category_bundles_form' => [
                 'class'     => 'Mautic\CategoryBundle\Form\Type\CategoryBundlesType',
