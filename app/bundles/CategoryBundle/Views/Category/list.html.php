--- conflicted
+++ resolved
@@ -26,7 +26,7 @@
                         'target'          => '#categoryTable',
                         'routeBase'       => 'category',
                         'templateButtons' => [
-                            'delete' => $permissions[$bundle.':categories:delete'],
+                            'delete' => $permissions[$permissionBase.':delete'],
                         ],
                         'query' => [
                             'bundle' => $bundle,
@@ -82,7 +82,6 @@
                     <td>
                         <?php
                         $bundleName = $view['translator']->trans('mautic.'.$item->getBundle().'.'.$item->getBundle());
-<<<<<<< HEAD
                         $title      = $view['translator']->trans(
                             'mautic.category.header.edit',
                             ['%type%' => $bundleName, '%name%' => $item->getTitle()]
@@ -92,8 +91,8 @@
                             [
                                 'item'            => $item,
                                 'templateButtons' => [
-                                    'edit'   => $permissions[$bundle.':categories:edit'],
-                                    'delete' => $permissions[$bundle.':categories:delete'],
+                                    'edit'   => $permissions[$permissionBase.':edit'],
+                                    'delete' => $permissions[$permissionBase.':delete'],
                                 ],
                                 'editMode' => 'ajaxmodal',
                                 'editAttr' => [
@@ -106,25 +105,6 @@
                                 ],
                             ]
                         );
-=======
-                        $title      = $view['translator']->trans('mautic.category.header.edit', ['%type%' => $bundleName, '%name%' => $item->getTitle()]);
-                        echo $view->render('MauticCoreBundle:Helper:list_actions.html.php', [
-                            'item'            => $item,
-                            'templateButtons' => [
-                                'edit'   => $permissions[$permissionBase.':edit'],
-                                'delete' => $permissions[$permissionBase.':delete'],
-                            ],
-                            'editMode' => 'ajaxmodal',
-                            'editAttr' => [
-                                'data-target' => '#MauticSharedModal',
-                                'data-header' => $title,
-                            ],
-                            'routeBase' => 'category',
-                            'query'     => [
-                                'bundle' => $bundle,
-                            ],
-                        ]);
->>>>>>> dff2c3b9
                         ?>
                     </td>
                     <td>
@@ -132,29 +112,19 @@
                     </td>
                     <td>
                         <div>
-<<<<<<< HEAD
                             <?php echo $view->render(
                                 'MauticCoreBundle:Helper:publishstatus_icon.html.php',
                                 ['item' => $item, 'model' => 'category', 'query' => 'bundle='.$bundle]
                             ); ?>
-                            <?php if ($permissions[$bundle.':categories:edit']): ?>
+                            <?php if ($permissions[$permissionBase.':edit']): ?>
                                 <a href="<?php echo $view['router']->path(
                                     'mautic_category_action',
                                     ['bundle' => $bundle, 'objectAction' => 'edit', 'objectId' => $item->getId()]
                                 ); ?>" data-toggle="ajaxmodal" data-target="#MauticSharedModal" data-header="<?php echo $title; ?>"
                             <?php endif; ?>
                             <span><?php echo $item->getTitle(); ?> (<?php echo $item->getAlias(); ?>)</span>
-                            <?php if ($permissions[$bundle.':categories:edit']): ?>
+                            <?php if ($permissions[$permissionBase.':edit']): ?>
                                 </a>
-=======
-                            <?php echo $view->render('MauticCoreBundle:Helper:publishstatus_icon.html.php', ['item' => $item, 'model' => 'category', 'query' => 'bundle='.$bundle]); ?>
-                            <?php if ($permissions[$permissionBase.':edit']): ?>
-                            <a href="<?php echo $view['router']->path('mautic_category_action', ['bundle' => $bundle, 'objectAction' => 'edit', 'objectId' => $item->getId()]); ?>" data-toggle="ajaxmodal" data-target="#MauticSharedModal" data-header="<?php echo $title; ?>"
-                            <?php endif; ?>
-                            <span><?php echo $item->getTitle(); ?> (<?php echo $item->getAlias(); ?>)</span>
-                            <?php if ($permissions[$permissionBase.':edit']): ?>
-                            </a>
->>>>>>> dff2c3b9
                             <?php endif; ?>
                         </div>
                         <?php if ($description = $item->getDescription()): ?>
