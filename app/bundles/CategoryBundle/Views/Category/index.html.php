--- conflicted
+++ resolved
@@ -42,18 +42,7 @@
                 'translateLabels' => true,
             ],
         ],
-<<<<<<< HEAD
         'action' => $currentRoute,
-=======
-        'action'          => $currentRoute,
-        'routeBase'       => 'category',
-        'templateButtons' => [
-            'delete' => $permissions[$permissionBase.':delete'],
-        ],
-        'query' => [
-            'bundle' => $bundle,
-        ],
->>>>>>> dff2c3b9
     ]); ?>
 
     <div class="page-list">
