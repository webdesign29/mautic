--- conflicted
+++ resolved
@@ -190,8 +190,6 @@
             )
         ));
     }
-<<<<<<< HEAD
-=======
 
     /**
      * Dispatch onCallback
@@ -207,5 +205,4 @@
         $listener = new $class_name;
         $listener->onCalllback();
     }
->>>>>>> a6e2ea13
 }