<?php

/*
 * @copyright   2014 Mautic Contributors. All rights reserved
 * @author      Mautic
 *
 * @link        http://mautic.org
 *
 * @license     GNU/GPLv3 http://www.gnu.org/licenses/gpl-3.0.html
 */

namespace Mautic\PointBundle\Form\Type;

use Mautic\CategoryBundle\Form\Type\CategoryListType;
use Mautic\CoreBundle\Form\EventListener\CleanFormSubscriber;
use Mautic\CoreBundle\Form\EventListener\FormExitSubscriber;
use Mautic\CoreBundle\Form\Type\FormButtonsType;
use Mautic\CoreBundle\Form\Type\YesNoButtonGroupType;
use Mautic\CoreBundle\Security\Permissions\CorePermissions;
use Mautic\PointBundle\Entity\Point;
use Symfony\Component\Form\AbstractType;
use Symfony\Component\Form\Extension\Core\Type\ChoiceType;
use Symfony\Component\Form\Extension\Core\Type\DateTimeType;
use Symfony\Component\Form\Extension\Core\Type\NumberType;
use Symfony\Component\Form\Extension\Core\Type\TextareaType;
use Symfony\Component\Form\Extension\Core\Type\TextType;
use Symfony\Component\Form\FormBuilderInterface;
use Symfony\Component\OptionsResolver\OptionsResolver;
use Symfony\Component\Translation\TranslatorInterface;

class PointType extends AbstractType
{
    /**
     * @var CorePermissions
     */
    private $security;

    /**
     * @var TranslatorInterface
     */
    private $translator;

    /**
     * @param TranslatorInterface $translator
     * @param CorePermissions     $security
     */
    public function __construct(TranslatorInterface $translator, CorePermissions $security)
    {
        $this->translator = $translator;
        $this->security   = $security;
    }

    /**
     * {@inheritdoc}
     */
    public function buildForm(FormBuilderInterface $builder, array $options)
    {
        $builder->addEventSubscriber(new CleanFormSubscriber(['description' => 'html']));
        $builder->addEventSubscriber(new FormExitSubscriber('point', $options));

<<<<<<< HEAD
        $builder->add('name', 'text', [
            'label'      => 'mautic.core.name',
            'label_attr' => ['class' => 'control-label'],
            'attr'       => ['class' => 'form-control'],
        ]);

        $builder->add('description', 'textarea', [
            'label'      => 'mautic.core.description',
            'label_attr' => ['class' => 'control-label'],
            'attr'       => ['class' => 'form-control editor'],
            'required'   => false,
        ]);

        $builder->add('type', 'choice', [
            'choices'           => array_flip($options['pointActions']['choices']),
            'choices_as_values' => true,
            'empty_value'       => '',
            'label'             => 'mautic.point.form.type',
            'label_attr'        => ['class' => 'control-label'],
            'attr'              => [
                'class'    => 'form-control',
                'onchange' => 'Mautic.getPointActionPropertiesForm(this.value);',
            ],
        ]);

        $builder->add('delta', 'number', [
            'label'      => 'mautic.point.action.delta',
            'label_attr' => ['class' => 'control-label'],
            'attr'       => [
=======
        $builder->add(
            'name',
            TextType::class, [
                'label'      => 'mautic.core.name',
                'label_attr' => ['class' => 'control-label'],
                'attr'       => ['class' => 'form-control'],
            ]
        );

        $builder->add(
            'description',
            TextareaType::class, [
                'label'      => 'mautic.core.description',
                'label_attr' => ['class' => 'control-label'],
                'attr'       => ['class' => 'form-control editor'],
                'required'   => false,
            ]
        );

        $builder->add(
            'type',
            ChoiceType::class,
            [
                'choices'           => $options['pointActions']['choices'],
                'choices_as_values' => true,
                'empty_value'       => '',
                'label'             => 'mautic.point.form.type',
                'label_attr'        => ['class' => 'control-label'],
                'attr'              => [
                    'class'    => 'form-control',
                    'onchange' => 'Mautic.getPointActionPropertiesForm(this.value);',
                ],
            ]
        );

        $builder->add(
            'delta',
            NumberType::class,
            [
                'label'      => 'mautic.point.action.delta',
                'label_attr' => ['class' => 'control-label'],
                'attr'       => [
>>>>>>> f8e4999f
                    'class'   => 'form-control',
                    'tooltip' => 'mautic.point.action.delta.help',
                ],
                'scale' => 0,
            ]
        );

        $type = (!empty($options['actionType'])) ? $options['actionType'] : $options['data']->getType();
        if ($type) {
            $formType = (!empty($options['pointActions']['actions'][$type]['formType'])) ?
                $options['pointActions']['actions'][$type]['formType'] : GenericPointSettingsType::class;
            $properties = ($options['data']) ? $options['data']->getProperties() : [];
            $builder->add(
                'properties',
                $formType,
                [
                    'label' => false,
                    'data'  => $properties,
                ]
            );
        }

        if (!empty($options['data']) && $options['data'] instanceof Point) {
            $readonly = !$this->security->hasEntityAccess(
                'point:points:publishown',
                'point:points:publishother',
                $options['data']->getCreatedBy()
            );

            $data = $options['data']->isPublished(false);
        } elseif (!$this->security->isGranted('point:points:publishown')) {
            $readonly = true;
            $data     = false;
        } else {
            $readonly = false;
            $data     = true;
        }

        $builder->add(
            'isPublished',
            YesNoButtonGroupType::class,
            [
                'read_only' => $readonly,
                'data'      => $data,
            ]
        );

        $builder->add(
            'repeatable',
            YesNoButtonGroupType::class,
            [
                'label' => 'mautic.point.form.repeat',
                'data'  => $options['data']->getRepeatable() ?: false,
            ]
        );

        $builder->add(
            'publishUp',
            DateTimeType::class,
            [
                'widget'     => 'single_text',
                'label'      => 'mautic.core.form.publishup',
                'label_attr' => ['class' => 'control-label'],
                'attr'       => [
                    'class'       => 'form-control',
                    'data-toggle' => 'datetime',
                ],
                'format'   => 'yyyy-MM-dd HH:mm',
                'required' => false,
            ]
        );

        $builder->add(
            'publishDown',
            DateTimeType::class,
            [
                'widget'     => 'single_text',
                'label'      => 'mautic.core.form.publishdown',
                'label_attr' => ['class' => 'control-label'],
                'attr'       => [
                    'class'       => 'form-control',
                    'data-toggle' => 'datetime',
                ],
                'format'   => 'yyyy-MM-dd HH:mm',
                'required' => false,
            ]
        );

        $builder->add(
            'category',
            CategoryListType::class,
            [
                'bundle' => 'point',
            ]
        );

        $builder->add('buttons', FormButtonsType::class);

        if (!empty($options['action'])) {
            $builder->setAction($options['action']);
        }
    }

    /**
     * {@inheritdoc}
     */
    public function configureOptions(OptionsResolver $resolver)
    {
        $resolver->setDefaults(['data_class' => Point::class]);
        $resolver->setRequired(['pointActions']);
        $resolver->setDefined(['actionType']);
    }

    /**
     * {@inheritdoc}
     */
    public function getBlockPrefix()
    {
        return 'point';
    }
}<|MERGE_RESOLUTION|>--- conflicted
+++ resolved
@@ -58,37 +58,6 @@
         $builder->addEventSubscriber(new CleanFormSubscriber(['description' => 'html']));
         $builder->addEventSubscriber(new FormExitSubscriber('point', $options));
 
-<<<<<<< HEAD
-        $builder->add('name', 'text', [
-            'label'      => 'mautic.core.name',
-            'label_attr' => ['class' => 'control-label'],
-            'attr'       => ['class' => 'form-control'],
-        ]);
-
-        $builder->add('description', 'textarea', [
-            'label'      => 'mautic.core.description',
-            'label_attr' => ['class' => 'control-label'],
-            'attr'       => ['class' => 'form-control editor'],
-            'required'   => false,
-        ]);
-
-        $builder->add('type', 'choice', [
-            'choices'           => array_flip($options['pointActions']['choices']),
-            'choices_as_values' => true,
-            'empty_value'       => '',
-            'label'             => 'mautic.point.form.type',
-            'label_attr'        => ['class' => 'control-label'],
-            'attr'              => [
-                'class'    => 'form-control',
-                'onchange' => 'Mautic.getPointActionPropertiesForm(this.value);',
-            ],
-        ]);
-
-        $builder->add('delta', 'number', [
-            'label'      => 'mautic.point.action.delta',
-            'label_attr' => ['class' => 'control-label'],
-            'attr'       => [
-=======
         $builder->add(
             'name',
             TextType::class, [
@@ -131,7 +100,6 @@
                 'label'      => 'mautic.point.action.delta',
                 'label_attr' => ['class' => 'control-label'],
                 'attr'       => [
->>>>>>> f8e4999f
                     'class'   => 'form-control',
                     'tooltip' => 'mautic.point.action.delta.help',
                 ],
