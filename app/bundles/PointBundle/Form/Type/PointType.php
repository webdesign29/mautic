--- conflicted
+++ resolved
@@ -78,12 +78,7 @@
             ChoiceType::class,
             [
                 'choices'           => $options['pointActions']['choices'],
-<<<<<<< HEAD
-                'empty_value'       => '',
-=======
-                'choices_as_values' => true,
                 'placeholder'       => '',
->>>>>>> 36aeb5c8
                 'label'             => 'mautic.point.form.type',
                 'label_attr'        => ['class' => 'control-label'],
                 'attr'              => [
