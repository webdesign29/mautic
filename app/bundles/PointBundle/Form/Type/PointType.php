--- conflicted
+++ resolved
@@ -12,15 +12,11 @@
 namespace Mautic\PointBundle\Form\Type;
 
 use Mautic\CategoryBundle\Form\Type\CategoryListType;
-use Mautic\CoreBundle\Factory\MauticFactory;
 use Mautic\CoreBundle\Form\EventListener\CleanFormSubscriber;
 use Mautic\CoreBundle\Form\EventListener\FormExitSubscriber;
 use Mautic\CoreBundle\Form\Type\FormButtonsType;
 use Mautic\CoreBundle\Form\Type\YesNoButtonGroupType;
-<<<<<<< HEAD
 use Mautic\CoreBundle\Security\Permissions\CorePermissions;
-=======
->>>>>>> e79acc82
 use Mautic\PointBundle\Entity\Point;
 use Symfony\Component\Form\AbstractType;
 use Symfony\Component\Form\Extension\Core\Type\ChoiceType;
@@ -50,7 +46,7 @@
     /**
      * PointType constructor.
      *
-     * @param \Symfony\Component\Translation\TranslatorInterface $translator
+     * @param \Symfony\Component\Translation\TranslatorInterface      $translator
      * @param \Mautic\CoreBundle\Security\Permissions\CorePermissions $security
      */
     public function __construct(TranslatorInterface $translator, CorePermissions $security)
@@ -82,12 +78,12 @@
         ]);
 
         $builder->add('type', ChoiceType::class, [
-            'choices'     => $options['pointActions']['choices'],
-            'choices_as_values' => true ,
-            'empty_value' => '',
-            'label'       => 'mautic.point.form.type',
-            'label_attr'  => ['class' => 'control-label'],
-            'attr'        => [
+            'choices'           => $options['pointActions']['choices'],
+            'choices_as_values' => true,
+            'empty_value'       => '',
+            'label'             => 'mautic.point.form.type',
+            'label_attr'        => ['class' => 'control-label'],
+            'attr'              => [
                 'class'    => 'form-control',
                 'onchange' => 'Mautic.getPointActionPropertiesForm(this.value);',
             ],
