<?php
/**
 * @package     Mautic
 * @copyright   2014 Mautic Contributors. All rights reserved.
 * @author      Mautic
 * @link        http://mautic.org
 * @license     GNU/GPLv3 http://www.gnu.org/licenses/gpl-3.0.html
 */

namespace Mautic\PointBundle\Entity;

use Doctrine\Common\Collections\ArrayCollection;
use Doctrine\ORM\Mapping as ORM;
use Mautic\ApiBundle\Serializer\Driver\ApiMetadataDriver;
use Mautic\CoreBundle\Doctrine\Mapping\ClassMetadataBuilder;
use Mautic\CoreBundle\Entity\FormEntity;
use Symfony\Component\Validator\Constraints as Assert;
use Symfony\Component\Validator\Mapping\ClassMetadata;

/**
 * Class Point
 *
 * @package Mautic\PointBundle\Entity
 */
class Point extends FormEntity
{

    /**
     * @var int
     */
    private $id;

    /**
     * @var string
     */
    private $name;

    /**
     * @var string
     */
    private $description;

    /**
     * @var string
     */
    private $type;

    /**
     * @var \DateTime
     */
    private $publishUp;

    /**
     * @var \DateTime
     */
    private $publishDown;

    /**
     * @var int
     */
    private $delta = 0;

    /**
     * @var array
     */
    private $properties = array();

    /**
     * @var ArrayCollection
     */
    private $log;

    /**
     * @var \Mautic\CategoryBundle\Entity\Category
     **/
    private $category;

<<<<<<< HEAD
    /**
     * Construct
     */
    public function __construct ()
=======
    public function __clone()
    {
        $this->id = null;

        parent::__clone();
    }

    public function __construct()
>>>>>>> 44c020be
    {
        $this->log = new ArrayCollection();
    }

    /**
     * @param ORM\ClassMetadata $metadata
     */
    public static function loadMetadata (ORM\ClassMetadata $metadata)
    {
        $builder = new ClassMetadataBuilder($metadata);

        $builder->setTable('points')
            ->setCustomRepositoryClass('Mautic\PointBundle\Entity\PointRepository');

        $builder->addIdColumns();

        $builder->createField('type', 'string')
            ->length(50)
            ->build();

        $builder->addPublishDates();

        $builder->addField('delta', 'integer');

        $builder->addField('properties', 'array');

        $builder->createOneToMany('log', 'LeadPointLog')
            ->mappedBy('point')
            ->cascadePersist()
            ->cascadeRemove()
            ->fetchExtraLazy()
            ->build();

        $builder->addCategory();
    }

    /**
     * @param ClassMetadata $metadata
     */
    public static function loadValidatorMetadata (ClassMetadata $metadata)
    {
        $metadata->addPropertyConstraint('name', new Assert\NotBlank(array(
            'message' => 'mautic.core.name.required'
        )));

        $metadata->addPropertyConstraint('type', new Assert\NotBlank(array(
            'message' => 'mautic.point.type.notblank'
        )));
    }

    /**
     * Prepares the metadata for API usage
     *
     * @param $metadata
     */
    public static function loadApiMetadata(ApiMetadataDriver $metadata)
    {
        $metadata->setGroupPrefix('point')
            ->addListProperties(
                array(
                    'id',
                    'name',
                    'alias',
                    'category',
                    'type',
                    'description'
                )
            )
            ->addProperties(
                array(
                    'publishUp',
                    'publishDown',
                    'delta',
                    'properties'
                )
            )
            ->build();
    }

    /**
     * Get id
     *
     * @return integer
     */
    public function getId ()
    {
        return $this->id;
    }

    /**
     * Set properties
     *
     * @param array $properties
     *
     * @return Action
     */
    public function setProperties ($properties)
    {
        $this->isChanged('properties', $properties);

        $this->properties = $properties;

        return $this;
    }

    /**
     * Get properties
     *
     * @return array
     */
    public function getProperties ()
    {
        return $this->properties;
    }

    /**
     * Set type
     *
     * @param string $type
     *
     * @return Action
     */
    public function setType ($type)
    {
        $this->isChanged('type', $type);
        $this->type = $type;

        return $this;
    }

    /**
     * Get type
     *
     * @return string
     */
    public function getType ()
    {
        return $this->type;
    }

    /**
     * @return array
     */
    public function convertToArray ()
    {
        return get_object_vars($this);
    }

    /**
     * Set description
     *
     * @param string $description
     *
     * @return Action
     */
    public function setDescription ($description)
    {
        $this->isChanged('description', $description);
        $this->description = $description;

        return $this;
    }

    /**
     * Get description
     *
     * @return string
     */
    public function getDescription ()
    {
        return $this->description;
    }

    /**
     * Set name
     *
     * @param string $name
     *
     * @return Action
     */
    public function setName ($name)
    {
        $this->isChanged('name', $name);
        $this->name = $name;

        return $this;
    }

    /**
     * Get name
     *
     * @return string
     */
    public function getName ()
    {
        return $this->name;
    }

    /**
     * Add log
     *
     * @param LeadPointLog $log
     *
     * @return Log
     */
    public function addLog (LeadPointLog $log)
    {
        $this->log[] = $log;

        return $this;
    }

    /**
     * Remove log
     *
     * @param LeadPointLog $log
     */
    public function removeLog (LeadPointLog $log)
    {
        $this->log->removeElement($log);
    }

    /**
     * Get log
     *
     * @return \Doctrine\Common\Collections\Collection
     */
    public function getLog ()
    {
        return $this->log;
    }

    /**
     * Set publishUp
     *
     * @param \DateTime $publishUp
     *
     * @return Point
     */
    public function setPublishUp ($publishUp)
    {
        $this->isChanged('publishUp', $publishUp);
        $this->publishUp = $publishUp;

        return $this;
    }

    /**
     * Get publishUp
     *
     * @return \DateTime
     */
    public function getPublishUp ()
    {
        return $this->publishUp;
    }

    /**
     * Set publishDown
     *
     * @param \DateTime $publishDown
     *
     * @return Point
     */
    public function setPublishDown ($publishDown)
    {
        $this->isChanged('publishDown', $publishDown);
        $this->publishDown = $publishDown;

        return $this;
    }

    /**
     * Get publishDown
     *
     * @return \DateTime
     */
    public function getPublishDown ()
    {
        return $this->publishDown;
    }

    /**
     * @return mixed
     */
    public function getCategory ()
    {
        return $this->category;
    }

    /**
     * @param mixed $category
     */
    public function setCategory ($category)
    {
        $this->category = $category;
    }

    /**
     * @return mixed
     */
    public function getDelta ()
    {
        return $this->delta;
    }

    /**
     * @param mixed $delta
     */
    public function setDelta ($delta)
    {
        $this->delta = (int)$delta;
    }
}<|MERGE_RESOLUTION|>--- conflicted
+++ resolved
@@ -75,21 +75,17 @@
      **/
     private $category;
 
-<<<<<<< HEAD
+    public function __clone()
+    {
+        $this->id = null;
+
+        parent::__clone();
+    }
+
     /**
      * Construct
      */
-    public function __construct ()
-=======
-    public function __clone()
-    {
-        $this->id = null;
-
-        parent::__clone();
-    }
-
     public function __construct()
->>>>>>> 44c020be
     {
         $this->log = new ArrayCollection();
     }
