--- conflicted
+++ resolved
@@ -58,11 +58,7 @@
     /**
      * PointModel constructor.
      *
-<<<<<<< HEAD
      * @param Session        $session
-=======
-     * @param Session $session
->>>>>>> e8bfdf02
      * @param IpLookupHelper $ipLookupHelper
      * @param LeadModel      $leadModel
      */
@@ -198,12 +194,6 @@
      * @param mixed $eventDetails passthrough from function triggering action to the callback function
      * @param mixed $typeId       Something unique to the triggering event to prevent  unnecessary duplicate calls
      * @param Lead  $lead
-<<<<<<< HEAD
-     *25
-=======
-     *
-     * @return void
->>>>>>> e8bfdf02
      */
     public function triggerAction($type, $eventDetails = null, $typeId = null, Lead $lead = null)
     {
