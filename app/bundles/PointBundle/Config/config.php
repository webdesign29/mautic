--- conflicted
+++ resolved
@@ -56,29 +56,21 @@
         )
     ),
     
-    'menu' => array(
+    'menu'     => array(
         'main' => array(
-<<<<<<< HEAD
-            'priority' => 25,
-            'items' => array(
-=======
             'priority' => 40,
             'items'    => array(
->>>>>>> 0b70f86b
                 'mautic.points.menu.root' => array(
-                    'id' => 'mautic_points_root',
+                    'id'        => 'mautic_points_root',
                     'iconClass' => 'fa-calculator',
-                    'access' => array(
-                        'point:points:view',
-                        'point:triggers:view'
-                    ),
-                    'children' => array(
-                        'mautic.point.menu.index' => array(
-                            'route' => 'mautic_point_index',
+                    'access'    => array('point:points:view', 'point:triggers:view'),
+                    'children'  => array(
+                        'mautic.point.menu.index'         => array(
+                            'route'  => 'mautic_point_index',
                             'access' => 'point:points:view'
                         ),
                         'mautic.point.trigger.menu.index' => array(
-                            'route' => 'mautic_pointtrigger_index',
+                            'route'  => 'mautic_pointtrigger_index',
                             'access' => 'point:triggers:view'
                         )
                     )
