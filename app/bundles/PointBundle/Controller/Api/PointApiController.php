--- conflicted
+++ resolved
@@ -29,23 +29,18 @@
     public function initialize(FilterControllerEvent $event)
     {
         parent::initialize($event);
-<<<<<<< HEAD
-        $this->model = $this->factory->getModel('point');
-        $this->entityClass = 'Mautic\PointBundle\Entity\Point';
-        $this->entityNameOne = 'point';
-        $this->entityNameMulti = 'points';
-        $this->permissionBase = 'point:points';
-        $this->serializerGroups = array(
-            'pointDetails',
-            'categoryList',
-            'publishDetails'
-        );
+        $this->model            = $this->getModel('point');
+        $this->entityClass      = 'Mautic\PointBundle\Entity\Point';
+        $this->entityNameOne    = 'point';
+        $this->entityNameMulti  = 'points';
+        $this->permissionBase   = 'point:points';
+        $this->serializerGroups = array('pointDetails', 'categoryList', 'publishDetails');
     }
 
     /**
      *
-     * @param unknown $id            
-     * @param unknown $leadId            
+     * @param unknown $id
+     * @param unknown $leadId
      *
      * @return
      *
@@ -54,27 +49,19 @@
     {
         if (empty($id) || empty($leadId)) {
             return new JsonResponse(array(
-                "message" => "Vous devez avoir un id de règle de points et un id de lead",
+                "message" => "A points rule ID and contact ID are required",
                 "success" => false
             ));
         }
-        
+
         $lead = $this->factory->getModel('lead')->getEntity($leadId);
-        
+
         $event = new ApiEvent($lead, $id);
-        
+
         $this->factory->getDispatcher()->dispatch(ApiEvents::API_CALL_APPLYRULE, $event);
-        
+
         return new JsonResponse(array(
             "success" => true
         ));
-=======
-        $this->model            = $this->getModel('point');
-        $this->entityClass      = 'Mautic\PointBundle\Entity\Point';
-        $this->entityNameOne    = 'point';
-        $this->entityNameMulti  = 'points';
-        $this->permissionBase   = 'point:points';
-        $this->serializerGroups = array('pointDetails', 'categoryList', 'publishDetails');
->>>>>>> 382e25e8
     }
 }