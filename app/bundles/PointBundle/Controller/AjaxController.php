--- conflicted
+++ resolved
@@ -7,7 +7,7 @@
  * @license     GNU/GPLv3 http://www.gnu.org/licenses/gpl-3.0.html
  */
 
-namespace Mautic\UtmBundle\Controller;
+namespace Mautic\PointBundle\Controller;
 
 use Mautic\CoreBundle\Controller\AjaxController as CommonAjaxController;
 use Mautic\CoreBundle\Helper\InputHelper;
@@ -19,7 +19,29 @@
 class AjaxController extends CommonAjaxController
 {
 
-     /**
+    /**
+     * @param Request $request
+     *
+     * @return \Symfony\Component\HttpFoundation\JsonResponse
+     */
+    protected function reorderTriggerEventsAction(Request $request)
+    {
+        $dataArray   = array('success' => 0);
+        $session     = $this->factory->getSession();
+        $triggerId   = InputHelper::clean($request->request->get('triggerId'));
+        $sessionName = 'mautic.point.'.$triggerId.'.triggerevents.modified';
+        $order       = InputHelper::clean($request->request->get('triggerEvent'));
+        $components  = $session->get($sessionName);
+        if (!empty($order) && !empty($components)) {
+            $components = array_replace(array_flip($order), $components);
+            $session->set($sessionName, $components);
+            $dataArray['success'] = 1;
+        }
+
+        return $this->sendJsonResponse($dataArray);
+    }
+
+    /**
      * @param Request $request
      *
      * @return \Symfony\Component\HttpFoundation\JsonResponse
@@ -34,31 +56,25 @@
 
         if (!empty($type)) {
             //get the HTML for the form
-<<<<<<< HEAD
-            /** @var \Mautic\UtmBundle\Model\UtmModel $model */
-            $model   = $this->factory->getModel('utm');
-            $actions = $model->getUtmActions();
-=======
             /** @var \Mautic\PointBundle\Model\PointModel $model */
             $model   = $this->getModel('point');
             $actions = $model->getPointActions();
->>>>>>> aca2ee93
 
             if (isset($actions['actions'][$type])) {
-                $themes = array('MauticUtmBundle:FormTheme\Action');
+                $themes = array('MauticPointBundle:FormTheme\Action');
                 if (!empty($actions['actions'][$type]['formTheme'])) {
                     $themes[] = $actions['actions'][$type]['formTheme'];
                 }
 
-                $formType        = (!empty($actions['actions'][$type]['formType'])) ? $actions['actions'][$type]['formType'] : 'genericutm_settings';
+                $formType        = (!empty($actions['actions'][$type]['formType'])) ? $actions['actions'][$type]['formType'] : 'genericpoint_settings';
                 $formTypeOptions = (!empty($actions['actions'][$type]['formTypeOptions'])) ? $actions['actions'][$type]['formTypeOptions'] : array();
-                $form            = $this->get('form.factory')->create('utmaction', array(), array('formType' => $formType, 'formTypeOptions' => $formTypeOptions));
-                $html            = $this->renderView('MauticUtmBundle:Utm:actionform.html.php', array(
-                    'form' => $this->setFormTheme($form, 'MauticUtmBundle:Utm:actionform.html.php', $themes)
+                $form            = $this->get('form.factory')->create('pointaction', array(), array('formType' => $formType, 'formTypeOptions' => $formTypeOptions));
+                $html            = $this->renderView('MauticPointBundle:Point:actionform.html.php', array(
+                    'form' => $this->setFormTheme($form, 'MauticPointBundle:Point:actionform.html.php', $themes)
                 ));
 
-                //replace utmaction with utm
-                $html                 = str_replace('utmaction', 'utm', $html);
+                //replace pointaction with point
+                $html                 = str_replace('pointaction', 'point', $html);
                 $dataArray['html']    = $html;
                 $dataArray['success'] = 1;
             }
