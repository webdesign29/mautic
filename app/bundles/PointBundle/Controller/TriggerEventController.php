<?php

/*
 * @copyright   2014 Mautic Contributors. All rights reserved
 * @author      Mautic
 *
 * @link        http://mautic.org
 *
 * @license     GNU/GPLv3 http://www.gnu.org/licenses/gpl-3.0.html
 */

namespace Mautic\PointBundle\Controller;

use Mautic\CoreBundle\Controller\FormController as CommonFormController;
use Mautic\PointBundle\Entity\TriggerEvent;
use Symfony\Component\HttpFoundation\JsonResponse;

/**
 * Class TriggerEventController.
 */
class TriggerEventController extends CommonFormController
{
    /**
     * Generates new form and processes post data.
     *
     * @return JsonResponse
     */
    public function newAction()
    {
        $success = 0;
        $valid   = $cancelled   = false;
        $method  = $this->request->getMethod();
        $session = $this->get('session');

        if ('POST' == $method) {
            $triggerEvent = $this->request->request->get('pointtriggerevent');
            $eventType    = $triggerEvent['type'];
            $triggerId    = $triggerEvent['triggerId'];
        } else {
            $eventType = $this->request->query->get('type');
            $triggerId = $this->request->query->get('triggerId');

            $triggerEvent = [
                'type'      => $eventType,
                'triggerId' => $triggerId,
            ];
        }

        //ajax only for form fields
        if (!$eventType ||
            !$this->request->isXmlHttpRequest() ||
            !$this->get('mautic.security')->isGranted([
                'point:triggers:edit',
                'point:triggers:create',
            ], 'MATCH_ONE')
        ) {
            return $this->modalAccessDenied();
        }

        //fire the builder event
        $events = $this->getModel('point.trigger')->getEvents();
        $form   = $this->get('form.factory')->create('pointtriggerevent', $triggerEvent, [
            'action'   => $this->generateUrl('mautic_pointtriggerevent_action', ['objectAction' => 'new']),
            'settings' => $events[$eventType],
        ]);
        $form->get('triggerId')->setData($triggerId);
        $triggerEvent['settings'] = $events[$eventType];

        //Check for a submitted form and process it
        if ('POST' == $method) {
            if (!$cancelled = $this->isFormCancelled($form)) {
                if ($valid = $this->isFormValid($form)) {
                    $success = 1;

                    //form is valid so process the data
                    $keyId = 'new'.hash('sha1', uniqid(mt_rand()));

                    //save the properties to session
                    $actions            = $session->get('mautic.point.'.$triggerId.'.triggerevents.modified');
                    $formData           = $form->getData();
                    $triggerEvent       = array_merge($triggerEvent, $formData);
                    $triggerEvent['id'] = $keyId;
                    if (empty($triggerEvent['name'])) {
                        //set it to the event default
                        $triggerEvent['name'] = $this->get('translator')->trans($triggerEvent['settings']['label']);
                    }
                    $actions[$keyId] = $triggerEvent;
                    $session->set('mautic.point.'.$triggerId.'.triggerevents.modified', $actions);
                }
            }
        }

        $viewParams = ['type' => $eventType];
        if ($cancelled || $valid) {
            $closeModal = true;
        } else {
            $form = (isset($triggerEvent['settings']['formTheme'])) ?
                $this->setFormTheme($form, 'MauticPointBundle:Event:form.html.php', $triggerEvent['settings']['formTheme']) :
                $form->createView();

            $closeModal                = false;
            $viewParams['form']        = $form;
            $header                    = $triggerEvent['settings']['label'];
            $viewParams['eventHeader'] = $this->get('translator')->trans($header);
        }

        $passthroughVars = [
            'mauticContent' => 'pointTriggerEvent',
            'success'       => $success,
            'route'         => false,
        ];

        if (!empty($keyId)) {
            //prevent undefined errors
            $entity       = new TriggerEvent();
            $blank        = $entity->convertToArray();
            $triggerEvent = array_merge($blank, $triggerEvent);

            $template = (empty($triggerEvent['settings']['template'])) ? 'MauticPointBundle:Event:generic.html.php'
                : $triggerEvent['settings']['template'];

            $passthroughVars['eventId']   = $keyId;
            $passthroughVars['eventHtml'] = $this->renderView($template, [
                'event'     => $triggerEvent,
                'id'        => $keyId,
                'sessionId' => $triggerId,
            ]);
        }

        if ($closeModal) {
            //just close the modal
            $passthroughVars['closeModal'] = 1;
            $response                      = new JsonResponse($passthroughVars);

            return $response;
        }

        return $this->ajaxAction([
            'contentTemplate' => 'MauticPointBundle:Event:form.html.php',
            'viewParameters'  => $viewParams,
            'passthroughVars' => $passthroughVars,
        ]);
    }

    /**
     * Generates edit form and processes post data.
     *
     * @param int $objectId
     *
     * @return JsonResponse
     */
    public function editAction($objectId)
    {
        $session      = $this->get('session');
        $method       = $this->request->getMethod();
<<<<<<< HEAD
        $triggerId    = ('POST' == $method) ? $this->request->request->get('pointtriggerevent[triggerId]', '', true) : $this->request->query->get('triggerId');
=======
        $triggerEvent = $this->request->request->get('pointtriggerevent', []);
        $triggerId    = $method === 'POST' ? ($triggerEvent['triggerId'] ?? '') : $this->request->query->get('triggerId');
>>>>>>> e79acc82
        $events       = $session->get('mautic.point.'.$triggerId.'.triggerevents.modified', []);
        $success      = 0;
        $valid        = $cancelled = false;
        $triggerEvent = array_key_exists($objectId, $events) ? $events[$objectId] : null;

<<<<<<< HEAD
        if (null !== $triggerEvent) {
            $eventType = $triggerEvent['type'];

=======
        if ($triggerEvent !== null) {
            $eventType                = $triggerEvent['type'];
>>>>>>> e79acc82
            $events                   = $this->getModel('point.trigger')->getEvents();
            $triggerEvent['settings'] = $events[$eventType];

            //ajax only for form fields
            if (!$eventType ||
                !$this->request->isXmlHttpRequest() ||
                !$this->get('mautic.security')->isGranted([
                    'point:triggers:edit',
                    'point:triggers:create',
                ], 'MATCH_ONE')
            ) {
                return $this->modalAccessDenied();
            }

            $form = $this->get('form.factory')->create('pointtriggerevent', $triggerEvent, [
                'action'   => $this->generateUrl('mautic_pointtriggerevent_action', ['objectAction' => 'edit', 'objectId' => $objectId]),
                'settings' => $triggerEvent['settings'],
            ]);
            $form->get('triggerId')->setData($triggerId);
            //Check for a submitted form and process it
            if ('POST' == $method) {
                if (!$cancelled = $this->isFormCancelled($form)) {
                    if ($valid = $this->isFormValid($form)) {
                        $success = 1;

                        //form is valid so process the data

                        //save the properties to session
                        $session  = $this->get('session');
                        $events   = $session->get('mautic.point.'.$triggerId.'.triggerevents.modified');
                        $formData = $form->getData();
                        //overwrite with updated data
                        $triggerEvent = array_merge($events[$objectId], $formData);
                        if (empty($triggerEvent['name'])) {
                            //set it to the event default
                            $triggerEvent['name'] = $this->get('translator')->trans($triggerEvent['settings']['label']);
                        }
                        $events[$objectId] = $triggerEvent;
                        $session->set('mautic.point.'.$triggerId.'.triggerevents.modified', $events);

                        //generate HTML for the field
                        $keyId = $objectId;
                    }
                }
            }

            $viewParams = ['type' => $eventType];
            if ($cancelled || $valid) {
                $closeModal = true;
            } else {
                $form = (isset($triggerEvent['settings']['formTheme'])) ?
                    $this->setFormTheme($form, 'MauticPointBundle:Event:form.html.php', $triggerEvent['settings']['formTheme']) :
                    $form->createView();

                $closeModal                = false;
                $viewParams['form']        = $form;
                $viewParams['eventHeader'] = $this->get('translator')->trans($triggerEvent['settings']['label']);
            }

            $passthroughVars = [
                'mauticContent' => 'pointTriggerEvent',
                'success'       => $success,
                'route'         => false,
            ];

            if (!empty($keyId)) {
                $passthroughVars['eventId'] = $keyId;

                //prevent undefined errors
                $entity       = new TriggerEvent();
                $blank        = $entity->convertToArray();
                $triggerEvent = array_merge($blank, $triggerEvent);
                $template     = (empty($triggerEvent['settings']['template'])) ? 'MauticPointBundle:Event:generic.html.php'
                    : $triggerEvent['settings']['template'];

                $passthroughVars['eventId']   = $keyId;
                $passthroughVars['eventHtml'] = $this->renderView($template, [
                    'event'     => $triggerEvent,
                    'id'        => $keyId,
                    'sessionId' => $triggerId,
                ]);
            }

            if ($closeModal) {
                //just close the modal
                $passthroughVars['closeModal'] = 1;
                $response                      = new JsonResponse($passthroughVars);

                return $response;
            }

            return $this->ajaxAction([
                'contentTemplate' => 'MauticPointBundle:Event:form.html.php',
                'viewParameters'  => $viewParams,
                'passthroughVars' => $passthroughVars,
            ]);
        }

        $response = new JsonResponse(['success' => 0]);

        return $response;
    }

    /**
     * Deletes the entity.
     *
     * @param int $objectId
     *
     * @return JsonResponse
     */
    public function deleteAction($objectId)
    {
        $session   = $this->get('session');
        $triggerId = $this->request->get('triggerId');
        $events    = $session->get('mautic.point.'.$triggerId.'.triggerevents.modified', []);
        $delete    = $session->get('mautic.point.'.$triggerId.'.triggerevents.deleted', []);

        //ajax only for form fields
        if (!$this->request->isXmlHttpRequest() ||
            !$this->get('mautic.security')->isGranted([
                'point:triggers:edit',
                'point:triggers:create',
            ], 'MATCH_ONE')
        ) {
            return $this->accessDenied();
        }

        $triggerEvent = (array_key_exists($objectId, $events)) ? $events[$objectId] : null;

        if ('POST' == $this->request->getMethod() && null !== $triggerEvent) {
            //add the field to the delete list
            if (!in_array($objectId, $delete)) {
                $delete[] = $objectId;
                $session->set('mautic.point.'.$triggerId.'.triggerevents.deleted', $delete);
            }

            $template = (empty($triggerEvent['settings']['template'])) ? 'MauticPointBundle:Event:generic.html.php'
                : $triggerEvent['settings']['template'];

            //prevent undefined errors
            $entity       = new TriggerEvent();
            $blank        = $entity->convertToArray();
            $triggerEvent = array_merge($blank, $triggerEvent);

            $dataArray = [
                'mauticContent' => 'pointTriggerEvent',
                'success'       => 1,
                'target'        => '#triggerEvent'.$objectId,
                'route'         => false,
                'eventId'       => $objectId,
                'eventHtml'     => $this->renderView($template, [
                    'event'     => $triggerEvent,
                    'id'        => $objectId,
                    'deleted'   => true,
                    'sessionId' => $triggerId,
                ]),
            ];
        } else {
            $dataArray = ['success' => 0];
        }

        $response = new JsonResponse($dataArray);

        return $response;
    }

    /**
     * Undeletes the entity.
     *
     * @param int $objectId
     *
     * @return JsonResponse
     */
    public function undeleteAction($objectId)
    {
        $session   = $this->get('session');
        $triggerId = $this->request->get('triggerId');
        $events    = $session->get('mautic.point.'.$triggerId.'.triggerevents.modified', []);
        $delete    = $session->get('mautic.point.'.$triggerId.'.triggerevents.deleted', []);

        //ajax only for form fields
        if (!$this->request->isXmlHttpRequest() ||
            !$this->get('mautic.security')->isGranted([
                'point:triggers:edit',
                'point:triggers:create',
            ], 'MATCH_ONE')
        ) {
            return $this->accessDenied();
        }

        $triggerEvent = (array_key_exists($objectId, $events)) ? $events[$objectId] : null;

        if ('POST' == $this->request->getMethod() && null !== $triggerEvent) {
            //add the field to the delete list
            if (in_array($objectId, $delete)) {
                $key = array_search($objectId, $delete);
                unset($delete[$key]);
                $session->set('mautic.point.'.$triggerId.'.triggerevents.deleted', $delete);
            }

            $template = (empty($triggerEvent['settings']['template'])) ? 'MauticPointBundle:Event:generic.html.php'
                : $triggerEvent['settings']['template'];

            //prevent undefined errors
            $entity       = new TriggerEvent();
            $blank        = $entity->convertToArray();
            $triggerEvent = array_merge($blank, $triggerEvent);

            $dataArray = [
                'mauticContent' => 'pointTriggerEvent',
                'success'       => 1,
                'target'        => '#triggerEvent'.$objectId,
                'route'         => false,
                'eventId'       => $objectId,
                'eventHtml'     => $this->renderView($template, [
                    'event'     => $triggerEvent,
                    'id'        => $objectId,
                    'deleted'   => false,
                    'triggerId' => $triggerId,
                ]),
            ];
        } else {
            $dataArray = ['success' => 0];
        }

        $response = new JsonResponse($dataArray);

        return $response;
    }
}<|MERGE_RESOLUTION|>--- conflicted
+++ resolved
@@ -153,25 +153,15 @@
     {
         $session      = $this->get('session');
         $method       = $this->request->getMethod();
-<<<<<<< HEAD
-        $triggerId    = ('POST' == $method) ? $this->request->request->get('pointtriggerevent[triggerId]', '', true) : $this->request->query->get('triggerId');
-=======
         $triggerEvent = $this->request->request->get('pointtriggerevent', []);
-        $triggerId    = $method === 'POST' ? ($triggerEvent['triggerId'] ?? '') : $this->request->query->get('triggerId');
->>>>>>> e79acc82
+        $triggerId    = 'POST' === $method ? ($triggerEvent['triggerId'] ?? '') : $this->request->query->get('triggerId');
         $events       = $session->get('mautic.point.'.$triggerId.'.triggerevents.modified', []);
         $success      = 0;
         $valid        = $cancelled = false;
         $triggerEvent = array_key_exists($objectId, $events) ? $events[$objectId] : null;
 
-<<<<<<< HEAD
         if (null !== $triggerEvent) {
-            $eventType = $triggerEvent['type'];
-
-=======
-        if ($triggerEvent !== null) {
             $eventType                = $triggerEvent['type'];
->>>>>>> e79acc82
             $events                   = $this->getModel('point.trigger')->getEvents();
             $triggerEvent['settings'] = $events[$eventType];
 
