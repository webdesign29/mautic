<?php

/*
 * @copyright   2014 Mautic Contributors. All rights reserved
 * @author      Mautic
 *
 * @link        http://mautic.org
 *
 * @license     GNU/GPLv3 http://www.gnu.org/licenses/gpl-3.0.html
 */

namespace Mautic\PointBundle\Controller;

use Mautic\CoreBundle\Controller\AbstractFormController;
use Mautic\PointBundle\Entity\Point;
use Symfony\Component\HttpFoundation\JsonResponse;
use Symfony\Component\HttpFoundation\Response;

/**
 * Class PointController.
 */
class PointController extends AbstractFormController
{
    /**
     * @param int $page
     *
     * @return JsonResponse|Response
     */
    public function indexAction($page = 1)
    {
        //set some permissions
        $permissions = $this->get('mautic.security')->isGranted([
            'point:points:view',
            'point:points:create',
            'point:points:edit',
            'point:points:delete',
            'point:points:publish',
        ], 'RETURN_ARRAY');

        if (!$permissions['point:points:view']) {
            return $this->accessDenied();
        }

        $this->setListFilters();

        //set limits
        $limit = $this->get('session')->get('mautic.point.limit', $this->coreParametersHelper->getParameter('default_pagelimit'));
        $start = (1 === $page) ? 0 : (($page - 1) * $limit);
        if ($start < 0) {
            $start = 0;
        }

        $search = $this->request->get('search', $this->get('session')->get('mautic.point.filter', ''));
        $this->get('session')->set('mautic.point.filter', $search);

        $filter     = ['string' => $search, 'force' => []];
        $orderBy    = $this->get('session')->get('mautic.point.orderby', 'p.name');
        $orderByDir = $this->get('session')->get('mautic.point.orderbydir', 'ASC');

        $points = $this->getModel('point')->getEntities([
            'start'      => $start,
            'limit'      => $limit,
            'filter'     => $filter,
            'orderBy'    => $orderBy,
            'orderByDir' => $orderByDir,
        ]);

        $count = count($points);
        if ($count && $count < ($start + 1)) {
            $lastPage = (1 === $count) ? 1 : (ceil($count / $limit)) ?: 1;
            $this->get('session')->set('mautic.point.page', $lastPage);
            $returnUrl = $this->generateUrl('mautic_point_index', ['page' => $lastPage]);

            return $this->postActionRedirect([
                'returnUrl'       => $returnUrl,
                'viewParameters'  => ['page' => $lastPage],
                'contentTemplate' => 'MauticPointBundle:Point:index',
                'passthroughVars' => [
                    'activeLink'    => '#mautic_point_index',
                    'mauticContent' => 'point',
                ],
            ]);
        }

        //set what page currently on so that we can return here after form submission/cancellation
        $this->get('session')->set('mautic.point.page', $page);

        $tmpl = $this->request->isXmlHttpRequest() ? $this->request->get('tmpl', 'index') : 'index';

        //get the list of actions
        $actions = $this->getModel('point')->getPointActions();

        return $this->delegateView([
            'viewParameters' => [
                'searchValue' => $search,
                'items'       => $points,
                'actions'     => $actions['actions'],
                'page'        => $page,
                'limit'       => $limit,
                'permissions' => $permissions,
                'tmpl'        => $tmpl,
            ],
            'contentTemplate' => 'MauticPointBundle:Point:list.html.php',
            'passthroughVars' => [
                'activeLink'    => '#mautic_point_index',
                'mauticContent' => 'point',
                'route'         => $this->generateUrl('mautic_point_index', ['page' => $page]),
            ],
        ]);
    }

    /**
     * Generates new form and processes post data.
     *
     * @param \Mautic\PointBundle\Entity\Point $entity
     *
     * @return JsonResponse|\Symfony\Component\HttpFoundation\RedirectResponse|Response
     */
    public function newAction($entity = null)
    {
        $model = $this->getModel('point');

        if (!($entity instanceof Point)) {
            /** @var \Mautic\PointBundle\Entity\Point $entity */
            $entity = $model->getEntity();
        }

        if (!$this->get('mautic.security')->isGranted('point:points:create')) {
            return $this->accessDenied();
        }

        //set the page we came from
<<<<<<< HEAD
        $page = $this->get('session')->get('mautic.point.page', 1);

        $actionType = ('POST' == $this->request->getMethod()) ? $this->request->request->get('point[type]', '', true) : '';

        $action  = $this->generateUrl('mautic_point_action', ['objectAction' => 'new']);
        $actions = $model->getPointActions();
        $form    = $model->createForm($entity, $this->get('form.factory'), $action, [
=======
        $page       = $this->get('session')->get('mautic.point.page', 1);
        $method     = $this->request->getMethod();
        $point      = $this->request->request->get('point', []);
        $actionType = $method === 'POST' ? ($point['type'] ?? '') : '';
        $action     = $this->generateUrl('mautic_point_action', ['objectAction' => 'new']);
        $actions    = $model->getPointActions();
        $form       = $model->createForm($entity, $this->get('form.factory'), $action, [
>>>>>>> e79acc82
            'pointActions' => $actions,
            'actionType'   => $actionType,
        ]);
        $viewParameters = ['page' => $page];

        ///Check for a submitted form and process it
<<<<<<< HEAD
        if ('POST' == $this->request->getMethod()) {
=======
        if ($method === 'POST') {
>>>>>>> e79acc82
            $valid = false;

            if (!$cancelled = $this->isFormCancelled($form)) {
                if ($valid = $this->isFormValid($form)) {
                    //form is valid so process the data
                    $model->saveEntity($entity);

                    $this->addFlash('mautic.core.notice.created', [
                        '%name%'      => $entity->getName(),
                        '%menu_link%' => 'mautic_point_index',
                        '%url%'       => $this->generateUrl('mautic_point_action', [
                            'objectAction' => 'edit',
                            'objectId'     => $entity->getId(),
                        ]),
                    ]);

                    if ($form->get('buttons')->get('save')->isClicked()) {
                        $returnUrl = $this->generateUrl('mautic_point_index', $viewParameters);
                        $template  = 'MauticPointBundle:Point:index';
                    } else {
                        //return edit view so that all the session stuff is loaded
                        return $this->editAction($entity->getId(), true);
                    }
                }
            } else {
                $returnUrl = $this->generateUrl('mautic_point_index', $viewParameters);
                $template  = 'MauticPointBundle:Point:index';
            }

            if ($cancelled || ($valid && $form->get('buttons')->get('save')->isClicked())) {
                return $this->postActionRedirect([
                    'returnUrl'       => $returnUrl,
                    'viewParameters'  => $viewParameters,
                    'contentTemplate' => $template,
                    'passthroughVars' => [
                        'activeLink'    => '#mautic_point_index',
                        'mauticContent' => 'point',
                    ],
                ]);
            }
        }

        $themes = ['MauticPointBundle:FormTheme\Action'];
        if ($actionType && !empty($actions['actions'][$actionType]['formTheme'])) {
            $themes[] = $actions['actions'][$actionType]['formTheme'];
        }

        return $this->delegateView([
            'viewParameters' => [
                'tmpl'    => $this->request->isXmlHttpRequest() ? $this->request->get('tmpl', 'index') : 'index',
                'entity'  => $entity,
                'form'    => $this->setFormTheme($form, 'MauticPointBundle:Point:form.html.php', $themes),
                'actions' => $actions['actions'],
            ],
            'contentTemplate' => 'MauticPointBundle:Point:form.html.php',
            'passthroughVars' => [
                'activeLink'    => '#mautic_point_index',
                'mauticContent' => 'point',
                'route'         => $this->generateUrl('mautic_point_action', [
                        'objectAction' => (!empty($valid) ? 'edit' : 'new'), //valid means a new form was applied
                        'objectId'     => $entity->getId(),
                    ]
                ),
            ],
        ]);
    }

    /**
     * Generates edit form and processes post data.
     *
     * @param int  $objectId
     * @param bool $ignorePost
     *
     * @return JsonResponse|\Symfony\Component\HttpFoundation\RedirectResponse|Response
     */
    public function editAction($objectId, $ignorePost = false)
    {
        $model  = $this->getModel('point');
        $entity = $model->getEntity($objectId);

        //set the page we came from
        $page = $this->get('session')->get('mautic.point.page', 1);

        $viewParameters = ['page' => $page];

        //set the return URL
        $returnUrl = $this->generateUrl('mautic_point_index', ['page' => $page]);

        $postActionVars = [
            'returnUrl'       => $returnUrl,
            'viewParameters'  => $viewParameters,
            'contentTemplate' => 'MauticPointBundle:Point:index',
            'passthroughVars' => [
                'activeLink'    => '#mautic_point_index',
                'mauticContent' => 'point',
            ],
        ];

        //form not found
        if (null === $entity) {
            return $this->postActionRedirect(
                array_merge($postActionVars, [
                    'flashes' => [
                        [
                            'type'    => 'error',
                            'msg'     => 'mautic.point.error.notfound',
                            'msgVars' => ['%id%' => $objectId],
                        ],
                    ],
                ])
            );
        } elseif (!$this->get('mautic.security')->isGranted('point:points:edit')) {
            return $this->accessDenied();
        } elseif ($model->isLocked($entity)) {
            //deny access if the entity is locked
            return $this->isLocked($postActionVars, $entity, 'point');
        }

<<<<<<< HEAD
        $actionType = ('POST' == $this->request->getMethod()) ? $this->request->request->get('point[type]', '', true) : $entity->getType();
=======
        $method     = $this->request->getMethod();
        $point      = $this->request->request->get('point', []);
        $actionType = $method === 'POST' ? ($point['type'] ?? '') : $entity->getType();
>>>>>>> e79acc82

        $action  = $this->generateUrl('mautic_point_action', ['objectAction' => 'edit', 'objectId' => $objectId]);
        $actions = $model->getPointActions();
        $form    = $model->createForm($entity, $this->get('form.factory'), $action, [
            'pointActions' => $actions,
            'actionType'   => $actionType,
        ]);

        ///Check for a submitted form and process it
<<<<<<< HEAD
        if (!$ignorePost && 'POST' == $this->request->getMethod()) {
=======
        if (!$ignorePost && $method === 'POST') {
>>>>>>> e79acc82
            $valid = false;

            if (!$cancelled = $this->isFormCancelled($form)) {
                if ($valid = $this->isFormValid($form)) {
                    //form is valid so process the data
                    $model->saveEntity($entity, $form->get('buttons')->get('save')->isClicked());

                    $this->addFlash('mautic.core.notice.updated', [
                        '%name%'      => $entity->getName(),
                        '%menu_link%' => 'mautic_point_index',
                        '%url%'       => $this->generateUrl('mautic_point_action', [
                            'objectAction' => 'edit',
                            'objectId'     => $entity->getId(),
                        ]),
                    ]);

                    if ($form->get('buttons')->get('save')->isClicked()) {
                        $returnUrl = $this->generateUrl('mautic_point_index', $viewParameters);
                        $template  = 'MauticPointBundle:Point:index';
                    }
                }
            } else {
                //unlock the entity
                $model->unlockEntity($entity);

                $returnUrl = $this->generateUrl('mautic_point_index', $viewParameters);
                $template  = 'MauticPointBundle:Point:index';
            }

            if ($cancelled || ($valid && $form->get('buttons')->get('save')->isClicked())) {
                return $this->postActionRedirect(
                    array_merge($postActionVars, [
                        'returnUrl'       => $returnUrl,
                        'viewParameters'  => $viewParameters,
                        'contentTemplate' => $template,
                    ])
                );
            }
        } else {
            //lock the entity
            $model->lockEntity($entity);
        }

        $themes = ['MauticPointBundle:FormTheme\Action'];
        if (!empty($actions['actions'][$actionType]['formTheme'])) {
            $themes[] = $actions['actions'][$actionType]['formTheme'];
        }

        return $this->delegateView([
            'viewParameters' => [
                'tmpl'    => $this->request->isXmlHttpRequest() ? $this->request->get('tmpl', 'index') : 'index',
                'entity'  => $entity,
                'form'    => $this->setFormTheme($form, 'MauticPointBundle:Point:form.html.php', $themes),
                'actions' => $actions['actions'],
            ],
            'contentTemplate' => 'MauticPointBundle:Point:form.html.php',
            'passthroughVars' => [
                'activeLink'    => '#mautic_point_index',
                'mauticContent' => 'point',
                'route'         => $this->generateUrl('mautic_point_action', [
                        'objectAction' => 'edit',
                        'objectId'     => $entity->getId(),
                    ]
                ),
            ],
        ]);
    }

    /**
     * Clone an entity.
     *
     * @param int $objectId
     *
     * @return array|JsonResponse|\Symfony\Component\HttpFoundation\RedirectResponse|Response
     */
    public function cloneAction($objectId)
    {
        $model  = $this->getModel('point');
        $entity = $model->getEntity($objectId);

        if (null != $entity) {
            if (!$this->get('mautic.security')->isGranted('point:points:create')) {
                return $this->accessDenied();
            }

            $entity = clone $entity;
            $entity->setIsPublished(false);
        }

        return $this->newAction($entity);
    }

    /**
     * Deletes the entity.
     *
     * @param int $objectId
     *
     * @return JsonResponse|\Symfony\Component\HttpFoundation\RedirectResponse
     */
    public function deleteAction($objectId)
    {
        $page      = $this->get('session')->get('mautic.point.page', 1);
        $returnUrl = $this->generateUrl('mautic_point_index', ['page' => $page]);
        $flashes   = [];

        $postActionVars = [
            'returnUrl'       => $returnUrl,
            'viewParameters'  => ['page' => $page],
            'contentTemplate' => 'MauticPointBundle:Point:index',
            'passthroughVars' => [
                'activeLink'    => '#mautic_point_index',
                'mauticContent' => 'point',
            ],
        ];

        if ('POST' == $this->request->getMethod()) {
            $model  = $this->getModel('point');
            $entity = $model->getEntity($objectId);

            if (null === $entity) {
                $flashes[] = [
                    'type'    => 'error',
                    'msg'     => 'mautic.point.error.notfound',
                    'msgVars' => ['%id%' => $objectId],
                ];
            } elseif (!$this->get('mautic.security')->isGranted('point:points:delete')) {
                return $this->accessDenied();
            } elseif ($model->isLocked($entity)) {
                return $this->isLocked($postActionVars, $entity, 'point');
            }

            $model->deleteEntity($entity);

            $identifier = $this->get('translator')->trans($entity->getName());
            $flashes[]  = [
                'type'    => 'notice',
                'msg'     => 'mautic.core.notice.deleted',
                'msgVars' => [
                    '%name%' => $identifier,
                    '%id%'   => $objectId,
                ],
            ];
        } //else don't do anything

        return $this->postActionRedirect(
            array_merge($postActionVars, [
                'flashes' => $flashes,
            ])
        );
    }

    /**
     * Deletes a group of entities.
     *
     * @return \Symfony\Component\HttpFoundation\JsonResponse|\Symfony\Component\HttpFoundation\RedirectResponse
     */
    public function batchDeleteAction()
    {
        $page      = $this->get('session')->get('mautic.point.page', 1);
        $returnUrl = $this->generateUrl('mautic_point_index', ['page' => $page]);
        $flashes   = [];

        $postActionVars = [
            'returnUrl'       => $returnUrl,
            'viewParameters'  => ['page' => $page],
            'contentTemplate' => 'MauticPointBundle:Point:index',
            'passthroughVars' => [
                'activeLink'    => '#mautic_point_index',
                'mauticContent' => 'point',
            ],
        ];

        if ('POST' == $this->request->getMethod()) {
            $model     = $this->getModel('point');
            $ids       = json_decode($this->request->query->get('ids', '{}'));
            $deleteIds = [];

            // Loop over the IDs to perform access checks pre-delete
            foreach ($ids as $objectId) {
                $entity = $model->getEntity($objectId);

                if (null === $entity) {
                    $flashes[] = [
                        'type'    => 'error',
                        'msg'     => 'mautic.point.error.notfound',
                        'msgVars' => ['%id%' => $objectId],
                    ];
                } elseif (!$this->get('mautic.security')->isGranted('point:points:delete')) {
                    $flashes[] = $this->accessDenied(true);
                } elseif ($model->isLocked($entity)) {
                    $flashes[] = $this->isLocked($postActionVars, $entity, 'point', true);
                } else {
                    $deleteIds[] = $objectId;
                }
            }

            // Delete everything we are able to
            if (!empty($deleteIds)) {
                $entities = $model->deleteEntities($deleteIds);

                $flashes[] = [
                    'type'    => 'notice',
                    'msg'     => 'mautic.point.notice.batch_deleted',
                    'msgVars' => [
                        '%count%' => count($entities),
                    ],
                ];
            }
        } //else don't do anything

        return $this->postActionRedirect(
            array_merge($postActionVars, [
                'flashes' => $flashes,
            ])
        );
    }
}<|MERGE_RESOLUTION|>--- conflicted
+++ resolved
@@ -130,34 +130,20 @@
         }
 
         //set the page we came from
-<<<<<<< HEAD
-        $page = $this->get('session')->get('mautic.point.page', 1);
-
-        $actionType = ('POST' == $this->request->getMethod()) ? $this->request->request->get('point[type]', '', true) : '';
-
-        $action  = $this->generateUrl('mautic_point_action', ['objectAction' => 'new']);
-        $actions = $model->getPointActions();
-        $form    = $model->createForm($entity, $this->get('form.factory'), $action, [
-=======
         $page       = $this->get('session')->get('mautic.point.page', 1);
         $method     = $this->request->getMethod();
         $point      = $this->request->request->get('point', []);
-        $actionType = $method === 'POST' ? ($point['type'] ?? '') : '';
+        $actionType = 'POST' === $method ? ($point['type'] ?? '') : '';
         $action     = $this->generateUrl('mautic_point_action', ['objectAction' => 'new']);
         $actions    = $model->getPointActions();
         $form       = $model->createForm($entity, $this->get('form.factory'), $action, [
->>>>>>> e79acc82
             'pointActions' => $actions,
             'actionType'   => $actionType,
         ]);
         $viewParameters = ['page' => $page];
 
         ///Check for a submitted form and process it
-<<<<<<< HEAD
-        if ('POST' == $this->request->getMethod()) {
-=======
-        if ($method === 'POST') {
->>>>>>> e79acc82
+        if ('POST' === $method) {
             $valid = false;
 
             if (!$cancelled = $this->isFormCancelled($form)) {
@@ -276,13 +262,9 @@
             return $this->isLocked($postActionVars, $entity, 'point');
         }
 
-<<<<<<< HEAD
-        $actionType = ('POST' == $this->request->getMethod()) ? $this->request->request->get('point[type]', '', true) : $entity->getType();
-=======
         $method     = $this->request->getMethod();
         $point      = $this->request->request->get('point', []);
-        $actionType = $method === 'POST' ? ($point['type'] ?? '') : $entity->getType();
->>>>>>> e79acc82
+        $actionType = 'POST' === $method ? ($point['type'] ?? '') : $entity->getType();
 
         $action  = $this->generateUrl('mautic_point_action', ['objectAction' => 'edit', 'objectId' => $objectId]);
         $actions = $model->getPointActions();
@@ -292,11 +274,7 @@
         ]);
 
         ///Check for a submitted form and process it
-<<<<<<< HEAD
-        if (!$ignorePost && 'POST' == $this->request->getMethod()) {
-=======
-        if (!$ignorePost && $method === 'POST') {
->>>>>>> e79acc82
+        if (!$ignorePost && 'POST' === $method) {
             $valid = false;
 
             if (!$cancelled = $this->isFormCancelled($form)) {
