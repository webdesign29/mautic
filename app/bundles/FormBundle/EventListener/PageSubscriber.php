--- conflicted
+++ resolved
@@ -11,14 +11,8 @@
 
 namespace Mautic\FormBundle\EventListener;
 
-<<<<<<< HEAD
 use Mautic\CoreBundle\EventListener\CommonSubscriber;
 use Mautic\CoreBundle\Helper\BuilderTokenHelperFactory;
-=======
-use Mautic\CoreBundle\Factory\MauticFactory;
-use Mautic\CoreBundle\Helper\BuilderTokenHelper;
-use Mautic\CoreBundle\Security\Permissions\CorePermissions;
->>>>>>> c58830bb
 use Mautic\FormBundle\FormEvents;
 use Mautic\FormBundle\Model\FormModel;
 use Mautic\PageBundle\Event\PageBuilderEvent;
@@ -37,7 +31,6 @@
     private $formModel;
 
     /**
-<<<<<<< HEAD
      * @var BuilderTokenHelperFactory
      */
     protected $builderTokenHelperFactory;
@@ -52,38 +45,6 @@
     {
         $this->formModel                 = $formModel;
         $this->builderTokenHelperFactory = $builderTokenHelperFactory;
-=======
-     * @var TranslatorInterface
-     */
-    private $translator;
-
-    /**
-     * @var CorePermissions
-     */
-    private $security;
-
-    /**
-     * @var MauticFactory
-     */
-    private $mauticFactory;
-
-    /**
-     * @param FormModel           $formModel
-     * @param TranslatorInterface $translator
-     * @param CorePermissions     $security
-     * @param MauticFactory       $mauticFactory
-     */
-    public function __construct(
-        FormModel $formModel,
-        TranslatorInterface $translator,
-        CorePermissions $security,
-        MauticFactory $mauticFactory
-    ) {
-        $this->formModel     = $formModel;
-        $this->translator    = $translator;
-        $this->security      = $security;
-        $this->mauticFactory = $mauticFactory;
->>>>>>> c58830bb
     }
 
     /**
@@ -115,13 +76,8 @@
         }
 
         if ($event->tokensRequested($this->formRegex)) {
-<<<<<<< HEAD
             $tokenHelper = $this->builderTokenHelperFactory->getBuilderTokenHelper('form');
             $event->addTokensFromHelper($tokenHelper, $this->formRegex, 'name');
-=======
-            $tokenHelper = new BuilderTokenHelper($this->mauticFactory, 'form');
-            $event->addTokensFromHelper($tokenHelper, $this->formRegex, 'name', 'id');
->>>>>>> c58830bb
         }
     }
 
