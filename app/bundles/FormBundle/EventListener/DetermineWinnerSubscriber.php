<?php

/*
 * @copyright   2019 Mautic Contributors. All rights reserved
 * @author      Mautic
 *
 * @link        http://mautic.org
 *
 * @license     GNU/GPLv3 http://www.gnu.org/licenses/gpl-3.0.html
 */

namespace Mautic\FormBundle\EventListener;

use Mautic\CoreBundle\Event\DetermineWinnerEvent;
use Mautic\EmailBundle\Entity\Email;
use Mautic\FormBundle\Entity\SubmissionRepository;
use Mautic\FormBundle\FormEvents;
use Symfony\Component\EventDispatcher\EventSubscriberInterface;
use Symfony\Component\Translation\TranslatorInterface;

class DetermineWinnerSubscriber implements EventSubscriberInterface
{
    /**
     * @var SubmissionRepository
     */
    private $submissionRepository;

    /**
     * @var TranslatorInterface
     */
    private $translator;

    /**
     * @param SubmissionRepository $submissionRepository
     * @param TranslatorInterface  $translator
     */
    public function __construct(SubmissionRepository $submissionRepository, TranslatorInterface $translator)
    {
        $this->submissionRepository = $submissionRepository;
        $this->translator           = $translator;
    }

    /**
     * @return array
     */
    public static function getSubscribedEvents()
    {
        return [
            FormEvents::ON_DETERMINE_SUBMISSION_RATE_WINNER => ['onDetermineSubmissionWinner', 0],
        ];
    }

    /**
     * Determines the winner of A/B test based on number of form submissions.
     *
     * @param DetermineWinnerEvent $event
     */
    public function onDetermineSubmissionWinner(DetermineWinnerEvent $event)
    {
        $parameters = $event->getParameters();
        $parent     = $parameters['parent'];
        $children   = $parameters['children'];

        //if this is an email A/B test, then link email to page to form submission
        //if it is a page A/B test, then link form submission to page
        $type = ($parent instanceof Email) ? 'email' : 'page';

        $ids = [$parent->getId()];

        foreach ($children as $c) {
            if ($c->isPublished()) {
                $id    = $c->getId();
                $ids[] = $id;
            }
        }

        $startDate = $parent->getVariantStartDate();
<<<<<<< HEAD
        if (null != $startDate && !empty($ids)) {
            $counts = ('page' == $type) ? $repo->getSubmissionCountsByPage($ids, $startDate) : $repo->getSubmissionCountsByEmail($ids, $startDate);
=======
        if ($startDate != null && !empty($ids)) {
            $counts = ($type == 'page') ? $this->submissionRepository->getSubmissionCountsByPage($ids, $startDate) : $this->submissionRepository->getSubmissionCountsByEmail($ids, $startDate);
>>>>>>> e79acc82

            if ($counts) {
                $submissions = $support = $data = [];
                $hasResults  = [];

<<<<<<< HEAD
                $submissionLabel = $translator->trans('mautic.form.abtest.label.submissions');
                $hitLabel        = ('page' == $type) ? $translator->trans('mautic.form.abtest.label.hits') : $translator->trans('mautic.form.abtest.label.sentemils');
=======
                $submissionLabel = $this->translator->trans('mautic.form.abtest.label.submissions');
                $hitLabel        = ($type == 'page') ? $this->translator->trans('mautic.form.abtest.label.hits') : $this->translator->trans('mautic.form.abtest.label.sentemils');
>>>>>>> e79acc82

                foreach ($counts as $stats) {
                    $submissionRate            = ($stats['total']) ? round(($stats['count'] / $stats['total']) * 100, 2) : 0;
                    $submissions[$stats['id']] = $submissionRate;
                    $data[$submissionLabel][]  = $stats['count'];
                    $data[$hitLabel][]         = $stats['total'];
                    $support['labels'][]       = $stats['id'].':'.$stats['name'].' ('.$submissionRate.'%)';
                    $hasResults[]              = $stats['id'];
                }

                //make sure that parent and published children are included
                if (!in_array($parent->getId(), $hasResults)) {
                    $data[$submissionLabel][] = 0;
                    $data[$hitLabel][]        = 0;
                    $support['labels'][]      = (('page' == $type) ? $parent->getTitle() : $parent->getName()).' (0%)';
                }

                foreach ($children as $c) {
                    if ($c->isPublished()) {
                        if (!in_array($c->getId(), $hasResults)) {
                            $data[$submissionLabel][] = 0;
                            $data[$hitLabel][]        = 0;
                            $support['labels'][]      = (('page' == $type) ? $c->getTitle() : $c->getName()).' (0%)';
                        }
                    }
                }
                $support['data'] = $data;

                //set max for scales
                $maxes = [];
                foreach ($support['data'] as $data) {
                    $maxes[] = max($data);
                }
                $top                   = max($maxes);
                $support['step_width'] = (ceil($top / 10) * 10);

                //put in order from least to greatest just because
                asort($submissions);

                //who's the winner?
                $max = max($submissions);

                //get the page ids with the most number of submissions
                $winners = array_keys($submissions, $max);

                $event->setAbTestResults([
                    'winners'         => $winners,
                    'support'         => $support,
                    'basedOn'         => 'form.submissions',
                    'supportTemplate' => 'MauticPageBundle:SubscribedEvents\AbTest:bargraph.html.php',
                ]);

                return;
            }
        }

        $event->setAbTestResults([
            'winners' => [],
            'support' => [],
            'basedOn' => 'form.submissions',
        ]);
    }
}<|MERGE_RESOLUTION|>--- conflicted
+++ resolved
@@ -75,25 +75,15 @@
         }
 
         $startDate = $parent->getVariantStartDate();
-<<<<<<< HEAD
         if (null != $startDate && !empty($ids)) {
-            $counts = ('page' == $type) ? $repo->getSubmissionCountsByPage($ids, $startDate) : $repo->getSubmissionCountsByEmail($ids, $startDate);
-=======
-        if ($startDate != null && !empty($ids)) {
-            $counts = ($type == 'page') ? $this->submissionRepository->getSubmissionCountsByPage($ids, $startDate) : $this->submissionRepository->getSubmissionCountsByEmail($ids, $startDate);
->>>>>>> e79acc82
+            $counts = ('page' == $type) ? $this->submissionRepository->getSubmissionCountsByPage($ids, $startDate) : $this->submissionRepository->getSubmissionCountsByEmail($ids, $startDate);
 
             if ($counts) {
                 $submissions = $support = $data = [];
                 $hasResults  = [];
 
-<<<<<<< HEAD
-                $submissionLabel = $translator->trans('mautic.form.abtest.label.submissions');
-                $hitLabel        = ('page' == $type) ? $translator->trans('mautic.form.abtest.label.hits') : $translator->trans('mautic.form.abtest.label.sentemils');
-=======
                 $submissionLabel = $this->translator->trans('mautic.form.abtest.label.submissions');
-                $hitLabel        = ($type == 'page') ? $this->translator->trans('mautic.form.abtest.label.hits') : $this->translator->trans('mautic.form.abtest.label.sentemils');
->>>>>>> e79acc82
+                $hitLabel        = ('page' == $type) ? $this->translator->trans('mautic.form.abtest.label.hits') : $this->translator->trans('mautic.form.abtest.label.sentemils');
 
                 foreach ($counts as $stats) {
                     $submissionRate            = ($stats['total']) ? round(($stats['count'] / $stats['total']) * 100, 2) : 0;
