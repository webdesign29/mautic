--- conflicted
+++ resolved
@@ -29,11 +29,7 @@
      */
     public function buildForm(FormBuilderInterface $builder, array $options)
     {
-<<<<<<< HEAD
-        if ('select' == $options['field_type']) {
-=======
-        if ($options['field_type'] === 'select') {
->>>>>>> ee6ec2c6
+        if ('select' === $options['field_type']) {
             $this->addSortableList($builder, $options);
         }
 
