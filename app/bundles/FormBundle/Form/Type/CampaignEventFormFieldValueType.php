--- conflicted
+++ resolved
@@ -170,20 +170,12 @@
                     'value',
                     ChoiceType::class,
                     [
-<<<<<<< HEAD
-                        'choices'           => array_flip($options[$data['field']]),
-                        'choices_as_values' => true,
-                        'label'             => 'mautic.form.field.form.value',
-                        'label_attr'        => ['class' => 'control-label'],
-                        'attr'              => [
-=======
                         'choices'    => $options[$data['field']],
                         // specifically leaving off choices_as_values here
                         // as the $key === $value
                         'label'      => 'mautic.form.field.form.value',
                         'label_attr' => ['class' => 'control-label'],
                         'attr'       => [
->>>>>>> ee6ec2c6
                             'class' => 'form-control not-chosen',
                         ],
                         'required'    => true,
