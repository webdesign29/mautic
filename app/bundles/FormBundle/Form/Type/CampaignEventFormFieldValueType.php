<?php

/*
 * @copyright   2014 Mautic Contributors. All rights reserved
 * @author      Mautic
 *
 * @link        http://mautic.org
 *
 * @license     GNU/GPLv3 http://www.gnu.org/licenses/gpl-3.0.html
 */

namespace Mautic\FormBundle\Form\Type;

use Mautic\FormBundle\Model\FormModel;
use Symfony\Component\Form\AbstractType;
use Symfony\Component\Form\Extension\Core\Type\ChoiceType;
use Symfony\Component\Form\Extension\Core\Type\TextType;
use Symfony\Component\Form\FormBuilderInterface;
use Symfony\Component\Form\FormEvent;
use Symfony\Component\Form\FormEvents;
use Symfony\Component\Validator\Constraints\NotBlank;

/**
 * Class CampaignEventFormSubmitType.
 */
class CampaignEventFormFieldValueType extends AbstractType
{
    /**
     * @var FormModel
     */
    private $model;

    public function __construct(FormModel $model)
    {
        $this->model = $model;
    }

    /**
     * {@inheritdoc}
     */
    public function buildForm(FormBuilderInterface $builder, array $options)
    {
        $builder->add(
            'form',
            FormListType::class,
            [
                'label'       => 'mautic.form.campaign.event.forms',
                'label_attr'  => ['class' => 'control-label'],
                'multiple'    => false,
                'empty_value' => 'mautic.core.select',
                'attr'        => [
                    'class'    => 'form-control',
                    'tooltip'  => 'mautic.form.campaign.event.forms_descr',
                    'onchange' => 'Mautic.updateFormFields(this)',
                ],
                'required'    => true,
                'constraints' => [
                    new NotBlank(
                        ['message' => 'mautic.core.value.required']
                    ),
                ],
            ]
        );

        $operators = $this->model->getFilterExpressionFunctions();
        $choices   = [];

        foreach ($operators as $key => $operator) {
            $choices[$operator['label']] = $key;
        }

        $builder->add(
            'operator',
            ChoiceType::class,
            [
                'choices'           => $choices,
                'choices_as_values' => true,
            ]
        );

        // function to add 'template' choice field dynamically
        $func = function (FormEvent $e) {
            $data    = $e->getData();
            $form    = $e->getForm();
            $fields  = [];
            $options = [];

            if ($form->has('field')) {
                $form->remove('field');
            }

            if (empty($data['form'])) {
                $fields[] = 'Select form first';
            } else {
                $formEntity = $this->model->getEntity($data['form']);
                $formFields = $formEntity->getFields();

                foreach ($formFields as $field) {
<<<<<<< HEAD
                    if ('button' != $field->getType()) {
                        $fields[$field->getAlias()]  = $field->getLabel();
=======
                    if ($field->getType() != 'button') {
                        $fields[$field->getLabel()]  = $field->getAlias();
>>>>>>> ee6ec2c6
                        $options[$field->getAlias()] = [];
                        $properties                  = $field->getProperties();
                        $list                        = [];
                        if (!empty($properties['list']['list'])) {
                            $list = $properties['list']['list'];
                        } elseif (!empty($properties['optionlist']['list'])) {
                            $list = $properties['optionlist']['list'];
                        }

                        if (!empty($list)) {
                            $options[$field->getAlias()] = [];
                            foreach ($list as $option) {
                                if (is_array($option) && isset($option['value']) && isset($option['label'])) {
                                    //The select box needs values to be [value] => label format so make sure we have that style then put it in
                                    $options[$field->getAlias()][$option['value']] = $option['label'];
                                } elseif (is_array($option)) {
                                    foreach ($option as $optgroup => $opt) {
                                        $options[$field->getAlias()][$opt] = $opt;
                                    }
                                } elseif (!is_array($option)) {
                                    //Kept here for BC
                                    $options[$field->getAlias()][$option] = $option;
                                }
                            }
                        }
                    }
                }
            }

            $form->add(
                'field',
                ChoiceType::class,
                [
                    'choices'           => $fields,
                    'choices_as_values' => true,
                    'attr'              => [
                        'onchange'           => 'Mautic.updateFormFieldValues(this)',
                        'data-field-options' => json_encode($options),
                    ],
                    'required'    => true,
                    'constraints' => [
                        new NotBlank(
                            ['message' => 'mautic.core.value.required']
                        ),
                    ],
                ]
            );

            // Display selectbox for a field with choices, textbox for others
            if (empty($data['field']) || empty($options[$data['field']])) {
                $form->add(
                    'value',
                    TextType::class,
                    [
                        'label'      => 'mautic.form.field.form.value',
                        'label_attr' => ['class' => 'control-label'],
                        'attr'       => [
                            'class' => 'form-control',
                        ],
                        'required'    => true,
                        'constraints' => [
                            new NotBlank(
                                ['message' => 'mautic.core.value.required']
                            ),
                        ],
                    ]
                );
            } else {
                $form->add(
                    'value',
                    ChoiceType::class,
                    [
                        'choices'    => $options[$data['field']],
                        // specifically leaving off choices_as_values here
                        // as the $key === $value
                        'label'      => 'mautic.form.field.form.value',
                        'label_attr' => ['class' => 'control-label'],
                        'attr'       => [
                            'class' => 'form-control not-chosen',
                        ],
                        'required'    => true,
                        'constraints' => [
                            new NotBlank(
                                ['message' => 'mautic.core.value.required']
                            ),
                        ],
                    ]
                );
            }
        };

        // Register the function above as EventListener on PreSet and PreBind
        $builder->addEventListener(FormEvents::PRE_SET_DATA, $func);
        $builder->addEventListener(FormEvents::PRE_SUBMIT, $func);
    }

    /**
     * {@inheritdoc}
     */
    public function getBlockPrefix()
    {
        return 'campaignevent_form_field_value';
    }
}<|MERGE_RESOLUTION|>--- conflicted
+++ resolved
@@ -96,13 +96,8 @@
                 $formFields = $formEntity->getFields();
 
                 foreach ($formFields as $field) {
-<<<<<<< HEAD
                     if ('button' != $field->getType()) {
-                        $fields[$field->getAlias()]  = $field->getLabel();
-=======
-                    if ($field->getType() != 'button') {
                         $fields[$field->getLabel()]  = $field->getAlias();
->>>>>>> ee6ec2c6
                         $options[$field->getAlias()] = [];
                         $properties                  = $field->getProperties();
                         $list                        = [];
