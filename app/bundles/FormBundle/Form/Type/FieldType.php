<?php

/*
 * @copyright   2014 Mautic Contributors. All rights reserved
 * @author      Mautic
 *
 * @link        http://mautic.org
 *
 * @license     GNU/GPLv3 http://www.gnu.org/licenses/gpl-3.0.html
 */

namespace Mautic\FormBundle\Form\Type;

use Mautic\CoreBundle\Form\EventListener\CleanFormSubscriber;
use Mautic\CoreBundle\Form\Type\FormButtonsType;
use Mautic\CoreBundle\Form\Type\YesNoButtonGroupType;
use Mautic\LeadBundle\Helper\FormFieldHelper;
use Symfony\Component\Form\AbstractType;
use Symfony\Component\Form\Extension\Core\Type\ChoiceType;
use Symfony\Component\Form\Extension\Core\Type\HiddenType;
use Symfony\Component\Form\Extension\Core\Type\TextareaType;
use Symfony\Component\Form\Extension\Core\Type\TextType;
use Symfony\Component\Form\FormBuilderInterface;
use Symfony\Component\OptionsResolver\OptionsResolver;
use Symfony\Component\Translation\TranslatorInterface;
use Symfony\Component\Validator\Constraints as Assert;

/**
 * Class FieldType.
 */
class FieldType extends AbstractType
{
    use FormFieldTrait;

    /**
     * @var TranslatorInterface
     */
    private $translator;

    /**
     * FieldType constructor.
     *
     * @param TranslatorInterface $translator
     */
    public function __construct(TranslatorInterface $translator)
    {
        $this->translator = $translator;
    }

    /**
     * {@inheritdoc}
     */
    public function buildForm(FormBuilderInterface $builder, array $options)
    {
        // Populate settings
        $cleanMasks = [
            'labelAttributes'     => 'string',
            'inputAttributes'     => 'string',
            'containerAttributes' => 'string',
            'label'               => 'strict_html',
        ];

        $addHelpMessage         =
        $addShowLabel           =
        $allowCustomAlias       =
        $addDefaultValue        =
        $addLabelAttributes     =
        $addInputAttributes     =
        $addContainerAttributes =
        $addLeadFieldList       =
        $addSaveResult          =
        $addBehaviorFields      =
        $addIsRequired          = true;

        if (!empty($options['customParameters'])) {
            $type = 'custom';

            $customParams    = $options['customParameters'];
            $formTypeOptions = [
                'required' => false,
                'label'    => false,
            ];
            if (!empty($customParams['formTypeOptions'])) {
                $formTypeOptions = array_merge($formTypeOptions, $customParams['formTypeOptions']);
            }

            $addFields = [
                'labelText',
                'addHelpMessage',
                'addShowLabel',
                'labelText',
                'addDefaultValue',
                'addLabelAttributes',
                'labelAttributesText',
                'addInputAttributes',
                'inputAttributesText',
                'addContainerAttributes',
                'containerAttributesText',
                'addLeadFieldList',
                'addSaveResult',
                'addBehaviorFields',
                'addIsRequired',
                'addHtml',
            ];
            foreach ($addFields as $f) {
                if (isset($customParams['builderOptions'][$f])) {
                    $$f = (bool) $customParams['builderOptions'][$f];
                }
            }
        } else {
            $type = $options['data']['type'];
            switch ($type) {
                case 'freetext':
                    $addHelpMessage      = $addDefaultValue      = $addIsRequired      = $addLeadFieldList      = $addSaveResult      = $addBehaviorFields      = false;
                    $labelText           = 'mautic.form.field.form.header';
                    $showLabelText       = 'mautic.form.field.form.showheader';
                    $inputAttributesText = 'mautic.form.field.form.freetext_attributes';
                    $labelAttributesText = 'mautic.form.field.form.header_attributes';

                    // Allow html
                    $cleanMasks['properties'] = 'html';
                    break;
                case 'freehtml':
                    $addHelpMessage      = $addDefaultValue      = $addIsRequired      = $addLeadFieldList      = $addSaveResult      = $addBehaviorFields      = false;
                    $labelText           = 'mautic.form.field.form.header';
                    $showLabelText       = 'mautic.form.field.form.showheader';
                    $inputAttributesText = 'mautic.form.field.form.freehtml_attributes';
                    $labelAttributesText = 'mautic.form.field.form.header_attributes';
                    // Allow html
                    $cleanMasks['properties'] = 'html';
                    break;
                case 'button':
                    $addHelpMessage = $addShowLabel = $addDefaultValue = $addLabelAttributes = $addIsRequired = $addLeadFieldList = $addSaveResult = $addBehaviorFields = false;
                    break;
                case 'hidden':
                    $addHelpMessage = $addShowLabel = $addLabelAttributes = $addIsRequired = false;
                    break;
                case 'captcha':
                    $addShowLabel = $addIsRequired = $addDefaultValue = $addLeadFieldList = $addSaveResult = $addBehaviorFields = false;
                    break;
                case 'pagebreak':
                    $addShowLabel = $allowCustomAlias = $addHelpMessage = $addIsRequired = $addDefaultValue = $addLeadFieldList = $addSaveResult = $addBehaviorFields = false;
                    break;
                case 'select':
                    $cleanMasks['properties']['list']['list']['label'] = 'strict_html';
                    break;
                case 'checkboxgrp':
                case 'radiogrp':
                    $cleanMasks['properties']['optionlist']['list']['label'] = 'strict_html';
                    break;
                case 'file':
                    $addShowLabel = $addDefaultValue = $addBehaviorFields = false;
                    break;
            }
        }

        // Build form fields
        $builder->add(
            'label',
            TextType::class,
            [
                'label'       => !empty($labelText) ? $labelText : 'mautic.form.field.form.label',
                'label_attr'  => ['class' => 'control-label'],
                'attr'        => ['class' => 'form-control'],
                'constraints' => [
                    new Assert\NotBlank(
                        ['message' => 'mautic.form.field.label.notblank']
                    ),
                ],
            ]
        );

        if ($allowCustomAlias) {
            $builder->add(
                'alias',
                TextType::class,
                [
                    'label'      => 'mautic.form.field.form.alias',
                    'label_attr' => ['class' => 'control-label'],
                    'attr'       => [
                        'class'   => 'form-control',
                        'tooltip' => 'mautic.form.field.form.alias.tooltip',
                    ],
                    'disabled' => (!empty($options['data']['id']) && strpos($options['data']['id'], 'new') === false) ? true : false,
                    'required' => false,
                ]
            );
        }

        if ($addShowLabel) {
            $default = (!isset($options['data']['showLabel'])) ? true : (bool) $options['data']['showLabel'];
            $builder->add(
                'showLabel',
                YesNoButtonGroupType::class,
                [
                    'label' => (!empty($showLabelText)) ? $showLabelText : 'mautic.form.field.form.showlabel',
                    'data'  => $default,
                ]
            );
        }

        if ($addDefaultValue) {
            $builder->add(
                'defaultValue',
                ($type == 'textarea') ? TextareaType::class : TextType::class,
                [
                    'label'      => 'mautic.core.defaultvalue',
                    'label_attr' => ['class' => 'control-label'],
                    'attr'       => ['class' => 'form-control'],
                    'required'   => false,
                ]
            );
        }

        if ($addHelpMessage) {
            $builder->add(
                'helpMessage',
                TextType::class,
                [
                    'label'      => 'mautic.form.field.form.helpmessage',
                    'label_attr' => ['class' => 'control-label'],
                    'attr'       => [
                        'class'   => 'form-control',
                        'tooltip' => 'mautic.form.field.help.helpmessage',
                    ],
                    'required' => false,
                ]
            );
        }

        if ($addIsRequired) {
            $default = (!isset($options['data']['isRequired'])) ? false : (bool) $options['data']['isRequired'];
            $builder->add(
                'isRequired',
                YesNoButtonGroupType::class,
                [
                    'label' => 'mautic.core.required',
                    'data'  => $default,
                ]
            );

            $builder->add(
                'validationMessage',
                TextType::class,
                [
                    'label'      => 'mautic.form.field.form.validationmsg',
                    'label_attr' => ['class' => 'control-label'],
                    'attr'       => [
                        'class'        => 'form-control',
                        'tooltip'      => $this->translator->trans('mautic.core.form.default').': '.$this->translator->trans('mautic.form.field.generic.required', [], 'validators'),
                        'data-show-on' => '{"formfield_isRequired_1": "checked"}',
                    ],
                    'required'   => false,
                ]
            );
        }

        if ($addLabelAttributes) {
            $builder->add(
                'labelAttributes',
                TextType::class,
                [
                    'label'      => (!empty($labelAttributesText)) ? $labelAttributesText : 'mautic.form.field.form.labelattr',
                    'label_attr' => ['class' => 'control-label'],
                    'attr'       => [
                        'class'     => 'form-control',
                        'tooltip'   => 'mautic.form.field.help.attr',
                        'maxlength' => '255',
                    ],
                    'required' => false,
                ]
            );
        }

        if ($addInputAttributes) {
            $builder->add(
                'inputAttributes',
                TextType::class,
                [
                    'label'      => (!empty($inputAttributesText)) ? $inputAttributesText : 'mautic.form.field.form.inputattr',
                    'label_attr' => ['class' => 'control-label'],
                    'attr'       => [
                        'class'     => 'form-control',
                        'tooltip'   => 'mautic.form.field.help.attr',
                        'maxlength' => '255',
                    ],
                    'required' => false,
                ]
            );
        }

        if ($addContainerAttributes) {
            $builder->add(
                'containerAttributes',
                TextType::class,
                [
                    'label'      => (!empty($containerAttributesText)) ? $containerAttributesText : 'mautic.form.field.form.container_attr',
                    'label_attr' => ['class' => 'control-label'],
                    'attr'       => [
                        'class'     => 'form-control',
                        'tooltip'   => 'mautic.form.field.help.container_attr',
                        'maxlength' => '255',
                    ],
                    'required' => false,
                ]
            );
        }

        if ($addSaveResult) {
            $default = (!isset($options['data']['saveResult']) || $options['data']['saveResult'] === null) ? true
                : (bool) $options['data']['saveResult'];
            $builder->add(
                'saveResult',
                YesNoButtonGroupType::class,
                [
                    'label' => 'mautic.form.field.form.saveresult',
                    'data'  => $default,
                    'attr'  => [
                        'tooltip' => 'mautic.form.field.help.saveresult',
                    ],
                ]
            );
        }

        if ($addBehaviorFields) {
            $default = (!isset($options['data']['showWhenValueExists']) || $options['data']['showWhenValueExists'] === null) ? true
                : (bool) $options['data']['showWhenValueExists'];
            $builder->add(
                'showWhenValueExists',
                YesNoButtonGroupType::class,
                [
                    'label' => 'mautic.form.field.form.show.when.value.exists',
                    'data'  => $default,
                    'attr'  => [
                        'tooltip' => 'mautic.form.field.help.show.when.value.exists',
                    ],
                ]
            );

            $builder->add(
                'showAfterXSubmissions',
                TextType::class,
                [
                    'label'      => 'mautic.form.field.form.show.after.x.submissions',
                    'label_attr' => ['class' => 'control-label'],
                    'attr'       => [
                        'class'   => 'form-control',
                        'tooltip' => 'mautic.form.field.help.show.after.x.submissions',
                    ],
                    'required' => false,
                ]
            );

            $isAutoFillValue = (!isset($options['data']['isAutoFill'])) ? false : (bool) $options['data']['isAutoFill'];
            $builder->add(
                'isAutoFill',
                YesNoButtonGroupType::class,
                [
                    'label' => 'mautic.form.field.form.auto_fill',
                    'data'  => $isAutoFillValue,
                    'attr'  => [
                        'class'   => 'auto-fill-data',
                        'tooltip' => 'mautic.form.field.help.auto_fill',
                    ],
                ]
            );
        }

        if ($addLeadFieldList) {
            if (!isset($options['data']['leadField'])) {
                switch ($type) {
                    case 'email':
                        $data = 'email';
                        break;
                    case 'country':
                        $data = 'country';
                        break;
                    case 'tel':
                        $data = 'phone';
                        break;
                    default:
                        $data = '';
                        break;
                }
            } elseif (isset($options['data']['leadField'])) {
                $data = $options['data']['leadField'];
            } else {
                $data = '';
            }

            $builder->add(
                'leadField',
                ChoiceType::class,
                [
<<<<<<< HEAD
                    'choices'           => array_flip($options['leadFields']),
=======
                    'choices'           => $options['leadFields'],
>>>>>>> ee6ec2c6
                    'choices_as_values' => true,
                    'choice_attr'       => function ($val, $key, $index) use ($options) {
                        $objects = ['lead', 'company'];
                        foreach ($objects as $object) {
                            if (!empty($options['leadFieldProperties'][$object][$val]) && (in_array($options['leadFieldProperties'][$object][$val]['type'], FormFieldHelper::getListTypes()) || !empty($options['leadFieldProperties'][$object][$val]['properties']['list']) || !empty($options['leadFieldProperties'][$object][$val]['properties']['optionlist']))) {
                                return ['data-list-type' => 1];
                            }
                        }

                        return [];
                    },
                    'label'      => 'mautic.form.field.form.lead_field',
                    'label_attr' => ['class' => 'control-label'],
                    'attr'       => [
                        'class'   => 'form-control',
                        'tooltip' => 'mautic.form.field.help.lead_field',
                    ],
                    'required' => false,
                    'data'     => $data,
                ]
            );
        }

        $builder->add('type', HiddenType::class);

        $update = (!empty($options['data']['id'])) ? true : false;
        if (!empty($update)) {
            $btnValue = 'mautic.core.form.update';
            $btnIcon  = 'fa fa-pencil';
        } else {
            $btnValue = 'mautic.core.form.add';
            $btnIcon  = 'fa fa-plus';
        }

        $builder->add(
            'buttons',
            FormButtonsType::class,
            [
                'save_text'       => $btnValue,
                'save_icon'       => $btnIcon,
                'apply_text'      => false,
                'container_class' => 'bottom-form-buttons',
            ]
        );

        $builder->add(
            'formId',
            HiddenType::class,
            [
                'mapped' => false,
            ]
        );

        // Put properties last so that the other values are available to form events
        $propertiesData = (isset($options['data']['properties'])) ? $options['data']['properties'] : [];
        if (!empty($options['customParameters'])) {
            $formTypeOptions = array_merge($formTypeOptions, ['data' => $propertiesData]);
            $builder->add('properties', $customParams['formType'], $formTypeOptions);
        } else {
            switch ($type) {
                case 'select':
                case 'country':
                    $builder->add(
                        'properties',
                        FormFieldSelectType::class,
                        [
                            'field_type' => $type,
                            'label'      => false,
                            'parentData' => $options['data'],
                            'data'       => $propertiesData,
                        ]
                    );
                    break;
                case 'checkboxgrp':
                case 'radiogrp':
                    $builder->add(
                        'properties',
                        FormFieldGroupType::class,
                        [
                            'label' => false,
                            'data'  => $propertiesData,
                        ]
                    );
                    break;
                case 'freetext':
                    $builder->add(
                        'properties',
                        FormFieldTextType::class,
                        [
                            'required' => false,
                            'label'    => false,
                            'editor'   => true,
                            'data'     => $propertiesData,
                        ]
                    );
                    break;
                case 'freehtml':
                    $builder->add(
                        'properties',
                        FormFieldHTMLType::class,
                        [
                            'required' => false,
                            'label'    => false,
                            'editor'   => true,
                            'data'     => $propertiesData,
                        ]
                    );
                    break;
                case 'date':
                case 'email':
                case 'number':
                case 'text':
                case 'url':
                case 'tel':
                    $builder->add(
                        'properties',
                        FormFieldPlaceholderType::class,
                        [
                            'label' => false,
                            'data'  => $propertiesData,
                        ]
                    );
                    break;
                case 'captcha':
                    $builder->add(
                        'properties',
                        FormFieldCaptchaType::class,
                        [
                            'label' => false,
                            'data'  => $propertiesData,
                        ]
                    );
                    break;
                case 'pagebreak':
                    $builder->add(
                        'properties',
                        FormFieldPageBreakType::class,
                        [
                            'label' => false,
                            'data'  => $propertiesData,
                        ]
                    );
                    break;
                case 'file':
                    if (!isset($propertiesData['public'])) {
                        $propertiesData['public'] = false;
                    }
                    $builder->add(
                        'properties',
                        FormFieldFileType::class,
                        [
                            'label' => false,
                            'data'  => $propertiesData,
                        ]
                    );
                    break;
            }
        }

        $builder->addEventSubscriber(new CleanFormSubscriber($cleanMasks));

        if (!empty($options['action'])) {
            $builder->setAction($options['action']);
        }
    }

    /**
     * {@inheritdoc}
     */
    public function configureOptions(OptionsResolver $resolver)
    {
        $resolver->setDefaults(
            [
                'customParameters' => false,
            ]
        );

        $resolver->setDefined(['customParameters', 'leadFieldProperties']);

        $resolver->setRequired(['leadFields']);
    }

    /**
     * {@inheritdoc}
     */
    public function getBlockPrefix()
    {
        return 'formfield';
    }
}<|MERGE_RESOLUTION|>--- conflicted
+++ resolved
@@ -392,11 +392,7 @@
                 'leadField',
                 ChoiceType::class,
                 [
-<<<<<<< HEAD
                     'choices'           => array_flip($options['leadFields']),
-=======
-                    'choices'           => $options['leadFields'],
->>>>>>> ee6ec2c6
                     'choices_as_values' => true,
                     'choice_attr'       => function ($val, $key, $index) use ($options) {
                         $objects = ['lead', 'company'];
