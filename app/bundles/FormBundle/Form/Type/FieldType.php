--- conflicted
+++ resolved
@@ -202,11 +202,7 @@
         if ($addDefaultValue) {
             $builder->add(
                 'defaultValue',
-<<<<<<< HEAD
-                ('textarea' == $type) ? 'textarea' : 'text',
-=======
-                ($type == 'textarea') ? TextareaType::class : TextType::class,
->>>>>>> ee6ec2c6
+                ('textarea' == $type) ? TextareaType::class : TextType::class,
                 [
                     'label'      => 'mautic.core.defaultvalue',
                     'label_attr' => ['class' => 'control-label'],
