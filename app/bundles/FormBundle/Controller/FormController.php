--- conflicted
+++ resolved
@@ -724,11 +724,7 @@
                     //submit button found
                     $submitButton = true;
                 }
-<<<<<<< HEAD
-                if ('button' !== $formField->getType() && !isset($availableFields[$formField->getType()])) {
-=======
-                if ($formField->getType() !== 'button' && !in_array($formField->getType(), $availableFields)) {
->>>>>>> ee6ec2c6
+                if ('button' !== $formField->getType() && !in_array($formField->getType(), $availableFields)) {
                     continue;
                 }
 
