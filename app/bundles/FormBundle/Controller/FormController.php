--- conflicted
+++ resolved
@@ -293,20 +293,12 @@
 
                         try {
                             if ($entity->isStandalone()) {
-<<<<<<< HEAD
-                                $alias = $model->cleanAlias($entity->getName(), '', 10);
-                                $entity->setAlias($alias);
-
-                                // save the form first so that new fields are available to actions
-                                // use the repository function to not trigger the listeners twice
-=======
                                 // Set alias to prevent SQL errors
                                 $alias = $model->cleanAlias($entity->getName(), '', 10);
                                 $entity->setAlias($alias);
 
                                 // Save the form first and new actions so that new fields are available to actions.
                                 // Using the repository function to not trigger the listeners twice.
->>>>>>> 868e9543
                                 $model->getRepository()->saveEntity($entity);
 
                                 // Only save actions that are not to be deleted
@@ -527,7 +519,6 @@
                         $model->deleteFields($entity, $deletedFields);
 
                         if ($entity->isStandalone()) {
-<<<<<<< HEAD
                             if (!$alias = $entity->getAlias()) {
                                 $alias = $model->cleanAlias($entity->getName(), '', 10);
                                 $entity->setAlias($alias);
@@ -537,14 +528,10 @@
                             // use the repository method to not trigger listeners twice
                             $model->getRepository()->saveEntity($entity);
 
-                            //now set the actions
-                            $model->setActions($entity, $actions, $fields);
-=======
                             if (count($actions)) {
                                 // Now set and persist the actions
                                 $model->setActions($entity, $actions);
                             }
->>>>>>> 868e9543
 
                             // Delete deleted actions
                             if (count($deletedActions)) {
