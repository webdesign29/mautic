<?php
/**
 * @package     Mautic
 * @copyright   2014 Mautic Contributors. All rights reserved.
 * @author      Mautic
 * @link        http://mautic.org
 * @license     GNU/GPLv3 http://www.gnu.org/licenses/gpl-3.0.html
 */

namespace Mautic\FormBundle\Controller;

use Mautic\CoreBundle\Controller\FormController as CommonFormController;
use Mautic\FormBundle\Entity\Field;
use Mautic\FormBundle\Entity\Form;
use Mautic\FormBundle\Model\FormModel;
use Symfony\Component\Form\FormError;
use Symfony\Component\HttpFoundation\Response;

/**
 * Class FormController
 */
class FormController extends CommonFormController
{

    /**
     * @param int $page
     *
     * @return \Symfony\Component\HttpFoundation\JsonResponse|\Symfony\Component\HttpFoundation\RedirectResponse|Response
     */
    public function indexAction($page = 1)
    {
        //set some permissions
        $permissions = $this->get('mautic.security')->isGranted(
<<<<<<< HEAD
            [
=======
            array(
>>>>>>> b12b7174
                'form:forms:viewown',
                'form:forms:viewother',
                'form:forms:create',
                'form:forms:editown',
                'form:forms:editother',
                'form:forms:deleteown',
                'form:forms:deleteother',
                'form:forms:publishown',
                'form:forms:publishother'

            ],
            "RETURN_ARRAY"
        );

        if (!$permissions['form:forms:viewown'] && !$permissions['form:forms:viewother']) {
            return $this->accessDenied();
        }

        if ($this->request->getMethod() == 'POST') {
            $this->setListFilters();
        }

        $session = $this->get('session');

        //set limits
<<<<<<< HEAD
        $limit = $session->get('mautic.form.limit', $this->get('mautic.helper.core_parameters')->getParameter('default_pagelimit'));
=======
        $limit = $session->get('mautic.form.limit', $this->coreParametersHelper->getParameter('default_pagelimit'));
>>>>>>> b12b7174
        $start = ($page === 1) ? 0 : (($page - 1) * $limit);
        if ($start < 0) {
            $start = 0;
        }

        $search = $this->request->get('search', $session->get('mautic.form.filter', ''));
        $session->set('mautic.form.filter', $search);

        $filter = ['string' => $search, 'force' => []];

        if (!$permissions['form:forms:viewother']) {
<<<<<<< HEAD
            $filter['force'][] = ['column' => 'f.createdBy', 'expr' => 'eq', 'value' => $this->get('mautic.helper.user')->getUser()->getId()];
=======
            $filter['force'][] = array('column' => 'f.createdBy', 'expr' => 'eq', 'value' => $this->user->getId());
>>>>>>> b12b7174
        }

        $orderBy    = $session->get('mautic.form.orderby', 'f.name');
        $orderByDir = $session->get('mautic.form.orderbydir', 'ASC');

        $forms = $this->getModel('form.form')->getEntities(
            [
                'start'      => $start,
                'limit'      => $limit,
                'filter'     => $filter,
                'orderBy'    => $orderBy,
                'orderByDir' => $orderByDir
            ]
        );

        $count = count($forms);

        if ($count && $count < ($start + 1)) {
            //the number of entities are now less then the current page so redirect to the last page
            $lastPage = ($count === 1) ? 1 : ((ceil($count / $limit)) ?: 1) ?: 1;

            $session->set('mautic.form.page', $lastPage);
            $returnUrl = $this->generateUrl('mautic_form_index', ['page' => $lastPage]);

            return $this->postActionRedirect(
                [
                    'returnUrl'       => $returnUrl,
                    'viewParameters'  => ['page' => $lastPage],
                    'contentTemplate' => 'MauticFormBundle:Form:index',
                    'passthroughVars' => [
                        'activeLink'    => '#mautic_form_index',
                        'mauticContent' => 'form'
                    ]
                ]
            );
        }

        //set what page currently on so that we can return here after form submission/cancellation
        $session->set('mautic.form.page', $page);

        $viewParameters = [
            'searchValue' => $search,
            'items'       => $forms,
            'totalItems'  => $count,
            'page'        => $page,
            'limit'       => $limit,
            'permissions' => $permissions,
            'security'    => $this->get('mautic.security'),
            'tmpl'        => $this->request->get('tmpl', 'index')
        ];

        return $this->delegateView(
            [
                'viewParameters'  => $viewParameters,
                'contentTemplate' => 'MauticFormBundle:Form:list.html.php',
                'passthroughVars' => [
                    'activeLink'    => '#mautic_form_index',
                    'mauticContent' => 'form',
                    'route'         => $this->generateUrl('mautic_form_index', ['page' => $page])
                ]
            ]
        );
    }

    /**
     * Loads a specific form into the detailed panel
     *
     * @param int $objectId
     *
     * @return \Symfony\Component\HttpFoundation\JsonResponse|\Symfony\Component\HttpFoundation\RedirectResponse|Response
     */
    public function viewAction($objectId)
    {
        /** @var \Mautic\FormBundle\Model\FormModel $model */
        $model      = $this->getModel('form');
        $activeForm = $model->getEntity($objectId);

        //set the page we came from
        $page = $this->get('session')->get('mautic.form.page', 1);

        if ($activeForm === null) {
            //set the return URL
            $returnUrl = $this->generateUrl('mautic_form_index', ['page' => $page]);

            return $this->postActionRedirect(
                [
                    'returnUrl'       => $returnUrl,
                    'viewParameters'  => ['page' => $page],
                    'contentTemplate' => 'MauticFormBundle:Form:index',
                    'passthroughVars' => [
                        'activeLink'    => '#mautic_form_index',
                        'mauticContent' => 'form'
                    ],
                    'flashes'         => [
                        [
                            'type'    => 'error',
                            'msg'     => 'mautic.form.error.notfound',
                            'msgVars' => ['%id%' => $objectId]
                        ]
                    ]
                ]
            );
        } elseif (!$this->get('mautic.security')->hasEntityAccess(
            'form:forms:viewown',
            'form:forms:viewother',
            $activeForm->getCreatedBy()
        )
        ) {
            return $this->accessDenied();
        }

        $permissions = $this->get('mautic.security')->isGranted(
<<<<<<< HEAD
            [
=======
            array(
>>>>>>> b12b7174
                'form:forms:viewown',
                'form:forms:viewother',
                'form:forms:create',
                'form:forms:editown',
                'form:forms:editother',
                'form:forms:deleteown',
                'form:forms:deleteother',
                'form:forms:publishown',
                'form:forms:publishother'

            ],
            "RETURN_ARRAY"
        );

        // Audit Log
        $logs = $this->getModel('core.auditLog')->getLogForObject('form', $objectId, $activeForm->getDateAdded());

        // Init the date range filter form
        $dateRangeValues = $this->request->get('daterange', []);
        $action          = $this->generateUrl('mautic_form_action', ['objectAction' => 'view', 'objectId' => $objectId]);
        $dateRangeForm   = $this->get('form.factory')->create('daterange', $dateRangeValues, ['action' => $action]);

        // Submission stats per time period
        $timeStats = $this->getModel('form.submission')->getSubmissionsLineChartData(
            null,
            new \DateTime($dateRangeForm->get('date_from')->getData()),
            new \DateTime($dateRangeForm->get('date_to')->getData()),
            null,
            ['form_id' => $objectId]
        );

        // Only show actions and fields that still exist
        $customComponents  = $model->getCustomComponents();
        $activeFormActions = [];
        foreach ($activeForm->getActions() as $formAction) {
            if (!isset($customComponents['actions'][$formAction->getType()])) {
                continue;
            }
            $type                          = explode('.', $formAction->getType());
            $activeFormActions[$type[0]][] = $formAction;
        }

        $activeFormFields = [];
        $fieldHelper      = $this->get('mautic.helper.form.field_helper');
        $availableFields  = $fieldHelper->getChoiceList($customComponents['fields']);
        foreach ($activeForm->getFields() as $field) {
            if (!isset($availableFields[$field->getType()])) {
                continue;
            }

            $activeFormFields[] = $field;
        }

        return $this->delegateView(
            [
                'viewParameters'  => [
                    'activeForm'        => $activeForm,
                    'page'              => $page,
                    'logs'              => $logs,
                    'permissions'       => $permissions,
                    'security'          => $this->get('mautic.security'),
<<<<<<< HEAD
                    'stats'             => [
=======
                    'stats'             => array(
>>>>>>> b12b7174
                        'submissionsInTime' => $timeStats,
                    ],
                    'dateRangeForm'     => $dateRangeForm->createView(),
                    'activeFormActions' => $activeFormActions,
                    'activeFormFields'  => $activeFormFields,
                    'formScript'        => htmlspecialchars($model->getFormScript($activeForm), ENT_QUOTES, "UTF-8"),
                    'formContent'       => htmlspecialchars($model->getContent($activeForm, false), ENT_QUOTES, "UTF-8")
                ],
                'contentTemplate' => 'MauticFormBundle:Form:details.html.php',
                'passthroughVars' => [
                    'activeLink'    => '#mautic_form_index',
                    'mauticContent' => 'form',
                    'route'         => $action
                ]
            ]
        );
    }

    /**
     * Generates new form and processes post data
     *
     * @return array|\Symfony\Component\HttpFoundation\JsonResponse|\Symfony\Component\HttpFoundation\RedirectResponse|Response
     * @throws \Exception
     */
    public function newAction()
    {
        /** @var \Mautic\FormBundle\Model\FormModel $model */
        $model   = $this->getModel('form');
        $entity  = $model->getEntity();
        $session = $this->get('session');

        if (!$this->get('mautic.security')->isGranted('form:forms:create')) {
            return $this->accessDenied();
        }

        //set the page we came from
        $page = $this->get('session')->get('mautic.form.page', 1);

        $sessionId = $this->request->request->get('mauticform[sessionId]', 'mautic_'.sha1(uniqid(mt_rand(), true)), true);

        //set added/updated fields
        $modifiedFields = $session->get('mautic.form.'.$sessionId.'.fields.modified', []);
        $deletedFields  = $session->get('mautic.form.'.$sessionId.'.fields.deleted', []);

        //set added/updated actions
        $modifiedActions = $session->get('mautic.form.'.$sessionId.'.actions.modified', []);
        $deletedActions  = $session->get('mautic.form.'.$sessionId.'.actions.deleted', []);

        $action = $this->generateUrl('mautic_form_action', ['objectAction' => 'new']);
        $form   = $model->createForm($entity, $this->get('form.factory'), $action);

        ///Check for a submitted form and process it
        if ($this->request->getMethod() == 'POST') {
            $valid = false;
            if (!$cancelled = $this->isFormCancelled($form)) {
                if ($valid = $this->isFormValid($form)) {
                    //only save fields that are not to be deleted
                    $fields = array_diff_key($modifiedFields, array_flip($deletedFields));

                    //make sure that at least one field is selected
                    if (empty($fields)) {
                        //set the error
                        $form->addError(
                            new FormError(
                                $this->get('translator')->trans('mautic.form.form.fields.notempty', [], 'validators')
                            )
                        );
                        $valid = false;
                    } else {
                        $model->setFields($entity, $fields);

                        try {

                            // Set alias to prevent SQL errors
                            $alias = $model->cleanAlias($entity->getName(), '', 10);
                            $entity->setAlias($alias);

                            // Set timestamps
                            $model->setTimestamps($entity, true, false);

                            // Save the form first and new actions so that new fields are available to actions.
                            // Using the repository function to not trigger the listeners twice.
                            $model->getRepository()->saveEntity($entity);

                            // Only save actions that are not to be deleted
                            $actions = array_diff_key($modifiedActions, array_flip($deletedActions));

                            // Set and persist actions
                            $model->setActions($entity, $actions);

                            // Save and trigger listeners
                            $model->saveEntity($entity, $form->get('buttons')->get('save')->isClicked());

                            $this->addFlash(
                                'mautic.core.notice.created',
                                [
                                    '%name%'      => $entity->getName(),
                                    '%menu_link%' => 'mautic_form_index',
                                    '%url%'       => $this->generateUrl(
                                        'mautic_form_action',
                                        [
                                            'objectAction' => 'edit',
                                            'objectId'     => $entity->getId()
                                        ]
                                    )
                                ]
                            );

                            if ($form->get('buttons')->get('save')->isClicked()) {
                                $viewParameters = [
                                    'objectAction' => 'view',
                                    'objectId'     => $entity->getId()
                                ];
                                $returnUrl      = $this->generateUrl('mautic_form_action', $viewParameters);
                                $template       = 'MauticFormBundle:Form:view';
                            } else {
                                //return edit view so that all the session stuff is loaded
                                return $this->editAction($entity->getId(), true);
                            }
                        } catch (\Exception $e) {
                            $form['name']->addError(
                                new FormError($this->get('translator')->trans('mautic.form.schema.failed', [], 'validators'))
                            );
                            $valid = false;

                            if ('dev' == $this->container->getParameter('kernel.environment')) {
                                throw $e;
                            }
                        }
                    }
                }
            } else {
                $viewParameters = ['page' => $page];
                $returnUrl      = $this->generateUrl('mautic_form_index', $viewParameters);
                $template       = 'MauticFormBundle:Form:index';
            }

            if ($cancelled || ($valid && $form->get('buttons')->get('save')->isClicked())) {
                //clear temporary fields
                $this->clearSessionComponents($sessionId);

                return $this->postActionRedirect(
                    [
                        'returnUrl'       => $returnUrl,
                        'viewParameters'  => $viewParameters,
                        'contentTemplate' => $template,
                        'passthroughVars' => [
                            'activeLink'    => '#mautic_form_index',
                            'mauticContent' => 'form'
                        ]
                    ]
                );
            }
        } else {
            //clear out existing fields in case the form was refreshed, browser closed, etc
            $this->clearSessionComponents($sessionId);
            $modifiedFields = $modifiedActions = $deletedActions = $deletedFields = [];

            $form->get('sessionId')->setData($sessionId);

            //add a submit button
            $keyId = 'new'.hash('sha1', uniqid(mt_rand()));
            $field = new Field();

            $modifiedFields[$keyId]                    = $field->convertToArray();
<<<<<<< HEAD
            $modifiedFields[$keyId]['label']           = $this->get('translator')->trans('mautic.core.form.submit');
=======
            $modifiedFields[$keyId]['label']           = $this->translator->trans('mautic.core.form.submit');
>>>>>>> b12b7174
            $modifiedFields[$keyId]['alias']           = 'submit';
            $modifiedFields[$keyId]['showLabel']       = 1;
            $modifiedFields[$keyId]['type']            = 'button';
            $modifiedFields[$keyId]['id']              = $keyId;
            $modifiedFields[$keyId]['inputAttributes'] = 'class="btn btn-default"';
            $modifiedFields[$keyId]['formId']          = $sessionId;
            unset($modifiedFields[$keyId]['form']);
            $session->set('mautic.form.'.$sessionId.'.fields.modified', $modifiedFields);
        }

        //fire the form builder event
        $customComponents = $model->getCustomComponents($sessionId);

        $fieldHelper = $this->get('mautic.helper.form.field_helper');

        return $this->delegateView(
            [
                'viewParameters'  => [
                    'fields'         => $fieldHelper->getChoiceList($customComponents['fields']),
                    'actions'        => $customComponents['choices'],
                    'actionSettings' => $customComponents['actions'],
                    'formFields'     => $modifiedFields,
                    'formActions'    => $modifiedActions,
                    'deletedFields'  => $deletedFields,
                    'deletedActions' => $deletedActions,
                    'tmpl'           => $this->request->isXmlHttpRequest() ? $this->request->get('tmpl', 'index') : 'index',
                    'activeForm'     => $entity,
                    'form'           => $form->createView(),
                    'contactFields'  => $this->getModel('lead.field')->getFieldListWithProperties(),
                ],
                'contentTemplate' => 'MauticFormBundle:Builder:index.html.php',
                'passthroughVars' => [
                    'activeLink'    => '#mautic_form_index',
                    'mauticContent' => 'form',
                    'route'         => $this->generateUrl(
                        'mautic_form_action',
                        [
                            'objectAction' => (!empty($valid) ? 'edit' : 'new'), //valid means a new form was applied
                            'objectId'     => $entity->getId()
                        ]
                    )
                ]
            ]
        );
    }

    /**
     * Generates edit form and processes post data
     *
     * @param int  $objectId
     * @param bool $ignorePost
     * @param bool $forceTypeSelection
     *
     * @return \Symfony\Component\HttpFoundation\JsonResponse|Response
     */
    public function editAction($objectId, $ignorePost = false, $forceTypeSelection = false)
    {
        /** @var \Mautic\FormBundle\Model\FormModel $model */
        $model            = $this->getModel('form');
        $formData         = $this->request->request->get('mauticform');
        $sessionId        = isset($formData['sessionId']) ? $formData['sessionId'] : null;
        $customComponents = $model->getCustomComponents();

        if ($objectId instanceof Form) {
            $entity   = $objectId;
            $objectId = 'mautic_'.sha1(uniqid(mt_rand(), true));
        } else {
            $entity = $model->getEntity($objectId);

            // Process submit of cloned form
            if ($entity == null && $objectId == $sessionId) {
                $entity = $model->getEntity();
            }
        }

        $session    = $this->get('session');
        $cleanSlate = true;

        //set the page we came from
        $page = $this->get('session')->get('mautic.form.page', 1);

        //set the return URL
        $returnUrl = $this->generateUrl('mautic_form_index', ['page' => $page]);

        $postActionVars = [
            'returnUrl'       => $returnUrl,
            'viewParameters'  => ['page' => $page],
            'contentTemplate' => 'MauticFormBundle:Form:index',
            'passthroughVars' => [
                'activeLink'    => '#mautic_form_index',
                'mauticContent' => 'form'
            ]
        ];

        //form not found
        if ($entity === null) {
            return $this->postActionRedirect(
                array_merge(
                    $postActionVars,
                    [
                        'flashes' => [
                            [
                                'type'    => 'error',
                                'msg'     => 'mautic.form.error.notfound',
                                'msgVars' => ['%id%' => $objectId]
                            ]
                        ]
                    ]
                )
            );
        } elseif (!$this->get('mautic.security')->hasEntityAccess(
            'form:forms:editown',
            'form:forms:editother',
            $entity->getCreatedBy()
        )
        ) {
            return $this->accessDenied();
        } elseif ($model->isLocked($entity)) {
            //deny access if the entity is locked
            return $this->isLocked($postActionVars, $entity, 'form.form');
        }

        $action = $this->generateUrl('mautic_form_action', ['objectAction' => 'edit', 'objectId' => $objectId]);
        $form   = $model->createForm($entity, $this->get('form.factory'), $action);

        ///Check for a submitted form and process it
        if (!$ignorePost && $this->request->getMethod() == 'POST') {
            $valid = false;
            if (!$cancelled = $this->isFormCancelled($form)) {
                //set added/updated fields
                $modifiedFields = $session->get('mautic.form.'.$objectId.'.fields.modified', []);
                $deletedFields  = $session->get('mautic.form.'.$objectId.'.fields.deleted', []);
                $fields         = array_diff_key($modifiedFields, array_flip($deletedFields));

                //set added/updated actions
                $modifiedActions = $session->get('mautic.form.'.$objectId.'.actions.modified', []);
                $deletedActions  = $session->get('mautic.form.'.$objectId.'.actions.deleted', []);
                $actions         = array_diff_key($modifiedActions, array_flip($deletedActions));

                if ($valid = $this->isFormValid($form)) {
                    //make sure that at least one field is selected
                    if (empty($fields)) {
                        //set the error
                        $form->addError(
                            new FormError(
                                $this->get('translator')->trans('mautic.form.form.fields.notempty', [], 'validators')
                            )
                        );
                        $valid = false;
                    } else {
                        $model->setFields($entity, $fields);
                        $model->deleteFields($entity, $deletedFields);

                        if (!$alias = $entity->getAlias()) {
                            $alias = $model->cleanAlias($entity->getName(), '', 10);
                            $entity->setAlias($alias);
                        }

                        if (!$entity->getId()) {
                            // Set timestamps because this is a new clone
                            $model->setTimestamps($entity, true, false);
                        }

                        // save the form first so that new fields are available to actions
                        // use the repository method to not trigger listeners twice
                        $model->getRepository()->saveEntity($entity);

                        // Ensure actions are compatible with form type
                        if (!$entity->isStandalone()) {
                            foreach ($actions as $actionId => $action) {
                                if (empty($customComponents['actions'][$action['type']]['allowCampaignForm'])) {
                                    unset($actions[$actionId]);
                                    $deletedActions[] = $actionId;
                                }
                            }
                        }

                        if (count($actions)) {
                            // Now set and persist the actions
                            $model->setActions($entity, $actions);
                        }

                        // Delete deleted actions
                        if (count($deletedActions)) {
                            $this->getModel('form.action')->deleteEntities($deletedActions);
                        }

                        // Persist and execute listeners
                        $model->saveEntity($entity, $form->get('buttons')->get('save')->isClicked());

                        // Reset objectId to entity ID (can be session ID in case of cloned entity)
                        $objectId = $entity->getId();

                        $this->addFlash(
                            'mautic.core.notice.updated',
                            [
                                '%name%'      => $entity->getName(),
                                '%menu_link%' => 'mautic_form_index',
                                '%url%'       => $this->generateUrl(
                                    'mautic_form_action',
                                    [
                                        'objectAction' => 'edit',
                                        'objectId'     => $entity->getId()
                                    ]
                                )
                            ]
                        );

                        if ($form->get('buttons')->get('save')->isClicked()) {
                            $viewParameters = [
                                'objectAction' => 'view',
                                'objectId'     => $entity->getId()
                            ];
                            $returnUrl      = $this->generateUrl('mautic_form_action', $viewParameters);
                            $template       = 'MauticFormBundle:Form:view';
                        }
                    }
                }
            } else {
                //unlock the entity
                $model->unlockEntity($entity);

                $viewParameters = ['page' => $page];
                $returnUrl      = $this->generateUrl('mautic_form_index', $viewParameters);
                $template       = 'MauticFormBundle:Form:index';
            }

            if ($cancelled || ($valid && $form->get('buttons')->get('save')->isClicked())) {
                //remove fields from session
                $this->clearSessionComponents($objectId);

                // Clear session items in case columns changed
                $session->remove('mautic.formresult.'.$entity->getId().'.orderby');
                $session->remove('mautic.formresult.'.$entity->getId().'.orderbydir');
                $session->remove('mautic.formresult.'.$entity->getId().'.filters');

                return $this->postActionRedirect(
                    array_merge(
                        $postActionVars,
                        [
                            'returnUrl'       => $returnUrl,
                            'viewParameters'  => $viewParameters,
                            'contentTemplate' => $template
                        ]
                    )
                );
            } elseif ($valid && $form->get('buttons')->get('apply')->isClicked()) {
                // Rebuild everything to include new ids
                $cleanSlate = true;
                $reorder    = true;

                if ($valid) {
                    // Rebuild the form with new action so that apply doesn't keep creating a clone
                    $action = $this->generateUrl('mautic_form_action', ['objectAction' => 'edit', 'objectId' => $entity->getId()]);
                    $form   = $model->createForm($entity, $this->get('form.factory'), $action);
                }
            }
        } else {
            $cleanSlate = true;

            //lock the entity
            $model->lockEntity($entity);
        }

        if (!$form->isSubmitted()) {
            $form->get('sessionId')->setData($objectId);
        }

        // Get field and action settings
        $fieldHelper     = $this->get('mautic.helper.form.field_helper');
        $availableFields = $fieldHelper->getChoiceList($customComponents['fields']);

        if ($cleanSlate) {
            //clean slate
            $this->clearSessionComponents($objectId);

            //load existing fields into session
            $modifiedFields = [];
            $usedLeadFields = [];
            $existingFields = $entity->getFields()->toArray();

            foreach ($existingFields as $formField) {
                // Check to see if the field still exists
                if ($formField->getType() !== 'button' && !isset($availableFields[$formField->getType()])) {
                    continue;
                }

                $id    = $formField->getId();
                $field = $formField->convertToArray();

                if (!$id) {
                    // Cloned entity
                    $id = $field['id'] = $field['sessionId'] = 'new'.hash('sha1', uniqid(mt_rand()));
                }

                unset($field['form']);

                if (isset($customComponents['fields'][$field['type']])) {
                    // Set the custom parameters
                    $field['customParameters'] = $customComponents['fields'][$field['type']];
                }
                $field['formId'] = $objectId;

                $modifiedFields[$id] = $field;

                if (!empty($field['leadField'])) {
                    $usedLeadFields[$id] = $field['leadField'];
                }
            }

            $session->set('mautic.form.'.$objectId.'.fields.leadfields', $usedLeadFields);

            if (!empty($reorder)) {
                uasort(
                    $modifiedFields,
                    function ($a, $b) {
                        return $a['order'] > $b['order'];
                    }
                );
            }

            $session->set('mautic.form.'.$objectId.'.fields.modified', $modifiedFields);
            $deletedFields = [];

            // Load existing actions into session
            $modifiedActions = [];
            $existingActions = $entity->getActions()->toArray();

            foreach ($existingActions as $formAction) {
                // Check to see if the action still exists
                if (!isset($customComponents['actions'][$formAction->getType()])) {
                    continue;
                }

                $id     = $formAction->getId();
                $action = $formAction->convertToArray();

                if (!$id) {
                    // Cloned entity so use a random Id instead
                    $action['id'] = $id = 'new'.hash('sha1', uniqid(mt_rand()));
                }
                unset($action['form']);

                $modifiedActions[$id] = $action;
            }

            if (!empty($reorder)) {
                uasort(
                    $modifiedActions,
                    function ($a, $b) {
                        return $a['order'] > $b['order'];
                    }
                );
            }

            $session->set('mautic.form.'.$objectId.'.actions.modified', $modifiedActions);
            $deletedActions = [];
        }

        return $this->delegateView(
            [
                'viewParameters'  => [
                    'fields'             => $availableFields,
                    'actions'            => $customComponents['choices'],
                    'actionSettings'     => $customComponents['actions'],
                    'formFields'         => $modifiedFields,
                    'fieldSettings'      => $customComponents['fields'],
                    'formActions'        => $modifiedActions,
                    'deletedFields'      => $deletedFields,
                    'deletedActions'     => $deletedActions,
                    'tmpl'               => $this->request->isXmlHttpRequest() ? $this->request->get('tmpl', 'index') : 'index',
                    'activeForm'         => $entity,
                    'form'               => $form->createView(),
                    'forceTypeSelection' => $forceTypeSelection,
                    'contactFields'      => $this->getModel('lead.field')->getFieldListWithProperties(),
                ],
                'contentTemplate' => 'MauticFormBundle:Builder:index.html.php',
                'passthroughVars' => [
                    'activeLink'    => '#mautic_form_index',
                    'mauticContent' => 'form',
                    'route'         => $this->generateUrl(
                        'mautic_form_action',
                        [
                            'objectAction' => 'edit',
                            'objectId'     => $entity->getId()
                        ]
                    )
                ]
            ]
        );
    }

    /**
     * Clone an entity
     *
     * @param int $objectId
     *
     * @return \Symfony\Component\HttpFoundation\JsonResponse|\Symfony\Component\HttpFoundation\RedirectResponse|Response
     */
    public function cloneAction($objectId)
    {
        $model = $this->getModel('form.form');

        /** @var \Mautic\FormBundle\Entity\Form $entity */
        $entity = $model->getEntity($objectId);

        if ($entity != null) {
            if (!$this->get('mautic.security')->isGranted('form:forms:create')
                || !$this->get('mautic.security')->hasEntityAccess(
                    'form:forms:viewown',
                    'form:forms:viewother',
                    $entity->getCreatedBy()
                )
            ) {
                return $this->accessDenied();
            }

            $entity = clone $entity;
            $entity->setIsPublished(false);

            // Clone the forms's fields
            $fields = $entity->getFields()->toArray();
            /** @var \Mautic\FormBundle\Entity\Field $field */
            foreach ($fields as $field) {
                $fieldClone = clone $field;
                $fieldClone->setForm($entity);
                $fieldClone->setSessionId(null);
                $entity->addField($field->getId(), $fieldClone);
            }

            // Clone the forms's actions
            $actions = $entity->getActions()->toArray();
            /** @var \Mautic\FormBundle\Entity\Action $action */
            foreach ($actions as $action) {
                $actionClone = clone $action;
                $actionClone->setForm($entity);
                $entity->addAction($action->getId(), $actionClone);
            }
        }

        return $this->editAction($entity, true, true);
    }

    /**
     * Gives a preview of the form
     *
     * @param int $objectId
     *
     * @return Response
     */
    public function previewAction($objectId)
    {
        /** @var FormModel $model */
        $model = $this->getModel('form.form');
        $form  = $model->getEntity($objectId);

        if ($form === null) {
            $html =
                '<h1>'.
                $this->get('translator')->trans('mautic.form.error.notfound', ['%id%' => $objectId], 'flashes').
                '</h1>';
        } elseif (!$this->get('mautic.security')->hasEntityAccess(
            'form:forms:editown',
            'form:forms:editother',
            $form->getCreatedBy()
        )
        ) {
            $html = '<h1>'.$this->get('translator')->trans('mautic.core.error.accessdenied', [], 'flashes').'</h1>';
        } else {
            $html = $model->getContent($form, true, false);
        }

        $model->populateValuesWithGetParameters($form, $html);

        $viewParams = [
            'content'     => $html,
            'stylesheets' => [],
            'name'        => $form->getName()
        ];

        $template = $form->getTemplate();
        if (!empty($template)) {
            $theme = $this->get('mautic.helper.theme')->getTheme($template);
            if ($theme->getTheme() != $template) {
                $config = $theme->getConfig();
                if (in_array('form', $config['features'])) {
                    $template = $theme->getTheme();
                } else {
                    $template = null;
                }
            }
        }

        $viewParams['template'] = $template;

        if (!empty($template)) {
            $logicalName     = $this->get('mautic.helper.theme')->checkForTwigTemplate(':'.$template.':form.html.php');
            $assetsHelper    = $this->get('templating.helper.assets');
            $slotsHelper     = $this->get('templating.helper.slots');
            $analyticsHelper = $this->get('mautic.helper.template.analytics');

            if (!empty($customStylesheets)) {
                foreach ($customStylesheets as $css) {
                    $assetsHelper->addStylesheet($css);
                }
            }

            $slotsHelper->set('pageTitle', $form->getName());

            $analytics = $analyticsHelper->getCode();

            if (!empty($analytics)) {
                $assetsHelper->addCustomDeclaration($analytics);
            }

            return $this->render($logicalName, $viewParams);
        }

        return $this->render('MauticFormBundle::form.html.php', $viewParams);
    }

    /**
     * Deletes the entity
     *
     * @param int $objectId
     *
     * @return \Symfony\Component\HttpFoundation\JsonResponse|\Symfony\Component\HttpFoundation\RedirectResponse
     */
    public function deleteAction($objectId)
    {
        $page      = $this->get('session')->get('mautic.form.page', 1);
<<<<<<< HEAD
        $returnUrl = $this->generateUrl('mautic_form_index', ['page' => $page]);
        $flashes   = [];
=======
        $returnUrl = $this->generateUrl('mautic_form_index', array('page' => $page));
        $flashes   = array();
>>>>>>> b12b7174

        $postActionVars = [
            'returnUrl'       => $returnUrl,
            'viewParameters'  => ['page' => $page],
            'contentTemplate' => 'MauticFormBundle:Form:index',
            'passthroughVars' => [
                'activeLink'    => '#mautic_form_index',
                'mauticContent' => 'form'
            ]
        ];

        if ($this->request->getMethod() == 'POST') {
            $model  = $this->getModel('form.form');
            $entity = $model->getEntity($objectId);

            if ($entity === null) {
                $flashes[] = [
                    'type'    => 'error',
                    'msg'     => 'mautic.form.error.notfound',
<<<<<<< HEAD
                    'msgVars' => ['%id%' => $objectId]
                ];
=======
                    'msgVars' => array('%id%' => $objectId)
                );
>>>>>>> b12b7174
            } elseif (!$this->get('mautic.security')->hasEntityAccess(
                'form:forms:deleteown',
                'form:forms:deleteother',
                $entity->getCreatedBy()
            )
            ) {
                return $this->accessDenied();
            } elseif ($model->isLocked($entity)) {
                return $this->isLocked($postActionVars, $entity, 'form.form');
            }

            $model->deleteEntity($entity);

            $identifier = $this->get('translator')->trans($entity->getName());
            $flashes[]  = [
                'type'    => 'notice',
                'msg'     => 'mautic.core.notice.deleted',
                'msgVars' => [
                    '%name%' => $identifier,
                    '%id%'   => $objectId
                ]
            ];
        } //else don't do anything

        return $this->postActionRedirect(
            array_merge(
                $postActionVars,
                [
                    'flashes' => $flashes
                ]
            )
        );
    }

    /**
     * Deletes a group of entities
     *
     * @return \Symfony\Component\HttpFoundation\JsonResponse|\Symfony\Component\HttpFoundation\RedirectResponse
     */
    public function batchDeleteAction()
    {
        $page      = $this->get('session')->get('mautic.form.page', 1);
<<<<<<< HEAD
        $returnUrl = $this->generateUrl('mautic_form_index', ['page' => $page]);
        $flashes   = [];
=======
        $returnUrl = $this->generateUrl('mautic_form_index', array('page' => $page));
        $flashes   = array();
>>>>>>> b12b7174

        $postActionVars = [
            'returnUrl'       => $returnUrl,
            'viewParameters'  => ['page' => $page],
            'contentTemplate' => 'MauticFormBundle:Form:index',
            'passthroughVars' => [
                'activeLink'    => '#mautic_form_index',
                'mauticContent' => 'form'
            ]
        ];

        if ($this->request->getMethod() == 'POST') {
            $model     = $this->getModel('form');
            $ids       = json_decode($this->request->query->get('ids', ''));
            $deleteIds = [];

            // Loop over the IDs to perform access checks pre-delete
            foreach ($ids as $objectId) {
                $entity = $model->getEntity($objectId);

                if ($entity === null) {
                    $flashes[] = [
                        'type'    => 'error',
                        'msg'     => 'mautic.form.error.notfound',
<<<<<<< HEAD
                        'msgVars' => ['%id%' => $objectId]
                    ];
=======
                        'msgVars' => array('%id%' => $objectId)
                    );
>>>>>>> b12b7174
                } elseif (!$this->get('mautic.security')->hasEntityAccess(
                    'form:forms:deleteown',
                    'form:forms:deleteother',
                    $entity->getCreatedBy()
                )
                ) {
                    $flashes[] = $this->accessDenied(true);
                } elseif ($model->isLocked($entity)) {
                    $flashes[] = $this->isLocked($postActionVars, $entity, 'form.form', true);
                } else {
                    $deleteIds[] = $objectId;
                }
            }

            // Delete everything we are able to
            if (!empty($deleteIds)) {
                $entities = $model->deleteEntities($deleteIds);

                $flashes[] = [
                    'type'    => 'notice',
                    'msg'     => 'mautic.form.notice.batch_deleted',
                    'msgVars' => [
                        '%count%' => count($entities)
                    ]
                ];
            }
        } //else don't do anything

        return $this->postActionRedirect(
            array_merge(
                $postActionVars,
                [
                    'flashes' => $flashes
                ]
            )
        );
    }

    /**
     * Clear field and actions from the session
     */
    public function clearSessionComponents($sessionId)
    {
        $session = $this->get('session');
        $session->remove('mautic.form.'.$sessionId.'.fields.modified');
        $session->remove('mautic.form.'.$sessionId.'.fields.deleted');
        $session->remove('mautic.form.'.$sessionId.'.fields.leadfields');

        $session->remove('mautic.form.'.$sessionId.'.actions.modified');
        $session->remove('mautic.form.'.$sessionId.'.actions.deleted');
    }

    /**
     *
     */
    public function batchRebuildHtmlAction()
    {
        $page      = $this->get('session')->get('mautic.form.page', 1);
<<<<<<< HEAD
        $returnUrl = $this->generateUrl('mautic_form_index', ['page' => $page]);
        $flashes   = [];
=======
        $returnUrl = $this->generateUrl('mautic_form_index', array('page' => $page));
        $flashes   = array();
>>>>>>> b12b7174

        $postActionVars = [
            'returnUrl'       => $returnUrl,
            'viewParameters'  => ['page' => $page],
            'contentTemplate' => 'MauticFormBundle:Form:index',
            'passthroughVars' => [
                'activeLink'    => '#mautic_form_index',
                'mauticContent' => 'form'
            ]
        ];

        if ($this->request->getMethod() == 'POST') {
            /** @var \Mautic\FormBundle\Model\FormModel $model */
            $model = $this->getModel('form');
            $ids   = json_decode($this->request->query->get('ids', ''));
            $count = 0;
            // Loop over the IDs to perform access checks pre-delete
            foreach ($ids as $objectId) {
                $entity = $model->getEntity($objectId);

                if ($entity === null) {
                    $flashes[] = [
                        'type'    => 'error',
                        'msg'     => 'mautic.form.error.notfound',
<<<<<<< HEAD
                        'msgVars' => ['%id%' => $objectId]
                    ];
=======
                        'msgVars' => array('%id%' => $objectId)
                    );
>>>>>>> b12b7174
                } elseif (!$this->get('mautic.security')->hasEntityAccess(
                    'form:forms:editown',
                    'form:forms:editother',
                    $entity->getCreatedBy()
                )
                ) {
                    $flashes[] = $this->accessDenied(true);
                } elseif ($model->isLocked($entity)) {
                    $flashes[] = $this->isLocked($postActionVars, $entity, 'form.form', true);
                } else {
                    $model->generateHtml($entity);
                    $count++;
                }
            }

            $flashes[] = [
                'type'    => 'notice',
                'msg'     => 'mautic.form.notice.batch_html_generated',
                'msgVars' => [
                    'pluralCount' => $count,
                    '%count%'     => $count
                ]
            ];
        } //else don't do anything

        return $this->postActionRedirect(
            array_merge(
                $postActionVars,
                [
                    'flashes' => $flashes
                ]
            )
        );
    }
}<|MERGE_RESOLUTION|>--- conflicted
+++ resolved
@@ -31,11 +31,7 @@
     {
         //set some permissions
         $permissions = $this->get('mautic.security')->isGranted(
-<<<<<<< HEAD
             [
-=======
-            array(
->>>>>>> b12b7174
                 'form:forms:viewown',
                 'form:forms:viewother',
                 'form:forms:create',
@@ -61,11 +57,7 @@
         $session = $this->get('session');
 
         //set limits
-<<<<<<< HEAD
-        $limit = $session->get('mautic.form.limit', $this->get('mautic.helper.core_parameters')->getParameter('default_pagelimit'));
-=======
         $limit = $session->get('mautic.form.limit', $this->coreParametersHelper->getParameter('default_pagelimit'));
->>>>>>> b12b7174
         $start = ($page === 1) ? 0 : (($page - 1) * $limit);
         if ($start < 0) {
             $start = 0;
@@ -77,11 +69,7 @@
         $filter = ['string' => $search, 'force' => []];
 
         if (!$permissions['form:forms:viewother']) {
-<<<<<<< HEAD
-            $filter['force'][] = ['column' => 'f.createdBy', 'expr' => 'eq', 'value' => $this->get('mautic.helper.user')->getUser()->getId()];
-=======
             $filter['force'][] = array('column' => 'f.createdBy', 'expr' => 'eq', 'value' => $this->user->getId());
->>>>>>> b12b7174
         }
 
         $orderBy    = $session->get('mautic.form.orderby', 'f.name');
@@ -194,11 +182,7 @@
         }
 
         $permissions = $this->get('mautic.security')->isGranted(
-<<<<<<< HEAD
-            [
-=======
             array(
->>>>>>> b12b7174
                 'form:forms:viewown',
                 'form:forms:viewother',
                 'form:forms:create',
@@ -259,12 +243,7 @@
                     'page'              => $page,
                     'logs'              => $logs,
                     'permissions'       => $permissions,
-                    'security'          => $this->get('mautic.security'),
-<<<<<<< HEAD
-                    'stats'             => [
-=======
                     'stats'             => array(
->>>>>>> b12b7174
                         'submissionsInTime' => $timeStats,
                     ],
                     'dateRangeForm'     => $dateRangeForm->createView(),
@@ -430,11 +409,7 @@
             $field = new Field();
 
             $modifiedFields[$keyId]                    = $field->convertToArray();
-<<<<<<< HEAD
-            $modifiedFields[$keyId]['label']           = $this->get('translator')->trans('mautic.core.form.submit');
-=======
             $modifiedFields[$keyId]['label']           = $this->translator->trans('mautic.core.form.submit');
->>>>>>> b12b7174
             $modifiedFields[$keyId]['alias']           = 'submit';
             $modifiedFields[$keyId]['showLabel']       = 1;
             $modifiedFields[$keyId]['type']            = 'button';
@@ -966,13 +941,8 @@
     public function deleteAction($objectId)
     {
         $page      = $this->get('session')->get('mautic.form.page', 1);
-<<<<<<< HEAD
-        $returnUrl = $this->generateUrl('mautic_form_index', ['page' => $page]);
-        $flashes   = [];
-=======
         $returnUrl = $this->generateUrl('mautic_form_index', array('page' => $page));
         $flashes   = array();
->>>>>>> b12b7174
 
         $postActionVars = [
             'returnUrl'       => $returnUrl,
@@ -992,13 +962,8 @@
                 $flashes[] = [
                     'type'    => 'error',
                     'msg'     => 'mautic.form.error.notfound',
-<<<<<<< HEAD
-                    'msgVars' => ['%id%' => $objectId]
-                ];
-=======
                     'msgVars' => array('%id%' => $objectId)
                 );
->>>>>>> b12b7174
             } elseif (!$this->get('mautic.security')->hasEntityAccess(
                 'form:forms:deleteown',
                 'form:forms:deleteother',
@@ -1041,13 +1006,8 @@
     public function batchDeleteAction()
     {
         $page      = $this->get('session')->get('mautic.form.page', 1);
-<<<<<<< HEAD
-        $returnUrl = $this->generateUrl('mautic_form_index', ['page' => $page]);
-        $flashes   = [];
-=======
         $returnUrl = $this->generateUrl('mautic_form_index', array('page' => $page));
         $flashes   = array();
->>>>>>> b12b7174
 
         $postActionVars = [
             'returnUrl'       => $returnUrl,
@@ -1072,13 +1032,8 @@
                     $flashes[] = [
                         'type'    => 'error',
                         'msg'     => 'mautic.form.error.notfound',
-<<<<<<< HEAD
-                        'msgVars' => ['%id%' => $objectId]
+                        'msgVars' => array('%id%' => $objectId)
                     ];
-=======
-                        'msgVars' => array('%id%' => $objectId)
-                    );
->>>>>>> b12b7174
                 } elseif (!$this->get('mautic.security')->hasEntityAccess(
                     'form:forms:deleteown',
                     'form:forms:deleteother',
@@ -1137,13 +1092,8 @@
     public function batchRebuildHtmlAction()
     {
         $page      = $this->get('session')->get('mautic.form.page', 1);
-<<<<<<< HEAD
-        $returnUrl = $this->generateUrl('mautic_form_index', ['page' => $page]);
-        $flashes   = [];
-=======
         $returnUrl = $this->generateUrl('mautic_form_index', array('page' => $page));
         $flashes   = array();
->>>>>>> b12b7174
 
         $postActionVars = [
             'returnUrl'       => $returnUrl,
@@ -1168,13 +1118,8 @@
                     $flashes[] = [
                         'type'    => 'error',
                         'msg'     => 'mautic.form.error.notfound',
-<<<<<<< HEAD
-                        'msgVars' => ['%id%' => $objectId]
+                        'msgVars' => array('%id%' => $objectId)
                     ];
-=======
-                        'msgVars' => array('%id%' => $objectId)
-                    );
->>>>>>> b12b7174
                 } elseif (!$this->get('mautic.security')->hasEntityAccess(
                     'form:forms:editown',
                     'form:forms:editother',
