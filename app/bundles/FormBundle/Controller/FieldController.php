--- conflicted
+++ resolved
@@ -350,11 +350,7 @@
 
         $formField = (array_key_exists($objectId, $fields)) ? $fields[$objectId] : null;
 
-<<<<<<< HEAD
-        if ('POST' == $this->request->getMethod() && null !== $formField) {
-=======
-        if ($this->request->getMethod() === 'POST' && $formField !== null) {
->>>>>>> ee6ec2c6
+        if ('POST' === $this->request->getMethod() && null !== $formField) {
             $usedLeadFields = $session->get('mautic.form.'.$formId.'.fields.leadfields');
 
             // Allow to select the lead field from the delete field again
