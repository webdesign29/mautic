<?php

/*
 * @copyright   2014 Mautic Contributors. All rights reserved
 * @author      Mautic
 *
 * @link        http://mautic.org
 *
 * @license     GNU/GPLv3 http://www.gnu.org/licenses/gpl-3.0.html
 */

namespace Mautic\FormBundle\Controller;

use Mautic\CoreBundle\Controller\FormController as CommonFormController;
use Mautic\FormBundle\Entity\Action;
use Symfony\Component\HttpFoundation\JsonResponse;

/**
 * Class ActionController.
 */
class ActionController extends CommonFormController
{
    /**
     * Generates new form and processes post data.
     *
     * @return JsonResponse
     */
    public function newAction()
    {
        $success = 0;
        $valid   = $cancelled   = false;
        $method  = $this->request->getMethod();
        $session = $this->get('session');

        if ('POST' == $method) {
            $formAction = $this->request->request->get('formaction');
            $actionType = $formAction['type'];
            $formId     = $formAction['formId'];
        } else {
            $actionType = $this->request->query->get('type');
            $formId     = $this->request->query->get('formId');
            $formAction = [
                'type'   => $actionType,
                'formId' => $formId,
            ];
        }

        //ajax only for form fields
        if (!$actionType ||
            !$this->request->isXmlHttpRequest() ||
            !$this->get('mautic.security')->isGranted(['form:forms:editown', 'form:forms:editother', 'form:forms:create'], 'MATCH_ONE')
        ) {
            return $this->modalAccessDenied();
        }

        //fire the form builder event
        $customComponents = $this->getModel('form.form')->getCustomComponents();
        $form             = $this->get('form.factory')->create('formaction', $formAction, [
            'action'   => $this->generateUrl('mautic_formaction_action', ['objectAction' => 'new']),
            'settings' => $customComponents['actions'][$actionType],
            'formId'   => $formId,
        ]);
        $form->get('formId')->setData($formId);
        $formAction['settings'] = $customComponents['actions'][$actionType];

        //Check for a submitted form and process it
        if ('POST' == $method) {
            if (!$cancelled = $this->isFormCancelled($form)) {
                if ($valid = $this->isFormValid($form)) {
                    $success = 1;

                    //form is valid so process the data
                    $keyId = 'new'.hash('sha1', uniqid(mt_rand()));

                    //save the properties to session
                    $actions          = $session->get('mautic.form.'.$formId.'.actions.modified', []);
                    $formData         = $form->getData();
                    $formAction       = array_merge($formAction, $formData);
                    $formAction['id'] = $keyId;
                    if (empty($formAction['name'])) {
                        //set it to the event default
                        $formAction['name'] = $this->get('translator')->trans($formAction['settings']['label']);
                    }
                    $actions[$keyId] = $formAction;
                    $session->set('mautic.form.'.$formId.'.actions.modified', $actions);
                } else {
                    $success = 0;
                }
            }
        }

        $viewParams = ['type' => $actionType];

        if ($cancelled || $valid) {
            $closeModal = true;
        } else {
            $closeModal                 = false;
            $viewParams['tmpl']         = 'action';
            $viewParams['form']         = (isset($formAction['settings']['formTheme'])) ? $this->setFormTheme($form, 'MauticFormBundle:Builder:action.html.php', $formAction['settings']['formTheme']) : $form->createView();
            $header                     = $formAction['settings']['label'];
            $viewParams['actionHeader'] = $this->get('translator')->trans($header);
        }

        $passthroughVars = [
            'mauticContent' => 'formAction',
            'success'       => $success,
            'route'         => false,
        ];

        if (!empty($keyId)) {
            //prevent undefined errors
            $entity     = new Action();
            $blank      = $entity->convertToArray();
            $formAction = array_merge($blank, $formAction);

            $template = (!empty($formAction['settings']['template'])) ? $formAction['settings']['template'] :
                'MauticFormBundle:Action:generic.html.php';
            $passthroughVars['actionId']   = $keyId;
            $passthroughVars['actionHtml'] = $this->renderView($template, [
                'inForm' => true,
                'action' => $formAction,
                'id'     => $keyId,
                'formId' => $formId,
            ]);
        }

        if ($closeModal) {
            //just close the modal
            $passthroughVars['closeModal'] = 1;
            $response                      = new JsonResponse($passthroughVars);

            return $response;
        }

        return $this->ajaxAction([
            'contentTemplate' => 'MauticFormBundle:Builder:'.$viewParams['tmpl'].'.html.php',
            'viewParameters'  => $viewParams,
            'passthroughVars' => $passthroughVars,
        ]);
    }

    /**
     * Generates edit form and processes post data.
     *
     * @param int $objectId
     *
     * @return JsonResponse
     */
    public function editAction($objectId)
    {
        $session    = $this->get('session');
        $method     = $this->request->getMethod();
<<<<<<< HEAD
        $formId     = ('POST' == $method) ? $this->request->request->get('formaction[formId]', '', true) : $this->request->query->get('formId');
=======
        $formaction = $this->request->request->get('formaction', []);
        $formId     = $method === 'POST' ? ($formaction['formId'] ?? '') : $this->request->query->get('formId');
>>>>>>> e79acc82
        $actions    = $session->get('mautic.form.'.$formId.'.actions.modified', []);
        $success    = 0;
        $valid      = $cancelled      = false;
        $formAction = array_key_exists($objectId, $actions) ? $actions[$objectId] : null;

        if (null !== $formAction) {
            $actionType             = $formAction['type'];
            $customComponents       = $this->getModel('form.form')->getCustomComponents();
            $formAction['settings'] = $customComponents['actions'][$actionType];

            //ajax only for form fields
            if (!$actionType ||
                !$this->request->isXmlHttpRequest() ||
                !$this->get('mautic.security')->isGranted(['form:forms:editown', 'form:forms:editother', 'form:forms:create'], 'MATCH_ONE')
            ) {
                return $this->modalAccessDenied();
            }

            $form = $this->get('form.factory')->create('formaction', $formAction, [
                'action'   => $this->generateUrl('mautic_formaction_action', ['objectAction' => 'edit', 'objectId' => $objectId]),
                'settings' => $formAction['settings'],
                'formId'   => $formId,
            ]);
            $form->get('formId')->setData($formId);

            //Check for a submitted form and process it
            if ('POST' == $method) {
                if (!$cancelled = $this->isFormCancelled($form)) {
                    if ($valid = $this->isFormValid($form)) {
                        $success = 1;

                        //form is valid so process the data

                        //save the properties to session
                        $session  = $this->get('session');
                        $actions  = $session->get('mautic.form.'.$formId.'.actions.modified');
                        $formData = $form->getData();
                        //overwrite with updated data
                        $formAction = array_merge($actions[$objectId], $formData);
                        if (empty($formAction['name'])) {
                            //set it to the event default
                            $formAction['name'] = $this->get('translator')->trans($formAction['settings']['label']);
                        }
                        $actions[$objectId] = $formAction;
                        $session->set('mautic.form.'.$formId.'.actions.modified', $actions);

                        //generate HTML for the field
                        $keyId = $objectId;

                        //take note if this is a submit button or not
                        if ('button' == $actionType) {
                            $submits = $session->get('mautic.formactions.submits', []);
                            if ('submit' == $formAction['properties']['type'] && !in_array($keyId, $submits)) {
                                //button type updated to submit
                                $submits[] = $keyId;
                                $session->set('mautic.formactions.submits', $submits);
                            } elseif ('submit' != $formAction['properties']['type'] && in_array($keyId, $submits)) {
                                //button type updated to something other than submit
                                $key = array_search($keyId, $submits);
                                unset($submits[$key]);
                                $session->set('mautic.formactions.submits', $submits);
                            }
                        }
                    }
                }
            }

            $viewParams = ['type' => $actionType];
            if ($cancelled || $valid) {
                $closeModal = true;
            } else {
                $closeModal                 = false;
                $viewParams['tmpl']         = 'action';
                $viewParams['form']         = (isset($formAction['settings']['formTheme'])) ? $this->setFormTheme($form, 'MauticFormBundle:Builder:action.html.php', $formAction['settings']['formTheme']) : $form->createView();
                $viewParams['actionHeader'] = $this->get('translator')->trans($formAction['settings']['label']);
            }

            $passthroughVars = [
                'mauticContent' => 'formAction',
                'success'       => $success,
                'route'         => false,
            ];

            if (!empty($keyId)) {
                $passthroughVars['actionId'] = $keyId;

                //prevent undefined errors
                $entity     = new Action();
                $blank      = $entity->convertToArray();
                $formAction = array_merge($blank, $formAction);
                $template   = (!empty($formAction['settings']['template'])) ? $formAction['settings']['template'] :
                    'MauticFormBundle:Action:generic.html.php';
                $passthroughVars['actionHtml'] = $this->renderView($template, [
                    'inForm' => true,
                    'action' => $formAction,
                    'id'     => $keyId,
                    'formId' => $formId,
                ]);
            }

            if ($closeModal) {
                //just close the modal
                $passthroughVars['closeModal'] = 1;
                $response                      = new JsonResponse($passthroughVars);

                return $response;
            }

            return $this->ajaxAction([
                'contentTemplate' => 'MauticFormBundle:Builder:'.$viewParams['tmpl'].'.html.php',
                'viewParameters'  => $viewParams,
                'passthroughVars' => $passthroughVars,
            ]);
        }

        $response = new JsonResponse(['success' => 0]);

        return $response;
    }

    /**
     * Deletes the entity.
     *
     * @param $objectId
     *
     * @return JsonResponse
     */
    public function deleteAction($objectId)
    {
        $session = $this->get('session');
        $formId  = $this->request->query->get('formId');
        $actions = $session->get('mautic.form.'.$formId.'.actions.modified', []);
        $delete  = $session->get('mautic.form.'.$formId.'.actions.deleted', []);

        //ajax only for form fields
        if (!$this->request->isXmlHttpRequest() ||
            !$this->get('mautic.security')->isGranted(['form:forms:editown', 'form:forms:editother', 'form:forms:create'], 'MATCH_ONE')
        ) {
            return $this->accessDenied();
        }

        $formAction = (array_key_exists($objectId, $actions)) ? $actions[$objectId] : null;
        if ('POST' == $this->request->getMethod() && null !== $formAction) {
            //add the field to the delete list
            if (!in_array($objectId, $delete)) {
                $delete[] = $objectId;
                $session->set('mautic.form.'.$formId.'.actions.deleted', $delete);
            }

            //take note if this is a submit button or not
            if ('button' == $formAction['type']) {
                $submits    = $session->get('mautic.formactions.submits', []);
                $properties = $formAction['properties'];
                if ('submit' == $properties['type'] && in_array($objectId, $submits)) {
                    $key = array_search($objectId, $submits);
                    unset($submits[$key]);
                    $session->set('mautic.formactions.submits', $submits);
                }
            }

            $dataArray = [
                'mauticContent' => 'formAction',
                'success'       => 1,
                'route'         => false,
            ];
        } else {
            $dataArray = ['success' => 0];
        }

        return new JsonResponse($dataArray);
    }
}<|MERGE_RESOLUTION|>--- conflicted
+++ resolved
@@ -150,12 +150,8 @@
     {
         $session    = $this->get('session');
         $method     = $this->request->getMethod();
-<<<<<<< HEAD
-        $formId     = ('POST' == $method) ? $this->request->request->get('formaction[formId]', '', true) : $this->request->query->get('formId');
-=======
         $formaction = $this->request->request->get('formaction', []);
-        $formId     = $method === 'POST' ? ($formaction['formId'] ?? '') : $this->request->query->get('formId');
->>>>>>> e79acc82
+        $formId     = 'POST' === $method ? ($formaction['formId'] ?? '') : $this->request->query->get('formId');
         $actions    = $session->get('mautic.form.'.$formId.'.actions.modified', []);
         $success    = 0;
         $valid      = $cancelled      = false;
