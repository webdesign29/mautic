--- conflicted
+++ resolved
@@ -12,13 +12,7 @@
 $pageCount = 1;
 ?>
 
-<<<<<<< HEAD
-<?php if ($form->getRenderStyle()) {
-    echo $view->render($theme.'MauticFormBundle:Builder:style.html.php', ['form' => $form, 'formName' => $formName]);
-} ?>
-=======
 <?php echo $style; ?>
->>>>>>> 772bab58
 
 <div id="mauticform_wrapper<?php echo $formName ?>" class="mauticform_wrapper">
     <form autocomplete="false" role="form" method="post" action="<?php echo $view['router']->url(
