--- conflicted
+++ resolved
@@ -41,13 +41,11 @@
 				<?php if ($form->getDescription()) : ?>
 					<dt><?php echo $view['translator']->trans('mautic.core.description'); ?></dt>
 					<dd><?php echo $form->getDescription(); ?></dd>
-				<?php endif; ?>
-<<<<<<< HEAD
 				<?php if (isset($event['extra'])) : ?>
                 <?php if ($descr = $form->getDescription()): ?>
 	            <p><?php echo $view['translator']->trans('mautic.form.timeline.event.description', array('%description%' => $descr)); ?></p>
                 <?php endif; ?>
-=======
+				<?php endif; ?>
 					<dt><?php echo $view['translator']->trans('mautic.form.result.thead.referrer'); ?></dt>
 					<dd><?php echo $view['assets']->makeLinks($submission->getReferer()); ?></dd>
 				<?php if (is_array($results)) : ?>
@@ -57,7 +55,6 @@
 							<dd><?php echo $results[$field->getAlias()]; ?></dd>
 						<?php endif; ?>
 					<?php endforeach; ?>
->>>>>>> 2588d158
 				<?php endif; ?>
 				</dl>
 	        </div>
