<?php
/**
 * @package     Mautic
 * @copyright   2015 Mautic Contributors. All rights reserved.
 * @author      Mautic
 * @link        http://mautic.org
 * @license     GNU/GPLv3 http://www.gnu.org/licenses/gpl-3.0.html
 */

// Defaults

if (!isset($defaultInputFormClass)) {
    $defaultInputFormClass = '';
}

if (!isset($defaultLabelClass)) {
    $defaultLabelClass = 'label';
}

if (!isset($formName)) {
    $formName = '';
}

$properties = $field['properties'];

$defaultInputClass = 'mauticform-'.$defaultInputClass;
$defaultLabelClass = 'mauticform-'.$defaultLabelClass;

<<<<<<< HEAD
$name = '';
if (empty($ignoreName)) {
    $inputName = 'mauticform['.$field['alias'].']';
    if (!empty($properties['multiple'])) {
        $inputName .= '[]';
    }
    $name = ' name="'. $inputName . '"';
}

$value = (isset($field['defaultValue'])) ? ' value="'.$field['defaultValue'].'"' : ' value=""';
=======
$name  = (empty($ignoreName)) ? ' name="mauticform['.$field['alias'].']"' : '';

if ($field['type'] == 'checkboxgrp' || $field['type'] == 'radiogrp') {
    $value = '';
} else {
    $value = (isset($field['defaultValue'])) ? ' value="'.$field['defaultValue'].'"' : ' value=""';
}

>>>>>>> 36d78ad4
if (empty($ignoreId)) {
    $inputId = 'id="mauticform_input'.$formName.'_'.$field['alias'].'"';
    $labelId = 'id="mauticform_label'.$formName.'_'.$field['alias'].'" for="mauticform_input'.$formName.'_'.$field['alias'].'"';
} else {
    $inputId = $labelId = '';
}

$inputAttr = $inputId.$name.$value;
$labelAttr = $labelId;

if (!empty($properties['placeholder'])) {
    $inputAttr .= ' placeholder="'.$properties['placeholder'].'"';
}

// Label and input
if (!empty($inForm)) {
    $labelAttr .= ' class="'.$defaultLabelClass.'"';
    $inputAttr .= ' disabled="disabled" class="'.$defaultInputClass.$defaultInputFormClass.'"';

} else {
    if ($field['labelAttributes'])
        $labelAttr .= ' '.htmlspecialchars_decode($field['labelAttributes']);

    if (stripos($labelAttr, 'class=') === false) {
        $labelAttr .= ' class="'.$defaultLabelClass.'"';
    } else {
        $labelAttr = str_ireplace('class="', 'class="'.$defaultLabelClass.' ', $labelAttr);
    }

    if ($field['inputAttributes'])
        $inputAttr .= ' '.htmlspecialchars_decode($field['inputAttributes']);

    if (stripos($inputAttr, 'class=') === false) {
        $inputAttr .= ' class="'.$defaultInputClass.'"';
    } else {
        $inputAttr = str_ireplace('class="', 'class="'.$defaultInputClass.' ', $inputAttr);
    }
}

<<<<<<< HEAD
// Container attributes
$containerAttr         = 'id="mauticform_'.$formName.'_'.$id.'" '.htmlspecialchars_decode($field['containerAttributes']);
=======
// Container
$containerAttr         = 'id="mauticform'.$formName.'_'.$id.'" '.htmlspecialchars_decode($field['containerAttributes']);
>>>>>>> 36d78ad4
if (!isset($containerClass))
    $containerClass = $containerType;
$defaultContainerClass = 'mauticform-row mauticform-'.$containerClass;

// Field is required
$validationMessage     = '';
if (isset($field['isRequired']) && $field['isRequired']) {
    $required = true;
    $defaultContainerClass .= ' mauticform-required';
    $validationMessage = $field['validationMessage'];
    if (empty($validationMessage)) {
        $validationMessage = $view['translator']->trans('mautic.form.field.generic.required', array(), 'validators');
    }

    $containerAttr .= " data-validate=\"{$field['alias']}\" data-validation-type=\"{$field['type']}\"";

    if (!empty($properties['multiple'])) {
        $containerAttr .= " data-validate-multiple=\"true\"";
    }
} elseif (!empty($required)) {
    // Forced to be required
    $defaultContainerClass .= ' mauticform-required';
}

// Add container class
if (!empty($deleted)) {
    $defaultContainerClass .= ' bg-danger';
}

if (stripos($containerAttr, 'class=') === false) {
    $containerAttr .= ' class="'.$defaultContainerClass.'"';
} else {
    $containerAttr = str_ireplace('class="', 'class="'.$defaultContainerClass.' ', $containerAttr);
}<|MERGE_RESOLUTION|>--- conflicted
+++ resolved
@@ -26,7 +26,6 @@
 $defaultInputClass = 'mauticform-'.$defaultInputClass;
 $defaultLabelClass = 'mauticform-'.$defaultLabelClass;
 
-<<<<<<< HEAD
 $name = '';
 if (empty($ignoreName)) {
     $inputName = 'mauticform['.$field['alias'].']';
@@ -36,17 +35,12 @@
     $name = ' name="'. $inputName . '"';
 }
 
-$value = (isset($field['defaultValue'])) ? ' value="'.$field['defaultValue'].'"' : ' value=""';
-=======
-$name  = (empty($ignoreName)) ? ' name="mauticform['.$field['alias'].']"' : '';
-
 if ($field['type'] == 'checkboxgrp' || $field['type'] == 'radiogrp') {
     $value = '';
 } else {
     $value = (isset($field['defaultValue'])) ? ' value="'.$field['defaultValue'].'"' : ' value=""';
 }
 
->>>>>>> 36d78ad4
 if (empty($ignoreId)) {
     $inputId = 'id="mauticform_input'.$formName.'_'.$field['alias'].'"';
     $labelId = 'id="mauticform_label'.$formName.'_'.$field['alias'].'" for="mauticform_input'.$formName.'_'.$field['alias'].'"';
@@ -86,13 +80,8 @@
     }
 }
 
-<<<<<<< HEAD
-// Container attributes
-$containerAttr         = 'id="mauticform_'.$formName.'_'.$id.'" '.htmlspecialchars_decode($field['containerAttributes']);
-=======
 // Container
 $containerAttr         = 'id="mauticform'.$formName.'_'.$id.'" '.htmlspecialchars_decode($field['containerAttributes']);
->>>>>>> 36d78ad4
 if (!isset($containerClass))
     $containerClass = $containerType;
 $defaultContainerClass = 'mauticform-row mauticform-'.$containerClass;
