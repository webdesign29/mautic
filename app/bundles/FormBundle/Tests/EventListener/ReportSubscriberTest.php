<?php

/*
 * @copyright   2014 Mautic Contributors. All rights reserved
 * @author      Mautic
 *
 * @link        http://mautic.org
 *
 * @license     GNU/GPLv3 http://www.gnu.org/licenses/gpl-3.0.html
 */

namespace Mautic\FormBundle\Tests\EventListener;

use Doctrine\DBAL\Query\QueryBuilder;
use Mautic\CoreBundle\Helper\Chart\ChartQuery;
use Mautic\CoreBundle\Translation\Translator;
use Mautic\FormBundle\Entity\SubmissionRepository;
use Mautic\FormBundle\EventListener\ReportSubscriber;
use Mautic\LeadBundle\Model\CompanyReportData;
use Mautic\ReportBundle\Event\ReportBuilderEvent;
use Mautic\ReportBundle\Event\ReportGeneratorEvent;
use Mautic\ReportBundle\Event\ReportGraphEvent;
use Symfony\Bundle\FrameworkBundle\Test\WebTestCase;

class ReportSubscriberTest extends WebTestCase
{
<<<<<<< HEAD
    protected function setUp()
=======
    private $submissionRepository;
    private $companyReportData;

    /**
     * @var ReportSubscriber
     */
    private $subscriber;

    public function setUp()
>>>>>>> e79acc82
    {
        parent::setUp();
        defined('MAUTIC_TABLE_PREFIX') or define('MAUTIC_TABLE_PREFIX', '');

        $this->companyReportData    = $this->createMock(CompanyReportData::class);
        $this->submissionRepository = $this->createMock(SubmissionRepository::class);
        $this->subscriber           = new ReportSubscriber($this->companyReportData, $this->submissionRepository);
    }

    public function testOnReportBuilderAddsFormAndFormSubmissionReports()
    {
        $mockEvent = $this->getMockBuilder(ReportBuilderEvent::class)
            ->disableOriginalConstructor()
            ->setMethods([
                'checkContext',
                'addGraph',
                'getStandardColumns',
                'getCategoryColumns',
                'getCampaignByChannelColumns',
                'getLeadColumns',
                'getIpColumn',
                'addTable',
            ])
            ->getMock();

        $mockEvent->expects($this->once())
            ->method('getStandardColumns')
            ->willReturn([]);

        $mockEvent->expects($this->once())
            ->method('getCategoryColumns')
            ->willReturn([]);

        $mockEvent->expects($this->once())
            ->method('getCampaignByChannelColumns')
            ->willReturn([]);

        $mockEvent->expects($this->once())
            ->method('getLeadColumns')
            ->willReturn([]);

        $mockEvent->expects($this->once())
            ->method('getIpColumn')
            ->willReturn([]);

        $mockEvent->expects($this->exactly(2))
            ->method('checkContext')
            ->willReturn(true);

        $setTables = [];
        $setGraphs = [];

        $mockEvent->expects($this->exactly(2))
            ->method('addTable')
            ->willReturnCallback(function () use (&$setTables) {
                $args = func_get_args();

                $setTables[] = $args;
            });

        $mockEvent->expects($this->exactly(3))
            ->method('addGraph')
            ->willReturnCallback(function () use (&$setGraphs) {
                $args = func_get_args();

                $setGraphs[] = $args;
            });

        $this->companyReportData->expects($this->once())
            ->method('getCompanyData')
            ->with()
            ->willReturn([]);

        $this->subscriber->onReportBuilder($mockEvent);

        $this->assertCount(2, $setTables);
        $this->assertCount(3, $setGraphs);
    }

    public function testOnReportGenerateFormsContext()
    {
        $mockQueryBuilder = $this->createMock(QueryBuilder::class);
        $mockEvent        = $this->getMockBuilder(ReportGeneratorEvent::class)
            ->disableOriginalConstructor()
            ->setMethods([
                'getContext',
                'getQueryBuilder',
                'addCategoryLeftJoin',
                'setQueryBuilder',
            ])
            ->getMock();

        $mockQueryBuilder->expects($this->once())
            ->method('from')
            ->willReturn($mockQueryBuilder);

        $mockEvent->expects($this->once())
            ->method('getQueryBuilder')
            ->willReturn($mockQueryBuilder);

        $mockEvent->expects($this->once())
            ->method('getContext')
            ->willReturn('forms');

        $this->subscriber->onReportGenerate($mockEvent);
    }

    public function testOnReportGenerateFormSubmissionContext()
    {
        $mockQueryBuilder = $this->createMock(QueryBuilder::class);
        $mockEvent        = $this->getMockBuilder(ReportGeneratorEvent::class)
            ->disableOriginalConstructor()
            ->setMethods([
                'getContext',
                'getQueryBuilder',
                'addCategoryLeftJoin',
                'addIpAddressLeftJoin',
                'addLeadLeftJoin',
                'addCampaignByChannelJoin',
                'applyDateFilters',
                'setQueryBuilder',
            ])
            ->getMock();

        $mockQueryBuilder->expects($this->once())
            ->method('from')
            ->willReturn($mockQueryBuilder);

        $mockQueryBuilder->expects($this->exactly(2))
            ->method('leftJoin')
            ->willReturn($mockQueryBuilder);

        $mockEvent->expects($this->once())
            ->method('getQueryBuilder')
            ->willReturn($mockQueryBuilder);

        $mockEvent->expects($this->once())
            ->method('getContext')
            ->willReturn('form.submissions');

        $this->subscriber->onReportGenerate($mockEvent);
    }

    public function testOnReportGraphGenerateBadContextWillReturn()
    {
        $mockEvent = $this->createMock(ReportGraphEvent::class);

        $mockEvent->expects($this->once())
            ->method('checkContext')
            ->willReturn(false);

        $mockEvent->expects($this->never())
            ->method('getRequestedGraphs');

        $this->subscriber->onReportGraphGenerate($mockEvent);
    }

    public function testOnReportGraphGenerate()
    {
        $mockEvent        = $this->createMock(ReportGraphEvent::class);
        $mockTrans        = $this->createMock(Translator::class);
        $mockQueryBuilder = $this->createMock(QueryBuilder::class);
        $mockChartQuery   = $this->createMock(ChartQuery::class);

        $mockTrans->expects($this->any())
            ->method('trans')
            ->willReturnArgument(0);

        $mockEvent->expects($this->once())
            ->method('getQueryBuilder')
            ->willReturn($mockQueryBuilder);

        $mockChartQuery->expects($this->any())
            ->method('loadAndBuildTimeData')
            ->willReturn(['a', 'b', 'c']);

        $mockChartQuery->expects($this->any())
            ->method('fetchCount')
            ->willReturn(2);

        $mockChartQuery->expects($this->any())
            ->method('fetchCountDateDiff')
            ->willReturn(2);

        $graphOptions = [
            'chartQuery' => $mockChartQuery,
            'translator' => $mockTrans,
            'dateFrom'   => new \DateTime(),
            'dateTo'     => new \DateTime(),
        ];

        $mockEvent->expects($this->once())
            ->method('checkContext')
            ->willReturn(true);

        $mockEvent->expects($this->any())
            ->method('getOptions')
            ->willReturn($graphOptions);

        $mockEvent->expects($this->once())
            ->method('getRequestedGraphs')
            ->willReturn(
                [
                    'mautic.form.graph.line.submissions',
                    'mautic.form.table.top.referrers',
                    'mautic.form.table.most.submitted',
                ]
            );

        $this->submissionRepository->expects($this->once())
            ->method('getTopReferrers')
            ->willReturn(['a', 'b', 'c']);

        $this->submissionRepository->expects($this->once())
            ->method('getMostSubmitted')
            ->willReturn(['a', 'b', 'c']);

        $this->subscriber->onReportGraphGenerate($mockEvent);
    }
}<|MERGE_RESOLUTION|>--- conflicted
+++ resolved
@@ -24,9 +24,6 @@
 
 class ReportSubscriberTest extends WebTestCase
 {
-<<<<<<< HEAD
-    protected function setUp()
-=======
     private $submissionRepository;
     private $companyReportData;
 
@@ -36,7 +33,6 @@
     private $subscriber;
 
     public function setUp()
->>>>>>> e79acc82
     {
         parent::setUp();
         defined('MAUTIC_TABLE_PREFIX') or define('MAUTIC_TABLE_PREFIX', '');
