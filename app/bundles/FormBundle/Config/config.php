--- conflicted
+++ resolved
@@ -82,7 +82,6 @@
         )
     ),
 
-<<<<<<< HEAD
     'menu'     => array(
         'main' => array(
             'priority' => 50,
@@ -91,14 +90,13 @@
                     'route'     => 'mautic_form_index',
                     'id'        => 'mautic_form_root',
                     'iconClass' => 'fa-pencil-square-o',
-                    'access'    => array('form:forms:viewown', 'form:forms:viewother')
+                    'access'    => array('form:forms:viewown', 'form:forms:viewother'),
+                    'parent'    => 'mautic.campaign.campaigns'
                 )
             )
         )
     ),
 
-=======
->>>>>>> 6eb31350
     'categories' => array(
         'form' => null
     ),
