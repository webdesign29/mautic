<?php
/**
 * @package     Mautic
 * @copyright   2014 Mautic Contributors. All rights reserved.
 * @author      Mautic
 * @link        http://mautic.org
 * @license     GNU/GPLv3 http://www.gnu.org/licenses/gpl-3.0.html
 */

return [
    'routes'   => [
        'main'   => [
            'mautic_form_pagetoken_index' => [
                'path'       => '/forms/pagetokens/{page}',
                'controller' => 'MauticFormBundle:SubscribedEvents\BuilderToken:index'
            ],
            'mautic_formaction_action'    => [
                'path'       => '/forms/action/{objectAction}/{objectId}',
                'controller' => 'MauticFormBundle:Action:execute'
            ],
            'mautic_formfield_action'     => [
                'path'       => '/forms/field/{objectAction}/{objectId}',
                'controller' => 'MauticFormBundle:Field:execute'
            ],
            'mautic_form_index'           => [
                'path'       => '/forms/{page}',
                'controller' => 'MauticFormBundle:Form:index'
            ],
            'mautic_form_results'         => [
                'path'       => '/forms/results/{objectId}/{page}',
                'controller' => 'MauticFormBundle:Result:index',
            ],
            'mautic_form_export'          => [
                'path'       => '/forms/results/{objectId}/export/{format}',
                'controller' => 'MauticFormBundle:Result:export',
                'defaults'   => [
                    'format' => 'csv'
                ]
            ],
            'mautic_form_results_delete'   => [
                'path'       => '/forms/results/{formId}/delete/{objectId}',
                'controller' => 'MauticFormBundle:Result:delete',
                'defaults'   => [
                    'objectId' => 0
                ]
            ],
            'mautic_form_action'          => [
                'path'       => '/forms/{objectAction}/{objectId}',
                'controller' => 'MauticFormBundle:Form:execute'
            ]
        ],
        'api'    => [
            'mautic_api_getforms' => [
                'path'       => '/forms',
                'controller' => 'MauticFormBundle:Api\FormApi:getEntities'
            ],
            'mautic_api_getform'  => [
                'path'       => '/forms/{id}',
                'controller' => 'MauticFormBundle:Api\FormApi:getEntity'
            ]
        ],
        'public' => [
            'mautic_form_postresults'  => [
                'path'       => '/form/submit',
                'controller' => 'MauticFormBundle:Public:submit'
            ],
            'mautic_form_generateform' => [
                'path'       => '/form/generate.js',
                'controller' => 'MauticFormBundle:Public:generate'
            ],
            'mautic_form_postmessage'  => [
                'path'       => '/form/message',
                'controller' => 'MauticFormBundle:Public:message'
            ],
            'mautic_form_preview'      => [
                'path'       => '/form/{id}',
                'controller' => 'MauticFormBundle:Public:preview',
                'defaults'   => [
                    'id' => '0'
                ]
            ],
            'mautic_form_embed' => [
                'path' => '/form/embed/{id}',
                'controller' => 'MauticFormBundle:Public:embed'
            ],
            'mautic_form_postresults_ajax' => [
                'path' => '/form/submit/ajax',
                'controller' => 'MauticFormBundle:Ajax:submit'
            ]
        ]
    ],

    'menu'     => [
        'main' => [
            'items'    => [
                'mautic.form.forms' => [
                    'route'     => 'mautic_form_index',
                    'access'    => ['form:forms:viewown', 'form:forms:viewother'],
                    'parent'    => 'mautic.core.components',
                    'priority'  => 200
                ]
            ]
        ]
    ],

    'categories' => [
        'form' => null
    ],

    'services' => [
        'events' => [
            'mautic.form.subscriber'                => [
                'class' => 'Mautic\FormBundle\EventListener\FormSubscriber',
                'arguments' => [
<<<<<<< HEAD
                    'mautic.factory',
                    'mautic.helper.mailer',
=======
                    'mautic.helper.ip_lookup',
                    'mautic.core.model.auditlog'
>>>>>>> b12b7174
                ]
            ],
            'mautic.form.pagebundle.subscriber'     => [
                'class' => 'Mautic\FormBundle\EventListener\PageSubscriber',
                'arguments' => [
                    'mautic.form.model.form'
                ]
            ],
            'mautic.form.pointbundle.subscriber'    => [
                'class' => 'Mautic\FormBundle\EventListener\PointSubscriber',
                'arguments' => [
                    'mautic.point.model.point'
                ]
            ],
            'mautic.form.reportbundle.subscriber'   => [
                'class' => 'Mautic\FormBundle\EventListener\ReportSubscriber'
            ],
            'mautic.form.campaignbundle.subscriber' => [
                'class' => 'Mautic\FormBundle\EventListener\CampaignSubscriber',
                'arguments' => [
                    'mautic.form.model.form',
                    'mautic.form.model.submission',
                    'mautic.campaign.model.event'
                ]
            ],
            'mautic.form.calendarbundle.subscriber' => [
                'class' => 'Mautic\FormBundle\EventListener\CalendarSubscriber'
            ],
            'mautic.form.leadbundle.subscriber'     => [
                'class' => 'Mautic\FormBundle\EventListener\LeadSubscriber',
                'arguments' => [
                    'mautic.form.model.form',
                    'mautic.page.model.page'
                ]
            ],
            'mautic.form.emailbundle.subscriber'    => [
                'class' => 'Mautic\FormBundle\EventListener\EmailSubscriber'
            ],
            'mautic.form.search.subscriber'         => [
                'class' => 'Mautic\FormBundle\EventListener\SearchSubscriber',
                'arguments' => [
                    'mautic.helper.user',
                    'mautic.form.model.form'
                ]
            ],
            'mautic.form.webhook.subscriber'        => [
                'class' => 'Mautic\FormBundle\EventListener\WebhookSubscriber'
            ],
            'mautic.form.dashboard.subscriber'      => [
                'class' => 'Mautic\FormBundle\EventListener\DashboardSubscriber',
                'arguments' => [
                    'mautic.form.model.submission',
                    'mautic.form.model.form'
                ]
            ]
        ],
        'forms'  => [
            'mautic.form.type.form'                      => [
                'class'     => 'Mautic\FormBundle\Form\Type\FormType',
                'arguments' => 'mautic.factory',
                'alias'     => 'mauticform'
            ],
            'mautic.form.type.field'                     => [
                'class' => 'Mautic\FormBundle\Form\Type\FieldType',
                'alias' => 'formfield',
                'methodCalls'  => [
                    'setFieldModel' => ['mautic.form.model.field'],
                    'setFormModel'  => ['mautic.form.model.form'],
                ],
            ],
            'mautic.form.type.action'                    => [
                'class' => 'Mautic\FormBundle\Form\Type\ActionType',
                'alias' => 'formaction'
            ],
            'mautic.form.type.field_propertytext'        => [
                'class' => 'Mautic\FormBundle\Form\Type\FormFieldTextType',
                'alias' => 'formfield_text'
            ],
            'mautic.form.type.field_propertyplaceholder' => [
                'class' => 'Mautic\FormBundle\Form\Type\FormFieldPlaceholderType',
                'alias' => 'formfield_placeholder'
            ],
            'mautic.form.type.field_propertyselect'      => [
                'class' => 'Mautic\FormBundle\Form\Type\FormFieldSelectType',
                'alias' => 'formfield_select'
            ],
            'mautic.form.type.field_propertycaptcha'     => [
                'class' => 'Mautic\FormBundle\Form\Type\FormFieldCaptchaType',
                'alias' => 'formfield_captcha'
            ],
            'muatic.form.type.field_propertypagebreak'   => [
                'class' => \Mautic\FormBundle\Form\Type\FormFieldPageBreakType::class,
                'arguments' => [
                    'translator',
                ],
            ],
            'mautic.form.type.field_propertygroup'      => [
                'class' => 'Mautic\FormBundle\Form\Type\FormFieldGroupType',
                'alias' => 'formfield_group'
            ],
            'mautic.form.type.pointaction_formsubmit'    => [
                'class' => 'Mautic\FormBundle\Form\Type\PointActionFormSubmitType',
                'alias' => 'pointaction_formsubmit'
            ],
            'mautic.form.type.form_list'                 => [
                'class'     => 'Mautic\FormBundle\Form\Type\FormListType',
                'arguments' => 'mautic.factory',
                'alias'     => 'form_list'
            ],
            'mautic.form.type.campaignevent_formsubmit'  => [
                'class' => 'Mautic\FormBundle\Form\Type\CampaignEventFormSubmitType',
                'alias' => 'campaignevent_formsubmit'
            ],
            'mautic.form.type.campaignevent_form_field_value'  => [
                'class' => 'Mautic\FormBundle\Form\Type\CampaignEventFormFieldValueType',
                'arguments' => 'mautic.factory',
                'alias' => 'campaignevent_form_field_value'
            ],
            'mautic.form.type.form_submitaction_sendemail'  => [
                'class'     => 'Mautic\FormBundle\Form\Type\SubmitActionEmailType',
                'arguments' => 'translator',
                'alias'     => 'form_submitaction_sendemail',
                'methodCalls'  => [
                    'setFieldModel' => ['mautic.form.model.field'],
                    'setFormModel'  => ['mautic.form.model.form'],
                ],
            ],
            'mautic.form.type.form_submitaction_repost' => [
                'class'     => \Mautic\FormBundle\Form\Type\SubmitActionRepostType::class,
                'methodCalls'  => [
                    'setFieldModel' => ['mautic.form.model.field'],
                    'setFormModel'  => ['mautic.form.model.form'],
                ],
            ],
        ],
        'models' =>  [
            'mautic.form.model.action' => [
                'class' => 'Mautic\FormBundle\Model\ActionModel'
            ],
            'mautic.form.model.field' => [
                'class' => 'Mautic\FormBundle\Model\FieldModel',
                'arguments' => [
                    'mautic.lead.model.field',
                ]
            ],
            'mautic.form.model.form' => [
                'class' => 'Mautic\FormBundle\Model\FormModel',
                'arguments' => [
                    'request_stack',
                    'mautic.helper.templating',
                    'mautic.helper.theme',
                    'mautic.schema.helper.factory',
                    'mautic.form.model.action',
                    'mautic.form.model.field',
                    'mautic.lead.model.lead',
                    'mautic.helper.form.field_helper',
                    'mautic.lead.model.field',
                ]
            ],
            'mautic.form.model.submission' => [
                'class' => 'Mautic\FormBundle\Model\SubmissionModel',
                'arguments' => [
                    'mautic.helper.ip_lookup',
                    'mautic.helper.templating',
                    'mautic.form.model.form',
                    'mautic.page.model.page',
                    'mautic.lead.model.lead',
                    'mautic.campaign.model.campaign',
                    'mautic.lead.model.field',
                    'mautic.helper.form.field_helper',
                ]
            ]
        ],
        'other' => [
            'mautic.helper.form.field_helper' => [
                'class' => \Mautic\FormBundle\Helper\FormFieldHelper::class,
                'arguments' => [
                    'translator',
                    'validator'
                ]
            ]
        ]
    ]
];<|MERGE_RESOLUTION|>--- conflicted
+++ resolved
@@ -112,13 +112,9 @@
             'mautic.form.subscriber'                => [
                 'class' => 'Mautic\FormBundle\EventListener\FormSubscriber',
                 'arguments' => [
-<<<<<<< HEAD
-                    'mautic.factory',
+                    'mautic.helper.ip_lookup',
+                    'mautic.core.model.auditlog',
                     'mautic.helper.mailer',
-=======
-                    'mautic.helper.ip_lookup',
-                    'mautic.core.model.auditlog'
->>>>>>> b12b7174
                 ]
             ],
             'mautic.form.pagebundle.subscriber'     => [
