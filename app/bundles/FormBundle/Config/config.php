<?php

/*
 * @copyright   2014 Mautic Contributors. All rights reserved
 * @author      Mautic
 *
 * @link        http://mautic.org
 *
 * @license     GNU/GPLv3 http://www.gnu.org/licenses/gpl-3.0.html
 */

use Mautic\FormBundle\EventListener\CampaignSubscriber;
use Mautic\FormBundle\EventListener\DashboardSubscriber;
use Mautic\FormBundle\EventListener\EmailSubscriber;
use Mautic\FormBundle\EventListener\FormSubscriber;
use Mautic\FormBundle\EventListener\LeadSubscriber;
use Mautic\FormBundle\EventListener\PageSubscriber;
use Mautic\FormBundle\EventListener\PointSubscriber;
use Mautic\FormBundle\EventListener\ReportSubscriber;
use Mautic\FormBundle\EventListener\SearchSubscriber;
use Mautic\FormBundle\EventListener\WebhookSubscriber;
use Mautic\FormBundle\Form\Type\ActionType;
use Mautic\FormBundle\Form\Type\CampaignEventFormFieldValueType;
use Mautic\FormBundle\Form\Type\CampaignEventFormSubmitType;
use Mautic\FormBundle\Form\Type\FieldType;
use Mautic\FormBundle\Form\Type\FormFieldCaptchaType;
use Mautic\FormBundle\Form\Type\FormFieldFileType;
use Mautic\FormBundle\Form\Type\FormFieldGroupType;
use Mautic\FormBundle\Form\Type\FormFieldHTMLType;
use Mautic\FormBundle\Form\Type\FormFieldPageBreakType;
use Mautic\FormBundle\Form\Type\FormFieldPlaceholderType;
use Mautic\FormBundle\Form\Type\FormFieldSelectType;
use Mautic\FormBundle\Form\Type\FormFieldTextType;
use Mautic\FormBundle\Form\Type\FormListType;
use Mautic\FormBundle\Form\Type\FormType;
use Mautic\FormBundle\Form\Type\PointActionFormSubmitType;
use Mautic\FormBundle\Form\Type\SubmitActionEmailType;
use Mautic\FormBundle\Helper\FormFieldHelper;
use Mautic\FormBundle\Helper\FormUploader;
use Mautic\FormBundle\Helper\TokenHelper;
use Mautic\FormBundle\Model\ActionModel;
use Mautic\FormBundle\Model\FieldModel;
use Mautic\FormBundle\Model\FormModel;
use Mautic\FormBundle\Model\SubmissionModel;
use Mautic\FormBundle\Model\SubmissionResultLoader;
use Mautic\FormBundle\Validator\Constraint\FileExtensionConstraintValidator;
use Mautic\FormBundle\Validator\UploadFieldValidator;

return [
    'routes' => [
        'main' => [
            'mautic_formaction_action' => [
                'path'       => '/forms/action/{objectAction}/{objectId}',
                'controller' => 'MauticFormBundle:Action:execute',
            ],
            'mautic_formfield_action' => [
                'path'       => '/forms/field/{objectAction}/{objectId}',
                'controller' => 'MauticFormBundle:Field:execute',
            ],
            'mautic_form_index' => [
                'path'       => '/forms/{page}',
                'controller' => 'MauticFormBundle:Form:index',
            ],
            'mautic_form_results' => [
                'path'       => '/forms/results/{objectId}/{page}',
                'controller' => 'MauticFormBundle:Result:index',
            ],
            'mautic_form_export' => [
                'path'       => '/forms/results/{objectId}/export/{format}',
                'controller' => 'MauticFormBundle:Result:export',
                'defaults'   => [
                    'format' => 'csv',
                ],
            ],
            'mautic_form_results_action' => [
                'path'       => '/forms/results/{formId}/{objectAction}/{objectId}',
                'controller' => 'MauticFormBundle:Result:execute',
                'defaults'   => [
                    'objectId' => 0,
                ],
            ],
            'mautic_form_action' => [
                'path'       => '/forms/{objectAction}/{objectId}',
                'controller' => 'MauticFormBundle:Form:execute',
            ],
        ],
        'api' => [
            'mautic_api_formstandard' => [
                'standard_entity' => true,
                'name'            => 'forms',
                'path'            => '/forms',
                'controller'      => 'MauticFormBundle:Api\FormApi',
            ],
            'mautic_api_formresults' => [
                'path'       => '/forms/{formId}/submissions',
                'controller' => 'MauticFormBundle:Api\SubmissionApi:getEntities',
            ],
            'mautic_api_formresult' => [
                'path'       => '/forms/{formId}/submissions/{submissionId}',
                'controller' => 'MauticFormBundle:Api\SubmissionApi:getEntity',
            ],
            'mautic_api_contactformresults' => [
                'path'       => '/forms/{formId}/submissions/contact/{contactId}',
                'controller' => 'MauticFormBundle:Api\SubmissionApi:getEntitiesForContact',
            ],
            'mautic_api_formdeletefields' => [
                'path'       => '/forms/{formId}/fields/delete',
                'controller' => 'MauticFormBundle:Api\FormApi:deleteFields',
                'method'     => 'DELETE',
            ],
            'mautic_api_formdeleteactions' => [
                'path'       => '/forms/{formId}/actions/delete',
                'controller' => 'MauticFormBundle:Api\FormApi:deleteActions',
                'method'     => 'DELETE',
            ],
        ],
        'public' => [
            'mautic_form_file_download' => [
                'path'       => '/forms/results/file/{submissionId}/{field}',
                'controller' => 'MauticFormBundle:Result:downloadFile',
            ],
            'mautic_form_postresults' => [
                'path'       => '/form/submit',
                'controller' => 'MauticFormBundle:Public:submit',
            ],
            'mautic_form_generateform' => [
                'path'       => '/form/generate.js',
                'controller' => 'MauticFormBundle:Public:generate',
            ],
            'mautic_form_postmessage' => [
                'path'       => '/form/message',
                'controller' => 'MauticFormBundle:Public:message',
            ],
            'mautic_form_preview' => [
                'path'       => '/form/{id}',
                'controller' => 'MauticFormBundle:Public:preview',
                'defaults'   => [
                    'id' => '0',
                ],
            ],
            'mautic_form_embed' => [
                'path'       => '/form/embed/{id}',
                'controller' => 'MauticFormBundle:Public:embed',
            ],
            'mautic_form_postresults_ajax' => [
                'path'       => '/form/submit/ajax',
                'controller' => 'MauticFormBundle:Ajax:submit',
            ],
        ],
    ],

    'menu' => [
        'main' => [
            'items' => [
                'mautic.form.forms' => [
                    'route'    => 'mautic_form_index',
                    'access'   => ['form:forms:viewown', 'form:forms:viewother'],
                    'parent'   => 'mautic.core.components',
                    'priority' => 200,
                ],
            ],
        ],
    ],

    'categories' => [
        'form' => null,
    ],

    'services' => [
        'events' => [
            'mautic.form.subscriber' => [
                'class'     => FormSubscriber::class,
                'arguments' => [
                    'mautic.helper.ip_lookup',
                    'mautic.core.model.auditlog',
                    'mautic.helper.mailer',
                    'mautic.helper.core_parameters',
                    'translator',
                    'router',
                ],
            ],
            'mautic.form.validation.subscriber' => [
                'class'     => \Mautic\FormBundle\EventListener\FormValidationSubscriber::class,
                'arguments' => [
                    'translator',
                ],
            ],
            'mautic.form.pagebundle.subscriber' => [
                'class'     => PageSubscriber::class,
                'arguments' => [
                    'mautic.form.model.form',
<<<<<<< HEAD
                    'mautic.helper.token_builder.factory',
=======
                    'translator',
                    'mautic.security',
                    'mautic.factory',
>>>>>>> c58830bb
                ],
            ],
            'mautic.form.pointbundle.subscriber' => [
                'class'     => PointSubscriber::class,
                'arguments' => [
                    'mautic.point.model.point',
                ],
            ],
            'mautic.form.reportbundle.subscriber' => [
                'class'     => ReportSubscriber::class,
                'arguments' => [
                    'mautic.lead.model.company_report_data',
                    'mautic.form.repository.submission',
                ],
            ],
            'mautic.form.campaignbundle.subscriber' => [
                'class'     => CampaignSubscriber::class,
                'arguments' => [
                    'mautic.form.model.form',
                    'mautic.form.model.submission',
                    'mautic.campaign.model.event',
                ],
            ],
            'mautic.form.leadbundle.subscriber' => [
                'class'     => LeadSubscriber::class,
                'arguments' => [
                    'mautic.form.model.form',
                    'mautic.page.model.page',
                    'mautic.form.repository.submission',
                    'translator',
                    'router',
                ],
            ],
            'mautic.form.emailbundle.subscriber' => [
                'class' => EmailSubscriber::class,
            ],
            'mautic.form.search.subscriber' => [
                'class'     => SearchSubscriber::class,
                'arguments' => [
                    'mautic.helper.user',
                    'mautic.form.model.form',
                    'mautic.security',
                    'mautic.helper.templating',
                ],
            ],
            'mautic.form.webhook.subscriber' => [
                'class'     => WebhookSubscriber::class,
                'arguments' => [
                    'mautic.webhook.model.webhook',
                ],
            ],
            'mautic.form.dashboard.subscriber' => [
                'class'     => DashboardSubscriber::class,
                'arguments' => [
                    'mautic.form.model.submission',
                    'mautic.form.model.form',
                    'router',
                ],
            ],
            'mautic.form.stats.subscriber' => [
                'class'     => \Mautic\FormBundle\EventListener\StatsSubscriber::class,
                'arguments' => [
                    'mautic.security',
                    'doctrine.orm.entity_manager',
                ],
            ],
            'mautic.form.subscriber.determine_winner' => [
                'class'     => \Mautic\FormBundle\EventListener\DetermineWinnerSubscriber::class,
                'arguments' => [
                    'mautic.form.repository.submission',
                    'translator',
                ],
            ],
        ],
        'forms' => [
            'mautic.form.type.form' => [
                'class'     => FormType::class,
                'arguments' => 'mautic.factory',
                'alias'     => 'mauticform',
            ],
            'mautic.form.type.field' => [
                'class'       => FieldType::class,
                'alias'       => 'formfield',
                'arguments'   => [
                    'translator',
                ],
                'methodCalls' => [
                    'setFieldModel' => ['mautic.form.model.field'],
                    'setFormModel'  => ['mautic.form.model.form'],
                ],
            ],
            'mautic.form.type.action' => [
                'class' => ActionType::class,
                'alias' => 'formaction',
            ],
            'mautic.form.type.field_propertytext' => [
                'class' => FormFieldTextType::class,
                'alias' => 'formfield_text',
            ],
            'mautic.form.type.field_propertyhtml' => [
                'class' => FormFieldHTMLType::class,
                'alias' => 'formfield_html',
            ],
            'mautic.form.type.field_propertyplaceholder' => [
                'class' => FormFieldPlaceholderType::class,
                'alias' => 'formfield_placeholder',
            ],
            'mautic.form.type.field_propertyselect' => [
                'class' => FormFieldSelectType::class,
                'alias' => 'formfield_select',
            ],
            'mautic.form.type.field_propertycaptcha' => [
                'class' => FormFieldCaptchaType::class,
                'alias' => 'formfield_captcha',
            ],
            'mautic.form.type.field_propertypagebreak' => [
                'class'     => FormFieldPageBreakType::class,
                'arguments' => [
                    'translator',
                ],
            ],
            'mautic.form.type.field_propertytel' => [
                'class'     => \Mautic\FormBundle\Form\Type\FormFieldTelType::class,
                'arguments' => [
                    'translator',
                ],
            ],
            'mautic.form.type.field_propertyfile' => [
                'class'     => FormFieldFileType::class,
                'arguments' => [
                    'mautic.helper.core_parameters',
                    'translator',
                ],
            ],
            'mautic.form.type.field_propertygroup' => [
                'class' => FormFieldGroupType::class,
                'alias' => 'formfield_group',
            ],
            'mautic.form.type.pointaction_formsubmit' => [
                'class' => PointActionFormSubmitType::class,
                'alias' => 'pointaction_formsubmit',
            ],
            'mautic.form.type.form_list' => [
                'class'     => FormListType::class,
                'arguments' => 'mautic.factory',
                'alias'     => 'form_list',
            ],
            'mautic.form.type.campaignevent_formsubmit' => [
                'class' => CampaignEventFormSubmitType::class,
                'alias' => 'campaignevent_formsubmit',
            ],
            'mautic.form.type.campaignevent_form_field_value' => [
                'class'     => CampaignEventFormFieldValueType::class,
                'arguments' => 'mautic.factory',
                'alias'     => 'campaignevent_form_field_value',
            ],
            'mautic.form.type.form_submitaction_sendemail' => [
                'class'       => SubmitActionEmailType::class,
                'arguments'   => [
                    'translator',
                    'mautic.helper.core_parameters',
                ],
                'alias'       => 'form_submitaction_sendemail',
                'methodCalls' => [
                    'setFieldModel' => ['mautic.form.model.field'],
                    'setFormModel'  => ['mautic.form.model.form'],
                ],
            ],
            'mautic.form.type.form_submitaction_repost' => [
                'class'       => \Mautic\FormBundle\Form\Type\SubmitActionRepostType::class,
                'methodCalls' => [
                    'setFieldModel' => ['mautic.form.model.field'],
                    'setFormModel'  => ['mautic.form.model.form'],
                ],
            ],
        ],
        'models' => [
            'mautic.form.model.action' => [
                'class' => ActionModel::class,
            ],
            'mautic.form.model.field' => [
                'class'     => FieldModel::class,
                'arguments' => [
                    'mautic.lead.model.field',
                ],
            ],
            'mautic.form.model.form' => [
                'class'     => FormModel::class,
                'arguments' => [
                    'request_stack',
                    'mautic.helper.templating',
                    'mautic.helper.theme',
                    'mautic.schema.helper.factory',
                    'mautic.form.model.action',
                    'mautic.form.model.field',
                    'mautic.lead.model.lead',
                    'mautic.helper.form.field_helper',
                    'mautic.lead.model.field',
                    'mautic.form.helper.form_uploader',
                    'mautic.form.model.submission_result_loader',
                ],
            ],
            'mautic.form.model.submission' => [
                'class'     => SubmissionModel::class,
                'arguments' => [
                    'mautic.helper.ip_lookup',
                    'mautic.helper.templating',
                    'mautic.form.model.form',
                    'mautic.page.model.page',
                    'mautic.lead.model.lead',
                    'mautic.campaign.model.campaign',
                    'mautic.lead.model.field',
                    'mautic.lead.model.company',
                    'mautic.helper.form.field_helper',
                    'mautic.form.validator.upload_field_validator',
                    'mautic.form.helper.form_uploader',
                    'mautic.lead.service.device_tracking_service',
                    'mautic.form.service.field.value.transformer',
                    'mautic.helper.template.date',
                ],
            ],
            'mautic.form.model.submission_result_loader' => [
                'class'     => SubmissionResultLoader::class,
                'arguments' => [
                    'doctrine.orm.entity_manager',
                ],
            ],
        ],
        'repositories' => [
            'mautic.form.repository.form' => [
                'class'     => Doctrine\ORM\EntityRepository::class,
                'factory'   => ['@doctrine.orm.entity_manager', 'getRepository'],
                'arguments' => \Mautic\FormBundle\Entity\Form::class,
            ],
            'mautic.form.repository.submission' => [
                'class'     => Doctrine\ORM\EntityRepository::class,
                'factory'   => ['@doctrine.orm.entity_manager', 'getRepository'],
                'arguments' => \Mautic\FormBundle\Entity\Submission::class,
            ],
        ],
        'other' => [
            'mautic.helper.form.field_helper' => [
                'class'     => FormFieldHelper::class,
                'arguments' => [
                    'translator',
                    'validator',
                ],
            ],
            'mautic.form.helper.form_uploader' => [
                'class'     => FormUploader::class,
                'arguments' => [
                    'mautic.helper.file_uploader',
                    'mautic.helper.core_parameters',
                ],
            ],
            'mautic.form.helper.token' => [
                'class'     => TokenHelper::class,
                'arguments' => [
                    'mautic.form.model.form',
                    'mautic.security',
                ],
            ],
            'mautic.form.service.field.value.transformer' => [
                'class'     => \Mautic\FormBundle\Event\Service\FieldValueTransformer::class,
                'arguments' => [
                    'router',
                ],
            ],
        ],
        'validator' => [
            'mautic.form.validator.upload_field_validator' => [
                'class'     => UploadFieldValidator::class,
                'arguments' => [
                    'mautic.core.validator.file_upload',
                ],
            ],
            'mautic.form.validator.constraint.file_extension_constraint_validator' => [
                'class'     => FileExtensionConstraintValidator::class,
                'arguments' => [
                    'mautic.helper.core_parameters',
                ],
                'tags' => [
                    'name'  => 'validator.constraint_validator',
                    'alias' => 'file_extension_constraint_validator',
                ],
            ],
        ],
    ],

    'parameters' => [
        'form_upload_dir'        => '%kernel.root_dir%/../media/files/form',
        'blacklisted_extensions' => ['php', 'sh'],
    ],
];<|MERGE_RESOLUTION|>--- conflicted
+++ resolved
@@ -189,13 +189,7 @@
                 'class'     => PageSubscriber::class,
                 'arguments' => [
                     'mautic.form.model.form',
-<<<<<<< HEAD
                     'mautic.helper.token_builder.factory',
-=======
-                    'translator',
-                    'mautic.security',
-                    'mautic.factory',
->>>>>>> c58830bb
                 ],
             ],
             'mautic.form.pointbundle.subscriber' => [
