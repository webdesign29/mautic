<?php
/**
 * @copyright   2014 Mautic Contributors. All rights reserved
 * @author      Mautic
 *
 * @link        http://mautic.org
 *
 * @license     GNU/GPLv3 http://www.gnu.org/licenses/gpl-3.0.html
 */

return [
    'routes' => [
        'main' => [
            'mautic_form_pagetoken_index' => [
                'path'       => '/forms/pagetokens/{page}',
                'controller' => 'MauticFormBundle:SubscribedEvents\BuilderToken:index',
            ],
            'mautic_formaction_action' => [
                'path'       => '/forms/action/{objectAction}/{objectId}',
                'controller' => 'MauticFormBundle:Action:execute',
            ],
            'mautic_formfield_action' => [
                'path'       => '/forms/field/{objectAction}/{objectId}',
                'controller' => 'MauticFormBundle:Field:execute',
            ],
            'mautic_form_index' => [
                'path'       => '/forms/{page}',
                'controller' => 'MauticFormBundle:Form:index',
            ],
            'mautic_form_results' => [
                'path'       => '/forms/results/{objectId}/{page}',
                'controller' => 'MauticFormBundle:Result:index',
            ],
            'mautic_form_export' => [
                'path'       => '/forms/results/{objectId}/export/{format}',
                'controller' => 'MauticFormBundle:Result:export',
                'defaults'   => [
                    'format' => 'csv',
                ],
            ],
            'mautic_form_results_delete' => [
                'path'       => '/forms/results/{formId}/delete/{objectId}',
                'controller' => 'MauticFormBundle:Result:delete',
                'defaults'   => [
                    'objectId' => 0,
                ],
            ],
            'mautic_form_action' => [
                'path'       => '/forms/{objectAction}/{objectId}',
                'controller' => 'MauticFormBundle:Form:execute',
            ],
        ],
        'api' => [
<<<<<<< HEAD
            'mautic_api_formstandard' => [
                'standard_entity' => true,
                'name'            => 'forms',
                'path'            => '/forms',
                'controller'      => 'MauticFormBundle:Api\FormApi',
            ],
            'mautic_api_formdeletefields' => [
                'path'       => '/forms/{formId}/fields/delete',
                'controller' => 'MauticFormBundle:Api\FormApi:deleteFields',
                'method'     => 'DELETE',
            ],
            'mautic_api_formdeleteactions' => [
                'path'       => '/forms/{formId}/actions/delete',
                'controller' => 'MauticFormBundle:Api\FormApi:deleteActions',
                'method'     => 'DELETE',
=======
            'mautic_api_getforms' => [
                'path'       => '/forms',
                'controller' => 'MauticFormBundle:Api\FormApi:getEntities',
            ],
            'mautic_api_getform' => [
                'path'       => '/forms/{id}',
                'controller' => 'MauticFormBundle:Api\FormApi:getEntity',
>>>>>>> a57d9ce7
            ],
        ],
        'public' => [
            'mautic_form_postresults' => [
                'path'       => '/form/submit',
                'controller' => 'MauticFormBundle:Public:submit',
            ],
            'mautic_form_generateform' => [
                'path'       => '/form/generate.js',
                'controller' => 'MauticFormBundle:Public:generate',
            ],
            'mautic_form_postmessage' => [
                'path'       => '/form/message',
                'controller' => 'MauticFormBundle:Public:message',
            ],
            'mautic_form_preview' => [
                'path'       => '/form/{id}',
                'controller' => 'MauticFormBundle:Public:preview',
                'defaults'   => [
                    'id' => '0',
                ],
            ],
            'mautic_form_embed' => [
                'path'       => '/form/embed/{id}',
                'controller' => 'MauticFormBundle:Public:embed',
            ],
            'mautic_form_postresults_ajax' => [
                'path'       => '/form/submit/ajax',
                'controller' => 'MauticFormBundle:Ajax:submit',
            ],
        ],
    ],

    'menu' => [
        'main' => [
            'items' => [
                'mautic.form.forms' => [
                    'route'    => 'mautic_form_index',
                    'access'   => ['form:forms:viewown', 'form:forms:viewother'],
                    'parent'   => 'mautic.core.components',
                    'priority' => 200,
                ],
            ],
        ],
    ],

    'categories' => [
        'form' => null,
    ],

    'services' => [
        'events' => [
            'mautic.form.subscriber' => [
                'class'     => 'Mautic\FormBundle\EventListener\FormSubscriber',
                'arguments' => [
                    'mautic.helper.ip_lookup',
                    'mautic.core.model.auditlog',
                    'mautic.helper.mailer',
                ],
            ],
            'mautic.form.pagebundle.subscriber' => [
<<<<<<< HEAD
                'class' => 'Mautic\FormBundle\EventListener\PageSubscriber',
            ],
            'mautic.form.pointbundle.subscriber' => [
                'class' => 'Mautic\FormBundle\EventListener\PointSubscriber',
=======
                'class'     => 'Mautic\FormBundle\EventListener\PageSubscriber',
                'arguments' => [
                    'mautic.form.model.form',
                ],
            ],
            'mautic.form.pointbundle.subscriber' => [
                'class'     => 'Mautic\FormBundle\EventListener\PointSubscriber',
                'arguments' => [
                    'mautic.point.model.point',
                ],
>>>>>>> a57d9ce7
            ],
            'mautic.form.reportbundle.subscriber' => [
                'class' => 'Mautic\FormBundle\EventListener\ReportSubscriber',
            ],
            'mautic.form.campaignbundle.subscriber' => [
                'class'     => 'Mautic\FormBundle\EventListener\CampaignSubscriber',
                'arguments' => [
                    'mautic.form.model.form',
                    'mautic.form.model.submission',
<<<<<<< HEAD
=======
                    'mautic.campaign.model.event',
>>>>>>> a57d9ce7
                ],
            ],
            'mautic.form.calendarbundle.subscriber' => [
                'class' => 'Mautic\FormBundle\EventListener\CalendarSubscriber',
            ],
            'mautic.form.leadbundle.subscriber' => [
                'class'     => 'Mautic\FormBundle\EventListener\LeadSubscriber',
                'arguments' => [
                    'mautic.form.model.form',
                    'mautic.page.model.page',
                ],
            ],
            'mautic.form.emailbundle.subscriber' => [
                'class' => 'Mautic\FormBundle\EventListener\EmailSubscriber',
            ],
            'mautic.form.search.subscriber' => [
<<<<<<< HEAD
                'class' => 'Mautic\FormBundle\EventListener\SearchSubscriber',
            ],
            'mautic.form.webhook.subscriber' => [
                'class' => 'Mautic\FormBundle\EventListener\WebhookSubscriber',
            ],
            'mautic.form.dashboard.subscriber' => [
                'class' => 'Mautic\FormBundle\EventListener\DashboardSubscriber',
=======
                'class'     => 'Mautic\FormBundle\EventListener\SearchSubscriber',
                'arguments' => [
                    'mautic.helper.user',
                    'mautic.form.model.form',
                ],
            ],
            'mautic.form.webhook.subscriber' => [
                'class' => 'Mautic\FormBundle\EventListener\WebhookSubscriber',
            ],
            'mautic.form.dashboard.subscriber' => [
                'class'     => 'Mautic\FormBundle\EventListener\DashboardSubscriber',
                'arguments' => [
                    'mautic.form.model.submission',
                    'mautic.form.model.form',
                ],
>>>>>>> a57d9ce7
            ],
        ],
        'forms' => [
            'mautic.form.type.form' => [
                'class'     => 'Mautic\FormBundle\Form\Type\FormType',
                'arguments' => 'mautic.factory',
                'alias'     => 'mauticform',
            ],
            'mautic.form.type.field' => [
                'class'       => 'Mautic\FormBundle\Form\Type\FieldType',
                'alias'       => 'formfield',
                'methodCalls' => [
                    'setFieldModel' => ['mautic.form.model.field'],
                    'setFormModel'  => ['mautic.form.model.form'],
                ],
            ],
            'mautic.form.type.action' => [
                'class' => 'Mautic\FormBundle\Form\Type\ActionType',
                'alias' => 'formaction',
            ],
            'mautic.form.type.field_propertytext' => [
                'class' => 'Mautic\FormBundle\Form\Type\FormFieldTextType',
                'alias' => 'formfield_text',
            ],
            'mautic.form.type.field_propertyplaceholder' => [
                'class' => 'Mautic\FormBundle\Form\Type\FormFieldPlaceholderType',
                'alias' => 'formfield_placeholder',
            ],
            'mautic.form.type.field_propertyselect' => [
                'class' => 'Mautic\FormBundle\Form\Type\FormFieldSelectType',
                'alias' => 'formfield_select',
            ],
            'mautic.form.type.field_propertycaptcha' => [
                'class' => 'Mautic\FormBundle\Form\Type\FormFieldCaptchaType',
                'alias' => 'formfield_captcha',
            ],
            'muatic.form.type.field_propertypagebreak' => [
                'class'     => \Mautic\FormBundle\Form\Type\FormFieldPageBreakType::class,
                'arguments' => [
                    'translator',
                ],
            ],
            'mautic.form.type.field_propertygroup' => [
                'class' => 'Mautic\FormBundle\Form\Type\FormFieldGroupType',
                'alias' => 'formfield_group',
            ],
            'mautic.form.type.pointaction_formsubmit' => [
                'class' => 'Mautic\FormBundle\Form\Type\PointActionFormSubmitType',
                'alias' => 'pointaction_formsubmit',
            ],
            'mautic.form.type.form_list' => [
                'class'     => 'Mautic\FormBundle\Form\Type\FormListType',
                'arguments' => 'mautic.factory',
                'alias'     => 'form_list',
            ],
            'mautic.form.type.campaignevent_formsubmit' => [
                'class' => 'Mautic\FormBundle\Form\Type\CampaignEventFormSubmitType',
                'alias' => 'campaignevent_formsubmit',
            ],
            'mautic.form.type.campaignevent_form_field_value' => [
                'class'     => 'Mautic\FormBundle\Form\Type\CampaignEventFormFieldValueType',
                'arguments' => 'mautic.factory',
                'alias'     => 'campaignevent_form_field_value',
            ],
            'mautic.form.type.form_submitaction_sendemail' => [
                'class'       => 'Mautic\FormBundle\Form\Type\SubmitActionEmailType',
                'arguments'   => 'translator',
                'alias'       => 'form_submitaction_sendemail',
                'methodCalls' => [
                    'setFieldModel' => ['mautic.form.model.field'],
                    'setFormModel'  => ['mautic.form.model.form'],
                ],
            ],
            'mautic.form.type.form_submitaction_repost' => [
                'class'       => \Mautic\FormBundle\Form\Type\SubmitActionRepostType::class,
                'methodCalls' => [
                    'setFieldModel' => ['mautic.form.model.field'],
                    'setFormModel'  => ['mautic.form.model.form'],
                ],
            ],
        ],
        'models' => [
            'mautic.form.model.action' => [
                'class' => 'Mautic\FormBundle\Model\ActionModel',
            ],
            'mautic.form.model.field' => [
                'class'     => 'Mautic\FormBundle\Model\FieldModel',
                'arguments' => [
                    'mautic.lead.model.field',
                ],
            ],
            'mautic.form.model.form' => [
                'class'     => 'Mautic\FormBundle\Model\FormModel',
                'arguments' => [
                    'request_stack',
                    'mautic.helper.templating',
                    'mautic.helper.theme',
                    'mautic.schema.helper.factory',
                    'mautic.form.model.action',
                    'mautic.form.model.field',
                    'mautic.lead.model.lead',
                    'mautic.helper.form.field_helper',
                    'mautic.lead.model.field',
                ],
            ],
            'mautic.form.model.submission' => [
                'class'     => 'Mautic\FormBundle\Model\SubmissionModel',
                'arguments' => [
                    'mautic.helper.ip_lookup',
                    'mautic.helper.templating',
                    'mautic.form.model.form',
                    'mautic.page.model.page',
                    'mautic.lead.model.lead',
                    'mautic.campaign.model.campaign',
                    'mautic.lead.model.field',
                    'mautic.lead.model.company',
                    'mautic.helper.form.field_helper',
                ],
            ],
        ],
        'other' => [
            'mautic.helper.form.field_helper' => [
                'class'     => \Mautic\FormBundle\Helper\FormFieldHelper::class,
                'arguments' => [
                    'translator',
                    'validator',
                ],
            ],
        ],
    ],
];<|MERGE_RESOLUTION|>--- conflicted
+++ resolved
@@ -51,7 +51,6 @@
             ],
         ],
         'api' => [
-<<<<<<< HEAD
             'mautic_api_formstandard' => [
                 'standard_entity' => true,
                 'name'            => 'forms',
@@ -67,15 +66,6 @@
                 'path'       => '/forms/{formId}/actions/delete',
                 'controller' => 'MauticFormBundle:Api\FormApi:deleteActions',
                 'method'     => 'DELETE',
-=======
-            'mautic_api_getforms' => [
-                'path'       => '/forms',
-                'controller' => 'MauticFormBundle:Api\FormApi:getEntities',
-            ],
-            'mautic_api_getform' => [
-                'path'       => '/forms/{id}',
-                'controller' => 'MauticFormBundle:Api\FormApi:getEntity',
->>>>>>> a57d9ce7
             ],
         ],
         'public' => [
@@ -137,12 +127,6 @@
                 ],
             ],
             'mautic.form.pagebundle.subscriber' => [
-<<<<<<< HEAD
-                'class' => 'Mautic\FormBundle\EventListener\PageSubscriber',
-            ],
-            'mautic.form.pointbundle.subscriber' => [
-                'class' => 'Mautic\FormBundle\EventListener\PointSubscriber',
-=======
                 'class'     => 'Mautic\FormBundle\EventListener\PageSubscriber',
                 'arguments' => [
                     'mautic.form.model.form',
@@ -153,7 +137,6 @@
                 'arguments' => [
                     'mautic.point.model.point',
                 ],
->>>>>>> a57d9ce7
             ],
             'mautic.form.reportbundle.subscriber' => [
                 'class' => 'Mautic\FormBundle\EventListener\ReportSubscriber',
@@ -163,10 +146,7 @@
                 'arguments' => [
                     'mautic.form.model.form',
                     'mautic.form.model.submission',
-<<<<<<< HEAD
-=======
                     'mautic.campaign.model.event',
->>>>>>> a57d9ce7
                 ],
             ],
             'mautic.form.calendarbundle.subscriber' => [
@@ -183,31 +163,21 @@
                 'class' => 'Mautic\FormBundle\EventListener\EmailSubscriber',
             ],
             'mautic.form.search.subscriber' => [
-<<<<<<< HEAD
-                'class' => 'Mautic\FormBundle\EventListener\SearchSubscriber',
+                'class'     => 'Mautic\FormBundle\EventListener\SearchSubscriber',
+                'arguments' => [
+                    'mautic.helper.user',
+                    'mautic.form.model.form',
+                ],
             ],
             'mautic.form.webhook.subscriber' => [
                 'class' => 'Mautic\FormBundle\EventListener\WebhookSubscriber',
             ],
             'mautic.form.dashboard.subscriber' => [
-                'class' => 'Mautic\FormBundle\EventListener\DashboardSubscriber',
-=======
-                'class'     => 'Mautic\FormBundle\EventListener\SearchSubscriber',
-                'arguments' => [
-                    'mautic.helper.user',
-                    'mautic.form.model.form',
-                ],
-            ],
-            'mautic.form.webhook.subscriber' => [
-                'class' => 'Mautic\FormBundle\EventListener\WebhookSubscriber',
-            ],
-            'mautic.form.dashboard.subscriber' => [
                 'class'     => 'Mautic\FormBundle\EventListener\DashboardSubscriber',
                 'arguments' => [
                     'mautic.form.model.submission',
                     'mautic.form.model.form',
                 ],
->>>>>>> a57d9ce7
             ],
         ],
         'forms' => [
