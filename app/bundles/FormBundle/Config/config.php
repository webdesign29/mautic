<?php
/**
 * @package     Mautic
 * @copyright   2014 Mautic Contributors. All rights reserved.
 * @author      Mautic
 * @link        http://mautic.org
 * @license     GNU/GPLv3 http://www.gnu.org/licenses/gpl-3.0.html
 */

return [
    'routes'   => [
        'main'   => [
            'mautic_form_pagetoken_index' => [
                'path'       => '/forms/pagetokens/{page}',
                'controller' => 'MauticFormBundle:SubscribedEvents\BuilderToken:index'
            ],
            'mautic_formaction_action'    => [
                'path'       => '/forms/action/{objectAction}/{objectId}',
                'controller' => 'MauticFormBundle:Action:execute'
            ],
            'mautic_formfield_action'     => [
                'path'       => '/forms/field/{objectAction}/{objectId}',
                'controller' => 'MauticFormBundle:Field:execute'
            ],
            'mautic_form_index'           => [
                'path'       => '/forms/{page}',
                'controller' => 'MauticFormBundle:Form:index'
            ],
            'mautic_form_results'         => [
                'path'       => '/forms/results/{objectId}/{page}',
                'controller' => 'MauticFormBundle:Result:index',
            ],
            'mautic_form_export'          => [
                'path'       => '/forms/results/{objectId}/export/{format}',
                'controller' => 'MauticFormBundle:Result:export',
                'defaults'   => [
                    'format' => 'csv'
                ]
            ],
            'mautic_form_results_delete'   => [
                'path'       => '/forms/results/{formId}/delete/{objectId}',
                'controller' => 'MauticFormBundle:Result:delete',
                'defaults'   => [
                    'objectId' => 0
                ]
            ],
            'mautic_form_action'          => [
                'path'       => '/forms/{objectAction}/{objectId}',
                'controller' => 'MauticFormBundle:Form:execute'
            ]
        ],
        'api'    => [
            'mautic_api_getforms' => [
                'path'       => '/forms',
                'controller' => 'MauticFormBundle:Api\FormApi:getEntities'
            ],
            'mautic_api_getform'  => [
                'path'       => '/forms/{id}',
                'controller' => 'MauticFormBundle:Api\FormApi:getEntity'
            ]
        ],
        'public' => [
            'mautic_form_postresults'  => [
                'path'       => '/form/submit',
                'controller' => 'MauticFormBundle:Public:submit'
            ],
            'mautic_form_generateform' => [
                'path'       => '/form/generate.js',
                'controller' => 'MauticFormBundle:Public:generate'
            ],
            'mautic_form_postmessage'  => [
                'path'       => '/form/message',
                'controller' => 'MauticFormBundle:Public:message'
            ],
            'mautic_form_preview'      => [
                'path'       => '/form/{id}',
                'controller' => 'MauticFormBundle:Public:preview',
                'defaults'   => [
                    'id' => '0'
                ]
            ],
            'mautic_form_embed' => [
                'path' => '/form/embed/{id}',
                'controller' => 'MauticFormBundle:Public:embed'
            ],
            'mautic_form_postresults_ajax' => [
                'path' => '/form/submit/ajax',
                'controller' => 'MauticFormBundle:Ajax:submit'
            ]
        ]
    ],

    'menu'     => [
        'main' => [
            'items'    => [
                'mautic.form.forms' => [
                    'route'     => 'mautic_form_index',
                    'access'    => ['form:forms:viewown', 'form:forms:viewother'],
                    'parent'    => 'mautic.core.components',
                    'priority'  => 200
                ]
            ]
        ]
    ],

    'categories' => [
        'form' => null
    ],

    'services' => [
        'events' => [
            'mautic.form.subscriber'                => [
                'class' => 'Mautic\FormBundle\EventListener\FormSubscriber',
                'arguments' => [
                    'mautic.helper.ip_lookup',
                    'mautic.core.model.auditlog',
                    'mautic.helper.mailer',
                ]
            ],
            'mautic.form.pagebundle.subscriber'     => [
                'class' => 'Mautic\FormBundle\EventListener\PageSubscriber',
                'arguments' => [
                    'mautic.form.model.form'
                ]
            ],
            'mautic.form.pointbundle.subscriber'    => [
                'class' => 'Mautic\FormBundle\EventListener\PointSubscriber',
                'arguments' => [
                    'mautic.point.model.point'
                ]
            ],
            'mautic.form.reportbundle.subscriber'   => [
                'class' => 'Mautic\FormBundle\EventListener\ReportSubscriber'
            ],
            'mautic.form.campaignbundle.subscriber' => [
                'class' => 'Mautic\FormBundle\EventListener\CampaignSubscriber',
                'arguments' => [
                    'mautic.form.model.form',
                    'mautic.form.model.submission',
                    'mautic.campaign.model.event'
                ]
            ],
            'mautic.form.calendarbundle.subscriber' => [
                'class' => 'Mautic\FormBundle\EventListener\CalendarSubscriber'
            ],
            'mautic.form.leadbundle.subscriber'     => [
                'class' => 'Mautic\FormBundle\EventListener\LeadSubscriber',
                'arguments' => [
                    'mautic.form.model.form',
                    'mautic.page.model.page'
                ]
            ],
            'mautic.form.emailbundle.subscriber'    => [
                'class' => 'Mautic\FormBundle\EventListener\EmailSubscriber'
            ],
            'mautic.form.search.subscriber'         => [
                'class' => 'Mautic\FormBundle\EventListener\SearchSubscriber',
                'arguments' => [
                    'mautic.helper.user',
                    'mautic.form.model.form'
                ]
            ],
            'mautic.form.webhook.subscriber'        => [
                'class' => 'Mautic\FormBundle\EventListener\WebhookSubscriber'
            ],
            'mautic.form.dashboard.subscriber'      => [
                'class' => 'Mautic\FormBundle\EventListener\DashboardSubscriber',
                'arguments' => [
                    'mautic.form.model.submission',
                    'mautic.form.model.form'
                ]
            ]
        ],
        'forms'  => [
            'mautic.form.type.form'                      => [
                'class'     => 'Mautic\FormBundle\Form\Type\FormType',
                'arguments' => 'mautic.factory',
                'alias'     => 'mauticform'
            ],
            'mautic.form.type.field'                     => [
                'class' => 'Mautic\FormBundle\Form\Type\FieldType',
                'alias' => 'formfield',
                'methodCalls'  => [
                    'setFieldModel' => ['mautic.form.model.field'],
                    'setFormModel'  => ['mautic.form.model.form'],
                ],
            ],
            'mautic.form.type.action'                    => [
                'class' => 'Mautic\FormBundle\Form\Type\ActionType',
                'alias' => 'formaction'
            ],
            'mautic.form.type.field_propertytext'        => [
                'class' => 'Mautic\FormBundle\Form\Type\FormFieldTextType',
                'alias' => 'formfield_text'
            ],
            'mautic.form.type.field_propertyplaceholder' => [
                'class' => 'Mautic\FormBundle\Form\Type\FormFieldPlaceholderType',
                'alias' => 'formfield_placeholder'
            ],
            'mautic.form.type.field_propertyselect'      => [
                'class' => 'Mautic\FormBundle\Form\Type\FormFieldSelectType',
                'alias' => 'formfield_select'
            ],
            'mautic.form.type.field_propertycaptcha'     => [
                'class' => 'Mautic\FormBundle\Form\Type\FormFieldCaptchaType',
                'alias' => 'formfield_captcha'
            ],
            'muatic.form.type.field_propertypagebreak'   => [
                'class' => \Mautic\FormBundle\Form\Type\FormFieldPageBreakType::class,
                'arguments' => [
                    'translator',
                ],
            ],
            'mautic.form.type.field_propertygroup'      => [
                'class' => 'Mautic\FormBundle\Form\Type\FormFieldGroupType',
                'alias' => 'formfield_group'
            ],
            'mautic.form.type.pointaction_formsubmit'    => [
                'class' => 'Mautic\FormBundle\Form\Type\PointActionFormSubmitType',
                'alias' => 'pointaction_formsubmit'
            ],
            'mautic.form.type.form_list'                 => [
                'class'     => 'Mautic\FormBundle\Form\Type\FormListType',
                'arguments' => 'mautic.factory',
                'alias'     => 'form_list'
            ],
            'mautic.form.type.campaignevent_formsubmit'  => [
                'class' => 'Mautic\FormBundle\Form\Type\CampaignEventFormSubmitType',
                'alias' => 'campaignevent_formsubmit'
            ],
            'mautic.form.type.campaignevent_form_field_value'  => [
                'class' => 'Mautic\FormBundle\Form\Type\CampaignEventFormFieldValueType',
                'arguments' => 'mautic.factory',
                'alias' => 'campaignevent_form_field_value'
            ],
            'mautic.form.type.form_submitaction_sendemail'  => [
                'class'     => 'Mautic\FormBundle\Form\Type\SubmitActionEmailType',
                'arguments' => 'translator',
                'alias'     => 'form_submitaction_sendemail',
                'methodCalls'  => [
                    'setFieldModel' => ['mautic.form.model.field'],
                    'setFormModel'  => ['mautic.form.model.form'],
                ],
            ],
            'mautic.form.type.form_submitaction_repost' => [
                'class'     => \Mautic\FormBundle\Form\Type\SubmitActionRepostType::class,
                'methodCalls'  => [
                    'setFieldModel' => ['mautic.form.model.field'],
                    'setFormModel'  => ['mautic.form.model.form'],
                ],
            ],
        ],
        'models' =>  [
            'mautic.form.model.action' => [
                'class' => 'Mautic\FormBundle\Model\ActionModel'
            ],
            'mautic.form.model.field' => [
                'class' => 'Mautic\FormBundle\Model\FieldModel',
                'arguments' => [
                    'mautic.lead.model.field',
                ]
            ],
            'mautic.form.model.form' => [
                'class' => 'Mautic\FormBundle\Model\FormModel',
                'arguments' => [
                    'request_stack',
                    'mautic.helper.templating',
                    'mautic.helper.theme',
                    'mautic.schema.helper.factory',
                    'mautic.form.model.action',
                    'mautic.form.model.field',
                    'mautic.lead.model.lead',
                    'mautic.helper.form.field_helper',
                    'mautic.lead.model.field',
                ]
            ],
            'mautic.form.model.submission' => [
                'class' => 'Mautic\FormBundle\Model\SubmissionModel',
                'arguments' => [
                    'mautic.helper.ip_lookup',
                    'mautic.helper.templating',
                    'mautic.form.model.form',
                    'mautic.page.model.page',
                    'mautic.lead.model.lead',
                    'mautic.campaign.model.campaign',
                    'mautic.lead.model.field',
<<<<<<< HEAD
                    'mautic.company.model.company'
=======
                    'mautic.helper.form.field_helper',
                ]
            ]
        ],
        'other' => [
            'mautic.helper.form.field_helper' => [
                'class' => \Mautic\FormBundle\Helper\FormFieldHelper::class,
                'arguments' => [
                    'translator',
                    'validator'
>>>>>>> c2ac218d
                ]
            ]
        ]
    ]
];<|MERGE_RESOLUTION|>--- conflicted
+++ resolved
@@ -284,9 +284,7 @@
                     'mautic.lead.model.lead',
                     'mautic.campaign.model.campaign',
                     'mautic.lead.model.field',
-<<<<<<< HEAD
-                    'mautic.company.model.company'
-=======
+                    'mautic.company.model.company',
                     'mautic.helper.form.field_helper',
                 ]
             ]
@@ -297,7 +295,6 @@
                 'arguments' => [
                     'translator',
                     'validator'
->>>>>>> c2ac218d
                 ]
             ]
         ]
