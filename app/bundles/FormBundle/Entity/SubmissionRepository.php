--- conflicted
+++ resolved
@@ -229,11 +229,9 @@
             $query->andWhere($query->expr()->eq('fs.form_id', ':id'))
             ->setParameter('id', $options['id']);
         }
-
-<<<<<<< HEAD
         if (!empty($options['fromDate'])) {
             $query->andWhere($query->expr()->gte('fs.date_submitted', ':fromDate'))
-            ->setParameter('fromDate', $options['fromDate']->format('Y-m-d H:i:s'));
+                ->setParameter('fromDate', $options['fromDate']->format('Y-m-d H:i:s'));
         }
 
         if (!empty($options['toDate'])) {
@@ -241,18 +239,10 @@
                 ->setParameter('toDate', $options['toDate']->format('Y-m-d H:i:s'));
         }
 
-        if (isset($options['filters']['search']) && $options['filters']['search']) {
-            $query->leftJoin('fs', MAUTIC_TABLE_PREFIX . 'forms', 'f', 'f.id = fs.form_id')
-                ->andWhere($query->expr()->orX(
-                    $query->expr()->like('f.name', $query->expr()->literal('%' . $options['filters']['search'] . '%')),
-                    $query->expr()->like('f.description', $query->expr()->literal('%' . $options['filters']['search'] . '%'))
-            ));
-=======
         if (isset($options['search']) && $options['search']) {
             $query->andWhere(
                 $query->expr()->like('f.name', $query->expr()->literal('%' . $options['search'] . '%'))
             );
->>>>>>> 7e2e2484
         }
 
         return $this->getTimelineResults($query, $options, 'f.name', 'fs.date_submitted', [], ['dateSubmitted']);
