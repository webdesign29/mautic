--- conflicted
+++ resolved
@@ -478,13 +478,8 @@
      */
     public function populateValuesWithGetParameters(Form $form, &$formHtml)
     {
-<<<<<<< HEAD
         $request = $this->factory->getRequest();
         $formName = strtolower(InputHelper::alphanum($form->getName()));
-=======
-        $request  = $this->factory->getRequest();
-        $formName = $form->getAlias();
->>>>>>> 36d78ad4
 
         $fields = $form->getFields();
         foreach ($fields as $f) {
