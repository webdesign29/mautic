<?php
/**
 * @package     Mautic
 * @copyright   2014 Mautic Contributors. All rights reserved.
 * @author      Mautic
 * @link        http://mautic.org
 * @license     GNU/GPLv3 http://www.gnu.org/licenses/gpl-3.0.html
 */

namespace Mautic\FormBundle\Model;

use Mautic\CoreBundle\Helper\InputHelper;
use Mautic\CoreBundle\Model\FormModel as CommonFormModel;
use Mautic\FormBundle\Entity\Action;
use Mautic\FormBundle\Entity\Field;
use Mautic\FormBundle\Entity\Form;
use Mautic\FormBundle\Event\FormBuilderEvent;
use Mautic\FormBundle\Event\FormEvent;
use Mautic\FormBundle\FormEvents;
use Symfony\Component\EventDispatcher\Event;
use Symfony\Component\HttpKernel\Exception\MethodNotAllowedHttpException;

/**
 * Class FormModel
 */
class FormModel extends CommonFormModel
{

    /**
     * {@inheritdoc}
     *
     * @return \Mautic\FormBundle\Entity\FormRepository
     */
    public function getRepository()
    {
        return $this->em->getRepository('MauticFormBundle:Form');
    }

    /**
     * {@inheritdoc}
     */
    public function getPermissionBase()
    {
        return 'form:forms';
    }

    /**
     * {@inheritdoc}
     */
    public function getNameGetter()
    {
        return "getName";
    }

    /**
     * {@inheritdoc}
     */
    public function createForm($entity, $formFactory, $action = null, $options = array())
    {
        if (!$entity instanceof Form) {
            throw new MethodNotAllowedHttpException(array('Form'));
        }
        $params = (!empty($action)) ? array('action' => $action) : array();
        return $formFactory->create('mauticform', $entity, $params);
    }

    /**
     * {@inheritdoc}
     */
    public function getEntity($id = null)
    {
        if ($id === null) {
            return new Form();
        }

        return parent::getEntity($id);
    }

    /**
     * {@inheritdoc}
     *
     * @return bool|FormEvent|void
     * @throws \Symfony\Component\HttpKernel\Exception\MethodNotAllowedHttpException
     */
    protected function dispatchEvent($action, &$entity, $isNew = false, Event $event = null)
    {
        if (!$entity instanceof Form) {
            throw new MethodNotAllowedHttpException(array('Form'));
        }

        switch ($action) {
            case "pre_save":
                $name = FormEvents::FORM_PRE_SAVE;
                break;
            case "post_save":
                $name = FormEvents::FORM_POST_SAVE;
                break;
            case "pre_delete":
                $name = FormEvents::FORM_PRE_DELETE;
                break;
            case "post_delete":
                $name = FormEvents::FORM_POST_DELETE;
                break;
            default:
                return null;
        }

        if ($this->dispatcher->hasListeners($name)) {
            if (empty($event)) {
                $event = new FormEvent($entity, $isNew);
                $event->setEntityManager($this->em);
            }

            $this->dispatcher->dispatch($name, $event);
            return $event;
        } else {
            return null;
        }
    }

    /**
     * @param Form $entity
     * @param      $sessionFields
     */
    public function setFields(Form $entity, $sessionFields)
    {
        $order          = 1;
        $existingFields = $entity->getFields();

        foreach ($sessionFields as $key => $properties) {
            $isNew = (!empty($properties['id']) && isset($existingFields[$properties['id']])) ? false : true;
            $field = !$isNew ? $existingFields[$properties['id']] : new Field();

            if (!$isNew) {
                if (empty($properties['alias'])) {
                    $properties['alias'] = $field->getAlias();
                }
                if (empty($properties['label'])) {
                    $properties['label'] = $field->getLabel();
                }
            }

            foreach ($properties as $f => $v) {
                if (in_array($f, array('id', 'order')))
                    continue;

                $func = "set" . ucfirst($f);
                if (method_exists($field, $func)) {
                    $field->$func($v);
                }
            }
            $field->setForm($entity);
            $field->setSessionId($key);
            $field->setOrder($order);
            $order++;
            $entity->addField($properties['id'], $field);
        }
    }

    /**
     * @param Form $entity
     * @param      $sessionFields
     */
    public function deleteFields(Form $entity, $sessionFields)
    {
        if (empty($sessionFields)) {
            return;
        }
        $existingFields = $entity->getFields();
        foreach ($sessionFields as $fieldId) {
            if (isset($existingFields[$fieldId])) {
                $entity->removeField($fieldId, $existingFields[$fieldId]);
            }
        }
    }

    /**
     * @param Form $entity
     * @param      $sessionActions
     */
    public function setActions(Form $entity, $sessionActions)
    {
        $order   = 1;
        $existingActions = $entity->getActions();
        $savedFields     = $entity->getFields();

        //match sessionId with field Id to update mapped fields
        $fieldIds = array();
        foreach ($savedFields as $id => $field) {
            $fieldIds[$field->getSessionId()] = $field->getId();
        }

        foreach ($sessionActions as $properties) {
            $isNew = (!empty($properties['id']) && isset($existingActions[$properties['id']])) ? false : true;
            $action = !$isNew ? $existingActions[$properties['id']] : new Action();

            foreach ($properties as $f => $v) {
                if (in_array($f, array('id', 'order')))
                    continue;

                $func = "set" .  ucfirst($f);

                if ($f == 'properties') {
                    if (isset($v['mappedFields'])) {
                        foreach ($v['mappedFields'] as $pk => $pv) {
                            if (strpos($pv, 'new') !== false) {
                                $v['mappedFields'][$pk] = $fieldIds[$pv];
                            }
                        }
                    }
                }

                if (method_exists($action, $func)) {
                    $action->$func($v);
                }
            }
            $action->setForm($entity);
            $action->setOrder($order);
            $order++;
            $entity->addAction($properties['id'], $action);
        }
    }

    /**
     * {@inheritdoc}
     */
    public function saveEntity($entity, $unlock = true)
    {
        $isNew = ($entity->getId()) ? false : true;

        if ($isNew) {
            $alias = $this->cleanAlias($entity->getName(), '', 10);
            $entity->setAlias($alias);
        }

        //save the form so that the ID is available for the form html
        parent::saveEntity($entity, $unlock);

        //now build the form table
        if ($entity->getId()) {
            $this->createTableSchema($entity, $isNew);
        }

        $this->generateHtml($entity);
    }

    /**
     * Obtains the cached HTML of a form and generates it if missing
     *
     * @param Form $form
     *
     * @return string
     */
    public function getContent(Form $form)
    {
        $cachedHtml = $form->getCachedHtml();

        if (empty($cachedHtml)) {
            $cachedHtml = $this->generateHtml($form);
        }

        return $cachedHtml;
    }

    /**
     * Generate the form's html
     *
     * @param Form $entity
     * @param bool $persist
     *
     * @return string
     */
    public function generateHtml(Form $entity, $persist = true)
    {
        //generate cached HTML
        $templating = $this->factory->getTemplating();
        $theme      = $entity->getTemplate();

        if (!empty($theme)) {
            $theme .= '|';
        }

        $html = $templating->render(
            $theme.'MauticFormBundle:Builder:form.html.php',
            array(
                'form'  => $entity,
                'theme' => $theme,
            )
        );

        $entity->setCachedHtml($html);

        if ($persist) {
            //bypass model function as events aren't needed for this
            $this->getRepository()->saveEntity($entity);
        }

        return $html;
    }

    /**
     * Creates the table structure for form results
     *
     * @param Form $entity
     * @param bool $isNew
     * @param bool $dropExisting
     */
    public function createTableSchema(Form $entity, $isNew = false, $dropExisting = false)
    {
        //create the field as its own column in the leads table
        $schemaHelper = $this->factory->getSchemaHelper('table');
        $name         = "form_results_" . $entity->getId() . "_" . $entity->getAlias();
        $columns      = $this->generateFieldColumns($entity);
        if ($isNew || (!$isNew && !$schemaHelper->checkTableExists($name))) {
            $schemaHelper->addTable(array(
                'name'    => $name,
                'columns' => $columns,
                'options' => array(
                    'primaryKey'  => array('submission_id'),
                    'uniqueIndex' => array('submission_id', 'form_id')
                )
            ), true, $dropExisting);
            $schemaHelper->executeChanges();
        } else {
            //check to make sure columns exist
            $schemaHelper = $this->factory->getSchemaHelper('column', $name);
            foreach ($columns as $c) {
                if (!$schemaHelper->checkColumnExists($c['name'])) {
                    $schemaHelper->addColumn($c, false);
                }
            }
            $schemaHelper->executeChanges();
        }
    }

    /**
     * {@inheritdoc}
     */
    public function deleteEntity($entity)
    {
        parent::deleteEntity($entity);

        if (!$entity->getId()) {
            //delete the associated results table
            $schemaHelper = $this->factory->getSchemaHelper('table');
            $schemaHelper->deleteTable("form_results_" . $entity->deletedId . "_" . $entity->getAlias());
            $schemaHelper->executeChanges();
        }
    }

    /**
     * {@inheritdoc}
     */
    public function deleteEntities($ids)
    {
        $entities = parent::deleteEntities($ids);
        $schemaHelper = $this->factory->getSchemaHelper('table');
        foreach ($entities as $id => $entity) {
            //delete the associated results table
            $schemaHelper->deleteTable("form_results_" . $id . "_" . $entity->getAlias());
        }
        $schemaHelper->executeChanges();
        return $entities;
    }

    /**
     * Generate an array of columns from fields
     *
     * @param Form $form
     *
     * @return array
     */
    public function generateFieldColumns(Form $form)
    {
        $fields = $form->getFields();

        $columns = array(
            array(
                'name' => 'submission_id',
                'type' => 'integer'
            ),
            array(
                'name' => 'form_id',
                'type' => 'integer'
            )
        );
        $ignoreTypes = array('button', 'freetext');
        foreach ($fields as $f) {
            if (!in_array($f->getType(), $ignoreTypes) && $f->getSaveResult() !== false) {
                $columns[] = array(
                    'name'    => $f->getAlias(),
                    'type'    => 'text',
                    'options' => array(
                        'notnull' => false
                    )
                );
            }
        }

        return $columns;
    }

    /**
     * Gets array of custom fields and submit actions from bundles subscribed FormEvents::FORM_ON_BUILD
     * @return mixed
     */
    public function getCustomComponents()
    {
        static $customComponents;

        if (empty($customComponents)) {
            //build them
            $event = new FormBuilderEvent($this->translator);
            $this->dispatcher->dispatch(FormEvents::FORM_ON_BUILD, $event);
            $customComponents['fields']  = $event->getFormFields();
            $customComponents['actions'] = $event->getSubmitActions();
            $customComponents['choices'] = $event->getSubmitActionGroups();
        }

        return $customComponents;
    }

    /**
     * Get the document write javascript for the form
     *
     * @param Form $form
     * @return string
     */
    public function getAutomaticJavascript(Form $form)
    {
        $html = $this->getContent($form);

        //replace line breaks with literal symbol and escape quotations
        $search  = array("\n", '"');
        $replace = array('\n', '\"');
        $html = str_replace($search, $replace, $html);
        return "document.write(\"".$html."\");";
    }

    /**
     * Writes in form values from get parameters
     *
     * @param $form
     * @param $formHtml
     */
    public function populateValuesWithGetParameters(Form $form, &$formHtml)
    {
<<<<<<< HEAD
        $request = $this->factory->getRequest();
        $formName = strtolower(InputHelper::alphanum($form->getName()));
=======
        $request  = $this->factory->getRequest();
        $formName = $form->getAlias();
>>>>>>> 70e84388

        $fields = $form->getFields();
        /** @var \Mautic\FormBundle\Entity\Field $f */
        foreach ($fields as $f) {
            $alias = $f->getAlias();
            if ($request->query->has($alias)) {
                $value = $request->query->get($alias);

                switch ($f->getType()) {
                    case 'text':
                        if (preg_match('/<input(.*?)id="mauticform_input_'.$formName.'_'.$alias.'"(.*?)value="(.*?)"(.*?)\/>/i', $formHtml, $match)) {
                            $replace  = '<input'.$match[1].'id="mauticform_input_'.$formName.'_'.$alias.'"'.$match[2].'value="'.urldecode($value).'"'.$match[4].'/>';
                            $formHtml = str_replace($match[0], $replace, $formHtml);
                        }
                        break;
                    case 'textarea':
                        if (preg_match('/<textarea(.*?)id="mauticform_input_'.$formName.'_'.$alias.'"(.*?)>(.*?)<\/textarea>/i', $formHtml, $match)) {
                            $replace  = '<textarea'.$match[1].'id="mauticform_input_'.$formName.'_'.$alias.'"'.$match[2].'>'.urldecode($value).'</textarea>';
                            $formHtml = str_replace($match[0], $replace, $formHtml);
                        }
                        break;
                    case 'checkboxgrp':
                        if (!is_array($value)) {
                            $value = array($value);
                        }
                        foreach ($value as $val) {
                            $val = urldecode($val);
                            if (preg_match(
                                '/<input(.*?)id="mauticform_checkboxgrp_checkbox(.*?)"(.*?)value="'.$val.'"(.*?)\/>/i',
                                $formHtml,
                                $match
                            )) {
                                $replace  = '<input'.$match[1].'id="mauticform_checkboxgrp_checkbox'.$match[2].'"'.$match[3].'value="'.$val.'"'
                                    .$match[4].' checked />';
                                $formHtml = str_replace($match[0], $replace, $formHtml);
                            }
                        }
                        break;
                    case 'radiogrp':
                        $value = urldecode($value);
                        if (preg_match('/<input(.*?)id="mauticform_radiogrp_radio(.*?)"(.*?)value="'.$value.'"(.*?)\/>/i', $formHtml, $match)) {
                            $replace  = '<input'.$match[1].'id="mauticform_radiogrp_radio'.$match[2].'"'.$match[3].'value="'.$value.'"'.$match[4]
                                .' checked />';
                            $formHtml = str_replace($match[0], $replace, $formHtml);
                        }
                        break;
                }
            }
        }
    }

    /**
     * @param null $operator
     *
     * @return array
     */
    public function getFilterExpressionFunctions($operator = null)
    {
        $operatorOptions = array(
            '='          =>
                array(
                    'label'       => 'mautic.lead.list.form.operator.equals',
                    'expr'        => 'eq',
                    'negate_expr' => 'neq'
                ),
            '!='         =>
                array(
                    'label'       => 'mautic.lead.list.form.operator.notequals',
                    'expr'        => 'neq',
                    'negate_expr' => 'eq'
                ),
            'gt'         =>
                array(
                    'label'       => 'mautic.lead.list.form.operator.greaterthan',
                    'expr'        => 'gt',
                    'negate_expr' => 'lt'
                ),
            'gte'        =>
                array(
                    'label'       => 'mautic.lead.list.form.operator.greaterthanequals',
                    'expr'        => 'gte',
                    'negate_expr' => 'lt'
                ),
            'lt'         =>
                array(
                    'label'       => 'mautic.lead.list.form.operator.lessthan',
                    'expr'        => 'lt',
                    'negate_expr' => 'gt'
                ),
            'lte'        =>
                array(
                    'label'       => 'mautic.lead.list.form.operator.lessthanequals',
                    'expr'        => 'lte',
                    'negate_expr' => 'gt'
                ),
            'like'       =>
                array(
                    'label'       => 'mautic.lead.list.form.operator.islike',
                    'expr'        => 'like',
                    'negate_expr' => 'notLike'
                ),
            '!like'      =>
                array(
                    'label'       => 'mautic.lead.list.form.operator.isnotlike',
                    'expr'        => 'notLike',
                    'negate_expr' => 'like'
                ),
        );

        return ($operator === null) ? $operatorOptions : $operatorOptions[$operator];
    }
}<|MERGE_RESOLUTION|>--- conflicted
+++ resolved
@@ -445,13 +445,8 @@
      */
     public function populateValuesWithGetParameters(Form $form, &$formHtml)
     {
-<<<<<<< HEAD
         $request = $this->factory->getRequest();
         $formName = strtolower(InputHelper::alphanum($form->getName()));
-=======
-        $request  = $this->factory->getRequest();
-        $formName = $form->getAlias();
->>>>>>> 70e84388
 
         $fields = $form->getFields();
         /** @var \Mautic\FormBundle\Entity\Field $f */
