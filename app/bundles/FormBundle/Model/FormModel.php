--- conflicted
+++ resolved
@@ -145,7 +145,6 @@
     {
         if (!$entity instanceof Form) {
             throw new MethodNotAllowedHttpException(['Form']);
-<<<<<<< HEAD
         }
 
         if (!empty($action)) {
@@ -153,12 +152,6 @@
         }
 
         return $formFactory->create('mauticform', $entity, $options);
-=======
-        }
-        $params = (!empty($action)) ? ['action' => $action] : [];
-
-        return $formFactory->create('mauticform', $entity, $params);
->>>>>>> a57d9ce7
     }
 
     /**
@@ -460,9 +453,6 @@
 
         // Determine pages
         $fields = $entity->getFields()->toArray();
-<<<<<<< HEAD
-        $pages  = ['open' => [], 'close' => []];
-=======
 
         // Ensure the correct order in case this is generated right after a form save with new fields
         uasort($fields, function ($a, $b) {
@@ -474,7 +464,6 @@
         });
 
         $pages = ['open' => [], 'close' => []];
->>>>>>> a57d9ce7
 
         $openFieldId  =
         $closeFieldId =
@@ -525,10 +514,7 @@
                 'lead'          => $lead,
                 'formPages'     => $pages,
                 'lastFormPage'  => $lastPage,
-<<<<<<< HEAD
-=======
                 'style'         => $style,
->>>>>>> a57d9ce7
             ]
         );
 
