<?php
/**
 * @package     Mautic
 * @copyright   2014 Mautic Contributors. All rights reserved.
 * @author      Mautic
 * @link        http://mautic.org
 * @license     GNU/GPLv3 http://www.gnu.org/licenses/gpl-3.0.html
 */

namespace Mautic\FormBundle\Model;

use Mautic\CoreBundle\Doctrine\Helper\SchemaHelperFactory;
use Mautic\CoreBundle\Helper\InputHelper;
use Mautic\CoreBundle\Helper\TemplatingHelper;
use Mautic\CoreBundle\Model\FormModel as CommonFormModel;
use Mautic\FormBundle\Entity\Action;
use Mautic\FormBundle\Entity\Field;
use Mautic\FormBundle\Entity\Form;
use Mautic\FormBundle\Event\FormBuilderEvent;
use Mautic\FormBundle\Event\FormEvent;
use Mautic\FormBundle\FormEvents;
use Mautic\FormBundle\Helper\FormFieldHelper;
use Mautic\CoreBundle\Helper\Chart\ChartQuery;
use Symfony\Component\EventDispatcher\Event;
use Symfony\Component\HttpFoundation\RequestStack;
use Symfony\Component\HttpKernel\Exception\MethodNotAllowedHttpException;

/**
 * Class FormModel
 */
class FormModel extends CommonFormModel
{
<<<<<<< HEAD
=======
    /**
     * @var null|\Symfony\Component\HttpFoundation\Request
     */
    protected $request;

    /**
     * @var TemplatingHelper
     */
    protected $templatingHelper;

    /**
     * @var SchemaHelperFactory
     */
    protected $schemaHelperFactory;

    /**
     * @var ActionModel
     */
    protected $formActionModel;

    /**
     * @var FieldModel
     */
    protected $formFieldModel;

    /**
     * FormModel constructor.
     * 
     * @param ActionModel $formActionModel
     * @param FieldModel $formFieldModel
     */
    public function __construct(RequestStack $requestStack, TemplatingHelper $templatingHelper, SchemaHelperFactory $schemaHelperFactory, ActionModel $formActionModel, FieldModel $formFieldModel)
    {
        $this->request = $requestStack->getCurrentRequest();
        $this->templatingHelper = $templatingHelper;
        $this->schemaHelperFactory = $schemaHelperFactory;
        $this->formActionModel = $formActionModel;
        $this->formFieldModel = $formFieldModel;
    }

>>>>>>> 33df52da
    /**
     * {@inheritdoc}
     *
     * @return \Mautic\FormBundle\Entity\FormRepository
     */
    public function getRepository()
    {
        return $this->em->getRepository('MauticFormBundle:Form');
    }

    /**
     * {@inheritdoc}
     */
    public function getPermissionBase()
    {
        return 'form:forms';
    }

    /**
     * {@inheritdoc}
     */
    public function getNameGetter()
    {
        return "getName";
    }

    /**
     * {@inheritdoc}
     */
    public function createForm($entity, $formFactory, $action = null, $options = array())
    {
        if (!$entity instanceof Form) {
            throw new MethodNotAllowedHttpException(array('Form'));
        }
        $params = (!empty($action)) ? array('action' => $action) : array();
        return $formFactory->create('mauticform', $entity, $params);
    }

    /**
     * @param null $id
     *
     * @return Form
     */
    public function getEntity($id = null)
    {
        if ($id === null) {
            return new Form();
        }

        return parent::getEntity($id);
    }

    /**
     * {@inheritdoc}
     *
     * @return bool|FormEvent|void
     * @throws \Symfony\Component\HttpKernel\Exception\MethodNotAllowedHttpException
     */
    protected function dispatchEvent($action, &$entity, $isNew = false, Event $event = null)
    {
        if (!$entity instanceof Form) {
            throw new MethodNotAllowedHttpException(array('Form'));
        }

        switch ($action) {
            case "pre_save":
                $name = FormEvents::FORM_PRE_SAVE;
                break;
            case "post_save":
                $name = FormEvents::FORM_POST_SAVE;
                break;
            case "pre_delete":
                $name = FormEvents::FORM_PRE_DELETE;
                break;
            case "post_delete":
                $name = FormEvents::FORM_POST_DELETE;
                break;
            default:
                return null;
        }

        if ($this->dispatcher->hasListeners($name)) {
            if (empty($event)) {
                $event = new FormEvent($entity, $isNew);
                $event->setEntityManager($this->em);
            }

            $this->dispatcher->dispatch($name, $event);
            return $event;
        } else {
            return null;
        }
    }

    /**
     * @param Form $entity
     * @param      $sessionFields
     */
    public function setFields(Form $entity, $sessionFields)
    {
        $order          = 1;
        $existingFields = $entity->getFields();

        foreach ($sessionFields as $key => $properties) {
            $isNew = (!empty($properties['id']) && isset($existingFields[$properties['id']])) ? false : true;
            $field = !$isNew ? $existingFields[$properties['id']] : new Field();

            if (!$isNew) {
                if (empty($properties['alias'])) {
                    $properties['alias'] = $field->getAlias();
                }
                if (empty($properties['label'])) {
                    $properties['label'] = $field->getLabel();
                }
            }

            foreach ($properties as $f => $v) {
                if (in_array($f, array('id', 'order')))
                    continue;

                $func = "set" . ucfirst($f);
                if (method_exists($field, $func)) {
                    $field->$func($v);
                }
            }
            $field->setForm($entity);
            $field->setSessionId($key);
            $field->setOrder($order);
            $order++;
            $entity->addField($properties['id'], $field);
        }

        // Persist if the entity is known
        if ($entity->getId()) {
            $this->formFieldModel->saveEntities($entity->getFields());
        }
    }

    /**
     * @param Form $entity
     * @param      $sessionFields
     */
    public function deleteFields(Form $entity, $sessionFields)
    {
        if (empty($sessionFields)) {

            return;
        }

        $existingFields = $entity->getFields();
        $deleteFields   = array();
        foreach ($sessionFields as $fieldId) {
            if (isset($existingFields[$fieldId])) {
                $entity->removeField($fieldId, $existingFields[$fieldId]);
                $deleteFields[] = $fieldId;
            }
        }

        // Delete fields from db
        if (count($deleteFields)) {
            $this->formFieldModel->deleteEntities($deleteFields);
        }
    }

    /**
     * @param Form $entity
     * @param      $sessionActions
     */
    public function setActions(Form $entity, $sessionActions)
    {
        $order   = 1;
        $existingActions = $entity->getActions();
        $savedFields     = $entity->getFields();

        //match sessionId with field Id to update mapped fields
        $fieldIds = array();
        foreach ($savedFields as $id => $field) {
            $fieldIds[$field->getSessionId()] = $field->getId();
        }

        foreach ($sessionActions as $properties) {
            $isNew = (!empty($properties['id']) && isset($existingActions[$properties['id']])) ? false : true;
            $action = !$isNew ? $existingActions[$properties['id']] : new Action();

            foreach ($properties as $f => $v) {
                if (in_array($f, array('id', 'order')))
                    continue;

                $func = "set" .  ucfirst($f);

                if ($f == 'properties') {
                    if (isset($v['mappedFields'])) {
                        foreach ($v['mappedFields'] as $pk => $pv) {
                            if (strpos($pv, 'new') !== false) {
                                $v['mappedFields'][$pk] = $fieldIds[$pv];
                            }
                        }
                    }
                }

                if (method_exists($action, $func)) {
                    $action->$func($v);
                }
            }
            $action->setForm($entity);
            $action->setOrder($order);
            $order++;
            $entity->addAction($properties['id'], $action);
        }

        // Persist if form is being edited
        if ($entity->getId()) {
            $this->formActionModel->saveEntities($entity->getActions());
        }
    }

    /**
     * {@inheritdoc}
     */
    public function saveEntity($entity, $unlock = true)
    {
        $isNew = ($entity->getId()) ? false : true;

        if ($isNew && !$entity->getAlias()) {
            $alias = $this->cleanAlias($entity->getName(), '', 10);
            $entity->setAlias($alias);
        }

        //save the form so that the ID is available for the form html
        parent::saveEntity($entity, $unlock);

        //now build the form table
        if ($entity->getId()) {
            $this->createTableSchema($entity, $isNew);
        }

        $this->generateHtml($entity);
    }

    /**
     * Obtains the cached HTML of a form and generates it if missing
     *
     * @param Form      $form
     * @param bool|true $withScript
     * @param bool|true $useCache
     *
     * @return string
     */
    public function getContent(Form $form, $withScript = true, $useCache = true)
    {
        if ($useCache) {
            $cachedHtml = $form->getCachedHtml();
        }

        if (empty($cachedHtml)) {
            $cachedHtml = $this->generateHtml($form, $useCache);
        }

        if ($withScript) {
            $cachedHtml = $this->getFormScript($form) . "\n\n" . $cachedHtml;
        }

        return $cachedHtml;
    }

    /**
     * Generate the form's html
     *
     * @param Form $entity
     * @param bool $persist
     *
     * @return string
     */
    public function generateHtml(Form $entity, $persist = true)
    {
        //generate cached HTML
        $theme = $entity->getTemplate();

        if (!empty($theme)) {
            $theme .= '|';
        }

        $html = $this->templatingHelper->getTemplating()->render(
            $theme.'MauticFormBundle:Builder:form.html.php',
            array(
                'form'  => $entity,
                'theme' => $theme,
            )
        );

        $entity->setCachedHtml($html);

        if ($persist) {
            //bypass model function as events aren't needed for this
            $this->getRepository()->saveEntity($entity);
        }

        return $html;
    }

    /**
     * Creates the table structure for form results
     *
     * @param Form $entity
     * @param bool $isNew
     * @param bool $dropExisting
     */
    public function createTableSchema(Form $entity, $isNew = false, $dropExisting = false)
    {
        //create the field as its own column in the leads table
        $schemaHelper = $this->schemaHelperFactory->getSchemaHelper('table');
        $name         = "form_results_" . $entity->getId() . "_" . $entity->getAlias();
        $columns      = $this->generateFieldColumns($entity);
        if ($isNew || (!$isNew && !$schemaHelper->checkTableExists($name))) {
            $schemaHelper->addTable(array(
                'name'    => $name,
                'columns' => $columns,
                'options' => array(
                    'primaryKey'  => array('submission_id'),
                    'uniqueIndex' => array('submission_id', 'form_id')
                )
            ), true, $dropExisting);
            $schemaHelper->executeChanges();
        } else {
            //check to make sure columns exist
            $schemaHelper = $this->schemaHelperFactory->getSchemaHelper('column', $name);
            foreach ($columns as $c) {
                if (!$schemaHelper->checkColumnExists($c['name'])) {
                    $schemaHelper->addColumn($c, false);
                }
            }
            $schemaHelper->executeChanges();
        }
    }

    /**
     * {@inheritdoc}
     */
    public function deleteEntity($entity)
    {
        parent::deleteEntity($entity);

        if (!$entity->getId()) {
            //delete the associated results table
            $schemaHelper = $this->schemaHelperFactory->getSchemaHelper('table');
            $schemaHelper->deleteTable("form_results_" . $entity->deletedId . "_" . $entity->getAlias());
            $schemaHelper->executeChanges();
        }
    }

    /**
     * {@inheritdoc}
     */
    public function deleteEntities($ids)
    {
        $entities = parent::deleteEntities($ids);
        $schemaHelper = $this->schemaHelperFactory->getSchemaHelper('table');
        foreach ($entities as $id => $entity) {
            //delete the associated results table
            $schemaHelper->deleteTable("form_results_" . $id . "_" . $entity->getAlias());
        }
        $schemaHelper->executeChanges();
        return $entities;
    }

    /**
     * Generate an array of columns from fields
     *
     * @param Form $form
     *
     * @return array
     */
    public function generateFieldColumns(Form $form)
    {
        $fields = $form->getFields();

        $columns = array(
            array(
                'name' => 'submission_id',
                'type' => 'integer'
            ),
            array(
                'name' => 'form_id',
                'type' => 'integer'
            )
        );
        $ignoreTypes = array('button', 'freetext');
        foreach ($fields as $f) {
            if (!in_array($f->getType(), $ignoreTypes) && $f->getSaveResult() !== false) {
                $columns[] = array(
                    'name'    => $f->getAlias(),
                    'type'    => 'text',
                    'options' => array(
                        'notnull' => false
                    )
                );
            }
        }

        return $columns;
    }

    /**
     * Gets array of custom fields and submit actions from bundles subscribed FormEvents::FORM_ON_BUILD
     * @return mixed
     */
    public function getCustomComponents()
    {
        static $customComponents;

        if (empty($customComponents)) {
            //build them
            $event = new FormBuilderEvent($this->translator);
            $this->dispatcher->dispatch(FormEvents::FORM_ON_BUILD, $event);
            $customComponents['fields']  = $event->getFormFields();
            $customComponents['actions'] = $event->getSubmitActions();
            $customComponents['choices'] = $event->getSubmitActionGroups();
        }

        return $customComponents;
    }

    /**
     * Get the document write javascript for the form
     *
     * @param Form $form
     * @return string
     */
    public function getAutomaticJavascript(Form $form)
    {
        $html = $this->getContent($form);

        //replace line breaks with literal symbol and escape quotations
        $search  = array("\n", '"');
        $replace = array('\n', '\"');
        $html = str_replace($search, $replace, $html);
        return "document.write(\"".$html."\");";
    }

    /**
     * @param Form $form
     *
     * @return string
     */
    public function getFormScript(Form $form)
    {
        $theme = $form->getTemplate();

        if (!empty($theme)) {
            $theme .= '|';
        }

        $script = $this->templatingHelper->getTemplating()->render(
            $theme.'MauticFormBundle:Builder:script.html.php',
            array(
                'form'  => $form,
                'theme' => $theme,
            )
        );

        return $script;
    }

    /**
     * Writes in form values from get parameters
     *
     * @param $form
     * @param $formHtml
     */
    public function populateValuesWithGetParameters(Form $form, &$formHtml)
    {
<<<<<<< HEAD
        $fieldHelper = new FormFieldHelper($this->translator);

        $request  = $this->factory->getRequest();
=======
>>>>>>> 33df52da
        $formName = $form->generateFormName();

        $fields = $form->getFields();
        /** @var \Mautic\FormBundle\Entity\Field $f */
        foreach ($fields as $f) {
            $alias = $f->getAlias();
            if ($this->request->query->has($alias)) {
                $value = $this->request->query->get($alias);

                $fieldHelper->populateField($f, $value, $formName, $formHtml);
            }
        }
    }

    public function populateValuesWithLead(Form $form, &$formHtml)
    {
        $fieldHelper = new FormFieldHelper($this->translator);

        $formName = $form->generateFormName();

        /** @var \Mautic\LeadBundle\Model\LeadModel $leadModel */
        $lead = $this->factory->getModel('lead')->getCurrentLead();

        $fields = $form->getFields();
        /** @var \Mautic\FormBundle\Entity\Field $f */
        foreach ($fields as $f) {
            $leadField = $f->getLeadField();
            $isAutoFill = $f->getIsAutoFill();

            if (isset($leadField) && $isAutoFill) {
                $value = $lead->getFieldValue($leadField);
                
		        if (!empty($value)) {
		            $fieldHelper->populateField($f, $value, $formName, $formHtml);
		        }
            }
        }
    }

    /**
     * @param null $operator
     *
     * @return array
     */
    public function getFilterExpressionFunctions($operator = null)
    {
        $operatorOptions = array(
            '='          =>
                array(
                    'label'       => 'mautic.lead.list.form.operator.equals',
                    'expr'        => 'eq',
                    'negate_expr' => 'neq'
                ),
            '!='         =>
                array(
                    'label'       => 'mautic.lead.list.form.operator.notequals',
                    'expr'        => 'neq',
                    'negate_expr' => 'eq'
                ),
            'gt'         =>
                array(
                    'label'       => 'mautic.lead.list.form.operator.greaterthan',
                    'expr'        => 'gt',
                    'negate_expr' => 'lt'
                ),
            'gte'        =>
                array(
                    'label'       => 'mautic.lead.list.form.operator.greaterthanequals',
                    'expr'        => 'gte',
                    'negate_expr' => 'lt'
                ),
            'lt'         =>
                array(
                    'label'       => 'mautic.lead.list.form.operator.lessthan',
                    'expr'        => 'lt',
                    'negate_expr' => 'gt'
                ),
            'lte'        =>
                array(
                    'label'       => 'mautic.lead.list.form.operator.lessthanequals',
                    'expr'        => 'lte',
                    'negate_expr' => 'gt'
                ),
            'like'       =>
                array(
                    'label'       => 'mautic.lead.list.form.operator.islike',
                    'expr'        => 'like',
                    'negate_expr' => 'notLike'
                ),
            '!like'      =>
                array(
                    'label'       => 'mautic.lead.list.form.operator.isnotlike',
                    'expr'        => 'notLike',
                    'negate_expr' => 'like'
                ),
        );

        return ($operator === null) ? $operatorOptions : $operatorOptions[$operator];
    }

    /**
     * Get a list of assets in a date range
     *
     * @param integer   $limit
     * @param \DateTime $dateFrom
     * @param \DateTime $dateTo
     * @param array     $filters
     * @param array     $options
     *
     * @return array
     */
    public function getFormList($limit = 10, \DateTime $dateFrom = null, \DateTime $dateTo = null, $filters = array(), $options = array())
    {
        $q = $this->em->getConnection()->createQueryBuilder();
        $q->select('t.id, t.name, t.date_added, t.date_modified')
            ->from(MAUTIC_TABLE_PREFIX.'forms', 't')
            ->setMaxResults($limit);

        if (!empty($options['canViewOthers'])) {
            $q->andWhere('t.created_by = :userId')
                ->setParameter('userId', $this->user->getId());
        }

        $chartQuery = new ChartQuery($this->em->getConnection(), $dateFrom, $dateTo);
        $chartQuery->applyFilters($q, $filters);
        $chartQuery->applyDateFilters($q, 'date_added');

        $results = $q->execute()->fetchAll();

        return $results;
    }
}<|MERGE_RESOLUTION|>--- conflicted
+++ resolved
@@ -30,8 +30,6 @@
  */
 class FormModel extends CommonFormModel
 {
-<<<<<<< HEAD
-=======
     /**
      * @var null|\Symfony\Component\HttpFoundation\Request
      */
@@ -72,7 +70,6 @@
         $this->formFieldModel = $formFieldModel;
     }
 
->>>>>>> 33df52da
     /**
      * {@inheritdoc}
      *
@@ -544,12 +541,8 @@
      */
     public function populateValuesWithGetParameters(Form $form, &$formHtml)
     {
-<<<<<<< HEAD
         $fieldHelper = new FormFieldHelper($this->translator);
-
         $request  = $this->factory->getRequest();
-=======
->>>>>>> 33df52da
         $formName = $form->generateFormName();
 
         $fields = $form->getFields();
