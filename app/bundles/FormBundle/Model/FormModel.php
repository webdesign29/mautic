--- conflicted
+++ resolved
@@ -17,11 +17,8 @@
 use Mautic\FormBundle\Event\FormBuilderEvent;
 use Mautic\FormBundle\Event\FormEvent;
 use Mautic\FormBundle\FormEvents;
-<<<<<<< HEAD
 use Mautic\FormBundle\Helper\FormFieldHelper;
-=======
 use Mautic\CoreBundle\Helper\Chart\ChartQuery;
->>>>>>> 0b70f86b
 use Symfony\Component\EventDispatcher\Event;
 use Symfony\Component\HttpKernel\Exception\MethodNotAllowedHttpException;
 
@@ -540,9 +537,9 @@
             if (isset($leadField) && $isAutoFill) {
                 $value = $lead->getFieldValue($leadField);
                 
-		if (!empty($value)) {
-		    $fieldHelper->populateField($f, $value, $formName, $formHtml);
-		}
+		        if (!empty($value)) {
+		            $fieldHelper->populateField($f, $value, $formName, $formHtml);
+		        }
             }
         }
     }
