<?php
/**
 * @package     Mautic
 * @copyright   2014 Mautic Contributors. All rights reserved.
 * @author      Mautic
 * @link        http://mautic.org
 * @license     GNU/GPLv3 http://www.gnu.org/licenses/gpl-3.0.html
 */

return [
    'routes'     => [
        'main'   => [
            'mautic_page_buildertoken_index' => [
                'path'       => '/pages/buildertokens/{page}',
                'controller' => 'MauticPageBundle:SubscribedEvents\BuilderToken:index'
            ],
            'mautic_page_index'              => [
                'path'       => '/pages/{page}',
                'controller' => 'MauticPageBundle:Page:index'
            ],
            'mautic_page_action'             => [
                'path'       => '/pages/{objectAction}/{objectId}',
                'controller' => 'MauticPageBundle:Page:execute'
            ],
        ],
        'public' => [
            'mautic_page_tracker'  => [
                'path'       => '/mtracking.gif',
                'controller' => 'MauticPageBundle:Public:trackingImage'
            ],
            'mautic_url_redirect' => [
                'path'       => '/r/{redirectId}',
                'controller' => 'MauticPageBundle:Public:redirect'
            ],
            'mautic_page_redirect' => [
                'path'       => '/redirect/{redirectId}',
                'controller' => 'MauticPageBundle:Public:redirect'
            ],
            'mautic_page_preview' => [
                'path'       => '/page/preview/{id}',
                'controller' => 'MauticPageBundle:Public:preview'
            ]
        ],
        'api'    => [
            'mautic_api_getpages' => [
                'path'       => '/pages',
                'controller' => 'MauticPageBundle:Api\PageApi:getEntities',
            ],
            'mautic_api_getpage'  => [
                'path'       => '/pages/{id}',
                'controller' => 'MauticPageBundle:Api\PageApi:getEntity',
            ]
        ],
        'catchall'  => [
            'mautic_page_public'   => [
                'path'       => '/{slug}',
                'controller' => 'MauticPageBundle:Public:index',
                'requirements' => [
                    'slug' => '^(?!(_(profiler|wdt)|css|images|js|favicon.ico|apps/bundles/|plugins/)).+'
                ]
            ],
        ]
    ],

    'menu' => [
        'main' => [
            'items'    => [
                'mautic.page.pages' => [
                    'route' => 'mautic_page_index',
                    'access'    => ['page:pages:viewown', 'page:pages:viewother'],
                    'parent'    => 'mautic.core.components',
                    'priority'  => 100
                ]
            ]
        ]
    ],

    'categories' => [
        'page' => null
    ],

    'services'   => [
        'events' => [
            'mautic.page.subscriber'                => [
                'class' => 'Mautic\PageBundle\EventListener\PageSubscriber'
            ],
            'mautic.pagebuilder.subscriber'         => [
                'class' => 'Mautic\PageBundle\EventListener\BuilderSubscriber'
            ],
            'mautic.pagetoken.subscriber'           => [
                'class' => 'Mautic\PageBundle\EventListener\TokenSubscriber'
            ],
            'mautic.page.pointbundle.subscriber'    => [
                'class' => 'Mautic\PageBundle\EventListener\PointSubscriber'

<<<<<<< HEAD
            ],
            'mautic.page.stagebundle.subscriber'    => [
                'class' => 'Mautic\PageBundle\EventListener\StageSubscriber'
=======
>>>>>>> 832ed578
            ],
            'mautic.page.reportbundle.subscriber'   => [
                'class' => 'Mautic\PageBundle\EventListener\ReportSubscriber'
            ],
            'mautic.page.campaignbundle.subscriber' => [
                'class' => 'Mautic\PageBundle\EventListener\CampaignSubscriber',
                'arguments' => [
                    'mautic.factory',
                    'mautic.page.model.page',
                    'mautic.campaign.model.event'
                ]
            ],
            'mautic.page.leadbundle.subscriber'     => [
                'class'       => 'Mautic\PageBundle\EventListener\LeadSubscriber',
                'methodCalls' => [
                    'setAttributionModel' => ['mautic.lead.model.attribution']
                ]
            ],
            'mautic.page.calendarbundle.subscriber' => [
                'class' => 'Mautic\PageBundle\EventListener\CalendarSubscriber'
            ],
            'mautic.page.configbundle.subscriber'   => [
                'class' => 'Mautic\PageBundle\EventListener\ConfigSubscriber'
            ],
            'mautic.page.search.subscriber'         => [
                'class' => 'Mautic\PageBundle\EventListener\SearchSubscriber'
            ],
            'mautic.page.webhook.subscriber'        => [
                'class' => 'Mautic\PageBundle\EventListener\WebhookSubscriber'
            ],
            'mautic.page.dashboard.subscriber'      => [
                'class' => 'Mautic\PageBundle\EventListener\DashboardSubscriber'
            ],
            'mautic.page.js.subscriber'           => [
                'class' => 'Mautic\PageBundle\EventListener\BuildJsSubscriber'
            ]
        ],
        'forms'  => [
            'mautic.form.type.page'                     => [
                'class'     => 'Mautic\PageBundle\Form\Type\PageType',
                'arguments' => 'mautic.factory',
                'alias'     => 'page'
            ],
            'mautic.form.type.pagevariant'              => [
                'class'     => 'Mautic\PageBundle\Form\Type\VariantType',
                'arguments' => 'mautic.factory',
                'alias'     => 'pagevariant'
            ],
            'mautic.form.type.pointaction_pointhit'     => [
                'class' => 'Mautic\PageBundle\Form\Type\PointActionPageHitType',
                'alias' => 'pointaction_pagehit'
            ],
            'mautic.form.type.pointaction_urlhit'       => [
                'class' => 'Mautic\PageBundle\Form\Type\PointActionUrlHitType',
                'alias' => 'pointaction_urlhit'
            ],
            'mautic.form.type.pagehit.campaign_trigger' => [
                'class' => 'Mautic\PageBundle\Form\Type\CampaignEventPageHitType',
                'alias' => 'campaignevent_pagehit'
            ],
            'mautic.form.type.pagelist'                 => [
                'class'     => 'Mautic\PageBundle\Form\Type\PageListType',
                'arguments' => 'mautic.factory',
                'alias'     => 'page_list',
            ],
            'mautic.form.type.page_abtest_settings'     => [
                'class' => 'Mautic\PageBundle\Form\Type\AbTestPropertiesType',
                'alias' => 'page_abtest_settings'
            ],
            'mautic.form.type.page_publish_dates'       => [
                'class' => 'Mautic\PageBundle\Form\Type\PagePublishDatesType',
                'alias' => 'page_publish_dates'
            ],
            'mautic.form.type.pageconfig'               => [
                'class' => 'Mautic\PageBundle\Form\Type\ConfigType',
                'alias' => 'pageconfig'
            ],
            'mautic.form.type.slideshow_config'         => [
                'class' => 'Mautic\PageBundle\Form\Type\SlideshowGlobalConfigType',
                'alias' => 'slideshow_config'
            ],
            'mautic.form.type.slideshow_slide_config'   => [
                'class' => 'Mautic\PageBundle\Form\Type\SlideshowSlideConfigType',
                'alias' => 'slideshow_slide_config'
            ],
            'mautic.form.type.redirect_list'            => [
                'class' => 'Mautic\PageBundle\Form\Type\RedirectListType',
                'arguments' => 'mautic.factory',
                'alias' => 'redirect_list'
            ],
            'mautic.form.type.page_dashboard_hits_in_time_widget' => [
                'class' => 'Mautic\PageBundle\Form\Type\DashboardHitsInTimeWidgetType',
                'alias' => 'page_dashboard_hits_in_time_widget'
            ]
        ],
        'models' =>  [
            'mautic.page.model.page' => [
                'class' => 'Mautic\PageBundle\Model\PageModel',
                'arguments' => [
                    'mautic.helper.cookie',
                    'mautic.helper.ip_lookup',
                    'mautic.lead.model.lead',
                    'mautic.lead.model.field',
                    'mautic.page.model.redirect',
                    'mautic.page.model.trackable'
                ],
                'methodCalls' => [
                    'setCatInUrl' => [
                        '%mautic.cat_in_page_url%'
                    ]
                ]
            ],
            'mautic.page.model.redirect' => [
                'class' => 'Mautic\PageBundle\Model\RedirectModel'
            ],
            'mautic.page.model.trackable' => [
                'class' => 'Mautic\PageBundle\Model\TrackableModel',
                'arguments' => [
                    'mautic.page.model.redirect'
                ]
            ]
        ]
    ],

    'parameters' => [
        'cat_in_page_url'  => false,
        'google_analytics' => false,

        'redirect_list_types' => [
            '301' => 'mautic.page.form.redirecttype.permanent',
            '302' => 'mautic.page.form.redirecttype.temporary'
        ]
    ]
];<|MERGE_RESOLUTION|>--- conflicted
+++ resolved
@@ -93,12 +93,6 @@
             'mautic.page.pointbundle.subscriber'    => [
                 'class' => 'Mautic\PageBundle\EventListener\PointSubscriber'
 
-<<<<<<< HEAD
-            ],
-            'mautic.page.stagebundle.subscriber'    => [
-                'class' => 'Mautic\PageBundle\EventListener\StageSubscriber'
-=======
->>>>>>> 832ed578
             ],
             'mautic.page.reportbundle.subscriber'   => [
                 'class' => 'Mautic\PageBundle\EventListener\ReportSubscriber'
