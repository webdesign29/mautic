--- conflicted
+++ resolved
@@ -124,11 +124,8 @@
                 'arguments' => [
                     'mautic.page.model.page',
                     'mautic.campaign.model.event',
-<<<<<<< HEAD
                     'mautic.lead.model.lead',
-=======
                     'mautic.page.helper.tracking',
->>>>>>> c4de2035
                 ],
             ],
             'mautic.page.leadbundle.subscriber' => [
