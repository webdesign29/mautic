--- conflicted
+++ resolved
@@ -92,16 +92,8 @@
             ],
             'mautic.page.pointbundle.subscriber'    => [
                 'class' => 'Mautic\PageBundle\EventListener\PointSubscriber'
-<<<<<<< HEAD
-            ),
-            'mautic.page.stagebundle.subscriber'    => array(
-                'class' => 'Mautic\PageBundle\EventListener\StageSubscriber'
-            ),
-            'mautic.page.reportbundle.subscriber'   => array(
-=======
             ],
             'mautic.page.reportbundle.subscriber'   => [
->>>>>>> aca2ee93
                 'class' => 'Mautic\PageBundle\EventListener\ReportSubscriber'
             ],
             'mautic.page.campaignbundle.subscriber' => [
@@ -152,21 +144,8 @@
             'mautic.form.type.pointaction_urlhit'       => [
                 'class' => 'Mautic\PageBundle\Form\Type\PointActionUrlHitType',
                 'alias' => 'pointaction_urlhit'
-<<<<<<< HEAD
-            ),
-            'mautic.form.type.stageaction_stagehit'     => array(
-                'class' => 'Mautic\PageBundle\Form\Type\StageActionPageHitType',
-                'alias' => 'stageaction_pagehit'
-            ),
-            'mautic.form.type.stageaction_urlhit'       => array(
-                'class' => 'Mautic\PageBundle\Form\Type\StageActionUrlHitType',
-                'alias' => 'stageaction_urlhit'
-            ),
-            'mautic.form.type.pagehit.campaign_trigger' => array(
-=======
             ],
             'mautic.form.type.pagehit.campaign_trigger' => [
->>>>>>> aca2ee93
                 'class' => 'Mautic\PageBundle\Form\Type\CampaignEventPageHitType',
                 'alias' => 'campaignevent_pagehit'
             ],
