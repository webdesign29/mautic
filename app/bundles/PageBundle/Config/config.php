<?php
/**
 * @package     Mautic
 * @copyright   2014 Mautic Contributors. All rights reserved.
 * @author      Mautic
 * @link        http://mautic.org
 * @license     GNU/GPLv3 http://www.gnu.org/licenses/gpl-3.0.html
 */

return [
    'routes'     => [
        'main'   => [
            'mautic_page_buildertoken_index' => [
                'path'       => '/pages/buildertokens/{page}',
                'controller' => 'MauticPageBundle:SubscribedEvents\BuilderToken:index'
            ],
            'mautic_page_index'              => [
                'path'       => '/pages/{page}',
                'controller' => 'MauticPageBundle:Page:index'
            ],
            'mautic_page_action'             => [
                'path'       => '/pages/{objectAction}/{objectId}',
                'controller' => 'MauticPageBundle:Page:execute'
            ],
        ],
        'public' => [
            'mautic_page_tracker'  => [
                'path'       => '/mtracking.gif',
                'controller' => 'MauticPageBundle:Public:trackingImage'
            ],
            'mautic_page_tracker_getcontact'  => [
                'path'       => '/mtc',
                'controller' => 'MauticPageBundle:Public:getContactId'
            ],
            'mautic_url_redirect' => [
                'path'       => '/r/{redirectId}',
                'controller' => 'MauticPageBundle:Public:redirect'
            ],
            'mautic_page_redirect' => [
                'path'       => '/redirect/{redirectId}',
                'controller' => 'MauticPageBundle:Public:redirect'
            ],
            'mautic_page_preview' => [
                'path'       => '/page/preview/{id}',
                'controller' => 'MauticPageBundle:Public:preview'
            ],
            'mautic_gated_video_hit' => [
                'path' => '/video/hit',
                'controller' => 'MauticPageBundle:Public:hitVideo'
            ]
        ],
        'api'    => [
            'mautic_api_getpages' => [
                'path'       => '/pages',
                'controller' => 'MauticPageBundle:Api\PageApi:getEntities',
            ],
            'mautic_api_getpage'  => [
                'path'       => '/pages/{id}',
                'controller' => 'MauticPageBundle:Api\PageApi:getEntity',
            ]
        ],
        'catchall'  => [
            'mautic_page_public'   => [
                'path'       => '/{slug}',
                'controller' => 'MauticPageBundle:Public:index',
                'requirements' => [
                    'slug' => '^(?!(_(profiler|wdt)|css|images|js|favicon.ico|apps/bundles/|plugins/)).+'
                ]
            ],
        ]
    ],

    'menu' => [
        'main' => [
            'items'    => [
                'mautic.page.pages' => [
                    'route' => 'mautic_page_index',
                    'access'    => ['page:pages:viewown', 'page:pages:viewother'],
                    'parent'    => 'mautic.core.components',
                    'priority'  => 100
                ]
            ]
        ]
    ],

    'categories' => [
        'page' => null
    ],

    'services'   => [
        'events' => [
            'mautic.page.subscriber'                => [
                'class' => 'Mautic\PageBundle\EventListener\PageSubscriber',
                'arguments' => [
                    'templating.helper.assets',
                    'mautic.helper.ip_lookup',
                    'mautic.core.model.auditlog'
                ]
            ],
            'mautic.pagebuilder.subscriber'         => [
                'class' => 'Mautic\PageBundle\EventListener\BuilderSubscriber',
                'arguments' => [
                    'mautic.page.helper.token',
                    'mautic.helper.integration',
                    'mautic.page.model.page',
                ]
            ],
            'mautic.pagetoken.subscriber'           => [
                'class' => 'Mautic\PageBundle\EventListener\TokenSubscriber'
            ],
            'mautic.page.pointbundle.subscriber'    => [
                'class' => 'Mautic\PageBundle\EventListener\PointSubscriber',
                'arguments' => [
                    'mautic.point.model.point'
                ]

            ],
            'mautic.page.reportbundle.subscriber'   => [
                'class' => 'Mautic\PageBundle\EventListener\ReportSubscriber'
            ],
            'mautic.page.campaignbundle.subscriber' => [
                'class' => 'Mautic\PageBundle\EventListener\CampaignSubscriber',
                'arguments' => [
                    'mautic.page.model.page',
                    'mautic.campaign.model.event'
                ]
            ],
            'mautic.page.leadbundle.subscriber'     => [
                'class'       => 'Mautic\PageBundle\EventListener\LeadSubscriber',
<<<<<<< HEAD
                'arguments'   => [
                    'mautic.factory',
                    'mautic.page.model.page',
                    'mautic.page.model.video'
                ],
                'methodCalls' => [
                    'setModelFactory' => ['mautic.model.factory']
=======
                'arguments' => [
                    'mautic.page.model.page',
                    'mautic.page.model.video'
>>>>>>> b12b7174
                ]
            ],
            'mautic.page.calendarbundle.subscriber' => [
                'class' => 'Mautic\PageBundle\EventListener\CalendarSubscriber',
                'arguments' => [
                    'mautic.page.model.page'
                ]
            ],
            'mautic.page.configbundle.subscriber'   => [
                'class' => 'Mautic\PageBundle\EventListener\ConfigSubscriber'
            ],
            'mautic.page.search.subscriber'         => [
                'class' => 'Mautic\PageBundle\EventListener\SearchSubscriber',
                'arguments' => [
                    'mautic.helper.user',
                    'mautic.page.model.page'
                ]
            ],
            'mautic.page.webhook.subscriber'        => [
                'class' => 'Mautic\PageBundle\EventListener\WebhookSubscriber'
            ],
            'mautic.page.dashboard.subscriber'      => [
                'class' => 'Mautic\PageBundle\EventListener\DashboardSubscriber',
                'arguments' => [
                    'mautic.page.model.page'
                ]
            ],
            'mautic.page.js.subscriber'           => [
                'class' => 'Mautic\PageBundle\EventListener\BuildJsSubscriber',
                'arguments' => [
                    'templating.helper.assets'
                ]
            ],
            'mautic.page.maintenance.subscriber'    => [
                'class' => 'Mautic\PageBundle\EventListener\MaintenanceSubscriber',
                'arguments' => [
                    'doctrine.dbal.default_connection'
                ]
            ],
        ],
        'forms'  => [
            'mautic.form.type.page'                     => [
                'class'     => 'Mautic\PageBundle\Form\Type\PageType',
                'arguments' => 'mautic.factory',
                'alias'     => 'page'
            ],
            'mautic.form.type.pagevariant'              => [
                'class'     => 'Mautic\PageBundle\Form\Type\VariantType',
                'arguments' => 'mautic.factory',
                'alias'     => 'pagevariant'
            ],
            'mautic.form.type.pointaction_pointhit'     => [
                'class' => 'Mautic\PageBundle\Form\Type\PointActionPageHitType',
                'alias' => 'pointaction_pagehit'
            ],
            'mautic.form.type.pointaction_urlhit'       => [
                'class' => 'Mautic\PageBundle\Form\Type\PointActionUrlHitType',
                'alias' => 'pointaction_urlhit'
            ],
            'mautic.form.type.pagehit.campaign_trigger' => [
                'class' => 'Mautic\PageBundle\Form\Type\CampaignEventPageHitType',
                'alias' => 'campaignevent_pagehit'
            ],
            'mautic.form.type.pagelist'                 => [
                'class'     => 'Mautic\PageBundle\Form\Type\PageListType',
                'arguments' => 'mautic.factory',
                'alias'     => 'page_list',
            ],
            'mautic.form.type.page_abtest_settings'     => [
                'class' => 'Mautic\PageBundle\Form\Type\AbTestPropertiesType',
                'alias' => 'page_abtest_settings'
            ],
            'mautic.form.type.page_publish_dates'       => [
                'class' => 'Mautic\PageBundle\Form\Type\PagePublishDatesType',
                'alias' => 'page_publish_dates'
            ],
            'mautic.form.type.pageconfig'               => [
                'class' => 'Mautic\PageBundle\Form\Type\ConfigType',
                'alias' => 'pageconfig'
            ],
            'mautic.form.type.slideshow_config'         => [
                'class' => 'Mautic\PageBundle\Form\Type\SlideshowGlobalConfigType',
                'alias' => 'slideshow_config'
            ],
            'mautic.form.type.slideshow_slide_config'   => [
                'class' => 'Mautic\PageBundle\Form\Type\SlideshowSlideConfigType',
                'alias' => 'slideshow_slide_config'
            ],
            'mautic.form.type.redirect_list'            => [
                'class' => 'Mautic\PageBundle\Form\Type\RedirectListType',
                'arguments' => 'mautic.factory',
                'alias' => 'redirect_list'
            ],
            'mautic.form.type.page_dashboard_hits_in_time_widget' => [
                'class' => 'Mautic\PageBundle\Form\Type\DashboardHitsInTimeWidgetType',
                'alias' => 'page_dashboard_hits_in_time_widget'
            ]
        ],
        'models' =>  [
            'mautic.page.model.page' => [
                'class' => 'Mautic\PageBundle\Model\PageModel',
                'arguments' => [
                    'mautic.helper.cookie',
                    'mautic.helper.ip_lookup',
                    'mautic.lead.model.lead',
                    'mautic.lead.model.field',
                    'mautic.page.model.redirect',
                    'mautic.page.model.trackable'
                ],
                'methodCalls' => [
                    'setCatInUrl' => [
                        '%mautic.cat_in_page_url%'
                    ]
                ]
            ],
            'mautic.page.model.redirect' => [
                'class' => 'Mautic\PageBundle\Model\RedirectModel',
                'arguments' => [
                    'mautic.helper.url'
                ]
            ],
            'mautic.page.model.trackable' => [
                'class' => 'Mautic\PageBundle\Model\TrackableModel',
                'arguments' => [
                    'mautic.page.model.redirect'
                ]
            ],
            'mautic.page.model.video' => [
                'class' => 'Mautic\PageBundle\Model\VideoModel',
                'arguments' => [
                    'mautic.lead.model.lead',
                    'mautic.helper.ip_lookup'
                ]
            ]
        ],
        'other' => [
            'mautic.page.helper.token' => [
                'class'     => 'Mautic\PageBundle\Helper\TokenHelper',
                'arguments' => 'mautic.page.model.page'
            ]
        ]
    ],

    'parameters' => [
        'cat_in_page_url'  => false,
        'google_analytics' => false,

        'redirect_list_types' => [
            '301' => 'mautic.page.form.redirecttype.permanent',
            '302' => 'mautic.page.form.redirecttype.temporary'
        ]
    ]
];<|MERGE_RESOLUTION|>--- conflicted
+++ resolved
@@ -127,20 +127,13 @@
             ],
             'mautic.page.leadbundle.subscriber'     => [
                 'class'       => 'Mautic\PageBundle\EventListener\LeadSubscriber',
-<<<<<<< HEAD
-                'arguments'   => [
-                    'mautic.factory',
+                'arguments' => [
                     'mautic.page.model.page',
-                    'mautic.page.model.video'
+                    'mautic.page.model.video',
                 ],
                 'methodCalls' => [
                     'setModelFactory' => ['mautic.model.factory']
-=======
-                'arguments' => [
-                    'mautic.page.model.page',
-                    'mautic.page.model.video'
->>>>>>> b12b7174
-                ]
+                ],
             ],
             'mautic.page.calendarbundle.subscriber' => [
                 'class' => 'Mautic\PageBundle\EventListener\CalendarSubscriber',
