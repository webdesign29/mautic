<?php
/**
 * @copyright   2014 Mautic Contributors. All rights reserved
 * @author      Mautic
 *
 * @link        http://mautic.org
 *
 * @license     GNU/GPLv3 http://www.gnu.org/licenses/gpl-3.0.html
 */

return [
    'routes' => [
        'main' => [
            'mautic_page_buildertoken_index' => [
                'path'       => '/pages/buildertokens/{page}',
                'controller' => 'MauticPageBundle:SubscribedEvents\BuilderToken:index',
            ],
            'mautic_page_index' => [
                'path'       => '/pages/{page}',
                'controller' => 'MauticPageBundle:Page:index',
            ],
            'mautic_page_action' => [
                'path'       => '/pages/{objectAction}/{objectId}',
                'controller' => 'MauticPageBundle:Page:execute',
            ],
        ],
        'public' => [
            'mautic_page_tracker' => [
                'path'       => '/mtracking.gif',
                'controller' => 'MauticPageBundle:Public:trackingImage',
<<<<<<< HEAD
=======
            ],
            'mautic_page_tracker_getcontact' => [
                'path'       => '/mtc',
                'controller' => 'MauticPageBundle:Public:getContactId',
>>>>>>> a57d9ce7
            ],
            'mautic_url_redirect' => [
                'path'       => '/r/{redirectId}',
                'controller' => 'MauticPageBundle:Public:redirect',
            ],
            'mautic_page_redirect' => [
                'path'       => '/redirect/{redirectId}',
                'controller' => 'MauticPageBundle:Public:redirect',
            ],
            'mautic_page_preview' => [
                'path'       => '/page/preview/{id}',
                'controller' => 'MauticPageBundle:Public:preview',
            ],
            'mautic_gated_video_hit' => [
                'path'       => '/video/hit',
                'controller' => 'MauticPageBundle:Public:hitVideo',
            ],
        ],
        'api' => [
<<<<<<< HEAD
            'mautic_api_pagesstandard' => [
                'standard_entity' => true,
                'name'            => 'pages',
                'path'            => '/pages',
                'controller'      => 'MauticPageBundle:Api\PageApi',
=======
            'mautic_api_getpages' => [
                'path'       => '/pages',
                'controller' => 'MauticPageBundle:Api\PageApi:getEntities',
            ],
            'mautic_api_getpage' => [
                'path'       => '/pages/{id}',
                'controller' => 'MauticPageBundle:Api\PageApi:getEntity',
>>>>>>> a57d9ce7
            ],
        ],
        'catchall' => [
            'mautic_page_public' => [
                'path'         => '/{slug}',
                'controller'   => 'MauticPageBundle:Public:index',
                'requirements' => [
                    'slug' => '^(?!(_(profiler|wdt)|css|images|js|favicon.ico|apps/bundles/|plugins/)).+',
                ],
            ],
        ],
    ],

    'menu' => [
        'main' => [
            'items' => [
                'mautic.page.pages' => [
                    'route'    => 'mautic_page_index',
                    'access'   => ['page:pages:viewown', 'page:pages:viewother'],
                    'parent'   => 'mautic.core.components',
                    'priority' => 100,
                ],
            ],
        ],
    ],

    'categories' => [
        'page' => null,
    ],

    'services' => [
        'events' => [
            'mautic.page.subscriber' => [
<<<<<<< HEAD
                'class' => 'Mautic\PageBundle\EventListener\PageSubscriber',
=======
                'class'     => 'Mautic\PageBundle\EventListener\PageSubscriber',
                'arguments' => [
                    'templating.helper.assets',
                    'mautic.helper.ip_lookup',
                    'mautic.core.model.auditlog',
                ],
>>>>>>> a57d9ce7
            ],
            'mautic.pagebuilder.subscriber' => [
                'class'     => 'Mautic\PageBundle\EventListener\BuilderSubscriber',
                'arguments' => [
                    'mautic.page.helper.token',
                    'mautic.helper.integration',
                    'mautic.page.model.page',
                ],
            ],
            'mautic.pagetoken.subscriber' => [
                'class' => 'Mautic\PageBundle\EventListener\TokenSubscriber',
            ],
            'mautic.page.pointbundle.subscriber' => [
<<<<<<< HEAD
                'class' => 'Mautic\PageBundle\EventListener\PointSubscriber',
=======
                'class'     => 'Mautic\PageBundle\EventListener\PointSubscriber',
                'arguments' => [
                    'mautic.point.model.point',
                ],
>>>>>>> a57d9ce7

            ],
            'mautic.page.reportbundle.subscriber' => [
                'class' => 'Mautic\PageBundle\EventListener\ReportSubscriber',
            ],
            'mautic.page.campaignbundle.subscriber' => [
                'class'     => 'Mautic\PageBundle\EventListener\CampaignSubscriber',
                'arguments' => [
                    'mautic.page.model.page',
                    'mautic.campaign.model.event',
                ],
            ],
            'mautic.page.leadbundle.subscriber' => [
<<<<<<< HEAD
                'class' => 'Mautic\PageBundle\EventListener\LeadSubscriber',
            ],
            'mautic.page.calendarbundle.subscriber' => [
                'class' => 'Mautic\PageBundle\EventListener\CalendarSubscriber',
=======
                'class'     => 'Mautic\PageBundle\EventListener\LeadSubscriber',
                'arguments' => [
                    'mautic.page.model.page',
                    'mautic.page.model.video',
                ],
                'methodCalls' => [
                    'setModelFactory' => ['mautic.model.factory'],
                ],
            ],
            'mautic.page.calendarbundle.subscriber' => [
                'class'     => 'Mautic\PageBundle\EventListener\CalendarSubscriber',
                'arguments' => [
                    'mautic.page.model.page',
                ],
>>>>>>> a57d9ce7
            ],
            'mautic.page.configbundle.subscriber' => [
                'class' => 'Mautic\PageBundle\EventListener\ConfigSubscriber',
            ],
            'mautic.page.search.subscriber' => [
<<<<<<< HEAD
                'class' => 'Mautic\PageBundle\EventListener\SearchSubscriber',
=======
                'class'     => 'Mautic\PageBundle\EventListener\SearchSubscriber',
                'arguments' => [
                    'mautic.helper.user',
                    'mautic.page.model.page',
                ],
>>>>>>> a57d9ce7
            ],
            'mautic.page.webhook.subscriber' => [
                'class' => 'Mautic\PageBundle\EventListener\WebhookSubscriber',
            ],
            'mautic.page.dashboard.subscriber' => [
<<<<<<< HEAD
                'class' => 'Mautic\PageBundle\EventListener\DashboardSubscriber',
            ],
            'mautic.page.js.subscriber' => [
                'class' => 'Mautic\PageBundle\EventListener\BuildJsSubscriber',
=======
                'class'     => 'Mautic\PageBundle\EventListener\DashboardSubscriber',
                'arguments' => [
                    'mautic.page.model.page',
                ],
            ],
            'mautic.page.js.subscriber' => [
                'class'     => 'Mautic\PageBundle\EventListener\BuildJsSubscriber',
                'arguments' => [
                    'templating.helper.assets',
                ],
>>>>>>> a57d9ce7
            ],
            'mautic.page.maintenance.subscriber' => [
                'class'     => 'Mautic\PageBundle\EventListener\MaintenanceSubscriber',
                'arguments' => [
<<<<<<< HEAD
                    'mautic.factory',
=======
>>>>>>> a57d9ce7
                    'doctrine.dbal.default_connection',
                ],
            ],
        ],
        'forms' => [
            'mautic.form.type.page' => [
                'class'     => 'Mautic\PageBundle\Form\Type\PageType',
                'arguments' => 'mautic.factory',
                'alias'     => 'page',
            ],
            'mautic.form.type.pagevariant' => [
                'class'     => 'Mautic\PageBundle\Form\Type\VariantType',
                'arguments' => 'mautic.factory',
                'alias'     => 'pagevariant',
            ],
            'mautic.form.type.pointaction_pointhit' => [
                'class' => 'Mautic\PageBundle\Form\Type\PointActionPageHitType',
                'alias' => 'pointaction_pagehit',
            ],
            'mautic.form.type.pointaction_urlhit' => [
                'class' => 'Mautic\PageBundle\Form\Type\PointActionUrlHitType',
                'alias' => 'pointaction_urlhit',
            ],
            'mautic.form.type.pagehit.campaign_trigger' => [
                'class' => 'Mautic\PageBundle\Form\Type\CampaignEventPageHitType',
                'alias' => 'campaignevent_pagehit',
            ],
            'mautic.form.type.pagelist' => [
                'class'     => 'Mautic\PageBundle\Form\Type\PageListType',
                'arguments' => 'mautic.factory',
                'alias'     => 'page_list',
            ],
            'mautic.form.type.page_abtest_settings' => [
                'class' => 'Mautic\PageBundle\Form\Type\AbTestPropertiesType',
                'alias' => 'page_abtest_settings',
            ],
            'mautic.form.type.page_publish_dates' => [
                'class' => 'Mautic\PageBundle\Form\Type\PagePublishDatesType',
                'alias' => 'page_publish_dates',
            ],
            'mautic.form.type.pageconfig' => [
                'class' => 'Mautic\PageBundle\Form\Type\ConfigType',
                'alias' => 'pageconfig',
            ],
            'mautic.form.type.slideshow_config' => [
                'class' => 'Mautic\PageBundle\Form\Type\SlideshowGlobalConfigType',
                'alias' => 'slideshow_config',
            ],
            'mautic.form.type.slideshow_slide_config' => [
                'class' => 'Mautic\PageBundle\Form\Type\SlideshowSlideConfigType',
                'alias' => 'slideshow_slide_config',
            ],
            'mautic.form.type.redirect_list' => [
                'class'     => 'Mautic\PageBundle\Form\Type\RedirectListType',
                'arguments' => 'mautic.factory',
                'alias'     => 'redirect_list',
            ],
            'mautic.form.type.page_dashboard_hits_in_time_widget' => [
                'class' => 'Mautic\PageBundle\Form\Type\DashboardHitsInTimeWidgetType',
                'alias' => 'page_dashboard_hits_in_time_widget',
            ],
        ],
        'models' => [
            'mautic.page.model.page' => [
                'class'     => 'Mautic\PageBundle\Model\PageModel',
                'arguments' => [
                    'mautic.helper.cookie',
                    'mautic.helper.ip_lookup',
                    'mautic.lead.model.lead',
                    'mautic.lead.model.field',
                    'mautic.page.model.redirect',
                    'mautic.page.model.trackable',
                ],
                'methodCalls' => [
                    'setCatInUrl' => [
                        '%mautic.cat_in_page_url%',
                    ],
                ],
            ],
            'mautic.page.model.redirect' => [
                'class'     => 'Mautic\PageBundle\Model\RedirectModel',
                'arguments' => [
                    'mautic.helper.url',
                ],
            ],
            'mautic.page.model.trackable' => [
                'class'     => 'Mautic\PageBundle\Model\TrackableModel',
                'arguments' => [
                    'mautic.page.model.redirect',
                ],
            ],
            'mautic.page.model.video' => [
                'class'     => 'Mautic\PageBundle\Model\VideoModel',
                'arguments' => [
                    'mautic.lead.model.lead',
                    'mautic.helper.ip_lookup',
                ],
            ],
        ],
        'other' => [
            'mautic.page.helper.token' => [
                'class'     => 'Mautic\PageBundle\Helper\TokenHelper',
                'arguments' => 'mautic.page.model.page',
            ],
        ],
    ],

    'parameters' => [
        'cat_in_page_url'  => false,
        'google_analytics' => false,

        'redirect_list_types' => [
            '301' => 'mautic.page.form.redirecttype.permanent',
            '302' => 'mautic.page.form.redirecttype.temporary',
        ],
    ],
];<|MERGE_RESOLUTION|>--- conflicted
+++ resolved
@@ -28,13 +28,10 @@
             'mautic_page_tracker' => [
                 'path'       => '/mtracking.gif',
                 'controller' => 'MauticPageBundle:Public:trackingImage',
-<<<<<<< HEAD
-=======
             ],
             'mautic_page_tracker_getcontact' => [
                 'path'       => '/mtc',
                 'controller' => 'MauticPageBundle:Public:getContactId',
->>>>>>> a57d9ce7
             ],
             'mautic_url_redirect' => [
                 'path'       => '/r/{redirectId}',
@@ -54,21 +51,11 @@
             ],
         ],
         'api' => [
-<<<<<<< HEAD
             'mautic_api_pagesstandard' => [
                 'standard_entity' => true,
                 'name'            => 'pages',
                 'path'            => '/pages',
                 'controller'      => 'MauticPageBundle:Api\PageApi',
-=======
-            'mautic_api_getpages' => [
-                'path'       => '/pages',
-                'controller' => 'MauticPageBundle:Api\PageApi:getEntities',
-            ],
-            'mautic_api_getpage' => [
-                'path'       => '/pages/{id}',
-                'controller' => 'MauticPageBundle:Api\PageApi:getEntity',
->>>>>>> a57d9ce7
             ],
         ],
         'catchall' => [
@@ -102,16 +89,12 @@
     'services' => [
         'events' => [
             'mautic.page.subscriber' => [
-<<<<<<< HEAD
-                'class' => 'Mautic\PageBundle\EventListener\PageSubscriber',
-=======
                 'class'     => 'Mautic\PageBundle\EventListener\PageSubscriber',
                 'arguments' => [
                     'templating.helper.assets',
                     'mautic.helper.ip_lookup',
                     'mautic.core.model.auditlog',
                 ],
->>>>>>> a57d9ce7
             ],
             'mautic.pagebuilder.subscriber' => [
                 'class'     => 'Mautic\PageBundle\EventListener\BuilderSubscriber',
@@ -125,14 +108,10 @@
                 'class' => 'Mautic\PageBundle\EventListener\TokenSubscriber',
             ],
             'mautic.page.pointbundle.subscriber' => [
-<<<<<<< HEAD
-                'class' => 'Mautic\PageBundle\EventListener\PointSubscriber',
-=======
                 'class'     => 'Mautic\PageBundle\EventListener\PointSubscriber',
                 'arguments' => [
                     'mautic.point.model.point',
                 ],
->>>>>>> a57d9ce7
 
             ],
             'mautic.page.reportbundle.subscriber' => [
@@ -146,12 +125,6 @@
                 ],
             ],
             'mautic.page.leadbundle.subscriber' => [
-<<<<<<< HEAD
-                'class' => 'Mautic\PageBundle\EventListener\LeadSubscriber',
-            ],
-            'mautic.page.calendarbundle.subscriber' => [
-                'class' => 'Mautic\PageBundle\EventListener\CalendarSubscriber',
-=======
                 'class'     => 'Mautic\PageBundle\EventListener\LeadSubscriber',
                 'arguments' => [
                     'mautic.page.model.page',
@@ -166,32 +139,21 @@
                 'arguments' => [
                     'mautic.page.model.page',
                 ],
->>>>>>> a57d9ce7
             ],
             'mautic.page.configbundle.subscriber' => [
                 'class' => 'Mautic\PageBundle\EventListener\ConfigSubscriber',
             ],
             'mautic.page.search.subscriber' => [
-<<<<<<< HEAD
-                'class' => 'Mautic\PageBundle\EventListener\SearchSubscriber',
-=======
                 'class'     => 'Mautic\PageBundle\EventListener\SearchSubscriber',
                 'arguments' => [
                     'mautic.helper.user',
                     'mautic.page.model.page',
                 ],
->>>>>>> a57d9ce7
             ],
             'mautic.page.webhook.subscriber' => [
                 'class' => 'Mautic\PageBundle\EventListener\WebhookSubscriber',
             ],
             'mautic.page.dashboard.subscriber' => [
-<<<<<<< HEAD
-                'class' => 'Mautic\PageBundle\EventListener\DashboardSubscriber',
-            ],
-            'mautic.page.js.subscriber' => [
-                'class' => 'Mautic\PageBundle\EventListener\BuildJsSubscriber',
-=======
                 'class'     => 'Mautic\PageBundle\EventListener\DashboardSubscriber',
                 'arguments' => [
                     'mautic.page.model.page',
@@ -202,15 +164,10 @@
                 'arguments' => [
                     'templating.helper.assets',
                 ],
->>>>>>> a57d9ce7
             ],
             'mautic.page.maintenance.subscriber' => [
                 'class'     => 'Mautic\PageBundle\EventListener\MaintenanceSubscriber',
                 'arguments' => [
-<<<<<<< HEAD
-                    'mautic.factory',
-=======
->>>>>>> a57d9ce7
                     'doctrine.dbal.default_connection',
                 ],
             ],
