<?php

/*
 * @copyright   2014 Mautic Contributors. All rights reserved
 * @author      Mautic
 *
 * @link        http://mautic.org
 *
 * @license     GNU/GPLv3 http://www.gnu.org/licenses/gpl-3.0.html
 */

namespace Mautic\PageBundle\Tests\EventListener;

use Doctrine\DBAL\Driver\PDOStatement;
use Doctrine\DBAL\Query\Expression\ExpressionBuilder;
use Doctrine\DBAL\Query\QueryBuilder;
use Mautic\CoreBundle\Helper\Chart\ChartQuery;
use Mautic\LeadBundle\Model\CompanyReportData;
use Mautic\PageBundle\Entity\HitRepository;
use Mautic\PageBundle\EventListener\ReportSubscriber;
use Mautic\ReportBundle\Entity\Report;
use Mautic\ReportBundle\Event\ReportBuilderEvent;
use Mautic\ReportBundle\Event\ReportGeneratorEvent;
use Mautic\ReportBundle\Event\ReportGraphEvent;
use Symfony\Bundle\FrameworkBundle\Test\WebTestCase;
use Symfony\Component\Translation\TranslatorInterface;

class ReportSubscriberTest extends WebTestCase
{
<<<<<<< HEAD
    protected function setUp()
=======
    /**
     * @var CompanyReportData|\PHPUnit_Framework_MockObject_MockObject
     */
    private $companyReportData;

    /**
     * @var HitRepository|\PHPUnit_Framework_MockObject_MockObject
     */
    private $hitRepository;

    /**
     * @var TranslatorInterface|\PHPUnit_Framework_MockObject_MockObject
     */
    private $translator;

    /**
     * @var ReportSubscriber
     */
    private $subscriber;

    public function setUp()
>>>>>>> e79acc82
    {
        parent::setUp();
        defined('MAUTIC_TABLE_PREFIX') or define('MAUTIC_TABLE_PREFIX', '');

        $this->companyReportData = $this->createMock(CompanyReportData::class);
        $this->hitRepository     = $this->createMock(HitRepository::class);
        $this->translator        = $this->createMock(TranslatorInterface::class);
        $this->subscriber        = new ReportSubscriber(
            $this->companyReportData,
            $this->hitRepository,
            $this->translator
        );
    }

    public function testOnReportBuilderAddsPageAndPageHitReports()
    {
        $mockEvent = $this->getMockBuilder(ReportBuilderEvent::class)
            ->disableOriginalConstructor()
            ->setMethods([
                'checkContext',
                'addGraph',
                'getStandardColumns',
                'getCategoryColumns',
                'getCampaignByChannelColumns',
                'addTable',
            ])
            ->getMock();

        $mockEvent->expects($this->once())
            ->method('getStandardColumns')
            ->willReturn([]);

        $mockEvent->expects($this->once())
            ->method('getCategoryColumns')
            ->willReturn([]);

        $mockEvent->expects($this->once())
            ->method('getCampaignByChannelColumns')
            ->willReturn([]);

        $mockEvent->expects($this->exactly(3))
            ->method('checkContext')
            ->willReturn(true);

        $setTables = [];
        $setGraphs = [];

        $mockEvent->expects($this->exactly(3))
            ->method('addTable')
            ->willReturnCallback(function () use (&$setTables) {
                $args = func_get_args();

                $setTables[] = $args;
            });

        $mockEvent->expects($this->exactly(9))
            ->method('addGraph')
            ->willReturnCallback(function () use (&$setGraphs) {
                $args = func_get_args();

                $setGraphs[] = $args;
            });

        $this->companyReportData->expects($this->once())
            ->method('getCompanyData')
            ->with()
            ->willReturn([]);

        $this->subscriber->onReportBuilder($mockEvent);

        $this->assertCount(3, $setTables);
        $this->assertCount(9, $setGraphs);
    }

    public function testOnReportGeneratePagesContext()
    {
        $mockEvent = $this->getMockBuilder(ReportGeneratorEvent::class)
            ->disableOriginalConstructor()
            ->setMethods([
                'getContext',
                'getQueryBuilder',
                'addCategoryLeftJoin',
                'setQueryBuilder',
                'getReport',
            ])
            ->getMock();

        $reportMock = $this->createMock(Report::class);
        $reportMock->expects($this->once())
            ->method('getGroupBy')
            ->willReturn('');

        $mockQueryBuilder = $this->getMockBuilder(QueryBuilder::class)
            ->disableOriginalConstructor()
            ->setMethods(['from', 'leftJoin'])
            ->getMock();

        $mockQueryBuilder->expects($this->once())
            ->method('from')
            ->willReturn($mockQueryBuilder);

        $mockQueryBuilder->expects($this->exactly(2))
            ->method('leftJoin')
            ->willReturn($mockQueryBuilder);

        $mockEvent->expects($this->once())
            ->method('getQueryBuilder')
            ->willReturn($mockQueryBuilder);

        $mockEvent->expects($this->once())
            ->method('getContext')
            ->willReturn('pages');

        $mockEvent->expects($this->once())
            ->method('getReport')
            ->willReturn($reportMock);

        $this->subscriber->onReportGenerate($mockEvent);
    }

    public function testOnReportGeneratePageHitsContext()
    {
        $mockEvent = $this->getMockBuilder(ReportGeneratorEvent::class)
            ->disableOriginalConstructor()
            ->setMethods([
                'getContext',
                'getQueryBuilder',
                'addCategoryLeftJoin',
                'addIpAddressLeftJoin',
                'addLeadLeftJoin',
                'addCampaignByChannelJoin',
                'applyDateFilters',
                'setQueryBuilder',
                'getReport',
            ])
            ->getMock();

        $reportMock = $this->createMock(Report::class);
        $reportMock->expects($this->once())
            ->method('getGroupBy')
            ->willReturn('');

        $mockQueryBuilder = $this->getMockBuilder(QueryBuilder::class)
            ->disableOriginalConstructor()
            ->setMethods(['from', 'leftJoin'])
            ->getMock();

        $mockQueryBuilder->expects($this->once())
            ->method('from')
            ->willReturn($mockQueryBuilder);

        $mockQueryBuilder->expects($this->exactly(5))
            ->method('leftJoin')
            ->willReturn($mockQueryBuilder);

        $mockEvent->expects($this->once())
            ->method('getQueryBuilder')
            ->willReturn($mockQueryBuilder);

        $mockEvent->expects($this->once())
            ->method('getContext')
            ->willReturn('page.hits');

        $mockEvent->expects($this->once())
            ->method('getReport')
            ->willReturn($reportMock);

        $this->subscriber->onReportGenerate($mockEvent);
    }

    public function testOnReportGraphGenerateBadContextWillReturn()
    {
        $mockEvent = $this->getMockBuilder(ReportGraphEvent::class)
            ->disableOriginalConstructor()
            ->setMethods(['checkContext', 'getRequestedGraphs'])
            ->getMock();

        $mockEvent->expects($this->once())
            ->method('checkContext')
            ->willReturn(false);

        $mockEvent->expects($this->never())
            ->method('getRequestedGraphs');

        $this->subscriber->onReportGraphGenerate($mockEvent);
    }

    public function testOnReportGraphGenerate()
    {
        $mockEvent = $this->getMockBuilder(ReportGraphEvent::class)
            ->disableOriginalConstructor()
            ->setMethods([
                'checkContext',
                'getQuerybuilder',
                'getOptions',
                'getRequestedGraphs',
            ])
            ->getMock();

        $this->translator->expects($this->any())
            ->method('trans')
            ->willReturnArgument(0);

        $mockExprBuilder = $this->getMockBuilder(ExpressionBuilder::class)
            ->disableOriginalConstructor()
            ->getMock();

        $mockQueryBuilder = $this->getMockBuilder(QueryBuilder::class)
            ->disableOriginalConstructor()
            ->setMethods(['expr', 'execute'])
            ->getMock();

        $mockStmt = $this->getMockBuilder(PDOStatement::class)
            ->disableOriginalConstructor()
            ->setMethods(['fetchAll'])
            ->getMock();

        $mockStmt->expects($this->exactly(2))
            ->method('fetchAll')
            ->willReturn(
                [
                    [
                        'device'        => 'iPhone',
                        'page_language' => 'en_US',
                        'the_count'     => 3,
                    ],
                    [
                        'device'        => 'iPad',
                        'page_language' => 'en_GB',
                        'the_count'     => 4,
                    ],
                ]
            );

        $mockQueryBuilder->expects($this->any())
            ->method('expr')
            ->willReturn($mockExprBuilder);

        $mockQueryBuilder->expects($this->any())
            ->method('execute')
            ->willReturn($mockStmt);

        $mockEvent->expects($this->once())
            ->method('getQueryBuilder')
            ->willReturn($mockQueryBuilder);

        $mockChartQuery = $this->getMockBuilder(ChartQuery::class)
            ->disableOriginalConstructor()
            ->setMethods([
                'modifyCountQuery',
                'modifyTimeDataQuery',
                'loadAndBuildTimeData',
                'fetchCount',
                'fetchCountDateDiff',
            ])
            ->getMock();

        $mockChartQuery->expects($this->any())
            ->method('loadAndBuildTimeData')
            ->willReturn(['a', 'b', 'c']);

        $mockChartQuery->expects($this->any())
            ->method('fetchCount')
            ->willReturn(2);

        $mockChartQuery->expects($this->any())
            ->method('fetchCountDateDiff')
            ->willReturn(2);

        $graphOptions = [
            'chartQuery' => $mockChartQuery,
            'translator' => $this->translator,
            'dateFrom'   => new \DateTime(),
            'dateTo'     => new \DateTime(),
        ];

        $mockEvent->expects($this->once())
            ->method('checkContext')
            ->willReturn(true);

        $mockEvent->expects($this->any())
            ->method('getOptions')
            ->willReturn($graphOptions);

        $mockEvent->expects($this->once())
            ->method('getRequestedGraphs')
            ->willReturn(
                [
                    'mautic.page.graph.line.hits',
                    'mautic.page.graph.line.time.on.site',
                    'mautic.page.graph.pie.time.on.site',
                    'mautic.page.graph.pie.new.vs.returning',
                    'mautic.page.graph.pie.languages',
                    'mautic.page.graph.pie.devices',
                    'mautic.page.table.referrers',
                    'mautic.page.table.most.visited',
                    'mautic.page.table.most.visited.unique',
                ]
            );

        $this->hitRepository->expects($this->exactly(2))
            ->method('getMostVisited')
            ->willReturn(['a', 'b', 'c']);

        $this->hitRepository->expects($this->once())
            ->method('getReferers')
            ->willReturn(['a', 'b', 'c']);

        $this->hitRepository->expects($this->once())
            ->method('getDwellTimeLabels')
            ->willReturn(
                [
                    [
                        'from'  => new \DateTime(),
                        'till'  => new \DateTime(),
                        'label' => 'My Chart',
                    ],
                ]
            );

        $this->subscriber->onReportGraphGenerate($mockEvent);
    }
}<|MERGE_RESOLUTION|>--- conflicted
+++ resolved
@@ -27,9 +27,6 @@
 
 class ReportSubscriberTest extends WebTestCase
 {
-<<<<<<< HEAD
-    protected function setUp()
-=======
     /**
      * @var CompanyReportData|\PHPUnit_Framework_MockObject_MockObject
      */
@@ -51,7 +48,6 @@
     private $subscriber;
 
     public function setUp()
->>>>>>> e79acc82
     {
         parent::setUp();
         defined('MAUTIC_TABLE_PREFIX') or define('MAUTIC_TABLE_PREFIX', '');
