<?php

/*
 * @copyright   2014 Mautic Contributors. All rights reserved
 * @author      Mautic
 *
 * @link        http://mautic.org
 *
 * @license     GNU/GPLv3 http://www.gnu.org/licenses/gpl-3.0.html
 */

namespace Mautic\PageBundle\Controller;

use Mautic\CoreBundle\Controller\BuilderControllerTrait;
use Mautic\CoreBundle\Controller\FormController;
use Mautic\CoreBundle\Controller\FormErrorMessagesTrait;
use Mautic\CoreBundle\Event\DetermineWinnerEvent;
use Mautic\CoreBundle\Form\Type\BuilderSectionType;
use Mautic\CoreBundle\Form\Type\DateRangeType;
use Mautic\CoreBundle\Helper\InputHelper;
use Mautic\PageBundle\Entity\Page;
use Symfony\Component\HttpFoundation\JsonResponse;

/**
 * Class PageController.
 */
class PageController extends FormController
{
    use BuilderControllerTrait;
    use FormErrorMessagesTrait;

    /**
     * @param int $page
     *
     * @return JsonResponse|\Symfony\Component\HttpFoundation\Response
     */
    public function indexAction($page = 1)
    {
        $model = $this->getModel('page.page');

        //set some permissions
        $permissions = $this->get('mautic.security')->isGranted([
            'page:pages:viewown',
            'page:pages:viewother',
            'page:pages:create',
            'page:pages:editown',
            'page:pages:editother',
            'page:pages:deleteown',
            'page:pages:deleteother',
            'page:pages:publishown',
            'page:pages:publishother',
            'page:preference_center:viewown',
            'page:preference_center:viewother',
        ], 'RETURN_ARRAY');

        if (!$permissions['page:pages:viewown'] && !$permissions['page:pages:viewother']) {
            return $this->accessDenied();
        }

        $this->setListFilters();

        //set limits
        $limit = $this->get('session')->get('mautic.page.limit', $this->coreParametersHelper->getParameter('default_pagelimit'));
        $start = (1 === $page) ? 0 : (($page - 1) * $limit);
        if ($start < 0) {
            $start = 0;
        }

        $search = $this->request->get('search', $this->get('session')->get('mautic.page.filter', ''));
        $this->get('session')->set('mautic.page.filter', $search);

        $filter = ['string' => $search, 'force' => []];

        if (!$permissions['page:pages:viewother']) {
            $filter['force'][] = ['column' => 'p.createdBy', 'expr' => 'eq', 'value' => $this->user->getId()];
        }

        if (!$permissions['page:preference_center:viewown'] && !$permissions['page:preference_center:viewother']) {
            $filter['where'][] = [
                'expr' => 'orX',
                'val'  => [
                    ['column' => 'p.isPreferenceCenter', 'expr' => 'isNull'],
                    ['column' => 'p.isPreferenceCenter', 'expr' => 'eq', 'value' => 0],
                ],
            ];
        } elseif (!$permissions['page:preference_center:viewother']) {
            $filter['where'][] = [
                'expr' => 'orX',
                'val'  => [
                        [
                            'expr' => 'orX',
                            'val'  => [
                                ['column' => 'p.isPreferenceCenter', 'expr' => 'isNull'],
                                ['column' => 'p.isPreferenceCenter', 'expr' => 'eq', 'value' => 0],
                            ],
                        ],
                        [
                            'expr' => 'andX',
                            'val'  => [
                                ['column' => 'p.isPreferenceCenter', 'expr' => 'eq', 'value' => 1],
                                ['column' => 'p.createdBy', 'expr' => 'eq', 'value' => $this->user->getId()],
                            ],
                        ],
                    ],
                ];
        }

        $translator = $this->get('translator');

        //do not list variants in the main list
        $filter['force'][] = ['column' => 'p.variantParent', 'expr' => 'isNull'];

        $langSearchCommand = $translator->trans('mautic.core.searchcommand.lang');
        if (false === strpos($search, "{$langSearchCommand}:")) {
            $filter['force'][] = ['column' => 'p.translationParent', 'expr' => 'isNull'];
        }

        $orderBy    = $this->get('session')->get('mautic.page.orderby', 'p.title');
        $orderByDir = $this->get('session')->get('mautic.page.orderbydir', 'DESC');

        $pages = $model->getEntities(
            [
                'start'      => $start,
                'limit'      => $limit,
                'filter'     => $filter,
                'orderBy'    => $orderBy,
                'orderByDir' => $orderByDir,
            ]);

        $count = count($pages);
        if ($count && $count < ($start + 1)) {
            //the number of entities are now less then the current page so redirect to the last page
            $lastPage = (1 === $count) ? 1 : (ceil($count / $limit)) ?: 1;
            $this->get('session')->set('mautic.page.page', $lastPage);
            $returnUrl = $this->generateUrl('mautic_page_index', ['page' => $lastPage]);

            return $this->postActionRedirect([
                'returnUrl'       => $returnUrl,
                'viewParameters'  => ['page' => $lastPage],
                'contentTemplate' => 'MauticPageBundle:Page:index',
                'passthroughVars' => [
                    'activeLink'    => '#mautic_page_index',
                    'mauticContent' => 'page',
                ],
            ]);
        }

        //set what page currently on so that we can return here after form submission/cancellation
        $this->get('session')->set('mautic.page.page', $page);

        $tmpl = $this->request->isXmlHttpRequest() ? $this->request->get('tmpl', 'index') : 'index';

        //retrieve a list of categories
        $categories = $this->getModel('page.page')->getLookupResults('category', '', 0);

        return $this->delegateView([
            'viewParameters' => [
                'searchValue' => $search,
                'items'       => $pages,
                'categories'  => $categories,
                'page'        => $page,
                'limit'       => $limit,
                'permissions' => $permissions,
                'model'       => $model,
                'tmpl'        => $tmpl,
                'security'    => $this->get('mautic.security'),
            ],
            'contentTemplate' => 'MauticPageBundle:Page:list.html.php',
            'passthroughVars' => [
                'activeLink'    => '#mautic_page_index',
                'mauticContent' => 'page',
                'route'         => $this->generateUrl('mautic_page_index', ['page' => $page]),
            ],
        ]);
    }

    /**
     * Loads a specific form into the detailed panel.
     *
     * @param int $objectId
     *
     * @return JsonResponse|\Symfony\Component\HttpFoundation\Response
     */
    public function viewAction($objectId)
    {
        /** @var \Mautic\PageBundle\Model\PageModel $model */
        $model = $this->getModel('page.page');
        //set some permissions
        $security   = $this->get('mautic.security');
        $activePage = $model->getEntity($objectId);
        //set the page we came from
        $page = $this->get('session')->get('mautic.page.page', 1);

        if (null === $activePage) {
            //set the return URL
            $returnUrl = $this->generateUrl('mautic_page_index', ['page' => $page]);

            return $this->postActionRedirect([
                'returnUrl'       => $returnUrl,
                'viewParameters'  => ['page' => $page],
                'contentTemplate' => 'MauticPageBundle:Page:index',
                'passthroughVars' => [
                    'activeLink'    => '#mautic_page_index',
                    'mauticContent' => 'page',
                ],
                'flashes' => [
                    [
                        'type'    => 'error',
                        'msg'     => 'mautic.page.error.notfound',
                        'msgVars' => ['%id%' => $objectId],
                    ],
                ],
            ]);
        } elseif (!$security->hasEntityAccess(
                'page:pages:viewown', 'page:pages:viewother', $activePage->getCreatedBy()
            ) ||
            ($activePage->getIsPreferenceCenter() &&
                !$security->hasEntityAccess(
                    'page:preference_center:viewown', 'page:preference_center:viewother', $activePage->getCreatedBy()
                ))) {
            return $this->accessDenied();
        }

        //get A/B test information
        list($parent, $children) = $activePage->getVariants();
        $properties              = [];
        $variantError            = false;
        $weight                  = 0;
        if (count($children)) {
            foreach ($children as $c) {
                $variantSettings = $c->getVariantSettings();

                if (is_array($variantSettings) && isset($variantSettings['winnerCriteria'])) {
                    if ($c->isPublished()) {
                        if (!isset($lastCriteria)) {
                            $lastCriteria = $variantSettings['winnerCriteria'];
                        }

                        //make sure all the variants are configured with the same criteria
                        if ($lastCriteria != $variantSettings['winnerCriteria']) {
                            $variantError = true;
                        }

                        $weight += $variantSettings['weight'];
                    }
                } else {
                    $variantSettings['winnerCriteria'] = '';
                    $variantSettings['weight']         = 0;
                }

                $properties[$c->getId()] = $variantSettings;
            }

            $properties[$parent->getId()]['weight']         = 100 - $weight;
            $properties[$parent->getId()]['winnerCriteria'] = '';
        }

        $abTestResults = [];
        $criteria      = $model->getBuilderComponents($activePage, 'abTestWinnerCriteria');
        if (!empty($lastCriteria) && empty($variantError)) {
            //there is a criteria to compare the pages against so let's shoot the page over to the criteria function to do its thing
            if (isset($criteria['criteria'][$lastCriteria])) {
                $testSettings = $criteria['criteria'][$lastCriteria];

                $args = [
                    'page'       => $activePage,
                    'parent'     => $parent,
                    'children'   => $children,
                    'properties' => $properties,
                ];

                $event = new DetermineWinnerEvent($args);
                $this->dispatcher->dispatch(
                    $testSettings['event'],
                    $event
                );

                $abTestResults = $event->getAbTestResults();
            }
        }

        // Init the date range filter form
        $dateRangeValues = $this->request->get('daterange', []);
        $action          = $this->generateUrl('mautic_page_action', ['objectAction' => 'view', 'objectId' => $objectId]);
        $dateRangeForm   = $this->get('form.factory')->create(DateRangeType::class, $dateRangeValues, ['action' => $action]);

        // Audit Log
        $logs = $this->getModel('core.auditlog')->getLogForObject('page', $activePage->getId(), $activePage->getDateAdded());

        $pageviews = $model->getHitsLineChartData(
            null,
            new \DateTime($dateRangeForm->get('date_from')->getData()),
            new \DateTime($dateRangeForm->get('date_to')->getData()),
            null,
            ['page_id' => $activePage->getId(), 'flag' => 'total_and_unique']
        );

        //get related translations
        list($translationParent, $translationChildren) = $activePage->getTranslations();

        return $this->delegateView([
            'returnUrl' => $this->generateUrl('mautic_page_action', [
                    'objectAction' => 'view',
                    'objectId'     => $activePage->getId(), ]
            ),
            'viewParameters' => [
                'activePage' => $activePage,
                'variants'   => [
                    'parent'     => $parent,
                    'children'   => $children,
                    'properties' => $properties,
                    'criteria'   => $criteria['criteria'],
                ],
                'translations' => [
                    'parent'   => $translationParent,
                    'children' => $translationChildren,
                ],
                'permissions' => $security->isGranted([
                    'page:pages:viewown',
                    'page:pages:viewother',
                    'page:pages:create',
                    'page:pages:editown',
                    'page:pages:editother',
                    'page:pages:deleteown',
                    'page:pages:deleteother',
                    'page:pages:publishown',
                    'page:pages:publishother',
                    'page:preference_center:viewown',
                    'page:preference_center:viewother',
                ], 'RETURN_ARRAY'),
                'stats' => [
                    'pageviews' => $pageviews,
                    'hits'      => [
                        'total'  => $activePage->getHits(),
                        'unique' => $activePage->getUniqueHits(),
                    ],
                ],
                'abTestResults' => $abTestResults,
                'security'      => $security,
                'pageUrl'       => $model->generateUrl($activePage, true),
                'previewUrl'    => $this->generateUrl('mautic_page_preview', ['id' => $objectId], true),
                'logs'          => $logs,
                'dateRangeForm' => $dateRangeForm->createView(),
            ],
            'contentTemplate' => 'MauticPageBundle:Page:details.html.php',
            'passthroughVars' => [
                'activeLink'    => '#mautic_page_index',
                'mauticContent' => 'page',
            ],
        ]);
    }

    /**
     * Generates new form and processes post data.
     *
     * @param \Mautic\PageBundle\Entity\Page|null $entity
     *
     * @return JsonResponse|\Symfony\Component\HttpFoundation\RedirectResponse|\Symfony\Component\HttpFoundation\Response
     */
    public function newAction($entity = null)
    {
        /** @var \Mautic\PageBundle\Model\PageModel $model */
        $model = $this->getModel('page.page');

        if (!($entity instanceof Page)) {
            /** @var \Mautic\PageBundle\Entity\Page $entity */
            $entity = $model->getEntity();
        }

        $method  = $this->request->getMethod();
        $session = $this->get('session');
        if (!$this->get('mautic.security')->isGranted('page:pages:create')) {
            return $this->accessDenied();
        }

        //set the page we came from
        $page   = $session->get('mautic.page.page', 1);
        $action = $this->generateUrl('mautic_page_action', ['objectAction' => 'new']);

        //create the form
        $form = $model->createForm($entity, $this->get('form.factory'), $action);

        ///Check for a submitted form and process it
        if ('POST' == $method) {
            $valid = false;
            if (!$cancelled = $this->isFormCancelled($form)) {
                if ($valid = $this->isFormValid($form)) {
                    $content = $entity->getCustomHtml();
                    $entity->setCustomHtml($content);

                    //form is valid so process the data
                    $model->saveEntity($entity);

                    $this->addFlash('mautic.core.notice.created', [
                        '%name%'      => $entity->getTitle(),
                        '%menu_link%' => 'mautic_page_index',
                        '%url%'       => $this->generateUrl('mautic_page_action', [
                            'objectAction' => 'edit',
                            'objectId'     => $entity->getId(),
                        ]),
                    ]);

                    if ($form->get('buttons')->get('save')->isClicked()) {
                        $viewParameters = [
                            'objectAction' => 'view',
                            'objectId'     => $entity->getId(),
                        ];
                        $returnUrl = $this->generateUrl('mautic_page_action', $viewParameters);
                        $template  = 'MauticPageBundle:Page:view';
                    } else {
                        //return edit view so that all the session stuff is loaded
                        return $this->editAction($entity->getId(), true);
                    }
                }
            } else {
                $viewParameters = ['page' => $page];
                $returnUrl      = $this->generateUrl('mautic_page_index', $viewParameters);
                $template       = 'MauticPageBundle:Page:index';
                //clear any modified content
                $session->remove('mautic.pagebuilder.'.$entity->getSessionId().'.content');
            }

            if ($cancelled || ($valid && $form->get('buttons')->get('save')->isClicked())) {
                return $this->postActionRedirect([
                    'returnUrl'       => $returnUrl,
                    'viewParameters'  => $viewParameters,
                    'contentTemplate' => $template,
                    'passthroughVars' => [
                        'activeLink'    => 'mautic_page_index',
                        'mauticContent' => 'page',
                    ],
                ]);
            }
        }

        $slotTypes   = $model->getBuilderComponents($entity, 'slotTypes');
        $sections    = $model->getBuilderComponents($entity, 'sections');
        $sectionForm = $this->get('form.factory')->create(BuilderSectionType::class);

        //set some permissions
        $permissions = $this->get('mautic.security')->isGranted(
            [
                'page:preference_center:editown',
                'page:preference_center:editother',
            ],
            'RETURN_ARRAY'
        );

        return $this->delegateView([
            'viewParameters' => [
                'form'          => $this->setFormTheme($form, 'MauticPageBundle:Page:form.html.php', 'MauticPageBundle:FormTheme\Page'),
                'isVariant'     => $entity->isVariant(true),
                'tokens'        => $model->getBuilderComponents($entity, 'tokens'),
                'activePage'    => $entity,
                'themes'        => $this->factory->getInstalledThemes('page', true),
                'slots'         => $this->buildSlotForms($slotTypes),
                'sections'      => $this->buildSlotForms($sections),
                'builderAssets' => trim(preg_replace('/\s+/', ' ', $this->getAssetsForBuilder())), // strip new lines
                'sectionForm'   => $sectionForm->createView(),
                'permissions'   => $permissions,
            ],
            'contentTemplate' => 'MauticPageBundle:Page:form.html.php',
            'passthroughVars' => [
                'activeLink'    => '#mautic_page_index',
                'mauticContent' => 'page',
                'route'         => $this->generateUrl('mautic_page_action', [
                    'objectAction' => 'new',
                ]),
                'validationError' => $this->getFormErrorForBuilder($form),
            ],
        ]);
    }

    /**
     * Generates edit form and processes post data.
     *
     * @param int  $objectId
     * @param bool $ignorePost
     *
     * @return JsonResponse|\Symfony\Component\HttpFoundation\Response
     */
    public function editAction($objectId, $ignorePost = false)
    {
        /** @var \Mautic\PageBundle\Model\PageModel $model */
        $model    = $this->getModel('page.page');
        $security = $this->get('mautic.security');
        $entity   = $model->getEntity($objectId);
        $session  = $this->get('session');
        $page     = $this->get('session')->get('mautic.page.page', 1);

        //set the return URL
        $returnUrl = $this->generateUrl('mautic_page_index', ['page' => $page]);

        $postActionVars = [
            'returnUrl'       => $returnUrl,
            'viewParameters'  => ['page' => $page],
            'contentTemplate' => 'MauticPageBundle:Page:index',
            'passthroughVars' => [
                'activeLink'    => 'mautic_page_index',
                'mauticContent' => 'page',
            ],
        ];

        //not found
        if (null === $entity) {
            return $this->postActionRedirect(
                array_merge($postActionVars, [
                    'flashes' => [
                        [
                            'type'    => 'error',
                            'msg'     => 'mautic.page.error.notfound',
                            'msgVars' => ['%id%' => $objectId],
                        ],
                    ],
                ])
            );
        } elseif (!$security->hasEntityAccess(
            'page:pages:viewown', 'page:pages:viewother', $entity->getCreatedBy()
        ) ||
            ($entity->getIsPreferenceCenter() && !$security->hasEntityAccess(
                    'page:preference_center:viewown', 'page:preference_center:viewother', $entity->getCreatedBy()
                ))) {
            return $this->accessDenied();
        } elseif ($model->isLocked($entity)) {
            //deny access if the entity is locked
            return $this->isLocked($postActionVars, $entity, 'page.page');
        }

        //Create the form
        $action = $this->generateUrl('mautic_page_action', ['objectAction' => 'edit', 'objectId' => $objectId]);
        $form   = $model->createForm($entity, $this->get('form.factory'), $action);

        ///Check for a submitted form and process it
        if (!$ignorePost && 'POST' == $this->request->getMethod()) {
            $valid = false;
            if (!$cancelled = $this->isFormCancelled($form)) {
                if ($valid = $this->isFormValid($form)) {
                    $content = $entity->getCustomHtml();
                    $entity->setCustomHtml($content);

                    //form is valid so process the data
                    $model->saveEntity($entity, $form->get('buttons')->get('save')->isClicked());

                    $this->addFlash('mautic.core.notice.updated', [
                        '%name%'      => $entity->getTitle(),
                        '%menu_link%' => 'mautic_page_index',
                        '%url%'       => $this->generateUrl('mautic_page_action', [
                            'objectAction' => 'edit',
                            'objectId'     => $entity->getId(),
                        ]),
                    ]);
                }
            } else {
                //clear any modified content
                $session->remove('mautic.pagebuilder.'.$objectId.'.content');
                //unlock the entity
                $model->unlockEntity($entity);
            }

            if ($cancelled || ($valid && $form->get('buttons')->get('save')->isClicked())) {
                $viewParameters = [
                    'objectAction' => 'view',
                    'objectId'     => $entity->getId(),
                ];

                return $this->postActionRedirect(
                    array_merge($postActionVars, [
                        'returnUrl'       => $this->generateUrl('mautic_page_action', $viewParameters),
                        'viewParameters'  => $viewParameters,
                        'contentTemplate' => 'MauticPageBundle:Page:view',
                    ])
                );
            }
        } else {
            //lock the entity
            $model->lockEntity($entity);

            //clear any modified content
            $session->remove('mautic.pagebuilder.'.$objectId.'.content');

            //set the lookup values
            $parent = $entity->getTranslationParent();
            if ($parent && isset($form['translationParent_lookup'])) {
                $form->get('translationParent_lookup')->setData($parent->getTitle());
            }

            // Set to view content
            $template = $entity->getTemplate();
            if (empty($template)) {
                $content = $entity->getCustomHtml();
                $form['customHtml']->setData($content);
            }
        }

        $slotTypes   = $model->getBuilderComponents($entity, 'slotTypes');
        $sections    = $model->getBuilderComponents($entity, 'sections');
        $sectionForm = $this->get('form.factory')->create(BuilderSectionType::class);

        return $this->delegateView([
            'viewParameters' => [
                'form'          => $this->setFormTheme($form, 'MauticPageBundle:Page:form.html.php', 'MauticPageBundle:FormTheme\Page'),
                'isVariant'     => $entity->isVariant(true),
                'tokens'        => $model->getBuilderComponents($entity, 'tokens'),
                'activePage'    => $entity,
                'themes'        => $this->factory->getInstalledThemes('page', true),
                'slots'         => $this->buildSlotForms($slotTypes),
                'sections'      => $this->buildSlotForms($sections),
                'builderAssets' => trim(preg_replace('/\s+/', ' ', $this->getAssetsForBuilder())), // strip new lines
                'sectionForm'   => $sectionForm->createView(),
                'previewUrl'    => $this->generateUrl('mautic_page_preview', ['id' => $objectId], true),
                'permissions'   => $security->isGranted(
                    [
                        'page:preference_center:editown',
                        'page:preference_center:editother',
                    ],
                    'RETURN_ARRAY'
                ),
                'security'      => $security,
            ],
            'contentTemplate' => 'MauticPageBundle:Page:form.html.php',
            'passthroughVars' => [
                'activeLink'    => '#mautic_page_index',
                'mauticContent' => 'page',
                'route'         => $this->generateUrl('mautic_page_action', [
                    'objectAction' => 'edit',
                    'objectId'     => $entity->getId(),
                ]),
                'validationError' => $this->getFormErrorForBuilder($form),
            ],
        ]);
    }

    /**
     * Clone an entity.
     *
     * @param int $objectId
     *
     * @return JsonResponse|\Symfony\Component\HttpFoundation\Response
     */
    public function cloneAction($objectId)
    {
        /** @var \Mautic\PageBundle\Model\PageModel $model */
        $model  = $this->getModel('page.page');
        $entity = $model->getEntity($objectId);

        if (null != $entity) {
            if (!$this->get('mautic.security')->isGranted('page:pages:create') ||
                !$this->get('mautic.security')->hasEntityAccess(
                    'page:pages:viewown', 'page:pages:viewother', $entity->getCreatedBy()
                )
            ) {
                return $this->accessDenied();
            }

            $entity = clone $entity;
            $entity->setHits(0);
            $entity->setUniqueHits(0);
            $entity->setRevision(0);
            $entity->setVariantStartDate(null);
            $entity->setVariantHits(0);
            $entity->setIsPublished(false);

            $session     = $this->get('session');
            $contentName = 'mautic.pagebuilder.'.$entity->getSessionId().'.content';

            $session->set($contentName, $entity->getCustomHtml());
        }

        return $this->newAction($entity);
    }

    /**
     * Deletes the entity.
     *
     * @param $objectId
     *
     * @return JsonResponse|\Symfony\Component\HttpFoundation\RedirectResponse
     */
    public function deleteAction($objectId)
    {
        $page      = $this->get('session')->get('mautic.page.page', 1);
        $returnUrl = $this->generateUrl('mautic_page_index', ['page' => $page]);
        $flashes   = [];

        $postActionVars = [
            'returnUrl'       => $returnUrl,
            'viewParameters'  => ['page' => $page],
            'contentTemplate' => 'MauticPageBundle:Page:index',
            'passthroughVars' => [
                'activeLink'    => 'mautic_page_index',
                'mauticContent' => 'page',
            ],
        ];

        if ('POST' == $this->request->getMethod()) {
            /** @var \Mautic\PageBundle\Model\PageModel $model */
            $model  = $this->getModel('page.page');
            $entity = $model->getEntity($objectId);

            if (null === $entity) {
                $flashes[] = [
                    'type'    => 'error',
                    'msg'     => 'mautic.page.error.notfound',
                    'msgVars' => ['%id%' => $objectId],
                ];
            } elseif (!$this->get('mautic.security')->hasEntityAccess(
                'page:pages:deleteown',
                'page:pages:deleteother',
                $entity->getCreatedBy()
            )) {
                return $this->accessDenied();
            } elseif ($model->isLocked($entity)) {
                return $this->isLocked($postActionVars, $entity, 'page.page');
            }

            $model->deleteEntity($entity);

            $flashes[] = [
                'type'    => 'notice',
                'msg'     => 'mautic.core.notice.deleted',
                'msgVars' => [
                    '%name%' => $entity->getTitle(),
                    '%id%'   => $objectId,
                ],
            ];
        } //else don't do anything

        return $this->postActionRedirect(
            array_merge($postActionVars, [
                'flashes' => $flashes,
            ])
        );
    }

    /**
     * Deletes a group of entities.
     *
     * @return \Symfony\Component\HttpFoundation\JsonResponse|\Symfony\Component\HttpFoundation\RedirectResponse
     */
    public function batchDeleteAction()
    {
        $page      = $this->get('session')->get('mautic.page.page', 1);
        $returnUrl = $this->generateUrl('mautic_page_index', ['page' => $page]);
        $flashes   = [];

        $postActionVars = [
            'returnUrl'       => $returnUrl,
            'viewParameters'  => ['page' => $page],
            'contentTemplate' => 'MauticPageBundle:Page:index',
            'passthroughVars' => [
                'activeLink'    => 'mautic_page_index',
                'mauticContent' => 'page',
            ],
        ];

        if ('POST' == $this->request->getMethod()) {
            /** @var \Mautic\PageBundle\Model\PageModel $model */
            $model     = $this->getModel('page');
            $ids       = json_decode($this->request->query->get('ids', '{}'));
            $deleteIds = [];

            // Loop over the IDs to perform access checks pre-delete
            foreach ($ids as $objectId) {
                $entity = $model->getEntity($objectId);

                if (null === $entity) {
                    $flashes[] = [
                        'type'    => 'error',
                        'msg'     => 'mautic.page.error.notfound',
                        'msgVars' => ['%id%' => $objectId],
                    ];
                } elseif (!$this->get('mautic.security')->hasEntityAccess(
                    'page:pages:deleteown', 'page:pages:deleteother', $entity->getCreatedBy()
                )) {
                    $flashes[] = $this->accessDenied(true);
                } elseif ($model->isLocked($entity)) {
                    $flashes[] = $this->isLocked($postActionVars, $entity, 'page', true);
                } else {
                    $deleteIds[] = $objectId;
                }
            }

            // Delete everything we are able to
            if (!empty($deleteIds)) {
                $entities = $model->deleteEntities($deleteIds);

                $flashes[] = [
                    'type'    => 'notice',
                    'msg'     => 'mautic.page.notice.batch_deleted',
                    'msgVars' => [
                        '%count%' => count($entities),
                    ],
                ];
            }
        } //else don't do anything

        return $this->postActionRedirect(
            array_merge($postActionVars, [
                'flashes' => $flashes,
            ])
        );
    }

    /**
     * Activate the builder.
     *
     * @param int $objectId
     *
     * @return \Symfony\Component\HttpFoundation\Response
     */
    public function builderAction($objectId)
    {
        /** @var \Mautic\PageBundle\Model\PageModel $model */
        $model = $this->getModel('page.page');

        //permission check
        if (false !== strpos($objectId, 'new')) {
            $isNew = true;
            if (!$this->get('mautic.security')->isGranted('page:pages:create')) {
                return $this->accessDenied();
            }
            $entity = $model->getEntity();
            $entity->setSessionId($objectId);
        } else {
            $isNew  = false;
            $entity = $model->getEntity($objectId);
            if (null == $entity || !$this->get('mautic.security')->hasEntityAccess(
                'page:pages:viewown', 'page:pages:viewother', $entity->getCreatedBy()
            )) {
                return $this->accessDenied();
            }
        }

        $template = InputHelper::clean($this->request->query->get('template'));
        $slots    = $this->factory->getTheme($template)->getSlots('page');

        //merge any existing changes
        $newContent = $this->get('session')->get('mautic.pagebuilder.'.$objectId.'.content', []);
        $content    = $entity->getContent();

        if (is_array($newContent)) {
            $content = array_merge($content, $newContent);
            // Update the content for processSlots
            $entity->setContent($content);
        }

        $this->processSlots($slots, $entity);

        $logicalName = $this->factory->getHelper('theme')->checkForTwigTemplate(':'.$template.':page.html.php');

        return $this->render($logicalName, [
            'isNew'       => $isNew,
            'slots'       => $slots,
            'formFactory' => $this->get('form.factory'),
            'content'     => $content,
            'page'        => $entity,
            'template'    => $template,
            'basePath'    => $this->request->getBasePath(),
        ]);
    }

    /**
     * @param int $objectId
     *
     * @return JsonResponse|\Symfony\Component\HttpFoundation\Response
     */
    public function abtestAction($objectId)
    {
        /** @var \Mautic\PageBundle\Model\PageModel $model */
        $model  = $this->getModel('page.page');
        $entity = $model->getEntity($objectId);

        if (null != $entity) {
            $parent = $entity->getVariantParent();

            if ($parent || !$this->get('mautic.security')->isGranted('page:pages:create') ||
                !$this->get('mautic.security')->hasEntityAccess(
                    'page:pages:viewown', 'page:pages:viewother', $entity->getCreatedBy()
                )
            ) {
                return $this->accessDenied();
            }

            $clone = clone $entity;

            //reset
            $clone->setHits(0);
            $clone->setRevision(0);
            $clone->setVariantHits(0);
            $clone->setUniqueHits(0);
            $clone->setVariantStartDate(null);
            $clone->setIsPublished(false);
            $clone->setVariantParent($entity);
        }

        return $this->newAction($clone);
    }

    /**
     * Make the variant the main.
     *
     * @param $objectId
     *
     * @return JsonResponse|\Symfony\Component\HttpFoundation\RedirectResponse
     */
    public function winnerAction($objectId)
    {
        //todo - add confirmation to button click
        $page      = $this->get('session')->get('mautic.page.page', 1);
        $returnUrl = $this->generateUrl('mautic_page_index', ['page' => $page]);
        $flashes   = [];

        $postActionVars = [
            'returnUrl'       => $returnUrl,
            'viewParameters'  => ['page' => $page],
            'contentTemplate' => 'MauticPageBundle:Page:index',
            'passthroughVars' => [
                'activeLink'    => 'mautic_page_index',
                'mauticContent' => 'page',
            ],
        ];

        if ('POST' == $this->request->getMethod()) {
            /** @var \Mautic\PageBundle\Model\PageModel $model */
            $model  = $this->getModel('page.page');
            $entity = $model->getEntity($objectId);

            if (null === $entity) {
                $flashes[] = [
                    'type'    => 'error',
                    'msg'     => 'mautic.page.error.notfound',
                    'msgVars' => ['%id%' => $objectId],
                ];
            } elseif (!$this->get('mautic.security')->hasEntityAccess(
                'page:pages:editown',
                'page:pages:editother',
                $entity->getCreatedBy()
            )) {
                return $this->accessDenied();
            } elseif ($model->isLocked($entity)) {
                return $this->isLocked($postActionVars, $entity, 'page.page');
            }

            $model->convertVariant($entity);

            $flashes[] = [
                'type'    => 'notice',
                'msg'     => 'mautic.page.notice.activated',
                'msgVars' => [
                    '%name%' => $entity->getTitle(),
                    '%id%'   => $objectId,
                ],
            ];

            $postActionVars['viewParameters'] = [
                'objectAction' => 'view',
                'objectId'     => $objectId,
            ];
            $postActionVars['returnUrl']       = $this->generateUrl('mautic_page_action', $postActionVars['viewParameters']);
            $postActionVars['contentTemplate'] = 'MauticPageBundle:Page:view';
        } //else don't do anything

        return $this->postActionRedirect(
            array_merge($postActionVars, [
                'flashes' => $flashes,
            ])
        );
    }

    /**
     * PreProcess page slots for public view.
     *
     * @param array $slots
     * @param Page  $entity
     */
    private function processSlots($slots, $entity)
    {
        /** @var \Mautic\CoreBundle\Templating\Helper\AssetsHelper $assetsHelper */
        $assetsHelper = $this->get('templating.helper.assets');
        /** @var \Mautic\CoreBundle\Templating\Helper\SlotsHelper $slotsHelper */
        $slotsHelper = $this->get('templating.helper.slots');
        $formFactory = $this->get('form.factory');

        $slotsHelper->inBuilder(true);

        $content = $entity->getContent();

        foreach ($slots as $slot => $slotConfig) {
            // backward compatibility - if slotConfig array does not exist
            if (is_numeric($slot)) {
                $slot       = $slotConfig;
                $slotConfig = [];
            }

            // define default config if does not exist
            if (!isset($slotConfig['type'])) {
                $slotConfig['type'] = 'html';
            }

            if (!isset($slotConfig['placeholder'])) {
                $slotConfig['placeholder'] = 'mautic.page.builder.addcontent';
            }

            $value = isset($content[$slot]) ? $content[$slot] : '';

<<<<<<< HEAD
            if ('slideshow' == $slotConfig['type']) {
                if (isset($content[$slot])) {
                    $options = json_decode($content[$slot], true);
                } else {
                    $options = [
                        'width'            => '100%',
                        'height'           => '250px',
                        'background_color' => 'transparent',
                        'arrow_navigation' => false,
                        'dot_navigation'   => true,
                        'interval'         => 5000,
                        'pause'            => 'hover',
                        'wrap'             => true,
                        'keyboard'         => true,
                    ];
                }

                // Create sample slides for first time or if all slides were deleted
                if (empty($options['slides'])) {
                    $options['slides'] = [
                        [
                            'order'            => 0,
                            'background-image' => $assetsHelper->getUrl('media/images/mautic_logo_lb200.png'),
                            'captionheader'    => 'Caption 1',
                        ],
                        [
                            'order'            => 1,
                            'background-image' => $assetsHelper->getUrl('media/images/mautic_logo_db200.png'),
                            'captionheader'    => 'Caption 2',
                        ],
                    ];
                }

                // Order slides
                usort(
                    $options['slides'],
                    function ($a, $b) {
                        return strcmp($a['order'], $b['order']);
                    }
                );

                $options['slot']   = $slot;
                $options['public'] = false;

                // create config form
                $options['configForm'] = $formFactory->createNamedBuilder(
                    null,
                    'slideshow_config',
                    [],
                    ['data' => $options]
                )->getForm()->createView();

                // create slide config forms
                foreach ($options['slides'] as $key => &$slide) {
                    $slide['key']  = $key;
                    $slide['slot'] = $slot;
                    $slide['form'] = $formFactory->createNamedBuilder(
                        null,
                        'slideshow_slide_config',
                        [],
                        ['data' => $slide]
                    )->getForm()->createView();
                }

                $renderingEngine = $this->get('templating');

                if (method_exists($renderingEngine, 'getEngine')) {
                    $renderingEngine->getEngine('MauticPageBundle:Page:Slots/slideshow.html.php');
                }
                $slotsHelper->set($slot, $renderingEngine->render('MauticPageBundle:Page:Slots/slideshow.html.php', $options));
            } else {
                $slotsHelper->set($slot, "<div data-slot=\"text\" id=\"slot-{$slot}\">{$value}</div>");
            }
=======
            $slotsHelper->set($slot, "<div data-slot=\"text\" id=\"slot-{$slot}\">{$value}</div>");
>>>>>>> e38f7afc
        }

        $slotsHelper->start('builder'); ?>
        <input type="hidden" id="builder_entity_id" value="<?php echo $entity->getSessionId(); ?>"/>
        <?php
        $slotsHelper->stop();
    }
}<|MERGE_RESOLUTION|>--- conflicted
+++ resolved
@@ -1003,83 +1003,7 @@
 
             $value = isset($content[$slot]) ? $content[$slot] : '';
 
-<<<<<<< HEAD
-            if ('slideshow' == $slotConfig['type']) {
-                if (isset($content[$slot])) {
-                    $options = json_decode($content[$slot], true);
-                } else {
-                    $options = [
-                        'width'            => '100%',
-                        'height'           => '250px',
-                        'background_color' => 'transparent',
-                        'arrow_navigation' => false,
-                        'dot_navigation'   => true,
-                        'interval'         => 5000,
-                        'pause'            => 'hover',
-                        'wrap'             => true,
-                        'keyboard'         => true,
-                    ];
-                }
-
-                // Create sample slides for first time or if all slides were deleted
-                if (empty($options['slides'])) {
-                    $options['slides'] = [
-                        [
-                            'order'            => 0,
-                            'background-image' => $assetsHelper->getUrl('media/images/mautic_logo_lb200.png'),
-                            'captionheader'    => 'Caption 1',
-                        ],
-                        [
-                            'order'            => 1,
-                            'background-image' => $assetsHelper->getUrl('media/images/mautic_logo_db200.png'),
-                            'captionheader'    => 'Caption 2',
-                        ],
-                    ];
-                }
-
-                // Order slides
-                usort(
-                    $options['slides'],
-                    function ($a, $b) {
-                        return strcmp($a['order'], $b['order']);
-                    }
-                );
-
-                $options['slot']   = $slot;
-                $options['public'] = false;
-
-                // create config form
-                $options['configForm'] = $formFactory->createNamedBuilder(
-                    null,
-                    'slideshow_config',
-                    [],
-                    ['data' => $options]
-                )->getForm()->createView();
-
-                // create slide config forms
-                foreach ($options['slides'] as $key => &$slide) {
-                    $slide['key']  = $key;
-                    $slide['slot'] = $slot;
-                    $slide['form'] = $formFactory->createNamedBuilder(
-                        null,
-                        'slideshow_slide_config',
-                        [],
-                        ['data' => $slide]
-                    )->getForm()->createView();
-                }
-
-                $renderingEngine = $this->get('templating');
-
-                if (method_exists($renderingEngine, 'getEngine')) {
-                    $renderingEngine->getEngine('MauticPageBundle:Page:Slots/slideshow.html.php');
-                }
-                $slotsHelper->set($slot, $renderingEngine->render('MauticPageBundle:Page:Slots/slideshow.html.php', $options));
-            } else {
-                $slotsHelper->set($slot, "<div data-slot=\"text\" id=\"slot-{$slot}\">{$value}</div>");
-            }
-=======
             $slotsHelper->set($slot, "<div data-slot=\"text\" id=\"slot-{$slot}\">{$value}</div>");
->>>>>>> e38f7afc
         }
 
         $slotsHelper->start('builder'); ?>
