<?php
/**
 * @package     Mautic
 * @copyright   2014 Mautic Contributors. All rights reserved.
 * @author      Mautic
 * @link        http://mautic.org
 * @license     GNU/GPLv3 http://www.gnu.org/licenses/gpl-3.0.html
 */

namespace Mautic\PageBundle\Controller;

use Mautic\CoreBundle\Controller\FormController as CommonFormController;
use Mautic\CoreBundle\Helper\TrackingPixelHelper;
use Mautic\LeadBundle\EventListener\EmailSubscriber;
use Mautic\PageBundle\Event\PageDisplayEvent;
use Mautic\PageBundle\PageEvents;
use Symfony\Component\HttpFoundation\Request;
use Symfony\Component\HttpFoundation\Response;

/**
 * Class PublicController
 */
class PublicController extends CommonFormController
{

    /**
     * @param         $slug
     * @param Request $request
     *
     * @return Response
     * @throws \Exception
     * @throws \Mautic\CoreBundle\Exception\FileNotFoundException
     */
    public function indexAction($slug, Request $request)
    {
        //find the page
        /** @var \Mautic\PageBundle\Model\PageModel $model */
        $model      = $this->factory->getModel('page.page');
        $security   = $this->factory->getSecurity();
        $translator = $this->get('translator');
        $entity     = $model->getEntityBySlugs($slug);

        if (!empty($entity)) {
            $published = $entity->isPublished();

            //make sure the page is published or deny access if not
            if ((!$published) && (!$security->hasEntityAccess('page:pages:viewown', 'page:pages:viewother', $entity->getCreatedBy()))) {
                //If the page has a redirect type, handle it
                if ( $entity->getRedirectType() != null ) {
                    return $this->redirect($entity->getRedirectUrl(), $entity->getRedirectType());
                } else {
                    $model->hitPage($entity, $this->request, 401);

                    return $this->accessDenied();
                }
            }

            if ($request->attributes->has('ignore_mismatch')) {
                //make sure URLs match up
                $url        = $model->generateUrl($entity, false);
                $requestUri = $this->request->getRequestUri();

                //remove query
                $query      = $this->request->getQueryString();
                if (!empty($query)) {
                    $requestUri = str_replace("?{$query}", '', $url);
                }

                //redirect if they don't match
                if ($requestUri != $url) {
                    $model->hitPage($entity, $this->request, 301);

                    return $this->redirect($url, 301);
                }
            }

            //check for variants
            $parentVariant   = $entity->getVariantParent();
            $childrenVariant = $entity->getVariantChildren();

            $userAccess      = $security->hasEntityAccess('page:pages:viewown', 'page:pages:viewother', $entity->getCreatedBy());

            //is this a variant of another? If so, the parent URL should be used unless a user is logged in and previewing
            if ($parentVariant && !$userAccess) {
                $model->hitPage($entity, $this->request, 301);
                $url = $model->generateUrl($parentVariant, false);
                return $this->redirect($url, 301);
            }

            if (!$userAccess) {
                //check to see if a variant should be shown versus the parent but ignore if a user is previewing
                if (count($childrenVariant)) {

                    $variants      = array();
                    $variantWeight = 0;
                    $totalHits     = $entity->getVariantHits();
                    foreach ($childrenVariant as $id => $child) {
                        if ($child->isPublished()) {
                            $variantSettings = $child->getVariantSettings();
                            $variants[$id]   = array(
                                'weight' => ($variantSettings['weight'] / 100),
                                'hits'   => $child->getVariantHits()
                            );
                            $variantWeight += $variantSettings['weight'];
                            $totalHits     += $variants[$id]['hits'];
                        }
                    }

                    if (count($variants)) {
                        //check to see if this user has already been displayed a specific variant
                        $variantCookie = $this->request->cookies->get('mautic_page_' . $entity->getId());

                        if (!empty($variantCookie)) {
                            if (isset($variants[$variantCookie])) {
                                //if not the parent, show the specific variant already displayed to the visitor
                                if ($variantCookie !== $entity->getId()) {
                                    $entity = $childrenVariant[$variantCookie];
                                } //otherwise proceed with displaying parent
                            }
                        } else {
                            //add parent weight
                            $variants[$entity->getId()] = array(
                                'weight' => ((100 - $variantWeight)/100),
                                'hits'   => $entity->getVariantHits()
                            );

                            //determine variant to show
                            $byWeight = array();
                            foreach ($variants as $id => $v) {
                                $byWeight[$id] = ($totalHits) ? ($v['hits'] / $totalHits) - $v['weight'] : 0;
                            }

                            //find the one with the most difference from weight
                            $greatestDiff = min($byWeight);
                            $useId        = array_search($greatestDiff, $byWeight);

                            //set the cookie - 14 days
                            $this->factory->getHelper('cookie')->setCookie('mautic_page_' . $entity->getId(), $useId, 3600 * 24 * 14);

                            if ($useId != $entity->getId()) {
                                $entity = $childrenVariant[$useId];
                            }
                        }
                    }
                }
            }
            //let's check for preferred languages if we have a multi-language group of pages
            $translationParent   = $entity->getTranslationParent();
            $translationChildren = $entity->getTranslationChildren();
            if ($translationParent || count($translationChildren)) {
                $session = $this->factory->getSession();
                if ($translationParent) {
                    $translationChildren = $translationParent->getTranslationChildren();
                } else {
                    $translationParent = $entity;
                }

                //check to see if this group has already been redirected
                $doNotRedirect = $session->get('mautic.page.'.$translationParent->getId().'.donotredirect', false);

                if (empty($doNotRedirect)) {
                    $session->set('mautic.page.'.$translationParent->getId().'.donotredirect', 1);

                    //generate a list of translations
                    $langs    = array($translationParent->getLanguage());
                    foreach ($translationChildren as $c) {
                        $langs[$c->getId()] = $c->getLanguage();
                    }

                    //loop through the translations to ensure there is a generic option for each
                    //dialect (i.e en if en_US is present)
                    $pageLangs = array();
                    $pageIds   = array();
                    foreach ($langs as $id => $l) {
                        $pageIds[]   = $id;
                        $pageLangs[] = $l;
                        if (strpos($l, '_') !== false) {
                            $base = substr($l, 0, 2);
                            if (!in_array($base, $pageLangs)) {
                                $pageLangs[] = $base;
                                $pageIds[]   = $id;
                            }
                        }
                    }

                    //get the browser preferred languages
                    $browserLangs = $this->request->server->get('HTTP_ACCEPT_LANGUAGE');
                    if (!empty($browserLangs)) {
                        $langs = explode(',', $browserLangs);
                        if (!empty($langs)) {
                            foreach ($langs as $k => $l) {
                                if ($pos = strpos($l, ';q=') !== false) {
                                    //remove weights
                                    $l = substr($l, 0, ($pos + 1));
                                }
                                //change - to _
                                $langs[$k] = str_replace('-', '_', $l);
                            }
                        }

                        //loop through the browser languages to ensure there is a generic option for each
                        //dialect (i.e en if en_US is present)
                        $userLangs = array();
                        foreach ($langs as $k => $l) {
                            $userLangs[] = $l;

                            if (strpos($l, '_') !== false) {
                                $base = substr($l, 0, 2);
                                if (!in_array($base, $langs) && !in_array($base, $userLangs)) {
                                    $userLangs[] = $base;
                                }
                            }
                        }

                        //get translations in order of browser preference
                        $matches = array_intersect($userLangs, $pageLangs);
                        if (!empty($matches)) {
                            $preferred = reset($matches);
                            $key       = array_search($preferred, $pageLangs);
                            $pageId    = $pageIds[$key];

                            //redirect if not already on the correct page
                            if ($pageId && $pageId != $entity->getId()) {
                                $page = ($pageId == $translationParent->getId()) ? $translationParent : $translationChildren[$pageId];
                                if ($page !== null) {
                                    $url = $model->generateUrl($page, false);
                                    $model->hitPage($entity, $this->request, 302);

                                    return $this->redirect($url, 302);
                                }
                            }
                        }
                    }
                }
            }

            $template = $entity->getTemplate();
            if (!empty($template)) {
                //all the checks pass so display the content
                $slots    = $this->factory->getTheme($template)->getSlots('page');
                $response = $this->render('MauticPageBundle::public.html.php', array(
                    'slots'           => $slots,
                    'content'         => $entity->getContent(),
                    'page'            => $entity,
                    'template'        => $template,
                    'public'          => true
                ));

                $content = $response->getContent();
            } else {
                $content = $entity->getCustomHtml();
                $analytics = $this->factory->getParameter('google_analytics');
                if (!empty($analytics)) {
                    $content = str_replace('</head>', htmlspecialchars_decode($analytics) . "\n</head>", $content);
                }
            }

            $event = new PageDisplayEvent($content, $entity);
            $this->factory->getDispatcher()->dispatch(PageEvents::PAGE_ON_DISPLAY, $event);
            $content = $event->getContent();

            $model->hitPage($entity, $this->request, 200);

            return new Response($content);
        }

        $model->hitPage($entity, $this->request, 404);

        $this->notFound();
    }

    /**
     * @param $id
     *
     * @return Response|\Symfony\Component\HttpKernel\Exception\NotFoundHttpException
     * @throws \Exception
     * @throws \Mautic\CoreBundle\Exception\FileNotFoundException
     */
    public function previewAction($id)
    {
        $model  = $this->factory->getModel('page');
        $entity = $model->getEntity($id);

        if ($entity === null || !$entity->isPublished(false)) {
            $this->notFound();
        }

        $template = $entity->getTemplate();
        if (!empty($template)) {
            //all the checks pass so display the content
            $slots    = $this->factory->getTheme($template)->getSlots('page');
            $response = $this->render('MauticPageBundle::public.html.php', array(
                'slots'           => $slots,
                'content'         => $entity->getContent(),
                'page'            => $entity,
                'template'        => $template,
                'public'          => true
            ));

            $content = $response->getContent();
        } else {
            $content = $entity->getCustomHtml();
            $analytics = $this->factory->getParameter('google_analytics');
            if (!empty($analytics)) {
                $content = str_replace('</head>', htmlspecialchars_decode($analytics) . "\n</head>", $content);
            }
        }

        $dispatcher = $this->get('event_dispatcher');
        if ($dispatcher->hasListeners(PageEvents::PAGE_ON_DISPLAY)) {
            $event = new PageDisplayEvent($content, $entity);
            $dispatcher->dispatch(PageEvents::PAGE_ON_DISPLAY, $event);
            $content = $event->getContent();
        }

        return new Response($content);
    }

    /**
     * @return Response
     */
    public function trackingImageAction()
    {
        $response = TrackingPixelHelper::getResponse($this->request);

        //Create page entry
        /** @var \Mautic\PageBundle\Model\PageModel $model */
        $model   = $this->factory->getModel('page');
        $model->hitPage(null, $this->request);

        return $response;
    }

    /**
     * @param $redirectId
     *
     * @return \Symfony\Component\HttpFoundation\RedirectResponse
     * @throws \Symfony\Component\HttpKernel\Exception\NotFoundHttpException
     */
    public function redirectAction($redirectId)
    {
        /** @var \Mautic\PageBundle\Model\RedirectModel $redirectModel */
        $redirectModel = $this->factory->getModel('page.redirect');
        $redirect      = $redirectModel->getRedirectById($redirectId);

<<<<<<< HEAD
        if (empty($redirect)) {
            $this->notFound();
=======
        if (empty($redirect) || !$redirect->isPublished(false)) {
            throw $this->createNotFoundException($this->factory->getTranslator()->trans('mautic.core.url.error.404'));
>>>>>>> 4645fdc9
        }

        $this->factory->getModel('page')->hitPage($redirect, $this->request);

        $url = $redirect->getUrl();

        // Get query string
        $query = $this->request->query->all();

        // Unset the clickthrough
        unset($query['ct']);

        // Tak on anything left to the URL
        if (count($query)) {
            $url .= (strpos($url, '?') !== false) ? '&' : '?';
            $url .= http_build_query($query);
        }

        // Search replace lead fields in the URL
        /** @var \Mautic\LeadBundle\Model\LeadModel $leadModel */
        $leadModel = $this->factory->getModel('lead');
        $lead      = $leadModel->getCurrentLead();
        $fields    = $lead->getFields();
        $leadArray = $leadModel->flattenFields($fields);
        $url       = EmailSubscriber::findLeadTokens($url, $leadArray, true);

        return $this->redirect($url);
    }
}<|MERGE_RESOLUTION|>--- conflicted
+++ resolved
@@ -343,13 +343,8 @@
         $redirectModel = $this->factory->getModel('page.redirect');
         $redirect      = $redirectModel->getRedirectById($redirectId);
 
-<<<<<<< HEAD
-        if (empty($redirect)) {
-            $this->notFound();
-=======
         if (empty($redirect) || !$redirect->isPublished(false)) {
             throw $this->createNotFoundException($this->factory->getTranslator()->trans('mautic.core.url.error.404'));
->>>>>>> 4645fdc9
         }
 
         $this->factory->getModel('page')->hitPage($redirect, $this->request);
