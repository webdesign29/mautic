<?php

/*
 * @copyright   2014 Mautic Contributors. All rights reserved
 * @author      Mautic
 *
 * @link        http://mautic.org
 *
 * @license     GNU/GPLv3 http://www.gnu.org/licenses/gpl-3.0.html
 */

namespace Mautic\PageBundle\Controller;

use Mautic\CoreBundle\Controller\FormController as CommonFormController;
use Mautic\CoreBundle\Helper\TrackingPixelHelper;
use Mautic\LeadBundle\Entity\Lead;
use Mautic\LeadBundle\Helper\TokenHelper;
use Mautic\LeadBundle\Model\LeadModel;
use Mautic\PageBundle\Entity\Page;
use Mautic\PageBundle\Event\PageDisplayEvent;
use Mautic\PageBundle\Helper\TrackingHelper;
use Mautic\PageBundle\Model\VideoModel;
use Mautic\PageBundle\PageEvents;
use Symfony\Component\HttpFoundation\JsonResponse;
use Symfony\Component\HttpFoundation\Request;
use Symfony\Component\HttpFoundation\Response;
use Symfony\Component\Routing\Generator\UrlGeneratorInterface;

/**
 * Class PublicController.
 */
class PublicController extends CommonFormController
{
    /**
     * @param         $slug
     * @param Request $request
     *
     * @return Response
     *
     * @throws \Exception
     * @throws \Mautic\CoreBundle\Exception\FileNotFoundException
     */
    public function indexAction($slug, Request $request)
    {
        /** @var \Mautic\PageBundle\Model\PageModel $model */
        $model    = $this->getModel('page');
        $security = $this->get('mautic.security');
        /** @var Page $entity */
        $entity = $model->getEntityBySlugs($slug);

<<<<<<< HEAD
        // Do not hit preference center pages
        if (!empty($entity) && !$entity->getIsPreferenceCenter()) {
            $userAccess = $security->hasEntityAccess('page:pages:viewown', 'page:pages:viewother', $entity->getCreatedBy());
            $published  = $entity->isPublished();
=======
        if (!empty($entity)) {
            $userAccess = $security->hasEntityAccess(
                'page:pages:viewown',
                'page:pages:viewother',
                $entity->getCreatedBy()
            );
            $published = $entity->isPublished();
>>>>>>> a340fea4

            // Make sure the page is published or deny access if not
            if (!$published && !$userAccess) {
                // If the page has a redirect type, handle it
                if ($entity->getRedirectType() != null) {
                    $model->hitPage($entity, $this->request, $entity->getRedirectType());

                    return $this->redirect($entity->getRedirectUrl(), $entity->getRedirectType());
                } else {
                    $model->hitPage($entity, $this->request, 401);

                    return $this->accessDenied();
                }
            }

            $lead  = null;
            $query = null;
            if (!$userAccess) {
                /** @var LeadModel $leadModel */
                $leadModel = $this->getModel('lead');
                // Extract the lead from the request so it can be used to determine language if applicable
                $query = $model->getHitQuery($this->request, $entity);
                $lead  = $leadModel->getContactFromRequest($query);
            }

            // Correct the URL if it doesn't match up
            if (!$request->attributes->get('ignore_mismatch', 0)) {
                // Make sure URLs match up
                $url        = $model->generateUrl($entity, false);
                $requestUri = $this->request->getRequestUri();

                // Remove query when comparing
                $query = $this->request->getQueryString();
                if (!empty($query)) {
                    $requestUri = str_replace("?{$query}", '', $url);
                }

                // Redirect if they don't match
                if ($requestUri != $url) {
                    $model->hitPage($entity, $this->request, 301, $lead, $query);

                    return $this->redirect($url, 301);
                }
            }

            // Check for variants
            list($parentVariant, $childrenVariants) = $entity->getVariants();

            // Is this a variant of another? If so, the parent URL should be used unless a user is logged in and previewing
            if ($parentVariant != $entity && !$userAccess) {
                $model->hitPage($entity, $this->request, 301, $lead, $query);
                $url = $model->generateUrl($parentVariant, false);

                return $this->redirect($url, 301);
            }

            // First determine the A/B test to display if applicable
            if (!$userAccess) {
                // Check to see if a variant should be shown versus the parent but ignore if a user is previewing
                if (count($childrenVariants)) {
                    $variants      = [];
                    $variantWeight = 0;
                    $totalHits     = $entity->getVariantHits();

                    foreach ($childrenVariants as $id => $child) {
                        if ($child->isPublished()) {
                            $variantSettings = $child->getVariantSettings();
                            $variants[$id]   = [
                                'weight' => ($variantSettings['weight'] / 100),
                                'hits'   => $child->getVariantHits(),
                            ];
                            $variantWeight += $variantSettings['weight'];

                            // Count translations for this variant as well
                            $translations = $child->getTranslations(true);
                            /** @var Page $translation */
                            foreach ($translations as $translation) {
                                if ($translation->isPublished()) {
                                    $variants[$id]['hits'] += (int) $translation->getVariantHits();
                                }
                            }

                            $totalHits += $variants[$id]['hits'];
                        }
                    }

                    if (count($variants)) {
                        //check to see if this user has already been displayed a specific variant
                        $variantCookie = $this->request->cookies->get('mautic_page_'.$entity->getId());

                        if (!empty($variantCookie)) {
                            if (isset($variants[$variantCookie])) {
                                //if not the parent, show the specific variant already displayed to the visitor
                                if ($variantCookie !== $entity->getId()) {
                                    $entity = $childrenVariants[$variantCookie];
                                } //otherwise proceed with displaying parent
                            }
                        } else {
                            // Add parent weight
                            $variants[$entity->getId()] = [
                                'weight' => ((100 - $variantWeight) / 100),
                                'hits'   => $entity->getVariantHits(),
                            ];

                            // Count translations for the parent as well
                            $translations = $entity->getTranslations(true);
                            /** @var Page $translation */
                            foreach ($translations as $translation) {
                                if ($translation->isPublished()) {
                                    $variants[$entity->getId()]['hits'] += (int) $translation->getVariantHits();
                                }
                            }
                            $totalHits += $variants[$id]['hits'];

                            //determine variant to show
                            foreach ($variants as $id => &$variant) {
                                $variant['weight_deficit'] = ($totalHits) ? $variant['weight'] - ($variant['hits'] / $totalHits) : $variant['weight'];
                            }

                            // Reorder according to send_weight so that campaigns which currently send one at a time alternate
                            uasort(
                                $variants,
                                function ($a, $b) {
                                    if ($a['weight_deficit'] === $b['weight_deficit']) {
                                        if ($a['hits'] === $b['hits']) {
                                            return 0;
                                        }

                                        // if weight is the same - sort by least number displayed
                                        return ($a['hits'] < $b['hits']) ? -1 : 1;
                                    }

                                    // sort by the one with the greatest deficit first
                                    return ($a['weight_deficit'] > $b['weight_deficit']) ? -1 : 1;
                                }
                            );

                            //find the one with the most difference from weight

                            reset($variants);
                            $useId = key($variants);

                            //set the cookie - 14 days
                            $this->get('mautic.helper.cookie')->setCookie(
                                'mautic_page_'.$entity->getId(),
                                $useId,
                                3600 * 24 * 14
                            );

                            if ($useId != $entity->getId()) {
                                $entity = $childrenVariants[$useId];
                            }
                        }
                    }
                }

                // Now show the translation for the page or a/b test - only fetch a translation if a slug was not used
                if ($entity->isTranslation() && empty($entity->languageSlug)) {
                    list($translationParent, $translatedEntity) = $model->getTranslatedEntity(
                        $entity,
                        $lead,
                        $this->request
                    );

                    if ($translationParent && $translatedEntity !== $entity) {
                        if (!$this->request->get('ntrd', 0)) {
                            $url = $model->generateUrl($translatedEntity, false);
                            $model->hitPage($entity, $this->request, 302, $lead, $query);

                            return $this->redirect($url, 302);
                        }
                    }
                }
            }

            // Generate contents
            $analytics = $this->get('mautic.helper.template.analytics')->getCode();

            $BCcontent = $entity->getContent();
            $content   = $entity->getCustomHtml();
            // This condition remains so the Mautic v1 themes would display the content
            if (empty($content) && !empty($BCcontent)) {
                /**
                 * @deprecated  BC support to be removed in 3.0
                 */
                $template = $entity->getTemplate();
                //all the checks pass so display the content
                $slots   = $this->factory->getTheme($template)->getSlots('page');
                $content = $entity->getContent();

                $this->processSlots($slots, $entity);

                // Add the GA code to the template assets
                if (!empty($analytics)) {
                    $this->factory->getHelper('template.assets')->addCustomDeclaration($analytics);
                }

                $logicalName = $this->factory->getHelper('theme')->checkForTwigTemplate(':'.$template.':page.html.php');

                $response = $this->render(
                    $logicalName,
                    [
                        'slots'    => $slots,
                        'content'  => $content,
                        'page'     => $entity,
                        'template' => $template,
                        'public'   => true,
                    ]
                );

                $content = $response->getContent();
            } else {
                if (!empty($analytics)) {
                    $content = str_replace('</head>', $analytics."\n</head>", $content);
                }
            }

            $this->get('templating.helper.assets')->addScript(
                $this->get('router')->generate('mautic_js', [], UrlGeneratorInterface::ABSOLUTE_URL),
                'onPageDisplay_headClose',
                true,
                'mautic_js'
            );

            $event = new PageDisplayEvent($content, $entity);
            $this->get('event_dispatcher')->dispatch(PageEvents::PAGE_ON_DISPLAY, $event);
            $content = $event->getContent();

            $model->hitPage($entity, $this->request, 200, $lead, $query);

            return new Response($content);
        }

        $model->hitPage($entity, $this->request, 404);

        return $this->notFound();
    }

    /**
     * @param $id
     *
     * @return Response|\Symfony\Component\HttpKernel\Exception\NotFoundHttpException
     *
     * @throws \Exception
     * @throws \Mautic\CoreBundle\Exception\FileNotFoundException
     */
    public function previewAction($id)
    {
        $model  = $this->getModel('page');
        $entity = $model->getEntity($id);

        if ($entity === null) {
            return $this->notFound();
        }

        $analytics = $this->factory->getHelper('template.analytics')->getCode();

        $BCcontent = $entity->getContent();
        $content   = $entity->getCustomHtml();
        if (empty($content) && !empty($BCcontent)) {
            $template = $entity->getTemplate();
            //all the checks pass so display the content
            $slots   = $this->factory->getTheme($template)->getSlots('page');
            $content = $entity->getContent();

            $this->processSlots($slots, $entity);

            // Add the GA code to the template assets
            if (!empty($analytics)) {
                $this->factory->getHelper('template.assets')->addCustomDeclaration($analytics);
            }

            $logicalName = $this->factory->getHelper('theme')->checkForTwigTemplate(':'.$template.':page.html.php');

            $response = $this->render(
                $logicalName,
                [
                    'slots'    => $slots,
                    'content'  => $content,
                    'page'     => $entity,
                    'template' => $template,
                    'public'   => true, // @deprecated Remove in 2.0
                ]
            );

            $content = $response->getContent();
        } else {
            if (!empty($analytics)) {
                $content = str_replace('</head>', $analytics."\n</head>", $content);
            }
        }

        $dispatcher = $this->get('event_dispatcher');
        if ($dispatcher->hasListeners(PageEvents::PAGE_ON_DISPLAY)) {
            $event = new PageDisplayEvent($content, $entity);
            $dispatcher->dispatch(PageEvents::PAGE_ON_DISPLAY, $event);
            $content = $event->getContent();
        }

        return new Response($content);
    }

    /**
     * @return Response
     */
    public function trackingImageAction()
    {
        /** @var \Mautic\PageBundle\Model\PageModel $model */
        $model = $this->getModel('page');
        $model->hitPage(null, $this->request);

        return TrackingPixelHelper::getResponse($this->request);
    }

    /**
     * @return JsonResponse
     */
    public function trackingAction()
    {
        if (!$this->get('mautic.security')->isAnonymous()) {
            return new JsonResponse(
                [
                    'success' => 0,
                ]
            );
        }

        /** @var \Mautic\PageBundle\Model\PageModel $model */
        $model = $this->getModel('page');
        $model->hitPage(null, $this->request);

        /** @var LeadModel $leadModel */
        $leadModel = $this->getModel('lead');

        list($lead, $trackingId, $generated) = $leadModel->getCurrentLead(true);

        /** @var TrackingHelper $trackingHelper */
        $trackingHelper = $this->get('mautic.page.helper.tracking');
        $sessionValue   = $trackingHelper->getSession(true);

        return new JsonResponse(
            [
                'success' => 1,
                'id'      => ($lead) ? $lead->getId() : null,
                'sid'     => $trackingId,
                'events'  => $sessionValue,
            ]
        );
    }

    /**
     * @param $redirectId
     *
     * @return \Symfony\Component\HttpFoundation\RedirectResponse
     *
     * @throws \Symfony\Component\HttpKernel\Exception\NotFoundHttpException
     */
    public function redirectAction($redirectId)
    {
        /** @var \Mautic\PageBundle\Model\RedirectModel $redirectModel */
        $redirectModel = $this->getModel('page.redirect');
        $redirect      = $redirectModel->getRedirectById($redirectId);

        if (empty($redirect) || !$redirect->isPublished(false)) {
            throw $this->createNotFoundException($this->translator->trans('mautic.core.url.error.404'));
        }
        /** @var \Mautic\PageBundle\Model\PageModel $pageModel */
        $pageModel = $this->getModel('page');
        $pageModel->hitPage($redirect, $this->request);

        $url = $redirect->getUrl();

        // Ensure the URL does not have encoded ampersands
        $url = str_replace('&amp;', '&', $url);

        // Get query string
        $query = $this->request->query->all();

        // Unset the clickthrough
        unset($query['ct']);

        // Tak on anything left to the URL
        if (count($query)) {
            $url .= (strpos($url, '?') !== false) ? '&' : '?';
            $url .= http_build_query($query);
        }

        // Search replace lead fields in the URL
        /** @var \Mautic\LeadBundle\Model\LeadModel $leadModel */
        $leadModel = $this->getModel('lead');
        $lead      = $leadModel->getCurrentLead();
        $leadArray = ($lead) ? $lead->getProfileFields() : [];
        $url       = TokenHelper::findLeadTokens($url, $leadArray, true);

        return $this->redirect($url);
    }

    /**
     * PreProcess page slots for public view.
     *
     * @deprecated - to be removed in 3.0
     *
     * @param array $slots
     * @param Page  $entity
     */
    private function processSlots($slots, $entity)
    {
        /** @var \Mautic\CoreBundle\Templating\Helper\AssetsHelper $assetsHelper */
        $assetsHelper = $this->factory->getHelper('template.assets');
        /** @var \Mautic\CoreBundle\Templating\Helper\SlotsHelper $slotsHelper */
        $slotsHelper = $this->factory->getHelper('template.slots');

        $content = $entity->getContent();

        foreach ($slots as $slot => $slotConfig) {
            // backward compatibility - if slotConfig array does not exist
            if (is_numeric($slot)) {
                $slot       = $slotConfig;
                $slotConfig = [];
            }

            if (isset($slotConfig['type']) && $slotConfig['type'] == 'slideshow') {
                if (isset($content[$slot])) {
                    $options = json_decode($content[$slot], true);
                } else {
                    $options = [
                        'width'            => '100%',
                        'height'           => '250px',
                        'background_color' => 'transparent',
                        'arrow_navigation' => false,
                        'dot_navigation'   => true,
                        'interval'         => 5000,
                        'pause'            => 'hover',
                        'wrap'             => true,
                        'keyboard'         => true,
                    ];
                }

                // Create sample slides for first time or if all slides were deleted
                if (empty($options['slides'])) {
                    $options['slides'] = [
                        [
                            'order'            => 0,
                            'background-image' => $assetsHelper->getUrl('media/images/mautic_logo_lb200.png'),
                            'captionheader'    => 'Caption 1',
                        ],
                        [
                            'order'            => 1,
                            'background-image' => $assetsHelper->getUrl('media/images/mautic_logo_db200.png'),
                            'captionheader'    => 'Caption 2',
                        ],
                    ];
                }

                // Order slides
                usort(
                    $options['slides'],
                    function ($a, $b) {
                        return strcmp($a['order'], $b['order']);
                    }
                );

                $options['slot']   = $slot;
                $options['public'] = true;

                $renderingEngine = $this->container->get('templating')->getEngine('MauticPageBundle:Page:Slots/slideshow.html.php');
                $slotsHelper->set($slot, $renderingEngine->render('MauticPageBundle:Page:Slots/slideshow.html.php', $options));
            } elseif (isset($slotConfig['type']) && $slotConfig['type'] == 'textarea') {
                $value = isset($content[$slot]) ? nl2br($content[$slot]) : '';
                $slotsHelper->set($slot, $value);
            } else {
                // Fallback for other types like html, text, textarea and all unknown
                $value = isset($content[$slot]) ? $content[$slot] : '';
                $slotsHelper->set($slot, $value);
            }
        }

        $parentVariant = $entity->getVariantParent();
        $title         = (!empty($parentVariant)) ? $parentVariant->getTitle() : $entity->getTitle();
        $slotsHelper->set('pageTitle', $title);
    }

    /**
     * Track video views.
     */
    public function hitVideoAction()
    {
        // Only track XMLHttpRequests, because the hit should only come from there
        if ($this->request->isXmlHttpRequest()) {
            /** @var VideoModel $model */
            $model = $this->getModel('page.video');

            try {
                $model->hitVideo($this->request);
            } catch (\Exception $e) {
                return new JsonResponse(['success' => false]);
            }

            return new JsonResponse(['success' => true]);
        }

        return new Response();
    }

    /**
     * Get the ID of the currently tracked Contact.
     *
     * @return JsonResponse
     */
    public function getContactIdAction()
    {
        $data = [];
        if ($this->get('mautic.security')->isAnonymous()) {
            /** @var LeadModel $leadModel */
            $leadModel = $this->getModel('lead');

            list($lead, $trackingId, $generated) = $leadModel->getCurrentLead(true);
            $data                                = [
                'id'  => ($lead) ? $lead->getId() : null,
                'sid' => $trackingId,
            ];
        }

        return new JsonResponse($data);
    }
}<|MERGE_RESOLUTION|>--- conflicted
+++ resolved
@@ -48,20 +48,10 @@
         /** @var Page $entity */
         $entity = $model->getEntityBySlugs($slug);
 
-<<<<<<< HEAD
         // Do not hit preference center pages
         if (!empty($entity) && !$entity->getIsPreferenceCenter()) {
             $userAccess = $security->hasEntityAccess('page:pages:viewown', 'page:pages:viewother', $entity->getCreatedBy());
             $published  = $entity->isPublished();
-=======
-        if (!empty($entity)) {
-            $userAccess = $security->hasEntityAccess(
-                'page:pages:viewown',
-                'page:pages:viewother',
-                $entity->getCreatedBy()
-            );
-            $published = $entity->isPublished();
->>>>>>> a340fea4
 
             // Make sure the page is published or deny access if not
             if (!$published && !$userAccess) {
