--- conflicted
+++ resolved
@@ -57,38 +57,25 @@
                     $choices = [];
                     $pages = $model->getRepository()->getPageList('', 0, 0, $canViewOther, $options['top_level'], $options['ignore_ids']);
                     foreach ($pages as $page) {
-<<<<<<< HEAD
-                        $choices["{$page['title']} ({$page['id']})"] = [$page['language'] => $page['id']];
-=======
                         $choices[$page['language']]["{$page['title']} ({$page['id']})"] = $page['id'];
->>>>>>> f8e4999f
                     }
 
                     //sort by language
-                    uasort($choices, function ($a, $b) {
-                        return ($a['language'] < $b['language']) ? -1 : 1;
-                    });
+                    ksort($choices);
 
-                    foreach ($choices as $key => &$value) {
-                        asort($value);
+                    foreach ($choices as $lang => &$pages) {
+                        ksort($pages);
                     }
 
                     return $choices;
                 },
-<<<<<<< HEAD
-                'choices_as_values' => true,
-=======
->>>>>>> f8e4999f
                 'empty_value'       => false,
                 'expanded'          => false,
                 'multiple'          => true,
                 'required'          => false,
                 'top_level'         => 'variant',
                 'ignore_ids'        => [],
-<<<<<<< HEAD
-=======
                 'choices_as_values' => true,
->>>>>>> f8e4999f
             ]
         );
 
