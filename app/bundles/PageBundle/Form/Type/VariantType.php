--- conflicted
+++ resolved
@@ -52,16 +52,7 @@
                     'class'   => 'form-control',
                     'tooltip' => 'mautic.core.ab_test.form.traffic_weight.help',
                 ],
-<<<<<<< HEAD
-                'expanded'          => false,
-                'multiple'          => false,
-                'choices'           => array_flip($choices),
-                'choices_as_values' => true,
-                'empty_value'       => 'mautic.core.form.chooseone',
-                'constraints'       => [
-=======
                 'constraints' => [
->>>>>>> f8e4999f
                     new NotBlank(
                         ['message' => 'mautic.page.variant.weight.notblank']
                     ),
