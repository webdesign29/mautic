<?php
/**
 * @package     Mautic
 * @copyright   2014 Mautic Contributors. All rights reserved.
 * @author      Mautic
 * @link        http://mautic.org
 * @license     GNU/GPLv3 http://www.gnu.org/licenses/gpl-3.0.html
 */

$timeOnPage = $view['translator']->trans('mautic.core.unknown');
if ($event['extra']['hit']['dateLeft']) {
    $timeOnPage = ($event['extra']['hit']['dateLeft']->getTimestamp() - $event['extra']['hit']['dateHit']->getTimestamp());

    // format the time
    if ($timeOnPage > 60) {
        $sec = $timeOnPage % 60;
        $min = floor($timeOnPage / 60);
        $timeOnPage = $min . 'm ' . $sec . 's';
    } else {
        $timeOnPage .= 's';
    }
}

$query = $event['extra']['hit']['query'];
?>

<?php if (isset($event['extra'])) : ?>
<dl class="dl-horizontal">
    <dt><?php echo $view['translator']->trans('mautic.page.time.on.page'); ?>:</dt>
    <dd><?php echo $timeOnPage; ?></dd>
    <dt><?php echo $view['translator']->trans('mautic.page.referrer'); ?>:</dt>
    <dd><?php echo $event['extra']['hit']['referer'] ? $view['assets']->makeLinks($event['extra']['hit']['referer']) : $view['translator']->trans('mautic.core.unknown'); ?></dd>
    <dt><?php echo $view['translator']->trans('mautic.page.url'); ?>:</dt>
    <dd><?php echo $event['extra']['hit']['url'] ? $view['assets']->makeLinks($event['extra']['hit']['url']) : $view['translator']->trans('mautic.core.unknown'); ?></dd>
    <?php if (isset($event['extra']['hit']['sourceName'])): ?>

<<<<<<< HEAD
                    <dt><?php echo $view['translator']->trans('mautic.core.source'); ?>:</dt>
                    <dd class="ellipsis">
                        <?php if (isset($event['extra']['hit']['sourceRoute'])): ?>
                        <a href="<?php echo $event['extra']['hit']['sourceRoute']; ?>" data-toggle="ajax">
                            <?php echo $event['extra']['hit']['sourceName']; ?>
                        </a>
                        <?php else: ?>
                        <?php echo $event['extra']['hit']['sourceName']; ?>
                        <?php endif; ?>
                    </dd>
                    <?php endif; ?>
                    <?php if (isset($event['extra']['hit']['clientInfo']) and !empty($event['extra']['hit']['clientInfo'])): ?>
                        <dt><?php echo $view['translator']->trans('mautic.core.timeline.device.client.info'); ?></dt>
                        <dd class="ellipsis">
                            <?php
                            foreach($event['extra']['hit']['clientInfo'] as $clientInfo)
                                echo $clientInfo;
                            ?>
                        </dd>
                    <?php endif; ?>
                    <?php if (isset($event['extra']['hit']['device']) and !empty($event['extra']['hit']['device'])): ?>
                        <dt><?php echo $view['translator']->trans('mautic.core.timeline.device.name'); ?></dt>
                        <dd class="ellipsis">
                            <?php echo $event['extra']['hit']['device']; ?>
                        </dd>
                    <?php endif; ?>
                    <dt><?php echo $view['translator']->trans('mautic.core.timeline.device.os'); ?></dt>
                    <?php if (isset($event['extra']['hit']['deviceOsName']) and !empty($event['extra']['hit']['deviceOsName'])): ?>
                        <dd class="ellipsis">
                            <?php echo $event['extra']['hit']['deviceOsName']; ?>
                        </dd>
                    <?php endif; ?>
                    <?php if (isset($event['extra']['hit']['deviceBrand']) and !empty($event['extra']['hit']['deviceBrand'])): ?>
                        <dt><?php echo $view['translator']->trans('mautic.core.timeline.device.brand'); ?></dt>
                        <dd class="ellipsis">
                            <?php echo $event['extra']['hit']['deviceBrand']; ?>
                        </dd>
                    <?php endif; ?>
                    <?php if (isset($event['extra']['hit']['deviceModel'])  and !empty($event['extra']['hit']['deviceModel'])): ?>
                        <dt><?php echo $view['translator']->trans('mautic.core.timeline.device.model'); ?></dt>
                        <dd class="ellipsis">
                            <?php echo $event['extra']['hit']['deviceModel']; ?>
                        </dd>
                    <?php endif; ?>
                </dl>
                <div class="small">
                    <?php echo $event['extra']['hit']['userAgent']; ?>
                </div>
            </div>
=======
    <dt><?php echo $view['translator']->trans('mautic.core.source'); ?>:</dt>
    <dd>
        <?php if (isset($event['extra']['hit']['sourceRoute'])): ?>
        <a href="<?php echo $event['extra']['hit']['sourceRoute']; ?>" data-toggle="ajax">
            <?php echo $event['extra']['hit']['sourceName']; ?>
        </a>
        <?php else: ?>
        <?php echo $event['extra']['hit']['sourceName']; ?>
>>>>>>> 07fe028d
        <?php endif; ?>
    </dd>
    <?php endif; ?>
</dl>
<div class="small">
    <?php echo $event['extra']['hit']['userAgent']; ?>
</div>
<?php endif; ?><|MERGE_RESOLUTION|>--- conflicted
+++ resolved
@@ -32,59 +32,32 @@
     <dd><?php echo $event['extra']['hit']['referer'] ? $view['assets']->makeLinks($event['extra']['hit']['referer']) : $view['translator']->trans('mautic.core.unknown'); ?></dd>
     <dt><?php echo $view['translator']->trans('mautic.page.url'); ?>:</dt>
     <dd><?php echo $event['extra']['hit']['url'] ? $view['assets']->makeLinks($event['extra']['hit']['url']) : $view['translator']->trans('mautic.core.unknown'); ?></dd>
+    <?php if (isset($event['extra']['hit']['device']) and !empty($event['extra']['hit']['device'])): ?>
+        <dt><?php echo $view['translator']->trans('mautic.core.timeline.device.name'); ?></dt>
+        <dd class="ellipsis">
+            <?php echo $event['extra']['hit']['device']; ?>
+        </dd>
+    <?php endif; ?>
+    <dt><?php echo $view['translator']->trans('mautic.core.timeline.device.os'); ?></dt>
+    <?php if (isset($event['extra']['hit']['deviceOsName']) and !empty($event['extra']['hit']['deviceOsName'])): ?>
+        <dd class="ellipsis">
+            <?php echo $event['extra']['hit']['deviceOsName']; ?>
+        </dd>
+    <?php endif; ?>
+    <?php if (isset($event['extra']['hit']['deviceBrand']) and !empty($event['extra']['hit']['deviceBrand'])): ?>
+        <dt><?php echo $view['translator']->trans('mautic.core.timeline.device.brand'); ?></dt>
+        <dd class="ellipsis">
+            <?php echo $event['extra']['hit']['deviceBrand']; ?>
+        </dd>
+    <?php endif; ?>
+    <?php if (isset($event['extra']['hit']['deviceModel'])  and !empty($event['extra']['hit']['deviceModel'])): ?>
+        <dt><?php echo $view['translator']->trans('mautic.core.timeline.device.model'); ?></dt>
+        <dd class="ellipsis">
+            <?php echo $event['extra']['hit']['deviceModel']; ?>
+        </dd>
+    <?php endif; ?>
     <?php if (isset($event['extra']['hit']['sourceName'])): ?>
 
-<<<<<<< HEAD
-                    <dt><?php echo $view['translator']->trans('mautic.core.source'); ?>:</dt>
-                    <dd class="ellipsis">
-                        <?php if (isset($event['extra']['hit']['sourceRoute'])): ?>
-                        <a href="<?php echo $event['extra']['hit']['sourceRoute']; ?>" data-toggle="ajax">
-                            <?php echo $event['extra']['hit']['sourceName']; ?>
-                        </a>
-                        <?php else: ?>
-                        <?php echo $event['extra']['hit']['sourceName']; ?>
-                        <?php endif; ?>
-                    </dd>
-                    <?php endif; ?>
-                    <?php if (isset($event['extra']['hit']['clientInfo']) and !empty($event['extra']['hit']['clientInfo'])): ?>
-                        <dt><?php echo $view['translator']->trans('mautic.core.timeline.device.client.info'); ?></dt>
-                        <dd class="ellipsis">
-                            <?php
-                            foreach($event['extra']['hit']['clientInfo'] as $clientInfo)
-                                echo $clientInfo;
-                            ?>
-                        </dd>
-                    <?php endif; ?>
-                    <?php if (isset($event['extra']['hit']['device']) and !empty($event['extra']['hit']['device'])): ?>
-                        <dt><?php echo $view['translator']->trans('mautic.core.timeline.device.name'); ?></dt>
-                        <dd class="ellipsis">
-                            <?php echo $event['extra']['hit']['device']; ?>
-                        </dd>
-                    <?php endif; ?>
-                    <dt><?php echo $view['translator']->trans('mautic.core.timeline.device.os'); ?></dt>
-                    <?php if (isset($event['extra']['hit']['deviceOsName']) and !empty($event['extra']['hit']['deviceOsName'])): ?>
-                        <dd class="ellipsis">
-                            <?php echo $event['extra']['hit']['deviceOsName']; ?>
-                        </dd>
-                    <?php endif; ?>
-                    <?php if (isset($event['extra']['hit']['deviceBrand']) and !empty($event['extra']['hit']['deviceBrand'])): ?>
-                        <dt><?php echo $view['translator']->trans('mautic.core.timeline.device.brand'); ?></dt>
-                        <dd class="ellipsis">
-                            <?php echo $event['extra']['hit']['deviceBrand']; ?>
-                        </dd>
-                    <?php endif; ?>
-                    <?php if (isset($event['extra']['hit']['deviceModel'])  and !empty($event['extra']['hit']['deviceModel'])): ?>
-                        <dt><?php echo $view['translator']->trans('mautic.core.timeline.device.model'); ?></dt>
-                        <dd class="ellipsis">
-                            <?php echo $event['extra']['hit']['deviceModel']; ?>
-                        </dd>
-                    <?php endif; ?>
-                </dl>
-                <div class="small">
-                    <?php echo $event['extra']['hit']['userAgent']; ?>
-                </div>
-            </div>
-=======
     <dt><?php echo $view['translator']->trans('mautic.core.source'); ?>:</dt>
     <dd>
         <?php if (isset($event['extra']['hit']['sourceRoute'])): ?>
@@ -93,9 +66,19 @@
         </a>
         <?php else: ?>
         <?php echo $event['extra']['hit']['sourceName']; ?>
->>>>>>> 07fe028d
         <?php endif; ?>
-    </dd>
+        </dd>
+
+        <?php if (isset($event['extra']['hit']['clientInfo']) and !empty($event['extra']['hit']['clientInfo'])): ?>
+            <dt><?php echo $view['translator']->trans('mautic.core.timeline.device.client.info'); ?></dt>
+            <dd class="ellipsis">
+                <?php
+                foreach($event['extra']['hit']['clientInfo'] as $clientInfo)
+                    echo $clientInfo;
+                ?>
+            </dd>
+        <?php endif; ?>
+
     <?php endif; ?>
 </dl>
 <div class="small">
