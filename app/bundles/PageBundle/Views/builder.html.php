--- conflicted
+++ resolved
@@ -27,17 +27,6 @@
         });
     });
 
-<<<<<<< HEAD
-    // add newProp (dot separated string) to obj with new value
-    function addValueToObj(obj, newProp, value) {
-        var path = newProp.split(":");
-        for (var i = 0, tmp = obj; i < path.length - 1; i++) {
-            if (typeof tmp[path[i]] === 'undefined') {
-                tmp = tmp[path[i]] = {};
-            } else {
-                tmp = tmp[path[i]]
-            }
-=======
     mQuery("[data-remove-slide]").change(function () {
         SlideshowManager.removeSlide(mQuery(this));
     });
@@ -71,12 +60,12 @@
     } else {
         checkbox.parent().removeClass('text-danger');
     }
-    
+
 }
 
 SlideshowManager.buildConfigObject = function(slot) {
     var allSlotConfigs = mQuery('[data-slot-config=\"' + slot + '\"]');
-    allSlotConfigs.each(function(index, value) { 
+    allSlotConfigs.each(function(index, value) {
         element = mQuery(this);
         var slotConfigPath = element.attr('name');
         var value = element.val();
@@ -103,7 +92,6 @@
             delete SlideshowManager.slotConfigs[slot].slides[index];
         } else {
             slides.push(slide);
->>>>>>> fbc9e484
         }
     });
     SlideshowManager.slotConfigs[slot].slides = slides;
@@ -114,7 +102,7 @@
         data: {
             content: JSON.stringify(SlideshowManager.slotConfigs[slot]),
             slot:    slot,
-            page:    mQuery('#mauticPageId').val()
+            page:    mQuery('#builder_entity_id').val()
         },
         dataType: "json",
         success: function() {
@@ -148,7 +136,7 @@
         height: "toggle",
         opacity: "toggle"
     }, 300);
-    
+
     if (SlideshowManager.toggleFileOpened) {
         activeSlide.animate({
             borderRadius: "0px"
@@ -161,7 +149,6 @@
         }, 500);
     }
 
-<<<<<<< HEAD
     // Save slot config
     var slotConfigs = {};
     mQuery("[data-slot-config]").each(function (index) {
@@ -174,26 +161,6 @@
                 var slotConfigPath = element.attr('name');
                 var value = element.val();
 
-                if (typeof slotConfigs[slot] === 'undefined') {
-                    slotConfigs[slot] = {};
-                }
-
-                addValueToObj(slotConfigs[slot], slotConfigPath, value);
-            });
-            mQuery.ajax({
-                url: mauticAjaxUrl + '?action=page:setBuilderContent',
-                type: "POST",
-                data: {
-                    content: JSON.stringify(slotConfigs[slot]),
-                    slot:    slot,
-                    entity:  mQuery('#builder_entity_id').val()
-                },
-                dataType: "json"
-            });
-=======
-    SlideshowManager.toggleFileOpened = !SlideshowManager.toggleFileOpened;
-}
-
 SlideshowManager.newSlide = function() {
     var tabPaneExisting = mQuery('.config-fields .tab-pane').first();
 
@@ -241,7 +208,6 @@
             if (copyBtn.length) {
                 mQuery('.tab-pane.active.in input.background-image').val(copyBtn.attr('data-clipboard-text'));
             }
->>>>>>> fbc9e484
         });
     });
 }
