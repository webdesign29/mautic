--- conflicted
+++ resolved
@@ -26,21 +26,15 @@
      */
     public function findBySource($source, $id)
     {
-<<<<<<< HEAD
-        switch ($source) {
-            case 'email':
-                $column = 'r.email_id';
-                break;
-            case 'notification':
-                $column = 'r.notification_id';
-=======
         switch($source) {
             case 'email':
                 $column = 'r.email_id';
                 break;
             case 'sms':
                 $column = 'r.sms_id';
->>>>>>> 6a62371b
+                break;
+            case 'notification':
+                $column = 'r.notification_id';
                 break;
             default:
                 $column = 'r.' . $source;
