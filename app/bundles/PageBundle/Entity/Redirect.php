<?php
/**
 * @package     Mautic
 * @copyright   2014 Mautic Contributors. All rights reserved.
 * @author      Mautic
 * @link        http://mautic.org
 * @license     GNU/GPLv3 http://www.gnu.org/licenses/gpl-3.0.html
 */

namespace Mautic\PageBundle\Entity;

use Doctrine\ORM\Mapping as ORM;
use Mautic\CoreBundle\Doctrine\Mapping\ClassMetadataBuilder;
use Mautic\CoreBundle\Entity\FormEntity;
use Mautic\EmailBundle\Entity\Email;

/**
 * Class Redirect
 *
 * @package Mautic\PageBundle\Entity
 */
class Redirect extends FormEntity
{

    /**
     * @var int
     */
    private $id;

    /**
     * @var string
     */
    private $redirectId;

    /**
     * @var
     */
    private $url;

    /**
     * @var int
     */
    private $hits = 0;

    /**
     * @var int
     */
    private $uniqueHits = 0;

    /**
<<<<<<< HEAD
     * @param ORM\ClassMetadata $metadata
     */
    public static function loadMetadata (ORM\ClassMetadata $metadata)
    {
        $builder = new ClassMetadataBuilder($metadata);

        $builder->setTable('page_redirects')
            ->setCustomRepositoryClass('Mautic\PageBundle\Entity\RedirectRepository');

        $builder->addId();

        $builder->createField('redirectId', 'string')
            ->columnName('redirect_id')
            ->length(25)
            ->build();

        $builder->addField('url', 'text');

        $builder->addField('hits', 'integer');

        $builder->createField('uniqueHits', 'integer')
            ->columnName('unique_hits')
            ->build();
    }
=======
     * @ORM\ManyToOne(targetEntity="Mautic\EmailBundle\Entity\Email")
     * @ORM\JoinColumn(name="email_id", referencedColumnName="id", nullable=true, onDelete="SET NULL")
     */
    private $email;
>>>>>>> ac485264

    /**
     * @return integer
     */
    public function getId()
    {
        return $this->id;
    }

    /**
     * @return string
     */
    public function getRedirectId()
    {
        return $this->redirectId;
    }

    /**
     * @param string $redirectId
     */
    public function setRedirectId($redirectId = null)
    {
        if ($redirectId === null) {
            $redirectId = substr(hash('sha1', uniqid(mt_rand())), 0, 25);
        }
        $this->redirectId = $redirectId;
    }

    /**
     * @return string
     */
    public function getUrl()
    {
        return $this->url;
    }

    /**
     * @param string $url
     */
    public function setUrl($url)
    {
        $this->url = $url;
    }

    /**
     * Set hits
     *
     * @param integer $hits
     *
     * @return Page
     */
    public function setHits($hits)
    {
        $this->hits = $hits;

        return $this;
    }

    /**
     * Get hits
     *
     * @return integer
     */
    public function getHits()
    {
        return $this->hits;
    }

    /**
     * Set uniqueHits
     *
     * @param integer $uniqueHits
     *
     * @return Page
     */
    public function setUniqueHits($uniqueHits)
    {
        $this->uniqueHits = $uniqueHits;

        return $this;
    }

    /**
     * Get uniqueHits
     *
     * @return integer
     */
    public function getUniqueHits()
    {
        return $this->uniqueHits;
    }

    /**
     * @return mixed
     */
    public function getEmail()
    {
        return $this->email;
    }

    /**
     * @param Email $email
     *
     * @return Redirect
     */
    public function setEmail(Email $email = null)
    {
        $this->email = $email;

        return $this;
    }
}<|MERGE_RESOLUTION|>--- conflicted
+++ resolved
@@ -48,7 +48,6 @@
     private $uniqueHits = 0;
 
     /**
-<<<<<<< HEAD
      * @param ORM\ClassMetadata $metadata
      */
     public static function loadMetadata (ORM\ClassMetadata $metadata)
@@ -73,12 +72,12 @@
             ->columnName('unique_hits')
             ->build();
     }
-=======
+
+    /**
      * @ORM\ManyToOne(targetEntity="Mautic\EmailBundle\Entity\Email")
      * @ORM\JoinColumn(name="email_id", referencedColumnName="id", nullable=true, onDelete="SET NULL")
      */
     private $email;
->>>>>>> ac485264
 
     /**
      * @return integer
