--- conflicted
+++ resolved
@@ -32,11 +32,7 @@
     private $redirectId;
 
     /**
-<<<<<<< HEAD
-     * @var string
-=======
      * @ORM\Column(type="text")
->>>>>>> ee6f7383
      */
     private $url;
 
