<?php
/**
 * @package     Mautic
 * @copyright   2014 Mautic Contributors. All rights reserved.
 * @author      Mautic
 * @link        http://mautic.org
 * @license     GNU/GPLv3 http://www.gnu.org/licenses/gpl-3.0.html
 */

namespace Mautic\PageBundle\Entity;

use Doctrine\ORM\Mapping as ORM;
use Mautic\CoreBundle\Doctrine\Mapping\ClassMetadataBuilder;
use Mautic\EmailBundle\Entity\Email;
use Mautic\LeadBundle\Entity\Lead;

/**
 * Class Hit
 *
 * @package Mautic\PageBundle\Entity
 */
class Hit
{

    /**
     * @var int
     */
    private $id;

    /**
     * @var \DateTime
     */
    private $dateHit;

    /**
     * @var \DateTime
     */
    private $dateLeft;

    /**
     * @var Page
     */
    private $page;

    /**
     * @var Redirect
     */
    private $redirect;

    /**
     * @var \Mautic\EmailBundle\Entity\Email
     */
    private $email;

    /**
     * @var \Mautic\LeadBundle\Entity\Lead
     */
    private $lead;

    /**
     * @var \Mautic\CoreBundle\Entity\IpAddress
     */
    private $ipAddress;

    /**
     * @var string
     */
    private $country;

    /**
     * @var string
     */
    private $region;

    /**
     * @var string
     */
    private $city;

    /**
     * @var string
     */
    private $isp;

    /**
     * @var string
     */
    private $organization;

    /**
     * @var integer
     */
    private $code;

    /**
<<<<<<< HEAD
     * @var string
=======
     * @ORM\Column(type="text", nullable=true)
>>>>>>> ee6f7383
     */
    private $referer;

    /**
<<<<<<< HEAD
     * @var string
=======
     * @ORM\Column(type="text", nullable=true)
>>>>>>> ee6f7383
     */
    private $url;

    /**
     * @var string
     */
    private $urlTitle;

    /**
     * @var string
     */
    private $userAgent;

    /**
     * @var string
     */
    private $remoteHost;

    /**
     * @var string
     */
    private $pageLanguage;

    /**
     * @var string
     */
    private $browserLanguages = array();

    /**
     * @var string
     **/
    private $trackingId;

    /**
     * @var string
     */
    private $source;

    /**
     * @var integer
     */
    private $sourceId;

    /**
     * @param ORM\ClassMetadata $metadata
     */
    public static function loadMetadata (ORM\ClassMetadata $metadata)
    {
        $builder = new ClassMetadataBuilder($metadata);

        $builder->setTable('page_hits')
            ->setCustomRepositoryClass('Mautic\PageBundle\Entity\HitRepository');

        $builder->addId();

        $builder->createField('dateHit', 'datetime')
            ->columnName('date_hit')
            ->build();

        $builder->createField('dateLeft', 'datetime')
            ->columnName('date_left')
            ->nullable()
            ->build();

        $builder->createManyToOne('page', 'Page')
            ->addJoinColumn('page_id', 'id', true, false, 'SET NULL')
            ->build();

        $builder->createManyToOne('redirect', 'Redirect')
            ->addJoinColumn('redirect_id', 'id', true, false, 'SET NULL')
            ->build();

        $builder->createManyToOne('email', 'Mautic\EmailBundle\Entity\Email')
            ->addJoinColumn('email_id', 'id', true, false, 'SET NULL')
            ->build();

        $builder->addLead(true, 'SET NULL');

        $builder->addIpAddress();

        $builder->createField('country', 'string')
            ->nullable()
            ->build();

        $builder->createField('region', 'string')
            ->nullable()
            ->build();

        $builder->createField('city', 'string')
            ->nullable()
            ->build();

        $builder->createField('isp', 'string')
            ->nullable()
            ->build();

        $builder->createField('organization', 'string')
            ->nullable()
            ->build();

        $builder->addField('code', 'integer');

        $builder->createField('referer', 'string')
            ->nullable()
            ->build();

        $builder->createField('url', 'string')
            ->nullable()
            ->build();

        $builder->createField('urlTitle', 'string')
            ->columnName('url_title')
            ->nullable()
            ->build();

        $builder->createField('userAgent', 'string')
            ->columnName('user_agent')
            ->nullable()
            ->build();

        $builder->createField('remoteHost', 'string')
            ->columnName('remote_host')
            ->nullable()
            ->build();

        $builder->createField('pageLanguage', 'string')
            ->columnName('page_language')
            ->nullable()
            ->build();

        $builder->createField('browserLanguages', 'array')
            ->columnName('browser_languages')
            ->nullable()
            ->build();

        $builder->createField('trackingId', 'string')
            ->columnName('tracking_id')
            ->build();

        $builder->createField('source', 'string')
            ->nullable()
            ->build();

        $builder->createField('sourceId', 'integer')
            ->columnName('source_id')
            ->nullable()
            ->build();
    }


    /**
     * Get id
     *
     * @return integer
     */
    public function getId()
    {
        return $this->id;
    }

    /**
     * Set dateHit
     *
     * @param \DateTime $dateHit
     *
     * @return Hit
     */
    public function setDateHit($dateHit)
    {
        $this->dateHit = $dateHit;

        return $this;
    }

    /**
     * Get dateHit
     *
     * @return \DateTime
     */
    public function getDateHit()
    {
        return $this->dateHit;
    }

    /**
     * @return \DateTime
     */
    public function getDateLeft()
    {
        return $this->dateLeft;
    }

    /**
     * @param \DateTime $dateLeft
     *
     * @return Hit
     */
    public function setDateLeft($dateLeft)
    {
        $this->dateLeft = $dateLeft;

        return $this;
    }

    /**
     * Set country
     *
     * @param string $country
     *
     * @return Hit
     */
    public function setCountry($country)
    {
        $this->country = $country;

        return $this;
    }

    /**
     * Get country
     *
     * @return string
     */
    public function getCountry()
    {
        return $this->country;
    }

    /**
     * Set region
     *
     * @param string $region
     *
     * @return Hit
     */
    public function setRegion($region)
    {
        $this->region = $region;

        return $this;
    }

    /**
     * Get region
     *
     * @return string
     */
    public function getRegion()
    {
        return $this->region;
    }

    /**
     * Set city
     *
     * @param string $city
     *
     * @return Hit
     */
    public function setCity($city)
    {
        $this->city = $city;

        return $this;
    }

    /**
     * Get city
     *
     * @return string
     */
    public function getCity()
    {
        return $this->city;
    }

    /**
     * Set isp
     *
     * @param string $isp
     *
     * @return Hit
     */
    public function setIsp($isp)
    {
        $this->isp = $isp;

        return $this;
    }

    /**
     * Get isp
     *
     * @return string
     */
    public function getIsp()
    {
        return $this->isp;
    }

    /**
     * Set organization
     *
     * @param string $organization
     *
     * @return Hit
     */
    public function setOrganization($organization)
    {
        $this->organization = $organization;

        return $this;
    }

    /**
     * Get organization
     *
     * @return string
     */
    public function getOrganization()
    {
        return $this->organization;
    }

    /**
     * Set code
     *
     * @param integer $code
     *
     * @return Hit
     */
    public function setCode($code)
    {
        $this->code = $code;

        return $this;
    }

    /**
     * Get code
     *
     * @return integer
     */
    public function getCode()
    {
        return $this->code;
    }

    /**
     * Set referer
     *
     * @param string $referer
     *
     * @return Hit
     */
    public function setReferer($referer)
    {
        $this->referer = $referer;

        return $this;
    }

    /**
     * Get referer
     *
     * @return string
     */
    public function getReferer()
    {
        return $this->referer;
    }

    /**
     * Set url
     *
     * @param string $url
     *
     * @return Hit
     */
    public function setUrl($url)
    {
        $this->url = $url;

        return $this;
    }

    /**
     * Get url
     *
     * @return string
     */
    public function getUrl()
    {
        return $this->url;
    }

    /**
     * Set url title
     *
     * @param string $urlTitle
     *
     * @return Hit
     */
    public function setUrlTitle($urlTitle)
    {
        $this->urlTitle = $urlTitle;

        return $this;
    }

    /**
     * Get url title
     *
     * @return string
     */
    public function getUrlTitle()
    {
        return $this->urlTitle;
    }

    /**
     * Set userAgent
     *
     * @param string $userAgent
     *
     * @return Hit
     */
    public function setUserAgent($userAgent)
    {
        $this->userAgent = $userAgent;

        return $this;
    }

    /**
     * Get userAgent
     *
     * @return string
     */
    public function getUserAgent()
    {
        return $this->userAgent;
    }

    /**
     * Set remoteHost
     *
     * @param string $remoteHost
     *
     * @return Hit
     */
    public function setRemoteHost($remoteHost)
    {
        $this->remoteHost = $remoteHost;

        return $this;
    }

    /**
     * Get remoteHost
     *
     * @return string
     */
    public function getRemoteHost()
    {
        return $this->remoteHost;
    }

    /**
     * Set page
     *
     * @param Page $page
     *
     * @return Hit
     */
    public function setPage(Page $page = null)
    {
        $this->page = $page;

        return $this;
    }

    /**
     * Get page
     *
     * @return Page
     */
    public function getPage()
    {
        return $this->page;
    }

    /**
     * Set ipAddress
     *
     * @param \Mautic\CoreBundle\Entity\IpAddress $ipAddress
     *
     * @return Hit
     */
    public function setIpAddress(\Mautic\CoreBundle\Entity\IpAddress $ipAddress)
    {
        $this->ipAddress = $ipAddress;

        return $this;
    }

    /**
     * Get ipAddress
     *
     * @return \Mautic\CoreBundle\Entity\IpAddress
     */
    public function getIpAddress()
    {
        return $this->ipAddress;
    }

    /**
     * Set trackingId
     *
     * @param integer $trackingId
     *
     * @return Page
     */
    public function setTrackingId($trackingId)
    {
        $this->trackingId = $trackingId;

        return $this;
    }

    /**
     * Get trackingId
     *
     * @return integer
     */
    public function getTrackingId()
    {
        return $this->trackingId;
    }

    /**
     * Set pageLanguage
     *
     * @param string $pageLanguage
     *
     * @return Hit
     */
    public function setPageLanguage($pageLanguage)
    {
        $this->pageLanguage = $pageLanguage;

        return $this;
    }

    /**
     * Get pageLanguage
     *
     * @return string
     */
    public function getPageLanguage()
    {
        return $this->pageLanguage;
    }

    /**
     * Set browserLanguages
     *
     * @param string $browserLanguages
     *
     * @return Hit
     */
    public function setBrowserLanguages($browserLanguages)
    {
        $this->browserLanguages = $browserLanguages;

        return $this;
    }

    /**
     * Get browserLanguages
     *
     * @return string
     */
    public function getBrowserLanguages()
    {
        return $this->browserLanguages;
    }

    /**
     * @return Lead
     */
    public function getLead()
    {
        return $this->lead;
    }

    /**
     * @param Lead $lead
     *
     * @return Hit
     */
    public function setLead(Lead $lead)
    {
        $this->lead = $lead;

        return $this;
    }

    /**
     * @return string
     */
    public function getSource()
    {
        return $this->source;
    }

    /**
     * @param string $source
     *
     * @return Hit
     */
    public function setSource($source)
    {
        $this->source = $source;

        return $this;
    }

    /**
     * @return integer
     */
    public function getSourceId()
    {
        return $this->sourceId;
    }

    /**
     * @param integer $sourceId
     *
     * @return Hit
     */
    public function setSourceId($sourceId)
    {
        $this->sourceId = (int) $sourceId;

        return $this;
    }

    /**
     * @return Redirect
     */
    public function getRedirect()
    {
        return $this->redirect;
    }

    /**
     * @param Redirect $redirect
     *
     * @return Hit
     */
    public function setRedirect(Redirect $redirect)
    {
        $this->redirect = $redirect;

        return $this;
    }

    /**
     * @return mixed
     */
    public function getEmail ()
    {
        return $this->email;
    }

    /**
     * @param mixed $email
     */
    public function setEmail (Email $email)
    {
        $this->email = $email;
    }
}<|MERGE_RESOLUTION|>--- conflicted
+++ resolved
@@ -93,20 +93,12 @@
     private $code;
 
     /**
-<<<<<<< HEAD
-     * @var string
-=======
      * @ORM\Column(type="text", nullable=true)
->>>>>>> ee6f7383
      */
     private $referer;
 
     /**
-<<<<<<< HEAD
-     * @var string
-=======
      * @ORM\Column(type="text", nullable=true)
->>>>>>> ee6f7383
      */
     private $url;
 
