<?php
/**
 * @package     Mautic
 * @copyright   2014 Mautic Contributors. All rights reserved.
 * @author      Mautic
 * @link        http://mautic.org
 * @license     GNU/GPLv3 http://www.gnu.org/licenses/gpl-3.0.html
 */
namespace Mautic\PageBundle\EventListener;

use Mautic\CoreBundle\EventListener\ChannelTrait;
use Mautic\CoreBundle\EventListener\CommonSubscriber;
use Mautic\CoreBundle\Factory\MauticFactory;
use Mautic\LeadBundle\Event\LeadChangeEvent;
use Mautic\LeadBundle\Event\LeadMergeEvent;
use Mautic\LeadBundle\Event\LeadTimelineEvent;
use Mautic\LeadBundle\LeadEvents;
<<<<<<< HEAD
use Mautic\LeadBundle\Model\ChannelTimelineInterface;
=======
>>>>>>> b12b7174
use Mautic\PageBundle\Model\PageModel;
use Mautic\PageBundle\Model\VideoModel;

/**
 * Class LeadSubscriber
 */
class LeadSubscriber extends CommonSubscriber
{
    use ChannelTrait;

    /**
     * @var PageModel
     */
    protected $pageModel;

    /**
     * @var VideoModel
     */
<<<<<<< HEAD
    protected $videoModel;
=======
    protected $pageVideoModel;
>>>>>>> b12b7174

    /**
     * LeadSubscriber constructor.
     *
<<<<<<< HEAD
     * @param MauticFactory $factory
     * @param PageModel     $pageModel
     * @param VideoModel    $videoModel
     */
    public function __construct(MauticFactory $factory, PageModel $pageModel, VideoModel $videoModel)
    {
        parent::__construct($factory);

        $this->pageModel  = $pageModel;
        $this->videoModel = $videoModel;
=======
     * @param PageModel  $pageModel
     * @param VideoModel $pageVideoModel
     */
    public function __construct(PageModel $pageModel, VideoModel $pageVideoModel)
    {
        $this->pageModel = $pageModel;
        $this->pageVideoModel = $pageVideoModel;
>>>>>>> b12b7174
    }

    /**
     * {@inheritdoc}
     */
    public static function getSubscribedEvents()
    {
        return [
            LeadEvents::TIMELINE_ON_GENERATE => [
                ['onTimelineGenerate', 0],
                ['onTimelineGenerateVideo', 0]
            ],
            LeadEvents::CURRENT_LEAD_CHANGED => ['onLeadChange', 0],
            LeadEvents::LEAD_POST_MERGE      => ['onLeadMerge', 0],
        ];
    }

    /**
     * Compile events for the lead timeline
     *
     * @param LeadTimelineEvent $event
     */
    public function onTimelineGenerate(LeadTimelineEvent $event)
    {
        // Set available event types
        $eventTypeKey  = 'page.hit';
        $eventTypeName = $this->translator->trans('mautic.page.event.hit');
        $event->addEventType($eventTypeKey, $eventTypeName);

        if (!$event->isApplicable($eventTypeKey)) {

            return;
        }

        $lead = $event->getLead();

        /** @var \Mautic\PageBundle\Entity\HitRepository $hitRepository */
        $hitRepository = $this->em->getRepository('MauticPageBundle:Hit');;
        $hits = $hitRepository->getLeadHits($lead->getId(), $event->getQueryOptions());

        // Add to counter
        $event->addToCounter($eventTypeKey, $hits);

        if (!$event->isEngagementCount()) {
            // Add the hits to the event array
            foreach ($hits['results'] as $hit) {
                $template = 'MauticPageBundle:SubscribedEvents\Timeline:index.html.php';
                $icon     = 'fa-link';

                if (!empty($hit['source'])) {
                    if ($channelModel = $this->getChannelModel($hit['source'])) {
                        if ($channelModel instanceof ChannelTimelineInterface) {
                            if ($overrideTemplate = $channelModel->getChannelTimelineTemplate($eventTypeKey, $hit)) {
                                $template = $overrideTemplate;
                            }

                            if ($overrideEventTypeName = $channelModel->getChannelTimelineLabel($eventTypeKey, $hit)) {
                                $eventTypeName = $overrideEventTypeName;
                            }

                            if ($overrideIcon = $channelModel->getChannelTimelineIcon($eventTypeKey, $hit)) {
                                $icon = $overrideIcon;
                            }
                        }

                        /** @deprecated - BC support to be removed in 3.0 */
                        // Allow a custom template if applicable
                        if (method_exists($channelModel, 'getPageHitLeadTimelineTemplate')) {
                            $template = $channelModel->getPageHitLeadTimelineTemplate($hit);
                        }
                        if (method_exists($channelModel, 'getPageHitLeadTimelineLabel')) {
                            $eventTypeName = $channelModel->getPageHitLeadTimelineLabel($hit);
                        }
                        if (method_exists($channelModel, 'getPageHitLeadTimelineIcon')) {
                            $icon = $channelModel->getPageHitLeadTimelineIcon($hit);
                        }
                        /** end deprecation */

                        if (!empty($hit['sourceId'])) {
                            if ($source = $this->getChannelEntityName($hit['source'], $hit['sourceId'], true)) {
                                $hit['sourceName']  = $source['name'];
                                $hit['sourceRoute'] = $source['url'];
                            }
                        }
                    }
                }

                if (!empty($hit['page_id'])) {
                    $page       = $this->pageModel->getEntity($hit['page_id']);
                    $eventLabel = [
                        'label' => $page->getTitle(),
                        'href'  => $this->router->generate('mautic_page_action', ['objectAction' => 'view', 'objectId' => $hit['page_id']])
                    ];
                } else {
                    $eventLabel = [
                        'label'      => (isset($hit['urlTitle'])) ? $hit['urlTitle'] : $hit['url'],
                        'href'       => $hit['url'],
                        'isExternal' => true
                    ];
                }

                $event->addEvent(
                    [
                        'event'           => $eventTypeKey,
                        'eventLabel'      => $eventLabel,
                        'eventType'       => $eventTypeName,
                        'timestamp'       => $hit['dateHit'],
                        'extra'           => [
                            'hit' => $hit
                        ],
                        'contentTemplate' => $template,
                        'icon'            => $icon
                    ]
                );
            }
        }
    }

    /**
     * Compile events for the lead timeline
     *
     * @param LeadTimelineEvent $event
     */
    public function onTimelineGenerateVideo(LeadTimelineEvent $event)
    {
        // Set available event types
        $eventTypeKey  = 'page.videohit';
        $eventTypeName = $this->translator->trans('mautic.page.event.videohit');
        $event->addEventType($eventTypeKey, $eventTypeName);

        if (!$event->isApplicable($eventTypeKey)) {
            return;
        }

        /** @var \Mautic\PageBundle\Entity\VideoHitRepository $hitRepository */
        $hitRepository = $this->em->getRepository('MauticPageBundle:VideoHit');
<<<<<<< HEAD
        $hits          = $hitRepository->getTimelineStats($event->getLead()->getId(), $event->getQueryOptions());
=======

        $hits = $hitRepository->getTimelineStats($event->getLead()->getId(), $event->getQueryOptions());
>>>>>>> b12b7174

        $event->addToCounter($eventTypeKey, $hits);

        if (!$event->isEngagementCount()) {
            // Add the hits to the event array
            foreach ($hits['results'] as $hit) {
                $template   = 'MauticPageBundle:SubscribedEvents\Timeline:videohit.html.php';
                $eventLabel = $eventTypeName;

                $event->addEvent(
                    [
                        'event'           => $eventTypeKey,
                        'eventLabel'      => $eventLabel,
                        'eventType'       => $eventTypeName,
                        'timestamp'       => $hit['date_hit'],
                        'extra'           => [
                            'hit' => $hit
                        ],
                        'contentTemplate' => $template,
                        'icon'            => 'fa-video-camera'
                    ]
                );
            }
        }
    }

    /**
     * @param LeadChangeEvent $event
     */
    public function onLeadChange(LeadChangeEvent $event)
    {
        $this->pageModel->getHitRepository()->updateLeadByTrackingId(
            $event->getNewLead()->getId(),
            $event->getNewTrackingId(),
            $event->getOldTrackingId()
        );
    }

    /**
     * @param LeadMergeEvent $event
     */
    public function onLeadMerge(LeadMergeEvent $event)
    {
        $this->pageModel->getHitRepository()->updateLead(
            $event->getLoser()->getId(),
            $event->getVictor()->getId()
        );

<<<<<<< HEAD
        $this->videoModel->getHitRepository()->updateLead(
=======
        $this->pageVideoModel->getHitRepository()->updateLead(
>>>>>>> b12b7174
            $event->getLoser()->getId(),
            $event->getVictor()->getId()
        );
    }
}<|MERGE_RESOLUTION|>--- conflicted
+++ resolved
@@ -10,15 +10,11 @@
 
 use Mautic\CoreBundle\EventListener\ChannelTrait;
 use Mautic\CoreBundle\EventListener\CommonSubscriber;
-use Mautic\CoreBundle\Factory\MauticFactory;
 use Mautic\LeadBundle\Event\LeadChangeEvent;
 use Mautic\LeadBundle\Event\LeadMergeEvent;
 use Mautic\LeadBundle\Event\LeadTimelineEvent;
 use Mautic\LeadBundle\LeadEvents;
-<<<<<<< HEAD
 use Mautic\LeadBundle\Model\ChannelTimelineInterface;
-=======
->>>>>>> b12b7174
 use Mautic\PageBundle\Model\PageModel;
 use Mautic\PageBundle\Model\VideoModel;
 
@@ -37,27 +33,11 @@
     /**
      * @var VideoModel
      */
-<<<<<<< HEAD
-    protected $videoModel;
-=======
     protected $pageVideoModel;
->>>>>>> b12b7174
 
     /**
      * LeadSubscriber constructor.
      *
-<<<<<<< HEAD
-     * @param MauticFactory $factory
-     * @param PageModel     $pageModel
-     * @param VideoModel    $videoModel
-     */
-    public function __construct(MauticFactory $factory, PageModel $pageModel, VideoModel $videoModel)
-    {
-        parent::__construct($factory);
-
-        $this->pageModel  = $pageModel;
-        $this->videoModel = $videoModel;
-=======
      * @param PageModel  $pageModel
      * @param VideoModel $pageVideoModel
      */
@@ -65,7 +45,6 @@
     {
         $this->pageModel = $pageModel;
         $this->pageVideoModel = $pageVideoModel;
->>>>>>> b12b7174
     }
 
     /**
@@ -202,12 +181,8 @@
 
         /** @var \Mautic\PageBundle\Entity\VideoHitRepository $hitRepository */
         $hitRepository = $this->em->getRepository('MauticPageBundle:VideoHit');
-<<<<<<< HEAD
-        $hits          = $hitRepository->getTimelineStats($event->getLead()->getId(), $event->getQueryOptions());
-=======
 
         $hits = $hitRepository->getTimelineStats($event->getLead()->getId(), $event->getQueryOptions());
->>>>>>> b12b7174
 
         $event->addToCounter($eventTypeKey, $hits);
 
@@ -256,11 +231,7 @@
             $event->getVictor()->getId()
         );
 
-<<<<<<< HEAD
-        $this->videoModel->getHitRepository()->updateLead(
-=======
         $this->pageVideoModel->getHitRepository()->updateLead(
->>>>>>> b12b7174
             $event->getLoser()->getId(),
             $event->getVictor()->getId()
         );
