--- conflicted
+++ resolved
@@ -60,15 +60,7 @@
         // Add to counter
         $event->addToCounter($eventTypeKey, $hits);
 
-<<<<<<< HEAD
-        // Add the hits to the event array
-        foreach ($hits as $hit) {
-
-            $template   = 'MauticPageBundle:SubscribedEvents\Timeline:index.html.php';
-            $eventLabel = $eventTypeName;
-=======
         if (!$event->isEngagementCount()) {
->>>>>>> 07fe028d
 
             $model = $this->factory->getModel('page.page');
 
@@ -114,6 +106,7 @@
                         'isExternal' => true
                     ];
                 }
+                $this->factory->getLogger()->addError(print_r($hit,true));
                 $event->addEvent(
                     [
                         'event'           => $eventTypeKey,
