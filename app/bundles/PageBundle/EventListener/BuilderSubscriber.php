--- conflicted
+++ resolved
@@ -120,12 +120,8 @@
             $event->addTokensFromHelper($tokenHelper, $this->pageTokenRegex, 'title', 'id', false, true);
 
             // add only filter based dwc tokens
-            $dwcTokenHelper = new BuilderTokenHelper(
-                $this->factory, 'dynamicContent', 'dynamiccontent:dynamiccontents'
-            );
-            $expr           = $this->factory->getDatabase()->getExpressionBuilder()->andX(
-                'e.is_campaign_based <> 1 and e.slot_name is not null'
-            );
+            $dwcTokenHelper = new BuilderTokenHelper($this->factory, 'dynamicContent', 'dynamiccontent:dynamiccontents');
+            $expr           = $this->factory->getDatabase()->getExpressionBuilder()->andX('e.is_campaign_based <> 1 and e.slot_name is not null');
             $tokens         = $dwcTokenHelper->getTokens(
                 $this->dwcTokenRegex,
                 '',
@@ -211,11 +207,7 @@
                 'slot_socialfollow',
                 600
             );
-            if ($this->security->isGranted(
-                ['page:preference_center:editown', 'page:preference_center:editother'],
-                'MATCH_ONE'
-            )
-            ) {
+            if ($this->security->isGranted(['page:preference_center:editown', 'page:preference_center:editother'], 'MATCH_ONE')) {
                 $event->addSlotType(
                     'segmentlist',
                     $this->translator->trans('mautic.core.slot.label.segmentlist'),
@@ -429,7 +421,6 @@
                 $savePrefs = $this->renderSavePrefs($params);
                 $content   = str_ireplace(self::saveprefsRegex, $savePrefs, $content);
             }
-<<<<<<< HEAD
             // add form before first block of prefs center
             if (isset($params['startform']) && strpos($content, 'data-prefs-center') !== false) {
                 $dom = new DOMDocument('1.0', 'utf-8');
@@ -449,12 +440,11 @@
                     $content = $dom->saveHTML();
                     $content = str_replace('<startform></startform>', $params['startform'], $content);
                 }
-=======
+            }
 
             if (false !== strpos($content, self::successmessage)) {
                 $successMessage = $this->renderSuccessMessage($params);
                 $content        = str_ireplace(self::successmessage, $successMessage, $content);
->>>>>>> 8b492863
             }
         }
 
@@ -677,10 +667,7 @@
                 return;
             }
 
-            $langbar = $this->templating->render(
-                'MauticPageBundle:SubscribedEvents\PageToken:langbar.html.php',
-                ['pages' => $related]
-            );
+            $langbar = $this->templating->render('MauticPageBundle:SubscribedEvents\PageToken:langbar.html.php', ['pages' => $related]);
         }
 
         return $langbar;
