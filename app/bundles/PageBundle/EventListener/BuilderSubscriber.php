<?php

/*
 * @copyright   2014 Mautic Contributors. All rights reserved
 * @author      Mautic
 *
 * @link        http://mautic.org
 *
 * @license     GNU/GPLv3 http://www.gnu.org/licenses/gpl-3.0.html
 */

namespace Mautic\PageBundle\EventListener;

use Doctrine\DBAL\Connection;
use DOMDocument;
use DOMXPath;
use Mautic\CoreBundle\Factory\MauticFactory;
use Mautic\CoreBundle\Form\Type\GatedVideoType;
use Mautic\CoreBundle\Form\Type\SlotButtonType;
use Mautic\CoreBundle\Form\Type\SlotCategoryListType;
use Mautic\CoreBundle\Form\Type\SlotChannelFrequencyType;
use Mautic\CoreBundle\Form\Type\SlotCodeModeType;
use Mautic\CoreBundle\Form\Type\SlotDwcType;
use Mautic\CoreBundle\Form\Type\SlotImageCaptionType;
use Mautic\CoreBundle\Form\Type\SlotImageCardType;
use Mautic\CoreBundle\Form\Type\SlotImageType;
use Mautic\CoreBundle\Form\Type\SlotPreferredChannelType;
use Mautic\CoreBundle\Form\Type\SlotSavePrefsButtonType;
use Mautic\CoreBundle\Form\Type\SlotSegmentListType;
use Mautic\CoreBundle\Form\Type\SlotSeparatorType;
use Mautic\CoreBundle\Form\Type\SlotSocialFollowType;
use Mautic\CoreBundle\Form\Type\SlotSocialShareType;
use Mautic\CoreBundle\Form\Type\SlotSuccessMessageType;
use Mautic\CoreBundle\Form\Type\SlotTextType;
<<<<<<< HEAD
use Mautic\CoreBundle\Helper\BuilderTokenHelperFactory;
=======
use Mautic\CoreBundle\Helper\BuilderTokenHelper;
use Mautic\CoreBundle\Helper\TemplatingHelper;
use Mautic\CoreBundle\Security\Permissions\CorePermissions;
>>>>>>> c58830bb
use Mautic\EmailBundle\EmailEvents;
use Mautic\EmailBundle\Event\EmailBuilderEvent;
use Mautic\EmailBundle\Event\EmailSendEvent;
use Mautic\PageBundle\Event as Events;
use Mautic\PageBundle\Helper\TokenHelper;
use Mautic\PageBundle\Model\PageModel;
use Mautic\PageBundle\PageEvents;
use Mautic\PluginBundle\Helper\IntegrationHelper;
use Symfony\Component\EventDispatcher\EventSubscriberInterface;
use Symfony\Component\Translation\TranslatorInterface;

class BuilderSubscriber implements EventSubscriberInterface
{
    /**
     * @var TokenHelper
     */
    private $tokenHelper;

    /**
     * @var IntegrationHelper
     */
    private $integrationHelper;

    /**
     * @var TranslatorInterface
     */
    private $translator;

    /**
     * @var Connection
     */
    private $connection;

    /**
     * @var CorePermissions
     */
    private $security;

    /**
     * @var TemplatingHelper
     */
    private $templating;

    /**
     * @var MauticFactory
     */
    private $factory;

    /**
     * @var BuilderTokenHelperFactory
     */
    protected $builderTokenHelperFactory;

    /**
     * @var PageModel
     */
    private $pageModel;
    private $pageTokenRegex      = '{pagelink=(.*?)}';
    private $dwcTokenRegex       = '{dwc=(.*?)}';
    private $langBarRegex        = '{langbar}';
    private $shareButtonsRegex   = '{sharebuttons}';
    private $titleRegex          = '{pagetitle}';
    private $descriptionRegex    = '{pagemetadescription}';
    private $emailIsInternalSend = false;
    private $emailEntity         = null;

    const segmentListRegex  = '{segmentlist}';
    const categoryListRegex = '{categorylist}';
    const channelfrequency  = '{channelfrequency}';
    const preferredchannel  = '{preferredchannel}';
    const saveprefsRegex    = '{saveprefsbutton}';
    const successmessage    = '{successmessage}';
    const identifierToken   = '{leadidentifier}';

    /**
<<<<<<< HEAD
     * BuilderSubscriber constructor.
     *
     * @param TokenHelper               $tokenHelper
     * @param IntegrationHelper         $integrationHelper
     * @param PageModel                 $pageModel
     * @param BuilderTokenHelperFactory $builderTokenHelperFactory
=======
     * @param TokenHelper         $tokenHelper
     * @param IntegrationHelper   $integrationHelper
     * @param PageModel           $pageModel
     * @param TranslatorInterface $translator
     * @param Connection          $connection
     * @param CorePermissions     $security
     * @param TemplatingHelper    $templating
     * @param MauticFactory       $factory
>>>>>>> c58830bb
     */
    public function __construct(
        TokenHelper $tokenHelper,
        IntegrationHelper $integrationHelper,
        PageModel $pageModel,
<<<<<<< HEAD
        BuilderTokenHelperFactory $builderTokenHelperFactory
    ) {
        $this->tokenHelper               = $tokenHelper;
        $this->integrationHelper         = $integrationHelper;
        $this->pageModel                 = $pageModel;
        $this->builderTokenHelperFactory = $builderTokenHelperFactory;
=======
        TranslatorInterface $translator,
        Connection $connection,
        CorePermissions $security,
        TemplatingHelper $templating,
        MauticFactory $factory // To be removed once BuilderTokenHelper is refactored out of MauticFactory.
    ) {
        $this->tokenHelper       = $tokenHelper;
        $this->integrationHelper = $integrationHelper;
        $this->pageModel         = $pageModel;
        $this->translator        = $translator;
        $this->connection        = $connection;
        $this->security          = $security;
        $this->templating        = $templating;
        $this->factory           = $factory;
>>>>>>> c58830bb
    }

    /**
     * {@inheritdoc}
     */
    public static function getSubscribedEvents()
    {
        return [
            PageEvents::PAGE_ON_DISPLAY   => ['onPageDisplay', 0],
            PageEvents::PAGE_ON_BUILD     => ['onPageBuild', 0],
            EmailEvents::EMAIL_ON_BUILD   => ['onEmailBuild', 0],
            EmailEvents::EMAIL_ON_SEND    => ['onEmailGenerate', 0],
            EmailEvents::EMAIL_ON_DISPLAY => ['onEmailGenerate', 0],
        ];
    }

    /**
     * Add forms to available page tokens.
     *
     * @param Events\PageBuilderEvent $event
     */
    public function onPageBuild(Events\PageBuilderEvent $event)
    {
        $tokenHelper = $this->builderTokenHelperFactory->getBuilderTokenHelper('page');

        if ($event->abTestWinnerCriteriaRequested()) {
            //add AB Test Winner Criteria
            $bounceRate = [
                'group'    => 'mautic.page.abtest.criteria',
                'label'    => 'mautic.page.abtest.criteria.bounce',
                'event'    => PageEvents::ON_DETERMINE_BOUNCE_RATE_WINNER,
            ];
            $event->addAbTestWinnerCriteria('page.bouncerate', $bounceRate);

            $dwellTime = [
                'group'    => 'mautic.page.abtest.criteria',
                'label'    => 'mautic.page.abtest.criteria.dwelltime',
                'event'    => PageEvents::ON_DETERMINE_DWELL_TIME_WINNER,
            ];
            $event->addAbTestWinnerCriteria('page.dwelltime', $dwellTime);
        }

        if ($event->tokensRequested([$this->pageTokenRegex, $this->dwcTokenRegex])) {
            $event->addTokensFromHelper($tokenHelper, $this->pageTokenRegex, 'title', 'id', true);

            // add only filter based dwc tokens
<<<<<<< HEAD
            $dwcTokenHelper = $this->builderTokenHelperFactory->getBuilderTokenHelper('dynamicContent', 'dynamiccontent:dynamiccontents');
            $expr           = $this->factory->getDatabase()->getExpressionBuilder()->andX('e.is_campaign_based <> 1 and e.slot_name is not null');
=======
            $dwcTokenHelper = new BuilderTokenHelper($this->factory, 'dynamicContent', 'dynamiccontent:dynamiccontents');
            $expr           = $this->connection->getExpressionBuilder()->andX('e.is_campaign_based <> 1 and e.slot_name is not null');
>>>>>>> c58830bb
            $tokens         = $dwcTokenHelper->getTokens(
                $this->dwcTokenRegex,
                '',
                'name',
                'slot_name',
                $expr
            );
            $event->addTokens(is_array($tokens) ? $tokens : []);

            $event->addTokens(
                $event->filterTokens(
                    [
                        $this->langBarRegex      => $this->translator->trans('mautic.page.token.lang'),
                        $this->shareButtonsRegex => $this->translator->trans('mautic.page.token.share'),
                        $this->titleRegex        => $this->translator->trans('mautic.core.title'),
                        $this->descriptionRegex  => $this->translator->trans('mautic.page.form.metadescription'),
                        self::segmentListRegex   => $this->translator->trans('mautic.page.form.segmentlist'),
                        self::categoryListRegex  => $this->translator->trans('mautic.page.form.categorylist'),
                        self::preferredchannel   => $this->translator->trans('mautic.page.form.preferredchannel'),
                        self::channelfrequency   => $this->translator->trans('mautic.page.form.channelfrequency'),
                        self::saveprefsRegex     => $this->translator->trans('mautic.page.form.saveprefs'),
                        self::successmessage     => $this->translator->trans('mautic.page.form.successmessage'),
                        self::identifierToken    => $this->translator->trans('mautic.page.form.leadidentifier'),
                    ]
                )
            );
        }

        if ($event->slotTypesRequested()) {
            $event->addSlotType(
                'text',
                $this->translator->trans('mautic.core.slot.label.text'),
                'font',
                'MauticCoreBundle:Slots:text.html.php',
                SlotTextType::class,
                1000
            );
            $event->addSlotType(
                'image',
                $this->translator->trans('mautic.core.slot.label.image'),
                'image',
                'MauticCoreBundle:Slots:image.html.php',
                SlotImageType::class,
                900
            );
            $event->addSlotType(
                'imagecard',
                $this->translator->trans('mautic.core.slot.label.imagecard'),
                'id-card-o',
                'MauticCoreBundle:Slots:imagecard.html.php',
                SlotImageCardType::class,
                870
            );
            $event->addSlotType(
                'imagecaption',
                $this->translator->trans('mautic.core.slot.label.imagecaption'),
                'image',
                'MauticCoreBundle:Slots:imagecaption.html.php',
                SlotImageCaptionType::class,
                850
            );
            $event->addSlotType(
                'button',
                $this->translator->trans('mautic.core.slot.label.button'),
                'external-link',
                'MauticCoreBundle:Slots:button.html.php',
                SlotButtonType::class,
                800
            );
            $event->addSlotType(
                'socialshare',
                $this->translator->trans('mautic.core.slot.label.socialshare'),
                'share-alt',
                'MauticCoreBundle:Slots:socialshare.html.php',
                SlotSocialShareType::class,
                700
            );
            $event->addSlotType(
                'socialfollow',
                $this->translator->trans('mautic.core.slot.label.socialfollow'),
                'twitter',
                'MauticCoreBundle:Slots:socialfollow.html.php',
                SlotSocialFollowType::class,
                600
            );
            if ($this->security->isGranted(['page:preference_center:editown', 'page:preference_center:editother'], 'MATCH_ONE')) {
                $event->addSlotType(
                    'segmentlist',
                    $this->translator->trans('mautic.core.slot.label.segmentlist'),
                    'list-alt',
                    'MauticCoreBundle:Slots:segmentlist.html.php',
                    SlotSegmentListType::class,
                    590
                );
                $event->addSlotType(
                    'categorylist',
                    $this->translator->trans('mautic.core.slot.label.categorylist'),
                    'bookmark-o',
                    'MauticCoreBundle:Slots:categorylist.html.php',
                    SlotCategoryListType::class,
                    580
                );
                $event->addSlotType(
                    'preferredchannel',
                    $this->translator->trans('mautic.core.slot.label.preferredchannel'),
                    'envelope-o',
                    'MauticCoreBundle:Slots:preferredchannel.html.php',
                    SlotPreferredChannelType::class,
                    570
                );
                $event->addSlotType(
                    'channelfrequency',
                    $this->translator->trans('mautic.core.slot.label.channelfrequency'),
                    'calendar',
                    'MauticCoreBundle:Slots:channelfrequency.html.php',
                    SlotChannelFrequencyType::class,
                    560
                );
                $event->addSlotType(
                    'saveprefsbutton',
                    $this->translator->trans('mautic.core.slot.label.saveprefsbutton'),
                    'floppy-o',
                    'MauticCoreBundle:Slots:saveprefsbutton.html.php',
                    SlotSavePrefsButtonType::class,
                    540
                );

                $event->addSlotType(
                    'successmessage',
                    $this->translator->trans('mautic.core.slot.label.successmessage'),
                    'check',
                    'MauticCoreBundle:Slots:successmessage.html.php',
                    SlotSuccessMessageType::class,
                    540
                );
            }
            $event->addSlotType(
                'codemode',
                $this->translator->trans('mautic.core.slot.label.codemode'),
                'code',
                'MauticCoreBundle:Slots:codemode.html.php',
                SlotCodeModeType::class,
                500
            );
            $event->addSlotType(
                'separator',
                $this->translator->trans('mautic.core.slot.label.separator'),
                'minus',
                'MauticCoreBundle:Slots:separator.html.php',
                SlotSeparatorType::class,
                400
            );
            $event->addSlotType(
                'gatedvideo',
                $this->translator->trans('mautic.core.slot.label.gatedvideo'),
                'video-camera',
                'MauticCoreBundle:Slots:gatedvideo.html.php',
                GatedVideoType::class,
                300
            );
            $event->addSlotType(
                'dwc',
                $this->translator->trans('mautic.core.slot.label.dynamiccontent'),
                'sticky-note-o',
                'MauticCoreBundle:Slots:dwc.html.php',
                SlotDwcType::class,
                200
            );
        }

        if ($event->sectionsRequested()) {
            $event->addSection(
                'one-column',
                $this->translator->trans('mautic.core.slot.label.onecolumn'),
                'file-text-o',
                'MauticCoreBundle:Sections:one-column.html.php',
                null,
                1000
            );
            $event->addSection(
                'two-column',
                $this->translator->trans('mautic.core.slot.label.twocolumns'),
                'columns',
                'MauticCoreBundle:Sections:two-column.html.php',
                null,
                900
            );
            $event->addSection(
                'three-column',
                $this->translator->trans('mautic.core.slot.label.threecolumns'),
                'th',
                'MauticCoreBundle:Sections:three-column.html.php',
                null,
                800
            );
        }
    }

    /**
     * @param Events\PageDisplayEvent $event
     */
    public function onPageDisplay(Events\PageDisplayEvent $event)
    {
        $content = $event->getContent();
        $page    = $event->getPage();
        $params  = $event->getParams();

        if (strpos($content, $this->langBarRegex) !== false) {
            $langbar = $this->renderLanguageBar($page);
            $content = str_ireplace($this->langBarRegex, $langbar, $content);
        }

        if (strpos($content, $this->shareButtonsRegex) !== false) {
            $buttons = $this->renderSocialShareButtons();
            $content = str_ireplace($this->shareButtonsRegex, $buttons, $content);
        }

        if (strpos($content, $this->titleRegex) !== false) {
            $content = str_ireplace($this->titleRegex, $page->getTitle(), $content);
        }

        if (strpos($content, $this->descriptionRegex) !== false) {
            $content = str_ireplace($this->descriptionRegex, $page->getMetaDescription(), $content);
        }

        if ($page->getIsPreferenceCenter()) {
            // replace slots
            if (count($params)) {
                $dom = new DOMDocument('1.0', 'utf-8');
                $dom->loadHTML(mb_convert_encoding($content, 'HTML-ENTITIES', 'UTF-8'), LIBXML_NOERROR);
                $xpath = new DOMXPath($dom);

                $divContent = $xpath->query('//*[@data-slot="segmentlist"]');
                for ($i = 0; $i < $divContent->length; ++$i) {
                    $slot            = $divContent->item($i);
                    $slot->nodeValue = self::segmentListRegex;
                    $slot->setAttribute('data-prefs-center', '1');
                    $content         = $dom->saveHTML();
                }

                $divContent = $xpath->query('//*[@data-slot="categorylist"]');
                for ($i = 0; $i < $divContent->length; ++$i) {
                    $slot            = $divContent->item($i);
                    $slot->nodeValue = self::categoryListRegex;
                    $slot->setAttribute('data-prefs-center', '1');
                    $content         = $dom->saveHTML();
                }

                $divContent = $xpath->query('//*[@data-slot="preferredchannel"]');
                for ($i = 0; $i < $divContent->length; ++$i) {
                    $slot            = $divContent->item($i);
                    $slot->nodeValue = self::preferredchannel;
                    $slot->setAttribute('data-prefs-center', '1');
                    $content         = $dom->saveHTML();
                }

                $divContent = $xpath->query('//*[@data-slot="channelfrequency"]');
                for ($i = 0; $i < $divContent->length; ++$i) {
                    $slot            = $divContent->item($i);
                    $slot->nodeValue = self::channelfrequency;
                    $slot->setAttribute('data-prefs-center', '1');
                    $content         = $dom->saveHTML();
                }

                $divContent = $xpath->query('//*[@data-slot="saveprefsbutton"]');
                for ($i = 0; $i < $divContent->length; ++$i) {
                    $slot            = $divContent->item($i);
                    $saveButton      = $xpath->query('//*[@data-slot="saveprefsbutton"]//a')->item(0);
                    $slot->nodeValue = self::saveprefsRegex;
                    $slot->setAttribute('data-prefs-center', '1');
                    $content         = $dom->saveHTML();

                    $params['saveprefsbutton'] = [
                        'style'      => $saveButton->getAttribute('style'),
                        'background' => $saveButton->getAttribute('background'),
                    ];
                }

                unset($slot, $xpath, $dom);
            }
            // replace tokens
            if (false !== strpos($content, self::segmentListRegex)) {
                $segmentList = $this->renderSegmentList($params);
                $content     = str_ireplace(self::segmentListRegex, $segmentList, $content);
            }

            if (false !== strpos($content, self::categoryListRegex)) {
                $categoryList = $this->renderCategoryList($params);
                $content      = str_ireplace(self::categoryListRegex, $categoryList, $content);
            }

            if (false !== strpos($content, self::preferredchannel)) {
                $preferredChannel = $this->renderPreferredChannel($params);
                $content          = str_ireplace(self::preferredchannel, $preferredChannel, $content);
            }

            if (false !== strpos($content, self::channelfrequency)) {
                $channelfrequency = $this->renderChannelFrequency($params);
                $content          = str_ireplace(self::channelfrequency, $channelfrequency, $content);
            }

            if (false !== strpos($content, self::saveprefsRegex)) {
                $savePrefs = $this->renderSavePrefs($params);
                $content   = str_ireplace(self::saveprefsRegex, $savePrefs, $content);
            }
            // add form before first block of prefs center
            if (isset($params['startform']) && strpos($content, 'data-prefs-center') !== false) {
                $dom = new DOMDocument('1.0', 'utf-8');
                $dom->loadHTML(mb_convert_encoding($content, 'HTML-ENTITIES', 'UTF-8'), LIBXML_NOERROR);
                $xpath      = new DOMXPath($dom);
                // If use slots
                $divContent = $xpath->query('//*[@data-prefs-center="1"]');
                if (!$divContent->length) {
                    // If use tokens
                    $divContent = $xpath->query('//*[@data-prefs-center-first="1"]');
                }

                if ($divContent->length) {
                    $slot    = $divContent->item(0);
                    $newnode = $dom->createElement('startform');
                    $slot->parentNode->insertBefore($newnode, $slot);
                    $content = $dom->saveHTML();
                    $content = str_replace('<startform></startform>', $params['startform'], $content);
                }
            }

            if (false !== strpos($content, self::successmessage)) {
                $successMessage = $this->renderSuccessMessage($params);
                $content        = str_ireplace(self::successmessage, $successMessage, $content);
            }
        }

        $clickThrough = ['source' => ['page', $page->getId()]];
        $tokens       = $this->tokenHelper->findPageTokens($content, $clickThrough);

        if (count($tokens)) {
            $content = str_ireplace(array_keys($tokens), $tokens, $content);
        }

        $event->setContent($content);
    }

    /**
     * Renders the HTML for the social share buttons.
     *
     * @return string
     */
    private function renderSocialShareButtons()
    {
        static $content = '';

        if (empty($content)) {
            $shareButtons = $this->integrationHelper->getShareButtons();

            $content = "<div class='share-buttons'>\n";
            foreach ($shareButtons as $button) {
                $content .= $button;
            }
            $content .= "</div>\n";

            //load the css into the header by calling the sharebtn_css view
            $this->templating->getTemplating()->render('MauticPageBundle:SubscribedEvents\PageToken:sharebtn_css.html.php');
        }

        return $content;
    }

    /**
     * @return string
     */
    private function getAttributeForFirtSlot()
    {
        return 'data-prefs-center-first="1"';
    }

    /**
     * Renders the HTML for the segment list.
     *
     * @param array $params
     *
     * @return string
     */
    private function renderSegmentList(array $params = [])
    {
        static $content = '';

        if (empty($content)) {
            $content = "<div class='pref-segmentlist' ".$this->getAttributeForFirtSlot().">\n";
            $content .= $this->templating->getTemplating()->render('MauticCoreBundle:Slots:segmentlist.html.php', $params);
            $content .= "</div>\n";
        }

        return $content;
    }

    /**
     * @param array $params
     *
     * @return string
     */
    private function renderCategoryList(array $params = [])
    {
        static $content = '';

        if (empty($content)) {
            $content = "<div class='pref-categorylist ' ".$this->getAttributeForFirtSlot().">\n";
            $content .= $this->templating->getTemplating()->render('MauticCoreBundle:Slots:categorylist.html.php', $params);
            $content .= "</div>\n";
        }

        return $content;
    }

    /**
     * @param array $params
     *
     * @return string
     */
    private function renderPreferredChannel(array $params = [])
    {
        static $content = '';

        if (empty($content)) {
            $content = "<div class='pref-preferredchannel'>\n";
            $content .= $this->templating->getTemplating()->render('MauticCoreBundle:Slots:preferredchannel.html.php', $params);
            $content .= "</div>\n";
        }

        return $content;
    }

    /**
     * @param array $params
     *
     * @return string
     */
    private function renderChannelFrequency(array $params = [])
    {
        static $content = '';

        if (empty($content)) {
            $content = "<div class='pref-channelfrequency'>\n";
            $content .= $this->templating->getTemplating()->render('MauticCoreBundle:Slots:channelfrequency.html.php', $params);
            $content .= "</div>\n";
        }

        return $content;
    }

    /**
     * @param array $params
     *
     * @return string
     */
    private function renderSavePrefs(array $params = [])
    {
        static $content = '';

        if (empty($content)) {
            $content = "<div class='pref-saveprefs ' ".$this->getAttributeForFirtSlot().">\n";
            $content .= $this->templating->getTemplating()->render('MauticCoreBundle:Slots:saveprefsbutton.html.php', $params);
            $content .= "</div>\n";
        }

        return $content;
    }

    /**
     * @param array $params
     *
     * @return string
     */
    private function renderSuccessMessage(array $params = [])
    {
        static $content = '';

        if (empty($content)) {
            $content = "<div class=\"pref-successmessage\">\n";
            $content .= $this->templating->getTemplating()->render('MauticCoreBundle:Slots:successmessage.html.php', $params);
            $content .= "</div>\n";
        }

        return $content;
    }

    /**
     * Renders the HTML for the language bar for a given page.
     *
     * @param $page
     *
     * @return string
     */
    private function renderLanguageBar($page)
    {
        static $langbar = '';

        if (empty($langbar)) {
            $parent   = $page->getTranslationParent();
            $children = $page->getTranslationChildren();

            //check to see if this page is grouped with another
            if (empty($parent) && empty($children)) {
                return;
            }

            $related = [];

            //get a list of associated pages/languages
            if (!empty($parent)) {
                $children = $parent->getTranslationChildren();
            } else {
                $parent = $page; //parent is self
            }

            if (!empty($children)) {
                $lang  = $parent->getLanguage();
                $trans = $this->translator->trans('mautic.page.lang.'.$lang);
                if ($trans == 'mautic.page.lang.'.$lang) {
                    $trans = $lang;
                }
                $related[$parent->getId()] = [
                    'lang' => $trans,
                    // Add ntrd to not auto redirect to another language
                    'url'  => $this->pageModel->generateUrl($parent, false).'?ntrd=1',
                ];
                foreach ($children as $c) {
                    $lang  = $c->getLanguage();
                    $trans = $this->translator->trans('mautic.page.lang.'.$lang);
                    if ($trans == 'mautic.page.lang.'.$lang) {
                        $trans = $lang;
                    }
                    $related[$c->getId()] = [
                        'lang' => $trans,
                        // Add ntrd to not auto redirect to another language
                        'url'  => $this->pageModel->generateUrl($c, false).'?ntrd=1',
                    ];
                }
            }

            //sort by language
            uasort(
                $related,
                function ($a, $b) {
                    return strnatcasecmp($a['lang'], $b['lang']);
                }
            );

            if (empty($related)) {
                return;
            }

            $langbar = $this->templating->getTemplating()->render('MauticPageBundle:SubscribedEvents\PageToken:langbar.html.php', ['pages' => $related]);
        }

        return $langbar;
    }

    /**
     * @param EmailBuilderEvent $event
     */
    public function onEmailBuild(EmailBuilderEvent $event)
    {
        if ($event->tokensRequested([$this->pageTokenRegex])) {
            $tokenHelper = $this->builderTokenHelperFactory->getBuilderTokenHelper('page');
            $event->addTokensFromHelper($tokenHelper, $this->pageTokenRegex, 'title', 'id', true);
        }
    }

    /**
     * @param EmailSendEvent $event
     */
    public function onEmailGenerate(EmailSendEvent $event)
    {
        $content      = $event->getContent();
        $plainText    = $event->getPlainText();
        $clickthrough = $event->shouldAppendClickthrough() ? $event->generateClickthrough() : [];

        $this->emailIsInternalSend = $event->isInternalSend();
        $this->emailEntity         = $event->getEmail();

        $tokens = $this->tokenHelper->findPageTokens($content.$plainText, $clickthrough);

        $event->addTokens($tokens);
    }
}<|MERGE_RESOLUTION|>--- conflicted
+++ resolved
@@ -32,13 +32,7 @@
 use Mautic\CoreBundle\Form\Type\SlotSocialShareType;
 use Mautic\CoreBundle\Form\Type\SlotSuccessMessageType;
 use Mautic\CoreBundle\Form\Type\SlotTextType;
-<<<<<<< HEAD
 use Mautic\CoreBundle\Helper\BuilderTokenHelperFactory;
-=======
-use Mautic\CoreBundle\Helper\BuilderTokenHelper;
-use Mautic\CoreBundle\Helper\TemplatingHelper;
-use Mautic\CoreBundle\Security\Permissions\CorePermissions;
->>>>>>> c58830bb
 use Mautic\EmailBundle\EmailEvents;
 use Mautic\EmailBundle\Event\EmailBuilderEvent;
 use Mautic\EmailBundle\Event\EmailSendEvent;
@@ -114,51 +108,23 @@
     const identifierToken   = '{leadidentifier}';
 
     /**
-<<<<<<< HEAD
      * BuilderSubscriber constructor.
      *
      * @param TokenHelper               $tokenHelper
      * @param IntegrationHelper         $integrationHelper
      * @param PageModel                 $pageModel
-     * @param BuilderTokenHelperFactory $builderTokenHelperFactory
-=======
-     * @param TokenHelper         $tokenHelper
-     * @param IntegrationHelper   $integrationHelper
-     * @param PageModel           $pageModel
-     * @param TranslatorInterface $translator
-     * @param Connection          $connection
-     * @param CorePermissions     $security
-     * @param TemplatingHelper    $templating
-     * @param MauticFactory       $factory
->>>>>>> c58830bb
+     * @param BuilderTokey $builderTokenHelperFactory
      */
     public function __construct(
         TokenHelper $tokenHelper,
         IntegrationHelper $integrationHelper,
         PageModel $pageModel,
-<<<<<<< HEAD
         BuilderTokenHelperFactory $builderTokenHelperFactory
     ) {
         $this->tokenHelper               = $tokenHelper;
         $this->integrationHelper         = $integrationHelper;
         $this->pageModel                 = $pageModel;
         $this->builderTokenHelperFactory = $builderTokenHelperFactory;
-=======
-        TranslatorInterface $translator,
-        Connection $connection,
-        CorePermissions $security,
-        TemplatingHelper $templating,
-        MauticFactory $factory // To be removed once BuilderTokenHelper is refactored out of MauticFactory.
-    ) {
-        $this->tokenHelper       = $tokenHelper;
-        $this->integrationHelper = $integrationHelper;
-        $this->pageModel         = $pageModel;
-        $this->translator        = $translator;
-        $this->connection        = $connection;
-        $this->security          = $security;
-        $this->templating        = $templating;
-        $this->factory           = $factory;
->>>>>>> c58830bb
     }
 
     /**
@@ -205,13 +171,8 @@
             $event->addTokensFromHelper($tokenHelper, $this->pageTokenRegex, 'title', 'id', true);
 
             // add only filter based dwc tokens
-<<<<<<< HEAD
             $dwcTokenHelper = $this->builderTokenHelperFactory->getBuilderTokenHelper('dynamicContent', 'dynamiccontent:dynamiccontents');
-            $expr           = $this->factory->getDatabase()->getExpressionBuilder()->andX('e.is_campaign_based <> 1 and e.slot_name is not null');
-=======
-            $dwcTokenHelper = new BuilderTokenHelper($this->factory, 'dynamicContent', 'dynamiccontent:dynamiccontents');
             $expr           = $this->connection->getExpressionBuilder()->andX('e.is_campaign_based <> 1 and e.slot_name is not null');
->>>>>>> c58830bb
             $tokens         = $dwcTokenHelper->getTokens(
                 $this->dwcTokenRegex,
                 '',
