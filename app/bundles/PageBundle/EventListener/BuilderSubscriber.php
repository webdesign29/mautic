--- conflicted
+++ resolved
@@ -711,11 +711,7 @@
     public function onEmailBuild(EmailBuilderEvent $event)
     {
         if ($event->tokensRequested([$this->pageTokenRegex])) {
-<<<<<<< HEAD
             $tokenHelper = $this->builderTokenHelperFactory->getBuilderTokenHelper('page');
-=======
-            $tokenHelper = new BuilderTokenHelper($this->factory, 'page');
->>>>>>> 5644e18b
             $event->addTokensFromHelper($tokenHelper, $this->pageTokenRegex, 'title', 'id', true);
         }
     }
