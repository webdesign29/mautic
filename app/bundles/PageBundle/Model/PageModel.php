<?php
/**
 * @copyright   2014 Mautic Contributors. All rights reserved
 * @author      Mautic
 *
 * @link        http://mautic.org
 *
 * @license     GNU/GPLv3 http://www.gnu.org/licenses/gpl-3.0.html
 */
namespace Mautic\PageBundle\Model;

use DeviceDetector\DeviceDetector;
use Doctrine\DBAL\Query\QueryBuilder;
use Mautic\CoreBundle\Helper\Chart\ChartQuery;
use Mautic\CoreBundle\Helper\Chart\LineChart;
use Mautic\CoreBundle\Helper\Chart\PieChart;
use Mautic\CoreBundle\Helper\CookieHelper;
use Mautic\CoreBundle\Helper\IpLookupHelper;
use Mautic\CoreBundle\Model\FormModel;
use Mautic\CoreBundle\Model\TranslationModelTrait;
use Mautic\CoreBundle\Model\VariantModelTrait;
use Mautic\LeadBundle\Entity\Lead;
use Mautic\LeadBundle\Entity\LeadDevice;
use Mautic\LeadBundle\Entity\UtmTag;
use Mautic\LeadBundle\Model\FieldModel;
use Mautic\LeadBundle\Model\LeadModel;
use Mautic\PageBundle\Entity\Hit;
use Mautic\PageBundle\Entity\Page;
use Mautic\PageBundle\Entity\Redirect;
use Mautic\PageBundle\Event\PageBuilderEvent;
use Mautic\PageBundle\Event\PageEvent;
use Mautic\PageBundle\Event\PageHitEvent;
use Mautic\PageBundle\PageEvents;
use Symfony\Component\EventDispatcher\Event;
use Symfony\Component\HttpFoundation\Request;
use Symfony\Component\HttpKernel\Exception\MethodNotAllowedHttpException;

/**
 * Class PageModel.
 */
class PageModel extends FormModel
{
    use TranslationModelTrait;
    use VariantModelTrait;

    /**
     * @var bool
     */
    protected $catInUrl;

    /**
     * @var CookieHelper
     */
    protected $cookieHelper;

    /**
     * @var IpLookupHelper
     */
    protected $ipLookupHelper;

    /**
     * @var LeadModel
     */
    protected $leadModel;

    /**
     * @var FieldModel
     */
    protected $leadFieldModel;

    /**
     * @var RedirectModel
     */
    protected $pageRedirectModel;

    /**
     * @var TrackableModel
     */
    protected $pageTrackableModel;

    /**
     * PageModel constructor.
     *
     * @param CookieHelper   $cookieHelper
     * @param IpLookupHelper $ipLookupHelper
     * @param LeadModel      $leadModel
     * @param FieldModel     $leadFieldModel
     * @param RedirectModel  $pageRedirectModel
     * @param TrackableModel $pageTrackableModel
     */
    public function __construct(
        CookieHelper $cookieHelper,
        IpLookupHelper $ipLookupHelper,
        LeadModel $leadModel,
        FieldModel $leadFieldModel,
        RedirectModel $pageRedirectModel,
        TrackableModel $pageTrackableModel
    ) {
        $this->cookieHelper       = $cookieHelper;
        $this->ipLookupHelper     = $ipLookupHelper;
        $this->leadModel          = $leadModel;
        $this->leadFieldModel     = $leadFieldModel;
        $this->pageRedirectModel  = $pageRedirectModel;
        $this->pageTrackableModel = $pageTrackableModel;
    }

    /**
     * @param $catInUrl
     */
    public function setCatInUrl($catInUrl)
    {
        $this->catInUrl = $catInUrl;
    }

    /**
     * @return \Mautic\PageBundle\Entity\PageRepository
     */
    public function getRepository()
    {
        $repo = $this->em->getRepository('MauticPageBundle:Page');
<<<<<<< HEAD
        $repo->setCurrentUser($this->user);
=======
        $repo->setCurrentUser($this->userHelper->getUser());
>>>>>>> a57d9ce7

        return $repo;
    }

    /**
     * @return \Mautic\PageBundle\Entity\HitRepository
     */
    public function getHitRepository()
    {
        return $this->em->getRepository('MauticPageBundle:Hit');
    }

    /**
     * {@inheritdoc}
     */
    public function getPermissionBase()
    {
        return 'page:pages';
    }

    /**
     * {@inheritdoc}
     */
    public function getNameGetter()
    {
        return 'getTitle';
    }

    /**
     * {@inheritdoc}
     *
     * @param Page $entity
     * @param bool $unlock
     */
    public function saveEntity($entity, $unlock = true)
    {
        $pageIds = $entity->getRelatedEntityIds();

        if (empty($this->inConversion)) {
            $alias = $entity->getAlias();
            if (empty($alias)) {
                $alias = $entity->getTitle();
            }
            $alias = $this->cleanAlias($alias, '', false, '-');

            //make sure alias is not already taken
            $repo      = $this->getRepository();
            $testAlias = $alias;
            $count     = $repo->checkPageUniqueAlias($testAlias, $pageIds);
            $aliasTag  = 1;

            while ($count) {
                $testAlias = $alias.$aliasTag;
                $count     = $repo->checkPageUniqueAlias($testAlias, $pageIds);
                ++$aliasTag;
            }
            if ($testAlias != $alias) {
                $alias = $testAlias;
            }
            $entity->setAlias($alias);
        }

        // Set the author for new pages
        $isNew = $entity->isNew();
        if (!$isNew) {
            //increase the revision
            $revision = $entity->getRevision();
            ++$revision;
            $entity->setRevision($revision);
        }

        // Reset a/b test if applicable
        $variantStartDate = new \DateTime();
        $resetVariants    = $this->preVariantSaveEntity($entity, ['setVariantHits'], $variantStartDate);

        parent::saveEntity($entity, $unlock);

        $this->postVariantSaveEntity($entity, $resetVariants, $pageIds, $variantStartDate);
        $this->postTranslationEntitySave($entity);
    }

    /**
     * @param Page $entity
     */
    public function deleteEntity($entity)
    {
        if ($entity->isVariant() && $entity->getIsPublished()) {
            $this->resetVariants($entity);
        }

        parent::deleteEntity($entity);
    }

    /**
     * {@inheritdoc}
     *
     * @throws \Symfony\Component\HttpKernel\Exception\NotFoundHttpException
     */
    public function createForm($entity, $formFactory, $action = null, $options = [])
    {
        if (!$entity instanceof Page) {
            throw new MethodNotAllowedHttpException(['Page']);
        }

        $formName = 'page';

        if (!empty($options['formName'])) {
            $formName = $options['formName'];
        }

<<<<<<< HEAD
        if (!empty($action)) {
            $options['action'] = $action;
        }
=======
        $params = (!empty($action)) ? ['action' => $action] : [];
>>>>>>> a57d9ce7

        return $formFactory->create($formName, $entity, $options);
    }

    /**
     * {@inheritdoc}
     *
     * @return null|Page
     */
    public function getEntity($id = null)
    {
        if ($id === null) {
            $entity = new Page();
            $entity->setSessionId('new_'.hash('sha1', uniqid(mt_rand())));
        } else {
            $entity = parent::getEntity($id);
            if ($entity !== null) {
                $entity->setSessionId($entity->getId());
            }
        }

        return $entity;
    }

    /**
     * {@inheritdoc}
     *
     * @throws \Symfony\Component\HttpKernel\Exception\MethodNotAllowedHttpException
     */
    protected function dispatchEvent($action, &$entity, $isNew = false, Event $event = null)
    {
        if (!$entity instanceof Page) {
            throw new MethodNotAllowedHttpException(['Page']);
        }

        switch ($action) {
            case 'pre_save':
                $name = PageEvents::PAGE_PRE_SAVE;
                break;
            case 'post_save':
                $name = PageEvents::PAGE_POST_SAVE;
                break;
            case 'pre_delete':
                $name = PageEvents::PAGE_PRE_DELETE;
                break;
            case 'post_delete':
                $name = PageEvents::PAGE_POST_DELETE;
                break;
            default:
                return null;
        }

        if ($this->dispatcher->hasListeners($name)) {
            if (empty($event)) {
                $event = new PageEvent($entity, $isNew);
                $event->setEntityManager($this->em);
            }

            $this->dispatcher->dispatch($name, $event);

            return $event;
        }

        return null;
    }

    /**
     * Get list of entities for autopopulate fields.
     *
     * @param string $type
     * @param string $filter
     * @param int    $limit
     *
     * @return array
     */
    public function getLookupResults($type, $filter = '', $limit = 10)
    {
        $results = [];
        switch ($type) {
            case 'page':
                $viewOther = $this->security->isGranted('page:pages:viewother');
                $repo      = $this->getRepository();
                $repo->setCurrentUser($this->userHelper->getUser());
                $results = $repo->getPageList($filter, $limit, 0, $viewOther);
                break;
        }

        return $results;
    }

    /**
     * Generate URL for a page.
     *
     * @param Page  $entity
     * @param bool  $absolute
     * @param array $clickthrough
     *
     * @return string
     */
    public function generateUrl($entity, $absolute = true, $clickthrough = [])
    {
        // If this is a variant, then get the parent's URL
        $parent = $entity->getVariantParent();
        if ($parent != null) {
            $entity = $parent;
        }

        $slug = $this->generateSlug($entity);

        return $this->buildUrl('mautic_page_public', ['slug' => $slug], $absolute, $clickthrough);
    }

    /**
     * Generates slug string.
     *
     * @param $entity
     *
     * @return string
     */
    public function generateSlug($entity)
    {
        $pageSlug = $entity->getAlias();

        //should the url include the category
        if ($this->catInUrl) {
            $category = $entity->getCategory();
            $catSlug  = (!empty($category)) ? $category->getAlias() :
                $this->translator->trans('mautic.core.url.uncategorized');
        }

        $parent = $entity->getTranslationParent();
        $slugs  = [];
        if ($parent) {
            //multiple languages so tack on the language
            $slugs[] = $entity->getLanguage();
        }

        if (!empty($catSlug)) {
            // Insert category slug
            $slugs[] = $catSlug;
            $slugs[] = $pageSlug;
        } else {
            // Insert just the page slug
            $slugs[] = $pageSlug;
        }

        return implode('/', $slugs);
    }

    /**
     * Record page hit.
     *
     * @param           $page
     * @param Request   $request
     * @param string    $code
     * @param Lead|null $lead
     * @param array     $query
     *
     * @return Hit $hit
     *
     * @throws \Exception
     */
    public function hitPage($page, Request $request, $code = '200', Lead $lead = null, $query = [])
    {
        // Don't skew results with user hits
        if (!$this->security->isAnonymous()) {
            return;
        }

        // Process the query
        if (empty($query)) {
            $query = $this->getHitQuery($request, $page);
        }

        $hit = new Hit();
        $hit->setDateHit(new \Datetime());

        // Check for existing IP
        $ipAddress = $this->ipLookupHelper->getIpAddress();
        $hit->setIpAddress($ipAddress);

        // Check for any clickthrough info
        $clickthrough = [];
        if (!empty($query['ct'])) {
            $clickthrough = $query['ct'];
            if (!is_array($clickthrough)) {
                $clickthrough = $this->decodeArrayFromUrl($clickthrough);
            }

            if (!empty($clickthrough['channel'])) {
                if (count($clickthrough['channel']) === 1) {
                    $channelId = reset($clickthrough['channel']);
                    $channel   = key($clickthrough['channel']);
                } else {
                    $channel   = $clickthrough['channel'][0];
                    $channelId = (int) $clickthrough['channel'][1];
                }
                $hit->setSource($channel);
                $hit->setSourceId($channelId);
            } elseif (!empty($clickthrough['source'])) {
                $hit->setSource($clickthrough['source'][0]);
                $hit->setSourceId($clickthrough['source'][1]);
            }

            if (!empty($clickthrough['email'])) {
                $emailRepo = $this->em->getRepository('MauticEmailBundle:Email');
                if ($emailEntity = $emailRepo->getEntity($clickthrough['email'])) {
                    $hit->setEmail($emailEntity);
                }
            }
        }

        // Get lead if required
        if (null == $lead) {
            $lead = $this->leadModel->getContactFromRequest($query);
        }
        $this->leadModel->saveEntity($lead);

        // Set info from request
        $hit->setQuery($query);
        $hit->setUrl((isset($query['page_url'])) ? $query['page_url'] : $request->getRequestUri());
        if (isset($query['page_referrer'])) {
            $hit->setReferer($query['page_referrer']);
        }
        if (isset($query['page_language'])) {
            $hit->setPageLanguage($query['page_language']);
        }
        if (isset($query['page_title'])) {
            $hit->setUrlTitle($query['page_title']);
        }

        // Store tracking ID
        list($trackingId, $trackingNewlyGenerated) = $this->leadModel->getTrackingCookie();
        $hit->setTrackingId($trackingId);
        $hit->setLead($lead);

        $isUnique = $trackingNewlyGenerated;
        if (!$trackingNewlyGenerated) {
            $lastHit = $request->cookies->get('mautic_referer_id');
            if (!empty($lastHit)) {
                //this is not a new session so update the last hit if applicable with the date/time the user left
                $this->getHitRepository()->updateHitDateLeft($lastHit);
            }

            // Check if this is a unique page hit
            $isUnique = $this->getHitRepository()->isUniquePageHit($page, $trackingId);
        }

        if (!empty($page)) {
            if ($page instanceof Page) {
                $hit->setPage($page);
                $hit->setPageLanguage($page->getLanguage());

                $isVariant = ($isUnique) ? $page->getVariantStartDate() : false;

                try {
                    $this->getRepository()->upHitCount($page->getId(), 1, $isUnique, !empty($isVariant));
                } catch (\Exception $exception) {
                    $this->logger->addError(
                        $exception->getMessage(),
                        ['exception' => $exception]
                    );
                }
            } elseif ($page instanceof Redirect) {
                $hit->setRedirect($page);

                try {
                    $this->pageRedirectModel->getRepository()->upHitCount($page->getId(), 1, $isUnique);

                    // If this is a trackable, up the trackable counts as well
                    if (!empty($clickthrough['channel'])) {
                        $channelId = reset($clickthrough['channel']);
                        $channel   = key($clickthrough['channel']);

                        $this->pageTrackableModel->getRepository()->upHitCount($page->getId(), $channel, $channelId, 1, $isUnique);
                    }
                } catch (\Exception $exception) {
                    if (MAUTIC_ENV === 'dev') {
                        throw $exception;
                    } else {
                        $this->logger->addError(
                            $exception->getMessage(),
                            ['exception' => $exception]
                        );
                    }
                }
            }
        }

        //glean info from the IP address
        if ($details = $ipAddress->getIpDetails()) {
            $hit->setCountry($details['country']);
            $hit->setRegion($details['region']);
            $hit->setCity($details['city']);
            $hit->setIsp($details['isp']);
            $hit->setOrganization($details['organization']);
        }

        $hit->setCode($code);
        if (!$hit->getReferer()) {
            $hit->setReferer($request->server->get('HTTP_REFERER'));
        }

        $hit->setUserAgent($request->server->get('HTTP_USER_AGENT'));
        $hit->setRemoteHost($request->server->get('REMOTE_HOST'));

        if ($isUnique) {
            // Add UTM tags entry if a UTM tag exist
            $queryHasUtmTags = false;
            if (!is_array($query)) {
                parse_str($query, $query);
            }

            foreach ($query as $key => $value) {
                if (strpos($key, 'utm_') !== false) {
                    $queryHasUtmTags = true;
                    break;
                }
            }

            if ($queryHasUtmTags) {
                $utmTags = new UtmTag();
                $utmTags->setDateAdded($hit->getDateHit());
                $utmTags->setUrl($hit->getUrl());
                $utmTags->setReferer($hit->getReferer());
                $utmTags->setQuery($hit->getQuery());
                $utmTags->setUserAgent($hit->getUserAgent());
                $utmTags->setRemoteHost($hit->getRemoteHost());
                $utmTags->setLead($lead);

                if (key_exists('utm_campaign', $query)) {
                    $utmTags->setUtmCampaign($query['utm_campaign']);
                }
                if (key_exists('utm_term', $query)) {
                    $utmTags->setUtmTerm($query['utm_term']);
                }
                if (key_exists('utm_content', $query)) {
                    $utmTags->setUtmConent($query['utm_content']);
                }
                if (key_exists('utm_medium', $query)) {
                    $utmTags->setUtmMedium($query['utm_medium']);
                }
                if (key_exists('utm_source', $query)) {
                    $utmTags->setUtmSource($query['utm_source']);
                }

                $repo = $this->em->getRepository('MauticLeadBundle:UtmTag');
                $repo->saveEntity($utmTags);

                $this->leadModel->setUtmTags($lead, $utmTags);
            }
        }
        //get a list of the languages the user prefers
        $browserLanguages = $request->server->get('HTTP_ACCEPT_LANGUAGE');
        if (!empty($browserLanguages)) {
            $languages = explode(',', $browserLanguages);
            foreach ($languages as $k => $l) {
                if ($pos = strpos(';q=', $l) !== false) {
                    //remove weights
                    $languages[$k] = substr($l, 0, $pos);
                }
            }
            $hit->setBrowserLanguages($languages);
        }

        //device granularity
        $dd = new DeviceDetector($request->server->get('HTTP_USER_AGENT'));

        $dd->parse();

        $deviceRepo = $this->leadModel->getDeviceRepository();
        $device     = $deviceRepo->getDevice(null, $lead, $dd->getDeviceName(), $dd->getBrand(), $dd->getModel());

        if (empty($device)) {
            $device = new LeadDevice();

            $device->setClientInfo($dd->getClient());
            $device->setDevice($dd->getDeviceName());
            $device->setDeviceBrand($dd->getBrand());
            $device->setDeviceModel($dd->getModel());
            $device->setDeviceOs($dd->getOs());
            $device->setDateOpen($hit->getDateHit());
            $device->setLead($lead);

            $this->em->persist($device);
        } else {
            $device = $deviceRepo->getEntity($device['id']);
        }

        $hit->setDeviceStat($device);

        // Wrap in a try/catch to prevent deadlock errors on busy servers
        try {
            $this->em->persist($hit);
            $this->em->flush($hit);
        } catch (\Exception $exception) {
            if (MAUTIC_ENV === 'dev') {
                throw $exception;
            } else {
                $this->logger->addError(
                    $exception->getMessage(),
                    ['exception' => $exception]
                );
            }
        }

        if ($this->dispatcher->hasListeners(PageEvents::PAGE_ON_HIT)) {
            $event = new PageHitEvent($hit, $request, $code, $clickthrough, $isUnique);
            $this->dispatcher->dispatch(PageEvents::PAGE_ON_HIT, $event);
        }

        //save hit to the cookie to use to update the exit time
        $this->cookieHelper->setCookie('mautic_referer_id', $hit->getId());

        return $hit;
    }

    /**
     * @param Request            $request
     * @param null|Redirect|Page $page
     *
     * @return array
     */
    public function getHitQuery(Request $request, $page = null)
    {
        if ($page instanceof Redirect) {
            //use the configured redirect URL
            $pageURL = $page->getUrl();
        } else {
            //use current URL

            // Tracking pixel is used
            if (strpos($request->server->get('REQUEST_URI'), '/mtracking.gif') !== false) {
                $pageURL = $request->server->get('HTTP_REFERER');

                // if additional data were sent with the tracking pixel
                if ($request->server->get('QUERY_STRING')) {
                    parse_str($request->server->get('QUERY_STRING'), $query);

                    // URL attr 'd' is encoded so let's decode it first.
                    $decoded = false;
                    if (isset($query['d'])) {
                        // parse_str auto urldecodes
                        $query   = $this->decodeArrayFromUrl($query['d'], false);
                        $decoded = true;
                    }

                    if (is_array($query) && !empty($query)) {
                        if (isset($query['page_url'])) {
                            $pageURL = $query['page_url'];
                            if (!$decoded) {
                                $pageURL = urldecode($pageURL);
                            }
                        }

                        if (isset($query['page_referrer'])) {
                            if (!$decoded) {
                                $query['page_referrer'] = urldecode($query['page_referrer']);
                            }
                        }

                        if (isset($query['page_language'])) {
                            if (!$decoded) {
                                $query['page_language'] = urldecode($query['page_language']);
                            }
                        }

                        if (isset($query['page_title'])) {
                            if (!$decoded) {
                                $query['page_title'] = urldecode($query['page_title']);
                            }
                        }

                        if (isset($query['tags'])) {
                            if (!$decoded) {
                                $query['tags'] = urldecode($query['tags']);
                            }
                        }
                    }
                }
            } else {
                $pageURL = 'http';
                if ($request->server->get('HTTPS') == 'on') {
                    $pageURL .= 's';
                }
                $pageURL .= '://';
                if ($request->server->get('SERVER_PORT') != '80') {
                    $pageURL .= $request->server->get('SERVER_NAME').':'.$request->server->get('SERVER_PORT').
                        $request->server->get('REQUEST_URI');
                } else {
                    $pageURL .= $request->server->get('SERVER_NAME').$request->server->get('REQUEST_URI');
                }
            }
        }

        if (!isset($query)) {
            $query = $request->query->all();
        }

        // Set generated page url
        $query['page_url'] = $pageURL;

        // Process clickthrough if applicable
        if (!empty($query['ct'])) {
            $query['ct'] = $this->decodeArrayFromUrl($query['ct']);
        }

        return $query;
    }

    /**
     * Get array of page builder tokens from bundles subscribed PageEvents::PAGE_ON_BUILD.
     *
     * @param null|Page    $page
     * @param array|string $requestedComponents all | tokens | tokenSections | abTestWinnerCriteria
     * @param null|string  $tokenFilter
     *
     * @return array
     */
    public function getBuilderComponents(Page $page = null, $requestedComponents = 'all', $tokenFilter = null)
    {
        $singleComponent = (!is_array($requestedComponents) && $requestedComponents != 'all');
        $components      = [];
        $event           = new PageBuilderEvent($this->translator, $page, $requestedComponents, $tokenFilter);
        $this->dispatcher->dispatch(PageEvents::PAGE_ON_BUILD, $event);

        if (!is_array($requestedComponents)) {
            $requestedComponents = [$requestedComponents];
        }

        foreach ($requestedComponents as $requested) {
            switch ($requested) {
                case 'tokens':
                    $components[$requested] = $event->getTokens();
                    break;
                case 'visualTokens':
                    $components[$requested] = $event->getVisualTokens();
                    break;
                case 'tokenSections':
                    $components[$requested] = $event->getTokenSections();
                    break;
                case 'abTestWinnerCriteria':
                    $components[$requested] = $event->getAbTestWinnerCriteria();
                    break;
                case 'slotTypes':
                    $components[$requested] = $event->getSlotTypes();
                    break;
                default:
                    $components['tokens']               = $event->getTokens();
                    $components['tokenSections']        = $event->getTokenSections();
                    $components['abTestWinnerCriteria'] = $event->getAbTestWinnerCriteria();
                    $components['slotTypes']            = $event->getSlotTypes();
                    break;
            }
        }

        return ($singleComponent) ? $components[$requestedComponents[0]] : $components;
    }

    /**
     * Get number of page bounces.
     *
     * @param Page      $page
     * @param \DateTime $fromDate
     *
     * @return int
     */
    public function getBounces(Page $page, \DateTime $fromDate = null)
    {
        return $this->getHitRepository()->getBounces($page->getId(), $fromDate);
    }

    /**
     * Joins the page table and limits created_by to currently logged in user.
     *
     * @param QueryBuilder $q
     */
    public function limitQueryToCreator(QueryBuilder &$q)
    {
        $q->join('t', MAUTIC_TABLE_PREFIX.'pages', 'p', 'p.id = t.page_id')
            ->andWhere('p.created_by = :userId')
            ->setParameter('userId', $this->userHelper->getUser()->getId());
    }

    /**
     * Get line chart data of hits.
     *
     * @param char      $unit          {@link php.net/manual/en/function.date.php#refsect1-function.date-parameters}
     * @param \DateTime $dateFrom
     * @param \DateTime $dateTo
     * @param string    $dateFormat
     * @param array     $filter
     * @param bool      $canViewOthers
     *
     * @return array
     */
    public function getHitsLineChartData($unit, \DateTime $dateFrom, \DateTime $dateTo, $dateFormat = null, $filter = [], $canViewOthers = true)
    {
        $flag = null;

        if (isset($filter['flag'])) {
            $flag = $filter['flag'];
            unset($filter['flag']);
        }

        $chart = new LineChart($unit, $dateFrom, $dateTo, $dateFormat);
        $query = new ChartQuery($this->em->getConnection(), $dateFrom, $dateTo);

        if (!$flag || $flag == 'total_and_unique') {
            $q = $query->prepareTimeDataQuery('page_hits', 'date_hit', $filter);

            if (!$canViewOthers) {
                $this->limitQueryToCreator($q);
            }

            $data = $query->loadAndBuildTimeData($q);
            $chart->setDataset($this->translator->trans('mautic.page.show.total.visits'), $data);
        }

        if ($flag == 'unique' || $flag == 'total_and_unique') {
            $q = $query->prepareTimeDataQuery('page_hits', 'date_hit', $filter);
            $q->groupBy('t.lead_id, t.date_hit');

            if (!$canViewOthers) {
                $this->limitQueryToCreator($q);
            }

            $data = $query->loadAndBuildTimeData($q);
            $chart->setDataset($this->translator->trans('mautic.page.show.unique.visits'), $data);
        }

        return $chart->render();
    }

    /**
     * Get data for pie chart showing new vs returning leads.
     * Returning leads are even leads who visits 2 different page once.
     *
     * @param \DateTime $dateFrom
     * @param \DateTime $dateTo
     * @param array     $filters
     * @param bool      $canViewOthers
     *
     * @return array
     */
    public function getNewVsReturningPieChartData($dateFrom, $dateTo, $filters = [], $canViewOthers = true)
    {
        $chart   = new PieChart();
        $query   = new ChartQuery($this->em->getConnection(), $dateFrom, $dateTo);
        $allQ    = $query->getCountQuery('page_hits', 'id', 'date_hit', $filters);
        $uniqueQ = $query->getCountQuery('page_hits', 'lead_id', 'date_hit', $filters, ['getUnique' => true, 'selectAlso' => ['t.page_id']]);

        if (!$canViewOthers) {
            $this->limitQueryToCreator($allQ);
            $this->limitQueryToCreator($uniqueQ);
        }

        $all       = $query->fetchCount($allQ);
        $unique    = $query->fetchCount($uniqueQ);
        $returning = $all - $unique;
        $chart->setDataset($this->translator->trans('mautic.page.unique'), $unique);
        $chart->setDataset($this->translator->trans('mautic.page.graph.pie.new.vs.returning.returning'), $returning);

        return $chart->render();
    }

    /**
     * Get pie chart data of dwell times.
     *
     * @param \DateTime $dateFrom
     * @param \DateTime $dateTo
     * @param array     $filters
     * @param bool      $canViewOthers
     *
     * @return array
     */
    public function getDwellTimesPieChartData(\DateTime $dateFrom, \DateTime $dateTo, $filters = [], $canViewOthers = true)
    {
        $timesOnSite = $this->getHitRepository()->getDwellTimeLabels();
        $chart       = new PieChart();
        $query       = new ChartQuery($this->em->getConnection(), $dateFrom, $dateTo);

        foreach ($timesOnSite as $time) {
            $q = $query->getCountDateDiffQuery('page_hits', 'date_hit', 'date_left', $time['from'], $time['till'], $filters);

            if (!$canViewOthers) {
                $this->limitQueryToCreator($q);
            }

            $data = $query->fetchCountDateDiff($q);
            $chart->setDataset($time['label'], $data);
        }

        return $chart->render();
    }

    /**
     * Get bar chart data of hits.
     *
     * @param char     $unit       {@link php.net/manual/en/function.date.php#refsect1-function.date-parameters}
     * @param DateTime $dateFrom
     * @param DateTime $dateTo
     * @param string   $dateFormat
     * @param array    $filter
     *
     * @return array
     */
    public function getDeviceGranularityData(\DateTime $dateFrom, \DateTime $dateTo, $filters = [], $canViewOthers = true)
    {
        $data['values'] = [];
        $data['labels'] = [];

        $q = $this->em->getConnection()->createQueryBuilder();

        $q->select('count(h.id) as count, ds.device as device')
            ->from(MAUTIC_TABLE_PREFIX.'page_hits', 'h')
            ->join('h', MAUTIC_TABLE_PREFIX.'lead_devices', 'ds', 'ds.id=h.device_id')
            ->orderBy('device', 'DESC')
            ->andWhere($q->expr()->gte('h.date_hit', ':date_from'))
            ->setParameter('date_from', $dateFrom->format('Y-m-d'))
            ->andWhere($q->expr()->lte('h.date_hit', ':date_to'))
            ->setParameter('date_to', $dateTo->format('Y-m-d'.' 23:59:59'));
        $q->groupBy('ds.device');

        $results = $q->execute()->fetchAll();

        $chart = new PieChart($data['labels']);
<<<<<<< HEAD

        foreach ($results as $result) {
            $label = substr(empty($result['device']) ? $this->translator->trans('mautic.core.no.info') : $result['device'], 0, 12);
=======

        if (empty($results)) {
            $results[] = [
                'device' => $this->translator->trans('mautic.report.report.noresults'),
                'count'  => 0,
            ];
        }

        foreach ($results as $result) {
            $label = empty($result['device']) ? $this->translator->trans('mautic.core.no.info') : $result['device'];
>>>>>>> a57d9ce7

            // $data['backgroundColor'][]='rgba(220,220,220,0.5)';
            $chart->setDataset($label,  $result['count']);
        }

        return $chart->render();
    }

    /**
     * Get a list of popular (by hits) pages.
     *
     * @param int       $limit
     * @param \DateTime $dateFrom
     * @param \DateTime $dateTo
     * @param array     $filters
     * @param bool      $canViewOthers
     *
     * @return array
     */
    public function getPopularPages($limit = 10, \DateTime $dateFrom = null, \DateTime $dateTo = null, $filters = [], $canViewOthers = true)
    {
        $q = $this->em->getConnection()->createQueryBuilder();
        $q->select('COUNT(DISTINCT t.id) AS hits, p.id, p.title, p.alias')
            ->from(MAUTIC_TABLE_PREFIX.'page_hits', 't')
            ->join('t', MAUTIC_TABLE_PREFIX.'pages', 'p', 'p.id = t.page_id')
            ->orderBy('hits', 'DESC')
            ->groupBy('p.id')
            ->setMaxResults($limit);

        if (!$canViewOthers) {
            $q->andWhere('p.created_by = :userId')
                ->setParameter('userId', $this->userHelper->getUser()->getId());
        }

        $chartQuery = new ChartQuery($this->em->getConnection(), $dateFrom, $dateTo);
        $chartQuery->applyFilters($q, $filters);
        $chartQuery->applyDateFilters($q, 'date_hit');

        $results = $q->execute()->fetchAll();

        return $results;
    }

    /**
     * Get a list of pages created in a date range.
     *
     * @param int       $limit
     * @param \DateTime $dateFrom
     * @param \DateTime $dateTo
     * @param array     $filters
     * @param bool      $canViewOthers
     *
     * @return array
     */
    public function getPageList($limit = 10, \DateTime $dateFrom = null, \DateTime $dateTo = null, $filters = [], $canViewOthers = true)
    {
        $q = $this->em->getConnection()->createQueryBuilder();
        $q->select('t.id, t.title AS name, t.date_added, t.date_modified')
            ->from(MAUTIC_TABLE_PREFIX.'pages', 't')
            ->setMaxResults($limit);

        if (!$canViewOthers) {
            $q->andWhere('t.created_by = :userId')
                ->setParameter('userId', $this->userHelper->getUser()->getId());
        }

        $chartQuery = new ChartQuery($this->em->getConnection(), $dateFrom, $dateTo);
        $chartQuery->applyFilters($q, $filters);
        $chartQuery->applyDateFilters($q, 'date_added');

        $results = $q->execute()->fetchAll();

        return $results;
    }

    /**
     * @deprecated 2.1 - use $entity->getVariants() instead; to be removed in 3.0
     *
     * @param Page $entity
     *
     * @return array
     */
    public function getVariants(Page $entity)
    {
        return $entity->getVariants();
    }
}<|MERGE_RESOLUTION|>--- conflicted
+++ resolved
@@ -118,11 +118,7 @@
     public function getRepository()
     {
         $repo = $this->em->getRepository('MauticPageBundle:Page');
-<<<<<<< HEAD
-        $repo->setCurrentUser($this->user);
-=======
         $repo->setCurrentUser($this->userHelper->getUser());
->>>>>>> a57d9ce7
 
         return $repo;
     }
@@ -233,13 +229,9 @@
             $formName = $options['formName'];
         }
 
-<<<<<<< HEAD
         if (!empty($action)) {
             $options['action'] = $action;
         }
-=======
-        $params = (!empty($action)) ? ['action' => $action] : [];
->>>>>>> a57d9ce7
 
         return $formFactory->create($formName, $entity, $options);
     }
@@ -967,11 +959,6 @@
         $results = $q->execute()->fetchAll();
 
         $chart = new PieChart($data['labels']);
-<<<<<<< HEAD
-
-        foreach ($results as $result) {
-            $label = substr(empty($result['device']) ? $this->translator->trans('mautic.core.no.info') : $result['device'], 0, 12);
-=======
 
         if (empty($results)) {
             $results[] = [
@@ -982,7 +969,6 @@
 
         foreach ($results as $result) {
             $label = empty($result['device']) ? $this->translator->trans('mautic.core.no.info') : $result['device'];
->>>>>>> a57d9ce7
 
             // $data['backgroundColor'][]='rgba(220,220,220,0.5)';
             $chart->setDataset($label,  $result['count']);
