--- conflicted
+++ resolved
@@ -421,11 +421,6 @@
             }
 
             if (!empty($clickthrough['channel'])) {
-<<<<<<< HEAD
-                $key = array_keys($clickthrough['channel']);
-                $hit->setSource($key[0]);
-                $hit->setSourceId($clickthrough['channel'][$key[0]]);
-=======
                 if (count($clickthrough['channel']) === 1) {
                     $channelId = reset($clickthrough['channel']);
                     $channel   = key($clickthrough['channel']);
@@ -435,7 +430,6 @@
                 }
                 $hit->setSource($channel);
                 $hit->setSourceId($channelId);
->>>>>>> 122aff76
             } elseif (!empty($clickthrough['source'])) {
                 $hit->setSource($clickthrough['source'][0]);
                 $hit->setSourceId($clickthrough['source'][1]);
@@ -443,9 +437,7 @@
 
             if (!empty($clickthrough['email'])) {
                 $emailRepo = $this->em->getRepository("MauticEmailBundle:Email");
-                if ($emailRepo->getEntity($clickthrough['email'])) {
-                    $hit->setEmail($this->em->getReference('MauticEmailBundle:Email', $clickthrough['email']));
-                }
+                if ($emailEntity = $emailRepo->getEntity($clickthrough['email'])) $hit->setEmail($emailEntity);
             }
         }
 
