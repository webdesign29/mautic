--- conflicted
+++ resolved
@@ -633,14 +633,6 @@
             $hit->setBrowserLanguages($languages);
         }
 
-<<<<<<< HEAD
-=======
-        if ($this->dispatcher->hasListeners(PageEvents::PAGE_ON_HIT)) {
-            $event = new PageHitEvent($hit, $request, $code, $clickthrough);
-            $this->dispatcher->dispatch(PageEvents::PAGE_ON_HIT, $event);
-        }
-
->>>>>>> 36d78ad4
         $this->em->persist($hit);
         // Wrap in a try/catch to prevent deadlock errors on busy servers
         try {
