<?php
/**
 * @package     Mautic
 * @copyright   2014 Mautic Contributors. All rights reserved.
 * @author      Mautic
 * @link        http://mautic.org
 * @license     GNU/GPLv3 http://www.gnu.org/licenses/gpl-3.0.html
 */

namespace Mautic\PageBundle\Model;

use Mautic\CoreBundle\Helper\CookieHelper;
use Mautic\CoreBundle\Helper\DateTimeHelper;
use Mautic\CoreBundle\Helper\IpLookupHelper;
use Mautic\CoreBundle\Model\FormModel;
use Mautic\LeadBundle\Entity\LeadDevice;
use Mautic\LeadBundle\Entity\Tag;
use Mautic\CoreBundle\Model\TranslationModelTrait;
use Mautic\CoreBundle\Model\VariantModelTrait;
use Mautic\LeadBundle\Entity\Lead;
use Mautic\LeadBundle\Entity\UtmTag;
use Mautic\LeadBundle\Model\FieldModel;
use Mautic\LeadBundle\Model\LeadModel;
use Mautic\PageBundle\Entity\Hit;
use Mautic\PageBundle\Entity\Page;
use Mautic\PageBundle\Entity\Redirect;
use Mautic\PageBundle\Event\PageBuilderEvent;
use Mautic\PageBundle\Event\PageEvent;
use Mautic\PageBundle\Event\PageHitEvent;
use Mautic\PageBundle\PageEvents;
use Mautic\CoreBundle\Helper\Chart\LineChart;
use Mautic\CoreBundle\Helper\Chart\PieChart;
use Mautic\CoreBundle\Helper\Chart\ChartQuery;
use Monolog\Logger;
use Symfony\Component\EventDispatcher\Event;
use Symfony\Component\HttpFoundation\Request;
use Symfony\Component\HttpKernel\Exception\MethodNotAllowedHttpException;
use Doctrine\DBAL\Query\QueryBuilder;
use DeviceDetector\DeviceDetector;

/**
 * Class PageModel
 */
class PageModel extends FormModel
{
    use TranslationModelTrait;
    use VariantModelTrait;

    /**
     * @var bool
     */
    protected $catInUrl;

    /**
     * @var CookieHelper
     */
    protected $cookieHelper;

    /**
     * @var IpLookupHelper
     */
    protected $ipLookupHelper;

    /**
     * @var LeadModel
     */
    protected $leadModel;

    /**
     * @var FieldModel
     */
    protected $leadFieldModel;

    /**
     * @var RedirectModel
     */
    protected $pageRedirectModel;

    /**
     * @var TrackableModel
     */
    protected $pageTrackableModel;

    /**
     * @var Logger
     */
    protected $logger;

    /**
     * PageModel constructor.
     *
     * @param CookieHelper $cookieHelper
     * @param IpLookupHelper $ipLookupHelper
     * @param LeadModel $leadModel
     * @param FieldModel $leadFieldModel
     * @param RedirectModel $pageRedirectModel
     * @param TrackableModel $pageTrackableModel
     */
    public function __construct(
        CookieHelper $cookieHelper,
        IpLookupHelper $ipLookupHelper,
        LeadModel $leadModel,
        FieldModel $leadFieldModel,
        RedirectModel $pageRedirectModel,
        TrackableModel $pageTrackableModel
    )
    {
        $this->cookieHelper = $cookieHelper;
        $this->ipLookupHelper = $ipLookupHelper;
        $this->leadModel = $leadModel;
        $this->leadFieldModel = $leadFieldModel;
        $this->pageRedirectModel = $pageRedirectModel;
        $this->pageTrackableModel = $pageTrackableModel;
    }

    /**
     * @param Logger $logger
     */
    public function setLogger(Logger $logger)
    {
        $this->logger = $logger;
    }

    /**
     * @param $catInUrl
     */
    public function setCatInUrl($catInUrl)
    {
        $this->catInUrl = $catInUrl;
    }

    /**
     * @return \Mautic\PageBundle\Entity\PageRepository
     */
    public function getRepository ()
    {
        $repo = $this->em->getRepository('MauticPageBundle:Page');
        $repo->setCurrentUser($this->user);
        return $repo;
    }

    /**
     * @return \Mautic\PageBundle\Entity\HitRepository
     */
    public function getHitRepository()
    {
        return $this->em->getRepository('MauticPageBundle:Hit');
    }

    /**
     * {@inheritdoc}
     */
    public function getPermissionBase ()
    {
        return 'page:pages';
    }

    /**
     * {@inheritdoc}
     */
    public function getNameGetter ()
    {
        return 'getTitle';
    }

    /**
     * {@inheritdoc}
     *
     * @param Page $entity
     * @param bool $unlock
     */
    public function saveEntity ($entity, $unlock = true)
    {
        $pageIds = $entity->getRelatedEntityIds();

        if (empty($this->inConversion)) {
            $alias = $entity->getAlias();
            if (empty($alias)) {
                $alias = $entity->getTitle();
            }
            $alias = $this->cleanAlias($alias, '', false, '-');

            //make sure alias is not already taken
            $repo      = $this->getRepository();
            $testAlias = $alias;
            $count     = $repo->checkPageUniqueAlias($testAlias, $pageIds);
            $aliasTag  = 1;

            while ($count) {
                $testAlias = $alias . $aliasTag;
                $count     = $repo->checkPageUniqueAlias($testAlias, $pageIds);
                $aliasTag++;
            }
            if ($testAlias != $alias) {
                $alias = $testAlias;
            }
            $entity->setAlias($alias);
        }

        // Set the author for new pages
        $isNew = $entity->isNew();
        if (!$isNew) {
            //increase the revision
            $revision = $entity->getRevision();
            $revision++;
            $entity->setRevision($revision);
        }

        // Reset a/b test if applicable
        $variantStartDate = new \DateTime();
        $resetVariants    = $this->preVariantSaveEntity($entity, ['setVariantHits'], $variantStartDate);

        parent::saveEntity($entity, $unlock);

        $this->postVariantSaveEntity($entity, $resetVariants, $pageIds, $variantStartDate);
        $this->postTranslationEntitySave($entity);
    }

    /**
     * {@inheritdoc}
     *
     * @throws \Symfony\Component\HttpKernel\Exception\NotFoundHttpException
     */
    public function createForm ($entity, $formFactory, $action = null, $options = array())
    {
        if (!$entity instanceof Page) {
            throw new MethodNotAllowedHttpException(array('Page'));
        }

        if (!isset($options['formName'])) {
            $options['formName'] = 'page';
        }

        $params = (!empty($action)) ? array('action' => $action) : array();

        return $formFactory->create($options['formName'], $entity, $params);
    }

    /**
     * {@inheritdoc}
     *
     * @return null|Page
     */
    public function getEntity ($id = null)
    {
        if ($id === null) {
            $entity = new Page();
            $entity->setSessionId('new_' . hash('sha1', uniqid(mt_rand())));
        } else {
            $entity = parent::getEntity($id);
            if ($entity !== null) {
                $entity->setSessionId($entity->getId());
            }
        }

        return $entity;
    }

    /**
     * {@inheritdoc}
     *
     * @throws \Symfony\Component\HttpKernel\Exception\MethodNotAllowedHttpException
     */
    protected function dispatchEvent ($action, &$entity, $isNew = false, Event $event = null)
    {
        if (!$entity instanceof Page) {
            throw new MethodNotAllowedHttpException(array('Page'));
        }

        switch ($action) {
            case 'pre_save':
                $name = PageEvents::PAGE_PRE_SAVE;
                break;
            case 'post_save':
                $name = PageEvents::PAGE_POST_SAVE;
                break;
            case 'pre_delete':
                $name = PageEvents::PAGE_PRE_DELETE;
                break;
            case 'post_delete':
                $name = PageEvents::PAGE_POST_DELETE;
                break;
            default:
                return null;
        }

        if ($this->dispatcher->hasListeners($name)) {
            if (empty($event)) {
                $event = new PageEvent($entity, $isNew);
                $event->setEntityManager($this->em);
            }

            $this->dispatcher->dispatch($name, $event);

            return $event;
        }

        return null;
    }

    /**
     * Get list of entities for autopopulate fields
     *
     * @param string $type
     * @param string $filter
     * @param int    $limit
     *
     * @return array
     */
    public function getLookupResults ($type, $filter = '', $limit = 10)
    {
        $results = array();
        switch ($type) {
            case 'page':
                $viewOther = $this->security->isGranted('page:pages:viewother');
                $repo      = $this->getRepository();
                $repo->setCurrentUser($this->user);
                $results = $repo->getPageList($filter, $limit, 0, $viewOther);
                break;
        }

        return $results;
    }

    /**
     * Generate URL for a page
     *
     * @param Page  $entity
     * @param bool  $absolute
     * @param array $clickthrough
     *
     * @return string
     */
    public function generateUrl ($entity, $absolute = true, $clickthrough = array())
    {
        // If this is a variant, then get the parent's URL
        $parent = $entity->getVariantParent();
        if ($parent != null) {
            $entity = $parent;
        }

        $slug = $this->generateSlug($entity);

        return $this->buildUrl('mautic_page_public', array('slug' => $slug), $absolute, $clickthrough);
    }

    /**
     * Generates slug string
     *
     * @param $entity
     *
     * @return string
     */
    public function generateSlug ($entity)
    {
        $pageSlug =  $entity->getAlias();

        //should the url include the category
        if ($this->catInUrl) {
            $category = $entity->getCategory();
            $catSlug  = (!empty($category)) ? $category->getAlias() :
                $this->translator->trans('mautic.core.url.uncategorized');
        }

        $parent = $entity->getTranslationParent();
        $slugs  = array();
        if ($parent) {
            //multiple languages so tack on the language
            $slugs[] = $entity->getLanguage();
        }

        if (!empty($catSlug)) {
            // Insert category slug
            $slugs[] = $catSlug;
            $slugs[] = $pageSlug;
        } else {
            // Insert just the page slug
            $slugs[] = $pageSlug;
        }

        return implode('/', $slugs);
    }

    /**
     * Record page hit
     *
     * @param           $page
     * @param Request   $request
     * @param string    $code
     * @param Lead|null $lead
     * @param array     $query
     *
     * @throws \Exception
     */
    public function hitPage($page, Request $request, $code = '200', Lead $lead = null, $query = [])
    {
        // Don't skew results with user hits
        if (!$this->security->isAnonymous()) {

            return;
        }

        // Process the query
        if (empty($query)) {
            $query = $this->getHitQuery($request, $page);
        }

        $hit = new Hit();
        $hit->setDateHit(new \Datetime());

        // Check for existing IP
        $ipAddress = $this->ipLookupHelper->getIpAddress();
        $hit->setIpAddress($ipAddress);

        // Check for any clickthrough info
        $clickthrough = [];
        if (!empty($query['ct'])) {
            $clickthrough = $query['ct'];
            if (!is_array($clickthrough)) {
                $clickthrough = $this->decodeArrayFromUrl($clickthrough);
            }

            if (!empty($clickthrough['channel'])) {
<<<<<<< HEAD
                $key = array_keys($clickthrough['channel']);
                $hit->setSource($key[0]);
                $hit->setSourceId($clickthrough['channel'][$key[0]]);
=======
                if (count($clickthrough['channel']) === 1) {
                    $channelId = reset($clickthrough['channel']);
                    $channel   = key($clickthrough['channel']);
                } else {
                    $channel   = $clickthrough['channel'][0];
                    $channelId = (int) $clickthrough['channel'][1];
                }
                $hit->setSource($channel);
                $hit->setSourceId($channelId);
>>>>>>> 4df2fbb8
            } elseif (!empty($clickthrough['source'])) {
                $hit->setSource($clickthrough['source'][0]);
                $hit->setSourceId($clickthrough['source'][1]);
            }

            if (!empty($clickthrough['email'])) {
                $emailRepo = $this->em->getRepository("MauticEmailBundle:Email");
                if ($emailRepo->getEntity($clickthrough['email'])) {
                    $hit->setEmail($this->em->getReference('MauticEmailBundle:Email', $clickthrough['email']));
                }
            }
        }

        // Get lead if required
        if (null == $lead) {
            $lead = $this->leadModel->getContactFromRequest($query);
        }
        $this->leadModel->saveEntity($lead);

        // Set info from request
        $hit->setQuery($query);
        $hit->setUrl((isset($query['page_url'])) ? $query['page_url'] : $request->getRequestUri());
        if (isset($query['page_referrer'])) {
            $hit->setReferer($query['page_referrer']);
        }
        if (isset($query['page_language'])) {
            $hit->setPageLanguage($query['page_language']);
        }
        if (isset($query['page_title'])) {
            $hit->setUrlTitle($query['page_title']);
        }

        // Store tracking ID
        list($trackingId, $trackingNewlyGenerated) = $this->leadModel->getTrackingCookie();
        $hit->setTrackingId($trackingId);
        $hit->setLead($lead);

        $isUnique = $trackingNewlyGenerated;
        if (!$trackingNewlyGenerated) {
            $lastHit = $request->cookies->get('mautic_referer_id');
            if (!empty($lastHit)) {
                //this is not a new session so update the last hit if applicable with the date/time the user left
                $this->getHitRepository()->updateHitDateLeft($lastHit);
            }

            // Check if this is a unique page hit
            $isUnique = $this->getHitRepository()->isUniquePageHit($page, $trackingId);
        }

        if (!empty($page)) {
            if ($page instanceof Page) {
                $hit->setPage($page);
                $hit->setPageLanguage($page->getLanguage());

                $isVariant = ($isUnique) ? $page->getVariantStartDate() : false;

                try {
                    $this->getRepository()->upHitCount($page->getId(), 1, $isUnique, !empty($isVariant));
                } catch (\Exception $exception) {
                    $this->logger->addError(
                        $exception->getMessage(),
                        ['exception' => $exception]
                    );
                }
            } elseif ($page instanceof Redirect) {
                $hit->setRedirect($page);

                try {

                    $this->pageRedirectModel->getRepository()->upHitCount($page->getId(), 1, $isUnique);

                    // If this is a trackable, up the trackable counts as well
                    if (!empty($clickthrough['channel'])) {
                        $channelId = reset($clickthrough['channel']);
                        $channel   = key($clickthrough['channel']);

                        $this->pageTrackableModel->getRepository()->upHitCount($page->getId(), $channel, $channelId, 1, $isUnique);
                    }
                } catch (\Exception $exception) {
                    if (MAUTIC_ENV === 'dev') {

                        throw $exception;
                    } else {
                        $this->logger->addError(
                            $exception->getMessage(),
                            ['exception' => $exception]
                        );
                    }
                }
            }
        }

        //glean info from the IP address
        if ($details = $ipAddress->getIpDetails()) {
            $hit->setCountry($details['country']);
            $hit->setRegion($details['region']);
            $hit->setCity($details['city']);
            $hit->setIsp($details['isp']);
            $hit->setOrganization($details['organization']);
        }

        $hit->setCode($code);
        if (!$hit->getReferer()) {
            $hit->setReferer($request->server->get('HTTP_REFERER'));
        }

        $hit->setUserAgent($request->server->get('HTTP_USER_AGENT'));
        $hit->setRemoteHost($request->server->get('REMOTE_HOST'));

        if ($isUnique) {
            // Add UTM tags entry if a UTM tag exist
            $queryHasUtmTags = false;
            foreach ($query as $key => $value) {
                if (strpos($key, 'utm_') !== false) {
                    $queryHasUtmTags = true;
                    break;
                }
            }

            if ($queryHasUtmTags) {
                $utmTags = new UtmTag();
                $utmTags->setDateAdded($hit->getDateHit());
                $utmTags->setUrl($hit->getUrl());
                $utmTags->setReferer($hit->getReferer());
                $utmTags->setQuery($hit->getQuery());
                $utmTags->setUserAgent($hit->getUserAgent());
                $utmTags->setRemoteHost($hit->getRemoteHost());
                $utmTags->setLead($lead);

                if (key_exists('utm_campaign', $query)) {
                    $utmTags->setUtmCampaign($query['utm_campaign']);
                }
                if (key_exists('utm_term', $query)) {
                    $utmTags->setUtmTerm($query['utm_term']);
                }
                if (key_exists('utm_content', $query)) {
                    $utmTags->setUtmConent($query['utm_content']);
                }
                if (key_exists('utm_medium', $query)) {
                    $utmTags->setUtmMedium($query['utm_medium']);
                }
                if (key_exists('utm_source', $query)) {
                    $utmTags->setUtmSource($query['utm_source']);
                }

                $repo = $this->em->getRepository('MauticLeadBundle:UtmTag');
                $repo->saveEntity($utmTags);

                $this->leadModel->setUtmTags($lead, $utmTags);
            }
        }

        //get a list of the languages the user prefers
        $browserLanguages = $request->server->get('HTTP_ACCEPT_LANGUAGE');
        if (!empty($browserLanguages)) {
            $languages = explode(',', $browserLanguages);
            foreach ($languages as $k => $l) {
                if ($pos = strpos(';q=', $l) !== false) {
                    //remove weights
                    $languages[$k] = substr($l, 0, $pos);
                }
            }
            $hit->setBrowserLanguages($languages);
        }

        //device granularity
        $dd = new DeviceDetector($request->server->get('HTTP_USER_AGENT'));

        $dd->parse();

        $deviceRepo = $this->leadModel->getDeviceRepository();
        $device = $deviceRepo->getDevice(null, $lead, $dd->getDeviceName(), $dd->getBrand(), $dd->getModel());

        if (empty($device)) {

            $device = new LeadDevice();

            $device->setClientInfo($dd->getClient());
            $device->setDevice($dd->getDeviceName());
            $device->setDeviceBrand($dd->getBrand());
            $device->setDeviceModel($dd->getModel());
            $device->setDeviceOs($dd->getOs());
            $device->setDateOpen($hit->getDateHit());
            $device->setLead($lead);

            $this->em->persist($device);
        } else {
            $device = $deviceRepo->getEntity($device['id']);
        }

        $hit->setDeviceStat($device);

        // Wrap in a try/catch to prevent deadlock errors on busy servers
        try {
            $this->em->persist($hit);
            $this->em->flush($hit);
        } catch (\Exception $exception) {
            if (MAUTIC_ENV === 'dev') {

                throw $exception;
            } else {
                $this->logger->addError(
                    $exception->getMessage(),
                    ['exception' => $exception]
                );
            }
        }

        if ($this->dispatcher->hasListeners(PageEvents::PAGE_ON_HIT)) {
            $event = new PageHitEvent($hit, $request, $code, $clickthrough, $isUnique);
            $this->dispatcher->dispatch(PageEvents::PAGE_ON_HIT, $event);
        }

        //save hit to the cookie to use to update the exit time
        $this->cookieHelper->setCookie('mautic_referer_id', $hit->getId());
    }

    /**
     * @param Request            $request
     * @param null|Redirect|Page $page
     *
     * @return array
     */
    public function getHitQuery(Request $request, $page =  null)
    {
        if ($page instanceof Redirect) {
            //use the configured redirect URL
            $pageURL = $page->getUrl();
        } else {
            //use current URL

            // Tracking pixel is used
            if (strpos($request->server->get('REQUEST_URI'), '/mtracking.gif') !== false) {
                $pageURL = $request->server->get('HTTP_REFERER');

                // if additional data were sent with the tracking pixel
                if ($request->server->get('QUERY_STRING')) {
                    parse_str($request->server->get('QUERY_STRING'), $query);

                    // URL attr 'd' is encoded so let's decode it first.
                    $decoded = false;
                    if (isset($query['d'])) {
                        // parse_str auto urldecodes
                        $query   = unserialize(base64_decode($query['d']));
                        $decoded = true;
                        unset($query['d']);
                    }

                    if (!empty($query)) {
                        if (isset($query['page_url'])) {
                            $pageURL = $query['page_url'];
                            if (!$decoded) {
                                $pageURL = urldecode($pageURL);
                            }
                        }

                        if (isset($query['page_referrer'])) {
                            if (!$decoded) {
                                $query['page_referrer'] = urldecode($query['page_referrer']);
                            }
                        }

                        if (isset($query['page_language'])) {
                            if (!$decoded) {
                                $query['page_language'] = urldecode($query['page_language']);
                            }
                        }

                        if (isset($query['page_title'])) {
                            if (!$decoded) {
                                $query['page_title'] = urldecode($query['page_title']);
                            }
                        }

                        if (isset($query['tags'])) {
                            if (!$decoded) {
                                $query['tags'] = urldecode($query['tags']);
                            }
                        }
                    }
                }
            } else {
                $pageURL = 'http';
                if ($request->server->get('HTTPS') == 'on') {
                    $pageURL .= 's';
                }
                $pageURL .= '://';
                if ($request->server->get('SERVER_PORT') != '80') {
                    $pageURL .= $request->server->get('SERVER_NAME').':'.$request->server->get('SERVER_PORT').
                        $request->server->get('REQUEST_URI');
                } else {
                    $pageURL .= $request->server->get('SERVER_NAME').$request->server->get('REQUEST_URI');
                }
            }
        }

        if (!isset($query)) {
            $query = $request->query->all();
        }

        // Set generated page url
        $query['page_url'] = $pageURL;

        // Process clickthrough if applicable
        if (!empty($query['ct'])) {
            $query['ct'] = $this->decodeArrayFromUrl($query['ct']);
        }

        return $query;
    }

    /**
     * Get array of page builder tokens from bundles subscribed PageEvents::PAGE_ON_BUILD
     *
     * @param null|Page    $page
     * @param array|string $requestedComponents all | tokens | tokenSections | abTestWinnerCriteria
     * @param null|string  $tokenFilter
     *
     * @return array
     */
    public function getBuilderComponents (Page $page = null, $requestedComponents = 'all', $tokenFilter = null)
    {
        $singleComponent = (!is_array($requestedComponents) && $requestedComponents != 'all');
        $components      = array();
        $event           = new PageBuilderEvent($this->translator, $page, $requestedComponents, $tokenFilter);
        $this->dispatcher->dispatch(PageEvents::PAGE_ON_BUILD, $event);

        if (!is_array($requestedComponents)) {
            $requestedComponents = array($requestedComponents);
        }

        foreach ($requestedComponents as $requested) {
            switch ($requested) {
                case 'tokens':
                    $components[$requested] = $event->getTokens();
                    break;
                case 'visualTokens':
                    $components[$requested] = $event->getVisualTokens();
                    break;
                case 'tokenSections':
                    $components[$requested] = $event->getTokenSections();
                    break;
                case 'abTestWinnerCriteria':
                    $components[$requested] = $event->getAbTestWinnerCriteria();
                    break;
                case 'slotTypes':
                    $components[$requested] = $event->getSlotTypes();
                    break;
                default:
                    $components['tokens']               = $event->getTokens();
                    $components['tokenSections']        = $event->getTokenSections();
                    $components['abTestWinnerCriteria'] = $event->getAbTestWinnerCriteria();
                    $components['slotTypes']            = $event->getSlotTypes();
                    break;
            }
        }

        return ($singleComponent) ? $components[$requestedComponents[0]] : $components;
    }

    /**
     * Get number of page bounces
     *
     * @param Page $page
     *
     * @return int
     */
    public function getBounces (Page $page)
    {
        return $this->getHitRepository()->getBounces($page->getId());
    }

    /**
     * Joins the page table and limits created_by to currently logged in user
     *
     * @param QueryBuilder $q
     */
    public function limitQueryToCreator(QueryBuilder &$q)
    {
        $q->join('t', MAUTIC_TABLE_PREFIX.'pages', 'p', 'p.id = t.page_id')
            ->andWhere('p.created_by = :userId')
            ->setParameter('userId', $this->user->getId());
    }

    /**
     * Get line chart data of hits
     *
     * @param char      $unit   {@link php.net/manual/en/function.date.php#refsect1-function.date-parameters}
     * @param \DateTime $dateFrom
     * @param \DateTime $dateTo
     * @param string    $dateFormat
     * @param array     $filter
     * @param boolean   $canViewOthers
     *
     * @return array
     */
    public function getHitsLineChartData($unit, \DateTime $dateFrom, \DateTime $dateTo, $dateFormat = null, $filter = array(), $canViewOthers = true)
    {
        $flag = null;

        if (isset($filter['flag'])) {
            $flag = $filter['flag'];
            unset($filter['flag']);
        }

        $chart = new LineChart($unit, $dateFrom, $dateTo, $dateFormat);
        $query = new ChartQuery($this->em->getConnection(), $dateFrom, $dateTo);

        if (!$flag || $flag == 'total_and_unique') {
            $q = $query->prepareTimeDataQuery('page_hits', 'date_hit', $filter);

            if (!$canViewOthers) {
                $this->limitQueryToCreator($q);
            }

            $data = $query->loadAndBuildTimeData($q);
            $chart->setDataset($this->translator->trans('mautic.page.show.total.visits'), $data);
        }

        if ($flag == 'unique' || $flag == 'total_and_unique') {
            $q = $query->prepareTimeDataQuery('page_hits', 'date_hit', $filter);
            $q->groupBy('t.lead_id, t.date_hit');

            if (!$canViewOthers) {
                $this->limitQueryToCreator($q);
            }

            $data = $query->loadAndBuildTimeData($q);
            $chart->setDataset($this->translator->trans('mautic.page.show.unique.visits'), $data);
        }

        return $chart->render();
    }

    /**
     * Get data for pie chart showing new vs returning leads.
     * Returning leads are even leads who visits 2 different page once.
     *
     * @param \DateTime $dateFrom
     * @param \DateTime $dateTo
     * @param array     $filters
     * @param boolean   $canViewOthers
     *
     * @return array
     */
    public function getNewVsReturningPieChartData($dateFrom, $dateTo, $filters = array(), $canViewOthers = true)
    {
        $chart     = new PieChart();
        $query     = new ChartQuery($this->em->getConnection(), $dateFrom, $dateTo);
        $allQ      = $query->getCountQuery('page_hits', 'id', 'date_hit', $filters);
        $uniqueQ   = $query->getCountQuery('page_hits', 'lead_id', 'date_hit', $filters, array('getUnique' => true, 'selectAlso' => array('t.page_id')));

        if (!$canViewOthers) {
            $this->limitQueryToCreator($allQ);
            $this->limitQueryToCreator($uniqueQ);
        }

        $all       = $query->fetchCount($allQ);
        $unique    = $query->fetchCount($uniqueQ);
        $returning = $all - $unique;
        $chart->setDataset($this->translator->trans('mautic.page.unique'), $unique);
        $chart->setDataset($this->translator->trans('mautic.page.graph.pie.new.vs.returning.returning'), $returning);
        return $chart->render();
    }

    /**
     * Get pie chart data of dwell times
     *
     * @param \DateTime $dateFrom
     * @param \DateTime $dateTo
     * @param array     $filters
     * @param boolean   $canViewOthers
     *
     * @return array
     */
    public function getDwellTimesPieChartData(\DateTime $dateFrom, \DateTime $dateTo, $filters = array(), $canViewOthers = true)
    {
        $timesOnSite = $this->getHitRepository()->getDwellTimeLabels();
        $chart       = new PieChart();
        $query       = new ChartQuery($this->em->getConnection(), $dateFrom, $dateTo);

        foreach ($timesOnSite as $time) {
            $q = $query->getCountDateDiffQuery('page_hits', 'date_hit', 'date_left', $time['from'], $time['till'], $filters);

            if (!$canViewOthers) {
                $this->limitQueryToCreator($q);
            }

            $data = $query->fetchCountDateDiff($q);
            $chart->setDataset($time['label'], $data);
        }

        return $chart->render();
    }

    /**
     * Get bar chart data of hits
     *
     * @param char     $unit   {@link php.net/manual/en/function.date.php#refsect1-function.date-parameters}
     * @param DateTime $dateFrom
     * @param DateTime $dateTo
     * @param string   $dateFormat
     * @param array    $filter
     *
     * @return array
     */
    public function getDeviceGranularityData(\DateTime $dateFrom, \DateTime $dateTo, $filters = array(), $canViewOthers = true)
    {
        $data['values'] = array();
        $data['labels'] = array();

        $q = $this->em->getConnection()->createQueryBuilder();

        $q->select('count(h.id) as count, ds.device as device')
            ->from(MAUTIC_TABLE_PREFIX.'page_hits', 'h')
            ->join('h', MAUTIC_TABLE_PREFIX.'lead_devices', 'ds', 'ds.id=h.device_id')
            ->orderBy('device', 'DESC')
            ->andWhere($q->expr()->gte('h.date_hit', ':date_from'))
            ->setParameter('date_from', $dateFrom->format('Y-m-d'))
            ->andWhere($q->expr()->lte('h.date_hit', ':date_to'))
            ->setParameter('date_to', $dateTo->format('Y-m-d'." 23:59:59"));
        $q->groupBy('ds.device');

        $results = $q->execute()->fetchAll();

        $chart     = new PieChart($data['labels']);

        foreach($results as $result){
            $label=substr(empty($result['device'])?  $this->translator->trans('mautic.core.no.info'): $result['device'],0,12);

            // $data['backgroundColor'][]='rgba(220,220,220,0.5)';
            $chart->setDataset($label,  $result['count']);
        }

        return $chart->render();
    }

    /**
     * Get a list of popular (by hits) pages
     *
     * @param integer   $limit
     * @param \DateTime $dateFrom
     * @param \DateTime $dateTo
     * @param array     $filters
     * @param boolean   $canViewOthers
     *
     * @return array
     */
    public function getPopularPages($limit = 10, \DateTime $dateFrom = null, \DateTime $dateTo = null, $filters = array(), $canViewOthers = true)
    {
        $q = $this->em->getConnection()->createQueryBuilder();
        $q->select('COUNT(DISTINCT t.id) AS hits, p.id, p.title, p.alias')
            ->from(MAUTIC_TABLE_PREFIX.'page_hits', 't')
            ->join('t', MAUTIC_TABLE_PREFIX.'pages', 'p', 'p.id = t.page_id')
            ->orderBy('hits', 'DESC')
            ->groupBy('p.id')
            ->setMaxResults($limit);

        if (!$canViewOthers) {
            $q->andWhere('p.created_by = :userId')
                ->setParameter('userId', $this->user->getId());
        }

        $chartQuery = new ChartQuery($this->em->getConnection(), $dateFrom, $dateTo);
        $chartQuery->applyFilters($q, $filters);
        $chartQuery->applyDateFilters($q, 'date_hit');

        $results = $q->execute()->fetchAll();

        return $results;
    }

    /**
     * Get a list of pages created in a date range
     *
     * @param integer   $limit
     * @param \DateTime $dateFrom
     * @param \DateTime $dateTo
     * @param array     $filters
     * @param boolean   $canViewOthers
     *
     * @return array
     */
    public function getPageList($limit = 10, \DateTime $dateFrom = null, \DateTime $dateTo = null, $filters = array(), $canViewOthers = true)
    {
        $q = $this->em->getConnection()->createQueryBuilder();
        $q->select('t.id, t.title AS name, t.date_added, t.date_modified')
            ->from(MAUTIC_TABLE_PREFIX.'pages', 't')
            ->setMaxResults($limit);

        if (!$canViewOthers) {
            $q->andWhere('t.created_by = :userId')
                ->setParameter('userId', $this->user->getId());
        }

        $chartQuery = new ChartQuery($this->em->getConnection(), $dateFrom, $dateTo);
        $chartQuery->applyFilters($q, $filters);
        $chartQuery->applyDateFilters($q, 'date_added');

        $results = $q->execute()->fetchAll();

        return $results;
    }

    /**
     * @deprecated 2.1 - use $entity->getVariants() instead; to be removed in 3.0
     *
     * @param Page $entity
     *
     * @return array
     */
    public function getVariants(Page $entity)
    {
        return $entity->getVariants();
    }
}<|MERGE_RESOLUTION|>--- conflicted
+++ resolved
@@ -421,11 +421,6 @@
             }
 
             if (!empty($clickthrough['channel'])) {
-<<<<<<< HEAD
-                $key = array_keys($clickthrough['channel']);
-                $hit->setSource($key[0]);
-                $hit->setSourceId($clickthrough['channel'][$key[0]]);
-=======
                 if (count($clickthrough['channel']) === 1) {
                     $channelId = reset($clickthrough['channel']);
                     $channel   = key($clickthrough['channel']);
@@ -435,7 +430,6 @@
                 }
                 $hit->setSource($channel);
                 $hit->setSourceId($channelId);
->>>>>>> 4df2fbb8
             } elseif (!empty($clickthrough['source'])) {
                 $hit->setSource($clickthrough['source'][0]);
                 $hit->setSourceId($clickthrough['source'][1]);
@@ -1039,16 +1033,4 @@
 
         return $results;
     }
-
-    /**
-     * @deprecated 2.1 - use $entity->getVariants() instead; to be removed in 3.0
-     *
-     * @param Page $entity
-     *
-     * @return array
-     */
-    public function getVariants(Page $entity)
-    {
-        return $entity->getVariants();
-    }
 }