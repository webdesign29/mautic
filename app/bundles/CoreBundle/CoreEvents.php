<?php
/**
 * @package     Mautic
 * @copyright   2016 Mautic Contributors. All rights reserved.
 * @author      Mautic
 * @link        http://mautic.org
 * @license     GNU/GPLv3 http://www.gnu.org/licenses/gpl-3.0.html
 */

namespace Mautic\CoreBundle;

/**
 * Class CoreEvents
 */
final class CoreEvents
{
    /**
     * The mautic.build_menu event is thrown to render menu items.
     *
     * The event listener receives a Mautic\CoreBundle\Event\MenuEvent instance.
     *
     * @var string
     */
    const BUILD_MENU = 'mautic.build_menu';

    /**
     * The mautic.build_route event is thrown to build Mautic bundle routes
     *
     * The event listener receives a Mautic\CoreBundle\Event\RouteEvent instance.
     *
     * @var string
     */
    const BUILD_ROUTE = 'mautic.build_route';

    /**
     * The mautic.global_search event is thrown to build global search results from applicable bundles
     *
     * The event listener receives a Mautic\CoreBundle\Event\GlobalSearchEvent instance.
     *
     * @var string
     */
    const GLOBAL_SEARCH = 'mautic.global_search';

    /**
     * The mautic.build_command_list event is thrown to build global search's autocomplete list
     *
     * The event listener receives a Mautic\CoreBundle\Event\CommandListEvent instance.
     *
     * @var string
     */
    const BUILD_COMMAND_LIST = 'mautic.build_command_list';

    /**
     * The mautic.on_fetch_icons event is thrown to fetch icons of menu items.
     *
     * The event listener receives a Mautic\CoreBundle\Event\IconEvent instance.
     *
     * @var string
     */
    const FETCH_ICONS = 'mautic.on_fetch_icons';

    /**
     * The mautic.build_canvas_content event is dispatched to populate the content for the right panel
     *
     * The event listener receives a Mautic\CoreBundle\Event\SidebarCanvasEvent instance.
     *
     * @var string
     */
    const BUILD_CANVAS_CONTENT = 'mautic.build_canvas_content';

    /**
     * The mautic.pre_upgrade is dispatched before an upgrade.
     *
     * The event listener receives a Mautic\CoreBundle\Event\UpgradeEvent instance.
     *
     * @var string
     */
    const PRE_UPGRADE = 'mautic.pre_upgrade';

    /**
     * The mautic.post_upgrade is dispatched after an upgrade.
     *
     * The event listener receives a Mautic\CoreBundle\Event\UpgradeEvent instance.
     *
     * @var string
     */
    const POST_UPGRADE = 'mautic.post_upgrade';

    /**
     * The mautic.build_embeddable_js event is dispatched to allow plugins to extend the mautic tracking js
     *
     * The event listener receives a Mautic\CoreBundle\Event\BuildJsEvent instance.
     *
     * @var string
     */
    const BUILD_MAUTIC_JS = 'mautic.build_embeddable_js';

    /**
     * The mautic.maintenance_cleanup_data event is dispatched to purge old data
     *
     * The event listener receives a Mautic\CoreBundle\Event\MaintenanceEvent instance.
     *
     * @var string
     */
    const MAINTENANCE_CLEANUP_DATA = 'mautic.maintenance_cleanup_data';

<<<<<<< HEAD
=======

    /**
     * The mautic.channel_broadcast event is dispatched by the mautic:send:broadcast command to process communication to pending contacts
     *
     * The event listener receives a Mautic\CoreBundle\Event\ChannelBroadcastEvent instance.
     *
     * @var string
     */
    const CHANNEL_BROADCAST = 'mautic.channel_broadcast';

>>>>>>> d4d631af
    /**
     * The mautic.message_queued event is dispatched to save a message to the queue
     *
     * The event listener receives a Mautic\CoreBundle\Event\MessageQueueEvent instance.
     *
     * @var string
     */
    const MESSAGE_QUEUED = 'mautic.message_queued';

    /**
     * The mautic.message_queued event is dispatched to save a message to the queue
     *
     * The event listener receives a Mautic\CoreBundle\Event\MessageQueueEvent instance.
     *
     * @var string
     */
    const PROCESS_MESSAGE_QUEUE = 'mautic.process_message_queue';
}<|MERGE_RESOLUTION|>--- conflicted
+++ resolved
@@ -104,8 +104,6 @@
      */
     const MAINTENANCE_CLEANUP_DATA = 'mautic.maintenance_cleanup_data';
 
-<<<<<<< HEAD
-=======
 
     /**
      * The mautic.channel_broadcast event is dispatched by the mautic:send:broadcast command to process communication to pending contacts
@@ -116,7 +114,6 @@
      */
     const CHANNEL_BROADCAST = 'mautic.channel_broadcast';
 
->>>>>>> d4d631af
     /**
      * The mautic.message_queued event is dispatched to save a message to the queue
      *
