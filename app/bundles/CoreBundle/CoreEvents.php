<?php
/**
 * @package     Mautic
 * @copyright   2016 Mautic Contributors. All rights reserved.
 * @author      Mautic
 * @link        http://mautic.org
 * @license     GNU/GPLv3 http://www.gnu.org/licenses/gpl-3.0.html
 */

namespace Mautic\CoreBundle;

/**
 * Class CoreEvents
 */
final class CoreEvents
{
    /**
     * The mautic.build_menu event is thrown to render menu items.
     *
     * The event listener receives a Mautic\CoreBundle\Event\MenuEvent instance.
     *
     * @var string
     */
    const BUILD_MENU = 'mautic.build_menu';

    /**
     * The mautic.build_route event is thrown to build Mautic bundle routes
     *
     * The event listener receives a Mautic\CoreBundle\Event\RouteEvent instance.
     *
     * @var string
     */
    const BUILD_ROUTE = 'mautic.build_route';

    /**
     * The mautic.global_search event is thrown to build global search results from applicable bundles
     *
     * The event listener receives a Mautic\CoreBundle\Event\GlobalSearchEvent instance.
     *
     * @var string
     */
    const GLOBAL_SEARCH = 'mautic.global_search';

    /**
     * The mautic.build_command_list event is thrown to build global search's autocomplete list
     *
     * The event listener receives a Mautic\CoreBundle\Event\CommandListEvent instance.
     *
     * @var string
     */
    const BUILD_COMMAND_LIST = 'mautic.build_command_list';

    /**
     * The mautic.on_fetch_icons event is thrown to fetch icons of menu items.
     *
     * The event listener receives a Mautic\CoreBundle\Event\IconEvent instance.
     *
     * @var string
     */
    const FETCH_ICONS = 'mautic.on_fetch_icons';

    /**
     * The mautic.build_canvas_content event is dispatched to populate the content for the right panel
     *
     * The event listener receives a Mautic\CoreBundle\Event\SidebarCanvasEvent instance.
     *
     * @var string
     */
    const BUILD_CANVAS_CONTENT = 'mautic.build_canvas_content';

    /**
     * The mautic.pre_upgrade is dispatched before an upgrade.
     *
     * The event listener receives a Mautic\CoreBundle\Event\UpgradeEvent instance.
     *
     * @var string
     */
    const PRE_UPGRADE = 'mautic.pre_upgrade';

    /**
     * The mautic.post_upgrade is dispatched after an upgrade.
     *
     * The event listener receives a Mautic\CoreBundle\Event\UpgradeEvent instance.
     *
     * @var string
     */
    const POST_UPGRADE = 'mautic.post_upgrade';

    /**
     * The mautic.build_embeddable_js event is dispatched to allow plugins to extend the mautic tracking js
     *
     * The event listener receives a Mautic\CoreBundle\Event\BuildJsEvent instance.
     *
     * @var string
     */
    const BUILD_MAUTIC_JS = 'mautic.build_embeddable_js';

    /**
     * The mautic.maintenance_cleanup_data event is dispatched to purge old data
     *
     * The event listener receives a Mautic\CoreBundle\Event\MaintenanceEvent instance.
     *
     * @var string
     */
    const MAINTENANCE_CLEANUP_DATA = 'mautic.maintenance_cleanup_data';

<<<<<<< HEAD
    /**
     * The mautic.message_queued event is dispatched to save a message to the queue
     *
     * The event listener receives a Mautic\CoreBundle\Event\MessageQueueEvent instance.
     *
     * @var string
     */
    const MESSAGE_QUEUED = 'mautic.message_queued';

    /**
     * The mautic.message_queued event is dispatched to save a message to the queue
     *
     * The event listener receives a Mautic\CoreBundle\Event\MessageQueueEvent instance.
     *
     * @var string
     */
    const PROCESS_MESSAGE_QUEUE = 'mautic.process_message_queue';
=======

    /**
     * The mautic.channel_broadcast event is dispatched by the mautic:send:broadcast command to process communication to pending contacts
     *
     * The event listener receives a Mautic\CoreBundle\Event\ChannelBroadcastEvent instance.
     *
     * @var string
     */
    const CHANNEL_BROADCAST = 'mautic.channel_broadcast';
>>>>>>> 91e9a9a3
}<|MERGE_RESOLUTION|>--- conflicted
+++ resolved
@@ -104,7 +104,16 @@
      */
     const MAINTENANCE_CLEANUP_DATA = 'mautic.maintenance_cleanup_data';
 
-<<<<<<< HEAD
+
+    /**
+     * The mautic.channel_broadcast event is dispatched by the mautic:send:broadcast command to process communication to pending contacts
+     *
+     * The event listener receives a Mautic\CoreBundle\Event\ChannelBroadcastEvent instance.
+     *
+     * @var string
+     */
+    const CHANNEL_BROADCAST = 'mautic.channel_broadcast';
+
     /**
      * The mautic.message_queued event is dispatched to save a message to the queue
      *
@@ -122,15 +131,4 @@
      * @var string
      */
     const PROCESS_MESSAGE_QUEUE = 'mautic.process_message_queue';
-=======
-
-    /**
-     * The mautic.channel_broadcast event is dispatched by the mautic:send:broadcast command to process communication to pending contacts
-     *
-     * The event listener receives a Mautic\CoreBundle\Event\ChannelBroadcastEvent instance.
-     *
-     * @var string
-     */
-    const CHANNEL_BROADCAST = 'mautic.channel_broadcast';
->>>>>>> 91e9a9a3
 }