<?php
/**
 * @package     Mautic
 * @copyright   2016 Mautic Contributors. All rights reserved.
 * @author      Mautic
 * @link        http://mautic.org
 * @license     GNU/GPLv3 http://www.gnu.org/licenses/gpl-3.0.html
 */

namespace Mautic\CoreBundle;

/**
 * Class CoreEvents
 */
final class CoreEvents
{
    /**
     * The mautic.build_menu event is thrown to render menu items.
     *
     * The event listener receives a Mautic\CoreBundle\Event\MenuEvent instance.
     *
     * @var string
     */
    const BUILD_MENU = 'mautic.build_menu';

    /**
     * The mautic.build_route event is thrown to build Mautic bundle routes
     *
     * The event listener receives a Mautic\CoreBundle\Event\RouteEvent instance.
     *
     * @var string
     */
    const BUILD_ROUTE = 'mautic.build_route';

    /**
     * The mautic.global_search event is thrown to build global search results from applicable bundles
     *
     * The event listener receives a Mautic\CoreBundle\Event\GlobalSearchEvent instance.
     *
     * @var string
     */
    const GLOBAL_SEARCH = 'mautic.global_search';

    /**
     * The mautic.build_command_list event is thrown to build global search's autocomplete list
     *
     * The event listener receives a Mautic\CoreBundle\Event\CommandListEvent instance.
     *
     * @var string
     */
    const BUILD_COMMAND_LIST = 'mautic.build_command_list';

    /**
     * The mautic.on_fetch_icons event is thrown to fetch icons of menu items.
     *
     * The event listener receives a Mautic\CoreBundle\Event\IconEvent instance.
     *
     * @var string
     */
    const FETCH_ICONS = 'mautic.on_fetch_icons';

    /**
     * The mautic.build_canvas_content event is dispatched to populate the content for the right panel
     *
     * The event listener receives a Mautic\CoreBundle\Event\SidebarCanvasEvent instance.
     *
     * @var string
     */
    const BUILD_CANVAS_CONTENT = 'mautic.build_canvas_content';

    /**
<<<<<<< HEAD
=======
     * The mautic.pre_upgrade is dispatched before an upgrade.
     *
     * The event listener receives a Mautic\CoreBundle\Event\UpgradeEvent instance.
     *
     * @var string
     */
    const PRE_UPGRADE = 'mautic.pre_upgrade';

    /**
     * The mautic.post_upgrade is dispatched after an upgrade.
     *
     * The event listener receives a Mautic\CoreBundle\Event\UpgradeEvent instance.
     *
     * @var string
     */
    const POST_UPGRADE = 'mautic.post_upgrade';

    /**
>>>>>>> d83630d2
     * The mautic.build_embeddable_js event is dispatched to allow plugins to extend the mautic tracking js
     *
     * The event listener receives a Mautic\CoreBundle\Event\BuildJsEvent instance.
     *
     * @var string
     */
    const BUILD_MAUTIC_JS = 'mautic.build_embeddable_js';
}<|MERGE_RESOLUTION|>--- conflicted
+++ resolved
@@ -69,8 +69,6 @@
     const BUILD_CANVAS_CONTENT = 'mautic.build_canvas_content';
 
     /**
-<<<<<<< HEAD
-=======
      * The mautic.pre_upgrade is dispatched before an upgrade.
      *
      * The event listener receives a Mautic\CoreBundle\Event\UpgradeEvent instance.
@@ -89,7 +87,6 @@
     const POST_UPGRADE = 'mautic.post_upgrade';
 
     /**
->>>>>>> d83630d2
      * The mautic.build_embeddable_js event is dispatched to allow plugins to extend the mautic tracking js
      *
      * The event listener receives a Mautic\CoreBundle\Event\BuildJsEvent instance.
