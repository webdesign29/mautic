--- conflicted
+++ resolved
@@ -69,15 +69,6 @@
     const BUILD_CANVAS_CONTENT = 'mautic.build_canvas_content';
 
     /**
-<<<<<<< HEAD
-     * The mautic.build_embeddable_js event is dispatched to allow plugins to extend the mautic tracking js
-     *
-     * The event listener receives a Mautic\CoreBundle\Event\BuildJsEvent instance.
-     *
-     * @var string
-     */
-    const BUILD_MAUTIC_JS = 'mautic.build_embeddable_js';
-=======
      * The mautic.pre_upgrade is dispatched before an upgrade.
      *
      * The event listener receives a Mautic\CoreBundle\Event\UpgradeEvent instance.
@@ -94,5 +85,13 @@
      * @var string
      */
     const POST_UPGRADE = 'mautic.post_upgrade';
->>>>>>> 7fb07ca3
+
+    /**
+     * The mautic.build_embeddable_js event is dispatched to allow plugins to extend the mautic tracking js
+     *
+     * The event listener receives a Mautic\CoreBundle\Event\BuildJsEvent instance.
+     *
+     * @var string
+     */
+    const BUILD_MAUTIC_JS = 'mautic.build_embeddable_js';
 }