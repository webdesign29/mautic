--- conflicted
+++ resolved
@@ -9,7 +9,7 @@
 
 namespace Mautic\CoreBundle\Event;
 
-use Mautic\CoreBundle\Templating\Helper\MenuHelper;
+use Mautic\CoreBundle\Menu\MenuHelper;
 use Symfony\Component\EventDispatcher\Event;
 
 /**
@@ -29,8 +29,6 @@
     protected $type;
 
     /**
-<<<<<<< HEAD
-=======
      * Menu helper
      *
      * @var MenuHelper
@@ -40,7 +38,6 @@
     /**
      * MenuEvent constructor.
      *
->>>>>>> cc28be0d
      * @param MenuHelper $menuHelper
      * @param string     $type
      */
@@ -67,21 +64,15 @@
      */
     public function addMenuItems(array $menuItems)
     {
-<<<<<<< HEAD
-        $isRoot = isset($items['name']) && ($items['name'] == 'root' || $this->type == $items['name']);
-
-        $this->helper->createMenuStructure($items, 0, $isRoot);
-=======
         $defaultPriority = isset($menuItems['priority']) ? $menuItems['priority'] : 9999;
         $items           = isset($menuItems['items']) ? $menuItems['items'] : $menuItems;
 
-        $isRoot = isset($items['name']) && ($items['name'] == 'root' || $items['name'] == 'admin');
+        $isRoot = isset($items['name']) && ($items['name'] == 'root' || $items['name'] == $items['name']);
         if (!$isRoot) {
             $this->helper->createMenuStructure($items, 0, $defaultPriority);
 
             $this->menuItems['children'] = array_merge_recursive($this->menuItems['children'], $items);
         } else {
->>>>>>> cc28be0d
 
             //make sure the root does not override the children
             if (isset($this->menuItems['children'])) {
