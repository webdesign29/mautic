<?php

/*
 * @copyright   2014 Mautic Contributors. All rights reserved
 * @author      Mautic
 *
 * @link        http://mautic.org
 *
 * @license     GNU/GPLv3 http://www.gnu.org/licenses/gpl-3.0.html
 */

namespace Mautic\CoreBundle\Event;

use Mautic\CoreBundle\Entity\CommonEntity;
use Mautic\LeadBundle\Entity\Lead;

/**
 * Class CommonEvent.
 */
class TokenReplacementEvent extends CommonEvent
{
    /**
     * @var CommonEntity|string
     */
    protected $entity;

    /**
     * @var string
     */
    protected $content;

    /**
     * @var Lead
     */
    protected $lead;

    /**
     * @var array
     */
    protected $clickthrough = [];

    /**
     * @var array
     */
    protected $tokens = [];

    /**
     * TokenReplacementEvent constructor.
     *
     * @param string|CommonEntity $content
     * @param Lead|array          $lead
     */
    public function __construct($content, $lead = null, array $clickthrough = [])
    {
        if ($content instanceof CommonEntity) {
            $this->entity = $content;
        }

        $this->content      = $content;
        $this->lead         = $lead;
        $this->clickthrough = $clickthrough;
    }

    /**
     * @return string
     */
    public function getContent()
    {
        return $this->content;
    }

    /**
     * @param string $content
     */
    public function setContent($content)
    {
        $this->content = $content;
    }

    /**
     * @return Lead
     */
    public function getLead()
    {
        return $this->lead;
    }

    /**
     * @return array
     */
    public function getClickthrough()
    {
<<<<<<< HEAD
        if ($this->lead && !in_array('lead', $this->clickthrough)) {
            $this->clickthrough['lead'] = is_array($this->lead) ? $this->lead['id'] : $this->lead->getId();
=======
        if (!in_array('lead', $this->clickthrough)) {
            if (is_array($this->lead) && !empty($this->lead['id'])) {
                $this->clickthrough['lead'] = $this->lead['id'];
            } elseif ($this->lead instanceof Lead && $this->lead->getId()) {
                $this->clickthrough['lead'] = $this->lead->getId();
            }
>>>>>>> 5c1c9960
        }

        return $this->clickthrough;
    }

    /**
     * @param array $clickthrough
     */
    public function setClickthrough($clickthrough)
    {
        $this->clickthrough = $clickthrough;
    }

    /**
     * @return CommonEntity|string
     */
    public function getEntity()
    {
        return $this->entity;
    }

    /**
     * @param $token
     * @param $value
     */
    public function addToken($token, $value)
    {
        $this->tokens[$token] = $value;
    }

    /**
     * @return array
     */
    public function getTokens()
    {
        return $this->tokens;
    }
}<|MERGE_RESOLUTION|>--- conflicted
+++ resolved
@@ -90,17 +90,12 @@
      */
     public function getClickthrough()
     {
-<<<<<<< HEAD
-        if ($this->lead && !in_array('lead', $this->clickthrough)) {
-            $this->clickthrough['lead'] = is_array($this->lead) ? $this->lead['id'] : $this->lead->getId();
-=======
         if (!in_array('lead', $this->clickthrough)) {
             if (is_array($this->lead) && !empty($this->lead['id'])) {
                 $this->clickthrough['lead'] = $this->lead['id'];
             } elseif ($this->lead instanceof Lead && $this->lead->getId()) {
                 $this->clickthrough['lead'] = $this->lead->getId();
             }
->>>>>>> 5c1c9960
         }
 
         return $this->clickthrough;
