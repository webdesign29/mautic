<?php
/**
 * @package     Mautic
 * @copyright   2014 Mautic Contributors. All rights reserved.
 * @author      Mautic
 * @link        http://mautic.org
 * @license     GNU/GPLv3 http://www.gnu.org/licenses/gpl-3.0.html
 */

namespace Mautic\CoreBundle\DependencyInjection;

use Mautic\CoreBundle\Helper\ServiceLoaderHelper;
use Symfony\Component\DependencyInjection\ContainerBuilder;
use Symfony\Component\DependencyInjection\Definition;
use Symfony\Component\DependencyInjection\Exception\InvalidArgumentException;
use Symfony\Component\DependencyInjection\Reference;
use Symfony\Component\HttpKernel\DependencyInjection\Extension;
use Symfony\Component\DependencyInjection\Loader;

/**
 * Class MauticCoreExtension
 *
 * This is the class that loads and manages your bundle configuration
 * To learn more see {@link http://symfony.com/doc/current/cookbook/bundles/extension.html}
 */
class MauticCoreExtension extends Extension
{

    /**
     * {@inheritdoc}
     */
    public function load(array $configs, ContainerBuilder $container)
    {
        $bundles = array_merge($container->getParameter('mautic.bundles'), $container->getParameter('mautic.plugin.bundles'));

        // Store menu renderer options to create unique renderering classes per menu
        // since KNP menus doesn't seem to support a Renderer factory
        $menus = array();

        foreach ($bundles as $bundle) {
            if (!empty($bundle['config']['services'])) {
                $config = $bundle['config']['services'];
                foreach ($config as $type => $services) {
                    switch ($type) {
                        case 'events':
                            $defaultTag = 'kernel.event_subscriber';
                            break;
                        case 'forms':
                            $defaultTag = 'form.type';
                            break;
                        case 'helpers':
                            $defaultTag = 'templating.helper';
                            break;
<<<<<<< HEAD
                        case 'menus':
                            $defaultTag = 'knp_menu.menu';
=======
                        case 'models':
                            $defaultTag = 'mautic.model';
>>>>>>> aae787f8
                            break;
                        default:
                            $defaultTag = false;
                            break;
                    }

                    foreach ($services as $name => $details) {
                        if (!is_array($details)) {
                            // Set parameter
                            $container->setParameter($name, $details);
                            continue;
                        }

                        // Setup default menu details
                        if ($type == 'menus') {
                            $details = array_merge(
                                array(
                                    'class'   => 'Knp\Menu\MenuItem',
                                    'factory' => array('@mautic.menu.builder', $details['alias'].'Menu'),
                                ),
                                $details
                            );

                            $menus[$details['alias']] = (isset($details['options'])) ? $details['options'] : array();
                        }

                        // Set service alias
                        if (isset($details['serviceAlias'])) {
                            // Fix escaped sprintf placeholders
                            $details['serviceAlias'] = str_replace('%%', '%', $details['serviceAlias']);
                            $container->setAlias(sprintf($details['serviceAlias'], $name), $name);
                        }

                        // Generate definition arguments
                        $definitionArguments = array();
                        if (!isset($details['arguments'])) {
                            $details['arguments'] = array();
                        } elseif (!is_array($details['arguments'])) {
                            $details['arguments'] = array($details['arguments']);
                        }

                        // Add MauticFactory to events
                        if ($type == 'events' && !in_array('mautic.factory', $details['arguments'])) {
                            $details['arguments'][] = 'mautic.factory';
                        }

                        foreach ($details['arguments'] as $argument) {
                            if (is_array($argument) || is_object($argument)) {
                                foreach ($argument as $k => &$v) {
                                    if (strpos($v, '%') === 0) {
                                        $v = $container->getParameter(substr($v, 1, -1));
                                    }
                                }
                                $definitionArguments[] = $argument;
                            } elseif (is_bool($argument) || strpos($argument, '%') === 0 || strpos($argument, '\\') !== false) {
                                // Parameter or Class
                                $definitionArguments[] = $argument;
                            } elseif (strpos($argument, '"') === 0) {
                                // String
                                $definitionArguments[] = substr($argument, 1, -1);
                            } else {
                                // Reference
                                $definitionArguments[] = new Reference($argument);
                            }
                        }

                        // Add the service
                        $definition = $container->setDefinition($name, new Definition(
                            $details['class'],
                            $definitionArguments
                        ));

                        // Generate tag and tag arguments
                        if (isset($details['tags'])) {
                            $tagArguments = (!empty($details['tagArguments'])) ? $details['tagArguments'] : array();
                            foreach ($details['tags'] as $k => $tag) {
                                if (!isset($tagArguments[$k])) {
                                    $tagArguments[$k] = array();
                                }

                                if (!empty($details['alias'])) {
                                    $tagArguments[$k]['alias'] = $details['alias'];
                                }

                                $definition->addTag($tag, $tagArguments[$k]);
                            }
                        } else {
                            $tag          = (!empty($details['tag'])) ? $details['tag'] : $defaultTag;
                            $tagArguments = (!empty($details['tagArguments'])) ? $details['tagArguments'] : array();

                            if (!empty($tag)) {
                                if (!empty($details['alias'])) {
                                    $tagArguments['alias'] = $details['alias'];
                                }

                                $definition->addTag($tag, $tagArguments);
                            }
                        }

                        // Set public service
                        if (!empty($details['public'])) {
                            $definition->setPublic($details['public']);
                        }

                        // Set lazy service
                        if (!empty($details['lazy'])) {
                            $definition->setLazy($details['lazy']);
                        }

                        // Set synthetic service
                        if (!empty($details['synthetic'])) {
                            $definition->setSynthetic($details['synthetic']);
                        }

                        // Set abstract service
                        if (!empty($details['abstract'])) {
                            $definition->setAbstract($details['abstract']);
                        }

                        // Set include file
                        if (!empty($details['file'])) {
                            $definition->setFile($details['file']);
                        }

                        // Set service configurator
                        if (!empty($details['configurator'])) {
                            $definition->setConfigurator($details['configurator']);
                        }

                        // Set scope - Deprecated as of Symfony 2.8 and removed in 3.0
                        if (!empty($details['scope'])) {
                            $definition->setScope($details['scope']);
                        } elseif ($type == 'templating') {
                            $definition->setScope('request');
                        }

                        // Set factory service - Deprecated as of Symfony 2.6 and removed in Symfony 3.0
                        if (!empty($details['factoryService'])) {
                            $definition->setFactoryService($details['factoryService']);
                        }

                        // Set factory class - Deprecated as of Symfony 2.6 and removed in Symfony 3.0
                        if (!empty($details['factoryClass'])) {
                            $definition->setFactoryClass($details['factoryClass']);
                        }

                        // Set factory method - Deprecated as of Symfony 2.6 and removed in Symfony 3.0
                        if (!empty($details['factoryMethod'])) {
                            $definition->setFactoryMethod($details['factoryMethod']);
                        }

                        // Set factory - Preferred API since Symfony 2.6
                        if (!empty($details['factory'])) {
                            $factory = $details['factory'];

                            /*
                             * Standardize to an array then convert a service to a Reference if needed
                             *
                             * This supports three syntaxes:
                             *
                             * 1) @service::method or Class::method
                             * 2) array('@service', 'method') or array('Class', 'method')
                             * 3) "Unknown" - Just pass it to the definition
                             *
                             * Services must always be prefaced with an @ symbol (similar to "normal" config files)
                             */
                            if (is_string($factory) && strpos($factory, '::') !== false) {
                                $factory = explode('::', $factory, 2);
                            }

                            // Check if the first item in the factory array is a service and if so fetch its reference
                            if (is_array($factory) && strpos($factory[0], '@') === 0) {
                                // Exclude the leading @ character in the service ID
                                $factory[0] = new Reference(substr($factory[0], 1));
                            }

                            $definition->setFactory($factory);
                        }

                        // Set method calls
                        if (!empty($details['methodCalls'])) {
                            foreach ($details['methodCalls'] as $method => $methodArguments) {
                                $methodCallArguments = array();
                                foreach ($methodArguments as $argument) {
                                    if (is_array($argument) || is_object($argument)) {
                                        foreach ($argument as $k => &$v) {
                                            if (strpos($v, '%') === 0) {
                                                $v = $container->getParameter(substr($v, 1, -1));
                                            }
                                        }
                                        $methodCallArguments[] = $argument;
                                    } elseif (is_bool($argument) || strpos($argument, '%') === 0 || strpos($argument, '\\') !== false) {
                                        // Parameter or Class
                                        $methodCallArguments[] = $argument;
                                    } elseif (strpos($argument, '"') === 0) {
                                        // String
                                        $methodCallArguments[] = substr($argument, 1, -1);
                                    } else {
                                        // Reference
                                        $methodCallArguments[] = new Reference($argument);
                                    }
                                }

                                $definition->addMethodCall($method, $methodCallArguments);
                            }
                        }

                        // Set deprecated service
                        if (!empty($details['decoratedService'])) {
                            // This should be an array and the first parameter cannot be empty
                            if (!is_array($details['decoratedService'])) {
                                throw new InvalidArgumentException('The "decoratedService" definition must be an array.');
                            }

                            // The second parameter of setDecoratedService is optional, check if there is a second key in the array
                            $secondParam = !empty($details['decoratedService'][1]) ? $details['decoratedService'][1] : null;

                            $definition->setDecoratedService($details['decoratedService'][0], $secondParam);
                        }

                        unset($definition);
                    }
                }
            }
        }

        foreach ($menus as $alias => $options) {
            $container->setDefinition('mautic.menu_renderer.'.$alias, new Definition(
                'Mautic\CoreBundle\Menu\MenuRenderer',
                array(
                    new Reference('knp_menu.matcher'),
                    new Reference('mautic.factory'),
                    '%kernel.charset%',
                    $options
                )
            ))
                ->addTag('knp_menu.renderer',
                    array(
                        'alias' => $alias
                    )
                );
        }

        unset($bundles);
    }
}<|MERGE_RESOLUTION|>--- conflicted
+++ resolved
@@ -51,13 +51,11 @@
                         case 'helpers':
                             $defaultTag = 'templating.helper';
                             break;
-<<<<<<< HEAD
                         case 'menus':
                             $defaultTag = 'knp_menu.menu';
-=======
+                            break;
                         case 'models':
                             $defaultTag = 'mautic.model';
->>>>>>> aae787f8
                             break;
                         default:
                             $defaultTag = false;
