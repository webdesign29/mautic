--- conflicted
+++ resolved
@@ -999,10 +999,7 @@
         'image_path'                      => 'media/images',
         'tmp_path'                        => '%kernel.root_dir%/cache',
         'theme'                           => 'Mauve',
-<<<<<<< HEAD
-=======
         'theme_import_allowed_extensions' => ['json', 'twig', 'css', 'js', 'htm', 'html', 'txt', 'jpg', 'jpeg', 'png', 'gif'],
->>>>>>> 075c7181
         'db_driver'                       => 'pdo_mysql',
         'db_host'                         => '127.0.0.1',
         'db_port'                         => 3306,
