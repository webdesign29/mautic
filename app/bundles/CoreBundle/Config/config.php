<?php
/**
 * @package     Mautic
 * @copyright   2014 Mautic Contributors. All rights reserved.
 * @author      Mautic
 * @link        http://mautic.org
 * @license     GNU/GPLv3 http://www.gnu.org/licenses/gpl-3.0.html
 */

return [
    'routes'   => [
        'main'   => [
            'mautic_core_ajax'          => [
                'path'       => '/ajax',
                'controller' => 'MauticCoreBundle:Ajax:delegateAjax',
            ],
            'mautic_core_update'        => [
                'path'       => '/update',
                'controller' => 'MauticCoreBundle:Update:index',
            ],
            'mautic_core_update_schema' => [
                'path'       => '/update/schema',
                'controller' => 'MauticCoreBundle:Update:schema',
            ],
            'mautic_core_form_action'   => [
                'path'       => '/action/{objectAction}/{objectModel}/{objectId}',
                'controller' => 'MauticCoreBundle:Form:execute',
                'defaults'   => [
                    'objectModel' => '',
                ],
            ],
        ],
        'public' => [
            'mautic_js'                    => [
                'path'       => '/mtc.js',
                'controller' => 'MauticCoreBundle:Js:index',
            ],
            'mautic_base_index'            => [
                'path'       => '/',
                'controller' => 'MauticCoreBundle:Default:index',
            ],
            'mautic_secure_root'           => [
                'path'       => '/s',
                'controller' => 'MauticCoreBundle:Default:redirectSecureRoot',
            ],
            'mautic_secure_root_slash'     => [
                'path'       => '/s/',
                'controller' => 'MauticCoreBundle:Default:redirectSecureRoot',
            ],
            'mautic_remove_trailing_slash' => [
                'path'         => '/{url}',
                'controller'   => 'MauticCoreBundle:Common:removeTrailingSlash',
                'method'       => 'GET',
                'requirements' => [
                    'url' => '.*/$',
                ],
            ],
        ],
    ],
    'menu'     => [
        'main'    => [
            'mautic.core.components' => [
                'id'        => 'mautic_components_root',
                'iconClass' => 'fa-puzzle-piece',
                'priority'  => 60,
            ],
            'mautic.core.channels'   => [
                'id'        => 'mautic_channels_root',
                'iconClass' => 'fa-rss',
                'priority'  => 40,
            ],
        ],
        'admin'   => [
            'priority' => -1000,
            'items'    => [
                'name'     => 'admin',
                'children' => [],
            ],
        ],
        'extra'   => [
            'priority' => -1000,
            'items'    => [
                'name'     => 'extra',
                'children' => [],
            ],
        ],
        'profile' => [
            'priority' => -1000,
            'items'    => [
                'name'     => 'profile',
                'children' => [],
            ],
        ],
    ],
    'services' => [
        'events'  => [
            'mautic.core.subscriber'              => [
                'class' => 'Mautic\CoreBundle\EventListener\CoreSubscriber',
            ],
            'mautic.core.auditlog.subscriber'     => [
                'class' => 'Mautic\CoreBundle\EventListener\AuditLogSubscriber',
            ],
            'mautic.core.configbundle.subscriber' => [
                'class' => 'Mautic\CoreBundle\EventListener\ConfigSubscriber',
            ],
            'mautic.webpush.js.subscriber'        => [
                'class' => 'Mautic\CoreBundle\EventListener\BuildJsSubscriber',
            ],
            'mautic.core.dashboard.subscriber'    => [
                'class' => 'Mautic\CoreBundle\EventListener\DashboardSubscriber',
            ],
        ],
        'forms'   => [
            'mautic.form.type.spacer'                                         => [
                'class' => 'Mautic\CoreBundle\Form\Type\SpacerType',
                'alias' => 'spacer',
            ],
            'mautic.form.type.tel'                                            => [
                'class' => 'Mautic\CoreBundle\Form\Type\TelType',
                'alias' => 'tel',
            ],
            'mautic.form.type.button_group'                                   => [
                'class' => 'Mautic\CoreBundle\Form\Type\ButtonGroupType',
                'alias' => 'button_group',
            ],
            'mautic.form.type.yesno_button_group'                             => [
                'class' => 'Mautic\CoreBundle\Form\Type\YesNoButtonGroupType',
                'alias' => 'yesno_button_group',
            ],
            'mautic.form.type.standalone_button'                              => [
                'class' => 'Mautic\CoreBundle\Form\Type\StandAloneButtonType',
                'alias' => 'standalone_button',
            ],
            'mautic.form.type.form_buttons'                                   => [
                'class' => 'Mautic\CoreBundle\Form\Type\FormButtonsType',
                'alias' => 'form_buttons',
            ],
            'mautic.form.type.hidden_entity'                                  => [
                'class'     => 'Mautic\CoreBundle\Form\Type\HiddenEntityType',
                'alias'     => 'hidden_entity',
                'arguments' => 'doctrine.orm.entity_manager',
            ],
            'mautic.form.type.sortablelist'                                   => [
                'class' => 'Mautic\CoreBundle\Form\Type\SortableListType',
                'alias' => 'sortablelist',
            ],
            'mautic.form.type.dynamiclist'                                    => [
                'class' => 'Mautic\CoreBundle\Form\Type\DynamicListType',
                'alias' => 'dynamiclist',
            ],
            'mautic.form.type.coreconfig'                                     => [
                'class'     => 'Mautic\CoreBundle\Form\Type\ConfigType',
                'arguments' => [
                    'translator',
                    'mautic.helper.language',
                    'mautic.ip_lookup.factory',
                    '%mautic.supported_languages%',
                    '%mautic.ip_lookup_services%',
                    'mautic.ip_lookup',
                ],
                'alias'     => 'coreconfig',
            ],
            'mautic.form.type.coreconfig.iplookup_download_data_store_button' => [
                'class'     => 'Mautic\CoreBundle\Form\Type\IpLookupDownloadDataStoreButtonType',
                'alias'     => 'iplookup_download_data_store_button',
                'arguments' => [
                    'mautic.helper.template.date',
                    'translator',
                ],
            ],
            'mautic.form.type.theme_list'                                     => [
                'class'     => 'Mautic\CoreBundle\Form\Type\ThemeListType',
                'arguments' => 'mautic.factory',
                'alias'     => 'theme_list',
            ],
            'mautic.form.type.daterange'                                      => [
                'class'     => 'Mautic\CoreBundle\Form\Type\DateRangeType',
                'arguments' => 'mautic.factory',
                'alias'     => 'daterange',
            ],
        ],
        'helpers' => [
            'mautic.helper.template.menu'      => [
                'class'     => 'Mautic\CoreBundle\Templating\Helper\MenuHelper',
                'arguments' => ['knp_menu.helper'],
                'alias'     => 'menu',
            ],
            'mautic.helper.template.date'      => [
                'class'     => 'Mautic\CoreBundle\Templating\Helper\DateHelper',
                'arguments' => 'mautic.factory',
                'alias'     => 'date',
            ],
            'mautic.helper.template.exception' => [
                'class'     => 'Mautic\CoreBundle\Templating\Helper\ExceptionHelper',
                'arguments' => '%kernel.root_dir%',
                'alias'     => 'exception',
            ],
            'mautic.helper.template.gravatar'  => [
                'class'     => 'Mautic\CoreBundle\Templating\Helper\GravatarHelper',
                'arguments' => 'mautic.factory',
                'alias'     => 'gravatar',
            ],
            'mautic.helper.template.analytics' => [
                'class'     => 'Mautic\CoreBundle\Templating\Helper\AnalyticsHelper',
                'arguments' => 'mautic.factory',
                'alias'     => 'analytics',
            ],
            'mautic.helper.template.mautibot'  => [
                'class' => 'Mautic\CoreBundle\Templating\Helper\MautibotHelper',
                'alias' => 'mautibot',
            ],
            'mautic.helper.template.canvas'    => [
                'class'     => 'Mautic\CoreBundle\Templating\Helper\SidebarCanvasHelper',
                'arguments' => 'mautic.factory',
                'alias'     => 'canvas',
            ],
            'mautic.helper.template.button'    => [
                'class'     => 'Mautic\CoreBundle\Templating\Helper\ButtonHelper',
                'arguments' => 'mautic.factory',
                'alias'     => 'buttons',
            ],
            'mautic.helper.template.formatter' => [
                'class'     => 'Mautic\CoreBundle\Templating\Helper\FormatterHelper',
                'arguments' => 'mautic.factory',
                'alias'     => 'formatter',
            ],
            'mautic.helper.template.security'  => [
                'class'     => 'Mautic\CoreBundle\Templating\Helper\SecurityHelper',
                'arguments' => [
                    'mautic.security',
                    'request_stack',
                    'event_dispatcher'
                ],
                'alias'     => 'security'
            ],
            'mautic.helper.paths'              => [
                'class'     => 'Mautic\CoreBundle\Helper\PathsHelper',
                'arguments' => [
                    'mautic.helper.user',
                    'mautic.helper.core_parameters',
                ],
            ],
            'mautic.helper.ip_lookup'          => [
                'class'     => 'Mautic\CoreBundle\Helper\IpLookupHelper',
                'arguments' => [
                    'request_stack',
                    'doctrine.orm.entity_manager',
                    'mautic.helper.core_parameters',
                    'mautic.ip_lookup',
                ],
            ],
            'mautic.helper.user'               => [
                'class'     => 'Mautic\CoreBundle\Helper\UserHelper',
                'arguments' => [
                    'security.token_storage'
                ]
            ],
            'mautic.helper.core_parameters'    => [
                'class'     => 'Mautic\CoreBundle\Helper\CoreParametersHelper',
                'arguments' => [
                    'kernel',
                ],
            ],
            'mautic.helper.bundle'             => [
                'class'     => 'Mautic\CoreBundle\Helper\BundleHelper',
                'arguments' => [
                    'mautic.helper.core_parameters',
                    'kernel',
                ],
            ],
            'mautic.helper.phone_number'       => [
                'class' => 'Mautic\CoreBundle\Helper\PhoneNumberHelper',
            ],
        ],
        'menus'   => [
            'mautic.menu.main'    => [
                'alias' => 'main',
            ],
            'mautic.menu.admin'   => [
                'alias'   => 'admin',
                'options' => [
                    'template' => 'MauticCoreBundle:Menu:admin.html.php',
                ],
            ],
            'mautic.menu.extra'   => [
                'alias'   => 'extra',
                'options' => [
                    'template' => 'MauticCoreBundle:Menu:extra.html.php',
                ],
            ],
            'mautic.menu.profile' => [
                'alias'   => 'profile',
                'options' => [
                    'template' => 'MauticCoreBundle:Menu:profile_inline.html.php',
                ],
            ],
        ],
        'other'   => [
            // Error handler
            'mautic.core.errorhandler.subscriber' => [
                'class'     => 'Mautic\CoreBundle\EventListener\ErrorHandlingListener',
                'arguments' => [
                    '%kernel.environment%',
                    'monolog.logger.mautic',
                ],
                'tag'       => 'kernel.event_subscriber',
            ],

            // Configurator (used in installer and managing global config]
<<<<<<< HEAD
            'mautic.configurator'                 => [
                'class'     => 'Mautic\CoreBundle\Configurator\Configurator', // In 2.0 change this to reference the CoreBundle
                'arguments' => [
                    'mautic.factory',
                ],
=======
            'mautic.configurator' => [
                'class'     => 'Mautic\CoreBundle\Configurator\Configurator',
                'arguments' => [
                    'mautic.helper.paths'
                ]
>>>>>>> f513ccc6
            ],

            // Template helper overrides
            'templating.helper.assets.class'      => 'Mautic\CoreBundle\Templating\Helper\AssetsHelper',
            'templating.helper.slots.class'       => 'Mautic\CoreBundle\Templating\Helper\SlotsHelper',
            'templating.name_parser.class'        => 'Mautic\CoreBundle\Templating\TemplateNameParser',
            'templating.helper.form.class'        => 'Mautic\CoreBundle\Templating\Helper\FormHelper',
            // Translator overrides
            'translator.class'                    => 'Mautic\CoreBundle\Translation\Translator',
            'templating.helper.translator.class'  => 'Mautic\CoreBundle\Templating\Helper\TranslatorHelper',
            // System uses
            'mautic.factory'                      => [
                'class'     => 'Mautic\CoreBundle\Factory\MauticFactory',
                'arguments' => 'service_container',
            ],
            'mautic.templating.name_parser'       => [
                'class'     => 'Mautic\CoreBundle\Templating\TemplateNameParser',
                'arguments' => 'kernel',
            ],
            'mautic.route_loader'                 => [
                'class'     => 'Mautic\CoreBundle\Loader\RouteLoader',
                'arguments' => 'mautic.factory',
                'tag'       => 'routing.loader',
            ],
            'mautic.security'                     => [
                'class'     => 'Mautic\CoreBundle\Security\Permissions\CorePermissions',
                'arguments' => [
                    'mautic.helper.user',
                    'translator',
                    'doctrine.orm.entity_manager',
                    'security.token_storage',
                    '%mautic.parameters%',
                    '%mautic.bundles%',
                    '%mautic.plugin.bundles%'
                ]
            ],
            'mautic.translation.loader'           => [
                'class'     => 'Mautic\CoreBundle\Loader\TranslationLoader',
                'arguments' => 'mautic.factory',
                'tag'       => 'translation.loader',
                'alias'     => 'mautic',
            ],
<<<<<<< HEAD
            'mautic.tblprefix_subscriber'         => [
                'class' => 'Mautic\CoreBundle\EventListener\DoctrineEventsSubscriber',
                'tag'   => 'doctrine.event_subscriber',
=======
            'mautic.tblprefix_subscriber'        => [
                'class'     => 'Mautic\CoreBundle\EventListener\DoctrineEventsSubscriber',
                'tag'       => 'doctrine.event_subscriber',
                'arguments' => '%mautic.db_table_prefix%'
>>>>>>> f513ccc6
            ],
            'mautic.exception.listener'           => [
                'class'        => 'Mautic\CoreBundle\EventListener\ExceptionListener',
                'arguments'    => [
                    '"MauticCoreBundle:Exception:show"',
                    'monolog.logger.mautic',
                ],
                'tag'          => 'kernel.event_listener',
                'tagArguments' => [
                    'event'    => 'kernel.exception',
                    'method'   => 'onKernelException',
                    'priority' => 255,
                ],
            ],
            'transifex'                           => [
                'class'     => 'BabDev\Transifex\Transifex',
                'arguments' => [
                    [
                        'api.username' => '%mautic.transifex_username%',
                        'api.password' => '%mautic.transifex_password%',
                    ],
                ],
            ],
            // Helpers
            'mautic.helper.assetgeneration'       => [
                'class'     => 'Mautic\CoreBundle\Helper\AssetGenerationHelper',
                'arguments' => 'mautic.factory',
            ],
            'mautic.helper.cookie'                => [
                'class'     => 'Mautic\CoreBundle\Helper\CookieHelper',
                'arguments' => [
                    '%mautic.cookie_path%',
                    '%mautic.cookie_domain%',
                    '%mautic.cookie_secure%',
                    '%mautic.cookie_httponly%',
                    'request_stack',
                ]
            ],
            'mautic.helper.update'                => [
                'class'     => 'Mautic\CoreBundle\Helper\UpdateHelper',
                'arguments' => 'mautic.factory',
            ],
            'mautic.helper.cache'                 => [
                'class'     => 'Mautic\CoreBundle\Helper\CacheHelper',
                'arguments' => 'mautic.factory',
            ],
            'mautic.helper.templating'            => [
                'class'     => 'Mautic\CoreBundle\Helper\TemplatingHelper',
                'arguments' => [
                    'kernel',
                ],
            ],
            'mautic.helper.theme'                 => [
                'class'       => 'Mautic\CoreBundle\Helper\ThemeHelper',
                'arguments'   => [
                    'mautic.helper.paths',
                    'mautic.helper.templating',
                ],
                'methodCalls' => [
                    'setDefaultTheme' => [
                        '%mautic.theme%',
                    ],
                ],
            ],
            'mautic.helper.encryption'            => [
                'class'     => 'Mautic\CoreBundle\Helper\EncryptionHelper',
                'arguments' => 'mautic.factory',
            ],
            'mautic.helper.language'              => [
                'class'     => 'Mautic\CoreBundle\Helper\LanguageHelper',
                'arguments' => 'mautic.factory',
            ],
            'mautic.helper.url'                   => [
                'class'     => 'Mautic\CoreBundle\Helper\UrlHelper',
                'arguments' => [
                    'mautic.http.connector',
                    '%mautic.link_shortener_url%',
                    'monolog.logger.mautic',
                ],
            ],
            // Menu
            'mautic.helper.menu'                  => [
                'class'     => 'Mautic\CoreBundle\Menu\MenuHelper',
                'arguments' => [
                    'mautic.security',
                    'security.token_storage',
                    'request_stack',
                    '%mautic.parameters%',
                ],
            ],
            'mautic.menu_renderer'                => [
                'class'     => 'Mautic\CoreBundle\Menu\MenuRenderer',
                'arguments' => [
                    'knp_menu.matcher',
                    'mautic.factory',
                    '%kernel.charset%',
                ],
                'tag'       => 'knp_menu.renderer',
                'alias'     => 'mautic',
            ],
            'mautic.menu.builder'                 => [
                'class'     => 'Mautic\CoreBundle\Menu\MenuBuilder',
                'arguments' => [
                    'knp_menu.factory',
                    'knp_menu.matcher',
                    'event_dispatcher',
                    'mautic.helper.menu',
                ],
            ],
            // IP Lookup
            'mautic.ip_lookup.factory'            => [
                'class'     => 'Mautic\CoreBundle\Factory\IpLookupFactory',
                'arguments' => [
                    '%mautic.ip_lookup_services%',
                    'monolog.logger.mautic',
                    'mautic.http.connector',
                    '%kernel.cache_dir%',
                ],
            ],
            'mautic.ip_lookup'                    => [
                'class'     => 'Mautic\CoreBundle\IpLookup\AbstractLookup', // bogus just to make cache compilation happy
                'factory'   => ['@mautic.ip_lookup.factory', 'getService'],
                'arguments' => [
                    '%mautic.ip_lookup_service%',
                    '%mautic.ip_lookup_auth%',
                    '%mautic.ip_lookup_config%',
                    'mautic.http.connector',
                ],
            ],
            // Other
            'mautic.http.connector'               => [
                'class'   => 'Joomla\Http\Http',
                'factory' => ['Joomla\Http\HttpFactory', 'getHttp'],
            ],

            'twig.controller.exception.class' => 'Mautic\CoreBundle\Controller\ExceptionController',
            'monolog.handler.stream.class'    => 'Mautic\CoreBundle\Monolog\Handler\PhpHandler',

            // Twig
            'templating.twig.extension.slot'  => [
                'class'     => 'Mautic\CoreBundle\Templating\Twig\Extension\SlotExtension',
                'arguments' => [
                    'mautic.factory',
                ],
                'tag'       => 'twig.extension',
            ],
            'templating.twig.extension.asset' => [
                'class'     => 'Mautic\CoreBundle\Templating\Twig\Extension\AssetExtension',
                'arguments' => [
                    'templating.helper.assets',
                ],
                'tag'       => 'twig.extension',
            ],
            // Schema
            'mautic.schema.helper.factory'    => [
                'class'     => 'Mautic\CoreBundle\Doctrine\Helper\SchemaHelperFactory',
                'arguments' => [
                    'mautic.schema.helper.table',
                    'mautic.schema.helper.index',
                    'mautic.schema.helper.column',
                ],
            ],
            'mautic.schema.helper.column'     => [
                'class'     => 'Mautic\CoreBundle\Doctrine\Helper\ColumnSchemaHelper',
                'arguments' => [
                    'database_connection',
                    '%mautic.db_table_prefix%',
                ],
            ],
            'mautic.schema.helper.index'      => [
                'class'     => 'Mautic\CoreBundle\Doctrine\Helper\IndexSchemaHelper',
                'arguments' => [
                    'database_connection',
                    '%mautic.db_table_prefix%',
                ],
            ],
            'mautic.schema.helper.table'      => [
                'class'     => 'Mautic\CoreBundle\Doctrine\Helper\TableSchemaHelper',
                'arguments' => [
                    'database_connection',
                    '%mautic.db_table_prefix%',
                    'mautic.schema.helper.column',
                ],
            ],
        ],
        'models'  => [
            'mautic.core.model.auditlog'     => [
                'class' => 'Mautic\CoreBundle\Model\AuditLogModel',
            ],
            'mautic.core.model.notification' => [
                'class'       => 'Mautic\CoreBundle\Model\NotificationModel',
                'arguments'   => [
                    'mautic.helper.paths',
                    'mautic.helper.update',
                ],
                'methodCalls' => [
                    'setDisableUpdates' => [
                        '%mautic.security.disableUpdates%',
                    ],
                ],
            ],
            'mautic.core.model.form'         => [
                'class' => 'Mautic\CoreBundle\Model\FormModel',
            ],
        ],
    ],

    'ip_lookup_services' => [
        'freegeoip'         => [
            'display_name' => 'Freegeoip.net',
            'class'        => 'Mautic\CoreBundle\IpLookup\FreegeoipLookup',
        ],
        'geobytes'          => [
            'display_name' => 'Geobytes',
            'class'        => 'Mautic\CoreBundle\IpLookup\GeobytesLookup',
        ],
        'geoips'            => [
            'display_name' => 'GeoIPs',
            'class'        => 'Mautic\CoreBundle\IpLookup\GeoipsLookup',
        ],
        'ipinfodb'          => [
            'display_name' => 'IPInfoDB',
            'class'        => 'Mautic\CoreBundle\IpLookup\IpinfodbLookup',
        ],
        'maxmind_country'   => [
            'display_name' => 'MaxMind - Country Geolocation',
            'class'        => 'Mautic\CoreBundle\IpLookup\MaxmindCountryLookup',
        ],
        'maxmind_omni'      => [
            'display_name' => 'MaxMind - Insights (formerly Omni]',
            'class'        => 'Mautic\CoreBundle\IpLookup\MaxmindOmniLookup',
        ],
        'maxmind_precision' => [
            'display_name' => 'MaxMind - GeoIP2 Precision',
            'class'        => 'Mautic\CoreBundle\IpLookup\MaxmindPrecisionLookup',
        ],
        'maxmind_download'  => [
            'display_name' => 'MaxMind - GeoLite2 City Download',
            'class'        => 'Mautic\CoreBundle\IpLookup\MaxmindDownloadLookup',
        ],
        'telize'            => [
            'display_name' => 'Telize',
            'class'        => 'Mautic\CoreBundle\IpLookup\TelizeLookup',
        ],
        'ip2loctionlocal'   => [
            'display_name' => 'IP2Location Local Bin File',
            'class'        => 'Mautic\CoreBundle\IpLookup\IP2LocationBinLookup',
        ],
        'ip2loctionapi'     => [
            'display_name' => 'IP2Location Web Service',
            'class'        => 'Mautic\CoreBundle\IpLookup\IP2LocationAPILookup',
        ],
    ],

    'parameters' => [
<<<<<<< HEAD
        'site_url'                  => '',
        'webroot'                   => '',
        'cache_path'                => '%kernel.root_dir%/cache',
        'log_path'                  => '%kernel.root_dir%/logs',
        'image_path'                => 'media/images',
        'theme'                     => 'Mauve',
        'db_driver'                 => 'pdo_mysql',
        'db_host'                   => 'localhost',
        'db_port'                   => 3306,
        'db_name'                   => '',
        'db_user'                   => '',
        'db_password'               => '',
        'db_table_prefix'           => '',
        'db_path'                   => '',
        'locale'                    => 'en_US',
        'secret_key'                => '',
        'trusted_hosts'             => null,
        'trusted_proxies'           => null,
        'rememberme_key'            => hash('sha1', uniqid(mt_rand())),
        'rememberme_lifetime'       => 31536000, //365 days in seconds
        'rememberme_path'           => '/',
        'rememberme_domain'         => '',
        'default_pagelimit'         => 30,
        'default_timezone'          => 'UTC',
        'date_format_full'          => 'F j, Y g:i a T',
        'date_format_short'         => 'D, M d',
        'date_format_dateonly'      => 'F j, Y',
        'date_format_timeonly'      => 'g:i a',
        'ip_lookup_service'         => 'maxmind_download',
        'ip_lookup_auth'            => '',
        'ip_lookup_config'          => [],
        'transifex_username'        => '',
        'transifex_password'        => '',
        'update_stability'          => 'stable',
        'cookie_path'               => '/',
        'cookie_domain'             => '',
        'cookie_secure'             => null,
        'cookie_httponly'           => false,
        'do_not_track_ips'          => [],
        'do_not_track_internal_ips' => [],
        'link_shortener_url'        => null,
        'cached_data_timeout'       => 10,
        'batch_sleep_time'          => 1,
        'batch_campaign_sleep_time' => false,
    ],
=======
        'site_url'                       => '',
        'webroot'                        => '',
        'cache_path'                     => '%kernel.root_dir%/cache',
        'log_path'                       => '%kernel.root_dir%/logs',
        'image_path'                     => 'media/images',
        'theme'                          => 'Mauve',
        'db_driver'                      => 'pdo_mysql',
        'db_host'                        => 'localhost',
        'db_port'                        => 3306,
        'db_name'                        => '',
        'db_user'                        => '',
        'db_password'                    => '',
        'db_table_prefix'                => '',
        'db_server_version'              => '5.5',
        'locale'                         => 'en_US',
        'secret_key'                     => '',
        'trusted_hosts'                  => null,
        'trusted_proxies'                => null,
        'rememberme_key'                 => hash('sha1', uniqid(mt_rand())),
        'rememberme_lifetime'            => 31536000, //365 days in seconds
        'rememberme_path'                => '/',
        'rememberme_domain'              => '',
        'default_pagelimit'              => 30,
        'default_timezone'               => 'UTC',
        'date_format_full'               => 'F j, Y g:i a T',
        'date_format_short'              => 'D, M d',
        'date_format_dateonly'           => 'F j, Y',
        'date_format_timeonly'           => 'g:i a',
        'ip_lookup_service'              => 'maxmind_download',
        'ip_lookup_auth'                 => '',
        'ip_lookup_config'               => [],
        'transifex_username'             => '',
        'transifex_password'             => '',
        'update_stability'               => 'stable',
        'cookie_path'                    => '/',
        'cookie_domain'                  => '',
        'cookie_secure'                  => null,
        'cookie_httponly'                => false,
        'do_not_track_ips'               => [],
        'do_not_track_internal_ips'      => [],
        'link_shortener_url'             => null,
        'cached_data_timeout'            => 10,
        'batch_sleep_time'               => 1,
        'batch_campaign_sleep_time'      => false
    ]
>>>>>>> f513ccc6
];<|MERGE_RESOLUTION|>--- conflicted
+++ resolved
@@ -307,19 +307,11 @@
             ],
 
             // Configurator (used in installer and managing global config]
-<<<<<<< HEAD
-            'mautic.configurator'                 => [
-                'class'     => 'Mautic\CoreBundle\Configurator\Configurator', // In 2.0 change this to reference the CoreBundle
-                'arguments' => [
-                    'mautic.factory',
-                ],
-=======
             'mautic.configurator' => [
                 'class'     => 'Mautic\CoreBundle\Configurator\Configurator',
                 'arguments' => [
-                    'mautic.helper.paths'
+                    'mautic.helper.paths',
                 ]
->>>>>>> f513ccc6
             ],
 
             // Template helper overrides
@@ -362,16 +354,10 @@
                 'tag'       => 'translation.loader',
                 'alias'     => 'mautic',
             ],
-<<<<<<< HEAD
-            'mautic.tblprefix_subscriber'         => [
-                'class' => 'Mautic\CoreBundle\EventListener\DoctrineEventsSubscriber',
-                'tag'   => 'doctrine.event_subscriber',
-=======
             'mautic.tblprefix_subscriber'        => [
                 'class'     => 'Mautic\CoreBundle\EventListener\DoctrineEventsSubscriber',
                 'tag'       => 'doctrine.event_subscriber',
-                'arguments' => '%mautic.db_table_prefix%'
->>>>>>> f513ccc6
+                'arguments' => '%mautic.db_table_prefix%',
             ],
             'mautic.exception.listener'           => [
                 'class'        => 'Mautic\CoreBundle\EventListener\ExceptionListener',
@@ -627,53 +613,6 @@
     ],
 
     'parameters' => [
-<<<<<<< HEAD
-        'site_url'                  => '',
-        'webroot'                   => '',
-        'cache_path'                => '%kernel.root_dir%/cache',
-        'log_path'                  => '%kernel.root_dir%/logs',
-        'image_path'                => 'media/images',
-        'theme'                     => 'Mauve',
-        'db_driver'                 => 'pdo_mysql',
-        'db_host'                   => 'localhost',
-        'db_port'                   => 3306,
-        'db_name'                   => '',
-        'db_user'                   => '',
-        'db_password'               => '',
-        'db_table_prefix'           => '',
-        'db_path'                   => '',
-        'locale'                    => 'en_US',
-        'secret_key'                => '',
-        'trusted_hosts'             => null,
-        'trusted_proxies'           => null,
-        'rememberme_key'            => hash('sha1', uniqid(mt_rand())),
-        'rememberme_lifetime'       => 31536000, //365 days in seconds
-        'rememberme_path'           => '/',
-        'rememberme_domain'         => '',
-        'default_pagelimit'         => 30,
-        'default_timezone'          => 'UTC',
-        'date_format_full'          => 'F j, Y g:i a T',
-        'date_format_short'         => 'D, M d',
-        'date_format_dateonly'      => 'F j, Y',
-        'date_format_timeonly'      => 'g:i a',
-        'ip_lookup_service'         => 'maxmind_download',
-        'ip_lookup_auth'            => '',
-        'ip_lookup_config'          => [],
-        'transifex_username'        => '',
-        'transifex_password'        => '',
-        'update_stability'          => 'stable',
-        'cookie_path'               => '/',
-        'cookie_domain'             => '',
-        'cookie_secure'             => null,
-        'cookie_httponly'           => false,
-        'do_not_track_ips'          => [],
-        'do_not_track_internal_ips' => [],
-        'link_shortener_url'        => null,
-        'cached_data_timeout'       => 10,
-        'batch_sleep_time'          => 1,
-        'batch_campaign_sleep_time' => false,
-    ],
-=======
         'site_url'                       => '',
         'webroot'                        => '',
         'cache_path'                     => '%kernel.root_dir%/cache',
@@ -717,7 +656,6 @@
         'link_shortener_url'             => null,
         'cached_data_timeout'            => 10,
         'batch_sleep_time'               => 1,
-        'batch_campaign_sleep_time'      => false
+        'batch_campaign_sleep_time'      => false,
     ]
->>>>>>> f513ccc6
 ];