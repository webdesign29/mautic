--- conflicted
+++ resolved
@@ -226,17 +226,12 @@
             ],
             'mautic.helper.template.security'  => [
                 'class'     => 'Mautic\CoreBundle\Templating\Helper\SecurityHelper',
-<<<<<<< HEAD
-                'arguments' => 'mautic.factory',
-                'alias'     => 'security',
-=======
-                'arguments' => array(
+                'arguments' => [
                     'mautic.security',
                     'request_stack',
                     'event_dispatcher'
-                ),
+                ],
                 'alias'     => 'security'
->>>>>>> b3db2f98
             ],
             'mautic.helper.paths'              => [
                 'class'     => 'Mautic\CoreBundle\Helper\PathsHelper',
@@ -392,17 +387,13 @@
             ],
             'mautic.helper.cookie'                => [
                 'class'     => 'Mautic\CoreBundle\Helper\CookieHelper',
-<<<<<<< HEAD
-                'arguments' => 'mautic.factory',
-=======
                 'arguments' => [
                     '%mautic.cookie_path%',
                     '%mautic.cookie_domain%',
                     '%mautic.cookie_secure%',
                     '%mautic.cookie_httponly%',
-                    'request_stack'
+                    'request_stack',
                 ]
->>>>>>> b3db2f98
             ],
             'mautic.helper.update'                => [
                 'class'     => 'Mautic\CoreBundle\Helper\UpdateHelper',
