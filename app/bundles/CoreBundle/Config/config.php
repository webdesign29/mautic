<?php
/**
 * @copyright   2014 Mautic Contributors. All rights reserved
 * @author      Mautic
 *
 * @link        http://mautic.org
 *
 * @license     GNU/GPLv3 http://www.gnu.org/licenses/gpl-3.0.html
 */

return [
    'routes' => [
        'main' => [
            'mautic_core_ajax' => [
                'path'       => '/ajax',
                'controller' => 'MauticCoreBundle:Ajax:delegateAjax',
            ],
            'mautic_core_update' => [
                'path'       => '/update',
                'controller' => 'MauticCoreBundle:Update:index',
            ],
            'mautic_core_update_schema' => [
                'path'       => '/update/schema',
                'controller' => 'MauticCoreBundle:Update:schema',
            ],
            'mautic_core_form_action' => [
                'path'       => '/action/{objectAction}/{objectModel}/{objectId}',
                'controller' => 'MauticCoreBundle:Form:execute',
                'defaults'   => [
                    'objectModel' => '',
                ],
            ],
            'mautic_core_file_action' => [
                'path'       => '/file/{objectAction}/{objectId}',
                'controller' => 'MauticCoreBundle:File:execute',
            ],
            'mautic_themes_index' => [
                'path'       => '/themes',
                'controller' => 'MauticCoreBundle:Theme:index',
            ],
            'mautic_themes_action' => [
                'path'       => '/themes/{objectAction}/{objectId}',
                'controller' => 'MauticCoreBundle:Theme:execute',
            ],
        ],
        'public' => [
            'mautic_js' => [
                'path'       => '/mtc.js',
                'controller' => 'MauticCoreBundle:Js:index',
            ],
            'mautic_base_index' => [
                'path'       => '/',
                'controller' => 'MauticCoreBundle:Default:index',
            ],
            'mautic_secure_root' => [
                'path'       => '/s',
                'controller' => 'MauticCoreBundle:Default:redirectSecureRoot',
            ],
            'mautic_secure_root_slash' => [
                'path'       => '/s/',
                'controller' => 'MauticCoreBundle:Default:redirectSecureRoot',
            ],
            'mautic_remove_trailing_slash' => [
                'path'         => '/{url}',
                'controller'   => 'MauticCoreBundle:Common:removeTrailingSlash',
                'method'       => 'GET',
                'requirements' => [
                    'url' => '.*/$',
                ],
            ],
        ],
        'api' => [
            // 'mautic_core_api_file_action'   => [
            //     'path'       => '/files/{objectAction}/{objectId}',
            //     'controller' => 'MauticCoreBundle:Api\FileAp:execute'
            // ],
            'mautic_core_api_file_list' => [
                'path'       => '/files/{dir}',
                'controller' => 'MauticCoreBundle:Api\FileApi:list',
            ],
            'mautic_core_api_file_create' => [
                'path'       => '/files/{dir}/create',
                'controller' => 'MauticCoreBundle:Api\FileApi:create',
                'method'     => 'POST',
            ],
            'mautic_core_api_file_action' => [
                'path'       => '/files/{objectAction}/{objectId}',
                'controller' => 'MauticCoreBundle:Api\FileApi',
                'method'     => 'POST',
            ],
        ],
    ],
    'menu' => [
        'main' => [
            'mautic.core.components' => [
                'id'        => 'mautic_components_root',
                'iconClass' => 'fa-puzzle-piece',
                'priority'  => 60,
            ],
            'mautic.core.channels' => [
                'id'        => 'mautic_channels_root',
                'iconClass' => 'fa-rss',
                'priority'  => 40,
            ],
        ],
        'admin' => [
            'mautic.theme.menu.index' => [
                'route'     => 'mautic_themes_index',
                'iconClass' => 'fa-newspaper-o',
                'id'        => 'mautic_themes_index',
                'access'    => 'admin',
            ],
        ],
        'extra' => [
            'priority' => -1000,
            'items'    => [
                'name'     => 'extra',
                'children' => [],
            ],
        ],
        'profile' => [
            'priority' => -1000,
            'items'    => [
                'name'     => 'profile',
                'children' => [],
            ],
        ],
    ],
    'services' => [
        'events' => [
            'mautic.core.subscriber' => [
<<<<<<< HEAD
                'class' => 'Mautic\CoreBundle\EventListener\CoreSubscriber',
=======
                'class'     => 'Mautic\CoreBundle\EventListener\CoreSubscriber',
                'arguments' => [
                    'mautic.helper.bundle',
                    'mautic.helper.menu',
                    'mautic.helper.user',
                    'templating.helper.assets',
                    'mautic.helper.core_parameters',
                    'security.context',
                    'mautic.user.model.user',
                ],
            ],
            'mautic.core.environment.subscriber' => [
                'class'     => 'Mautic\CoreBundle\EventListener\EnvironmentSubscriber',
                'arguments' => [
                    'mautic.helper.cookie',
                ],
>>>>>>> a57d9ce7
            ],
            'mautic.core.configbundle.subscriber' => [
                'class'     => 'Mautic\CoreBundle\EventListener\ConfigSubscriber',
                'arguments' => [
                    'mautic.helper.language',
                    'mautic.helper.core_parameters',
                ],
            ],
            'mautic.webpush.js.subscriber' => [
                'class' => 'Mautic\CoreBundle\EventListener\BuildJsSubscriber',
            ],
            'mautic.core.dashboard.subscriber' => [
<<<<<<< HEAD
                'class' => 'Mautic\CoreBundle\EventListener\DashboardSubscriber',
=======
                'class'     => 'Mautic\CoreBundle\EventListener\DashboardSubscriber',
                'arguments' => [
                    'mautic.core.model.auditlog',
                ],
>>>>>>> a57d9ce7
            ],
            'mautic.core.maintenance.subscriber' => [
                'class'     => 'Mautic\CoreBundle\EventListener\MaintenanceSubscriber',
                'arguments' => [
<<<<<<< HEAD
                    'mautic.factory',
=======
>>>>>>> a57d9ce7
                    'doctrine.dbal.default_connection',
                ],
            ],
        ],
        'forms' => [
            'mautic.form.type.spacer' => [
                'class' => 'Mautic\CoreBundle\Form\Type\SpacerType',
                'alias' => 'spacer',
            ],
            'mautic.form.type.tel' => [
                'class' => 'Mautic\CoreBundle\Form\Type\TelType',
                'alias' => 'tel',
            ],
            'mautic.form.type.button_group' => [
                'class' => 'Mautic\CoreBundle\Form\Type\ButtonGroupType',
                'alias' => 'button_group',
            ],
            'mautic.form.type.yesno_button_group' => [
                'class' => 'Mautic\CoreBundle\Form\Type\YesNoButtonGroupType',
                'alias' => 'yesno_button_group',
            ],
            'mautic.form.type.standalone_button' => [
                'class' => 'Mautic\CoreBundle\Form\Type\StandAloneButtonType',
                'alias' => 'standalone_button',
            ],
            'mautic.form.type.form_buttons' => [
                'class' => 'Mautic\CoreBundle\Form\Type\FormButtonsType',
                'alias' => 'form_buttons',
            ],
            'mautic.form.type.hidden_entity' => [
                'class'     => 'Mautic\CoreBundle\Form\Type\HiddenEntityType',
                'alias'     => 'hidden_entity',
                'arguments' => 'doctrine.orm.entity_manager',
            ],
            'mautic.form.type.sortablelist' => [
                'class' => 'Mautic\CoreBundle\Form\Type\SortableListType',
                'alias' => 'sortablelist',
            ],
            'mautic.form.type.dynamiclist' => [
                'class' => 'Mautic\CoreBundle\Form\Type\DynamicListType',
                'alias' => 'dynamiclist',
            ],
            'mautic.form.type.coreconfig' => [
                'class'     => 'Mautic\CoreBundle\Form\Type\ConfigType',
                'arguments' => [
                    'translator',
                    'mautic.helper.language',
                    'mautic.ip_lookup.factory',
                    '%mautic.supported_languages%',
                    '%mautic.ip_lookup_services%',
                    'mautic.ip_lookup',
                ],
                'alias' => 'coreconfig',
            ],
            'mautic.form.type.coreconfig.iplookup_download_data_store_button' => [
                'class'     => 'Mautic\CoreBundle\Form\Type\IpLookupDownloadDataStoreButtonType',
                'alias'     => 'iplookup_download_data_store_button',
                'arguments' => [
                    'mautic.helper.template.date',
                    'translator',
                ],
            ],
            'mautic.form.type.theme_list' => [
                'class'     => 'Mautic\CoreBundle\Form\Type\ThemeListType',
                'arguments' => 'mautic.factory',
                'alias'     => 'theme_list',
            ],
            'mautic.form.type.daterange' => [
                'class'     => 'Mautic\CoreBundle\Form\Type\DateRangeType',
                'arguments' => 'mautic.factory',
                'alias'     => 'daterange',
            ],
            'mautic.form.type.builder.section' => [
                'class'     => 'Mautic\CoreBundle\Form\Type\BuilderSectionType',
                'arguments' => 'mautic.factory',
                'alias'     => 'builder_section',
            ],
            'mautic.form.type.slot' => [
                'class'     => 'Mautic\CoreBundle\Form\Type\SlotType',
                'arguments' => 'mautic.factory',
                'alias'     => 'slot',
            ],
            'mautic.form.type.slot.button' => [
                'class'     => 'Mautic\CoreBundle\Form\Type\SlotButtonType',
                'arguments' => 'mautic.factory',
                'alias'     => 'slot_button',
            ],
            'mautic.form.type.theme.upload' => [
                'class' => 'Mautic\CoreBundle\Form\Type\ThemeUploadType',
                'alias' => 'theme_upload',
<<<<<<< HEAD
=======
            ],
            'mautic.form.type.dynamic_content_filter' => [
                'class' => \Mautic\CoreBundle\Form\Type\DynamicContentFilterType::class,
                'alias' => 'dynamic_content_filter',
            ],
            'mautic.form.type.dynamic_content_filter_entry' => [
                'class'     => \Mautic\CoreBundle\Form\Type\DynamicContentFilterEntryType::class,
                'alias'     => 'dynamic_content_filter_entry',
                'arguments' => [
                    'mautic.lead.model.list',
                    'mautic.stage.model.stage',
                ],
            ],
            'mautic.form.type.dynamic_content_filter_entry_filters' => [
                'class'     => \Mautic\CoreBundle\Form\Type\DynamicContentFilterEntryFiltersType::class,
                'alias'     => 'dynamic_content_filter_entry_filters',
                'arguments' => [
                    'mautic.factory',
                    'mautic.lead.model.list',
                ],
            ],
            'mautic.form.type.entity_lookup' => [
                'class'     => \Mautic\CoreBundle\Form\Type\EntityLookupType::class,
                'arguments' => [
                    'mautic.model.factory',
                    'translator',
                    'database_connection',
                    'router',
                ],
>>>>>>> a57d9ce7
            ],
        ],
        'helpers' => [
            'mautic.helper.template.menu' => [
                'class'     => 'Mautic\CoreBundle\Templating\Helper\MenuHelper',
                'arguments' => ['knp_menu.helper'],
                'alias'     => 'menu',
            ],
            'mautic.helper.template.date' => [
                'class'     => 'Mautic\CoreBundle\Templating\Helper\DateHelper',
                'arguments' => 'mautic.factory',
                'alias'     => 'date',
            ],
            'mautic.helper.template.exception' => [
                'class'     => 'Mautic\CoreBundle\Templating\Helper\ExceptionHelper',
                'arguments' => '%kernel.root_dir%',
                'alias'     => 'exception',
            ],
            'mautic.helper.template.gravatar' => [
                'class'     => 'Mautic\CoreBundle\Templating\Helper\GravatarHelper',
                'arguments' => 'mautic.factory',
                'alias'     => 'gravatar',
            ],
            'mautic.helper.template.analytics' => [
                'class'     => 'Mautic\CoreBundle\Templating\Helper\AnalyticsHelper',
                'arguments' => 'mautic.factory',
                'alias'     => 'analytics',
            ],
            'mautic.helper.template.mautibot' => [
                'class' => 'Mautic\CoreBundle\Templating\Helper\MautibotHelper',
                'alias' => 'mautibot',
            ],
            'mautic.helper.template.canvas' => [
                'class'     => 'Mautic\CoreBundle\Templating\Helper\SidebarCanvasHelper',
                'arguments' => 'mautic.factory',
                'alias'     => 'canvas',
            ],
            'mautic.helper.template.button' => [
                'class'     => 'Mautic\CoreBundle\Templating\Helper\ButtonHelper',
                'arguments' => 'mautic.factory',
                'alias'     => 'buttons',
            ],
            'mautic.helper.template.formatter' => [
                'class'     => 'Mautic\CoreBundle\Templating\Helper\FormatterHelper',
                'arguments' => 'mautic.factory',
                'alias'     => 'formatter',
            ],
            'mautic.helper.template.security' => [
                'class'     => 'Mautic\CoreBundle\Templating\Helper\SecurityHelper',
                'arguments' => [
                    'mautic.security',
                    'request_stack',
                    'event_dispatcher',
                ],
                'alias' => 'security',
            ],
            'mautic.helper.paths' => [
                'class'     => 'Mautic\CoreBundle\Helper\PathsHelper',
                'arguments' => [
                    'mautic.helper.user',
                    'mautic.helper.core_parameters',
                ],
            ],
            'mautic.helper.ip_lookup' => [
                'class'     => 'Mautic\CoreBundle\Helper\IpLookupHelper',
                'arguments' => [
                    'request_stack',
                    'doctrine.orm.entity_manager',
                    'mautic.helper.core_parameters',
                    'mautic.ip_lookup',
                ],
            ],
            'mautic.helper.user' => [
                'class'     => 'Mautic\CoreBundle\Helper\UserHelper',
                'arguments' => [
                    'security.token_storage',
                ],
            ],
            'mautic.helper.core_parameters' => [
                'class'     => 'Mautic\CoreBundle\Helper\CoreParametersHelper',
                'arguments' => [
                    'kernel',
                ],
            ],
            'mautic.helper.bundle' => [
                'class'     => 'Mautic\CoreBundle\Helper\BundleHelper',
                'arguments' => [
                    'mautic.helper.core_parameters',
                    'kernel',
                ],
            ],
            'mautic.helper.phone_number' => [
                'class' => 'Mautic\CoreBundle\Helper\PhoneNumberHelper',
            ],
        ],
        'menus' => [
            'mautic.menu.main' => [
                'alias' => 'main',
            ],
            'mautic.menu.admin' => [
                'alias'   => 'admin',
                'options' => [
                    'template' => 'MauticCoreBundle:Menu:admin.html.php',
                ],
            ],
            'mautic.menu.extra' => [
                'alias'   => 'extra',
                'options' => [
                    'template' => 'MauticCoreBundle:Menu:extra.html.php',
                ],
            ],
            'mautic.menu.profile' => [
                'alias'   => 'profile',
                'options' => [
                    'template' => 'MauticCoreBundle:Menu:profile_inline.html.php',
                ],
            ],
        ],
        'other' => [
            // Error handler
            'mautic.core.errorhandler.subscriber' => [
                'class'     => 'Mautic\CoreBundle\EventListener\ErrorHandlingListener',
                'arguments' => [
                    '%kernel.environment%',
                    'monolog.logger.mautic',
                ],
                'tag' => 'kernel.event_subscriber',
            ],

            // Configurator (used in installer and managing global config]
            'mautic.configurator' => [
                'class'     => 'Mautic\CoreBundle\Configurator\Configurator',
                'arguments' => [
                    'mautic.helper.paths',
                ],
            ],

            // Template helper overrides
            'templating.helper.assets.class' => 'Mautic\CoreBundle\Templating\Helper\AssetsHelper',
            'templating.helper.slots.class'  => 'Mautic\CoreBundle\Templating\Helper\SlotsHelper',
            'templating.name_parser.class'   => 'Mautic\CoreBundle\Templating\TemplateNameParser',
            'templating.helper.form.class'   => 'Mautic\CoreBundle\Templating\Helper\FormHelper',
            // Translator overrides
            'translator.class'                   => 'Mautic\CoreBundle\Translation\Translator',
            'templating.helper.translator.class' => 'Mautic\CoreBundle\Templating\Helper\TranslatorHelper',
            // System uses
            'mautic.factory' => [
                'class'     => 'Mautic\CoreBundle\Factory\MauticFactory',
                'arguments' => 'service_container',
            ],
<<<<<<< HEAD
=======
            'mautic.model.factory' => [
                'class'     => 'Mautic\CoreBundle\Factory\ModelFactory',
                'arguments' => 'service_container',
            ],
>>>>>>> a57d9ce7
            'mautic.templating.name_parser' => [
                'class'     => 'Mautic\CoreBundle\Templating\TemplateNameParser',
                'arguments' => 'kernel',
            ],
            'mautic.route_loader' => [
                'class'     => 'Mautic\CoreBundle\Loader\RouteLoader',
                'arguments' => 'mautic.factory',
                'tag'       => 'routing.loader',
            ],
            'mautic.security' => [
                'class'     => 'Mautic\CoreBundle\Security\Permissions\CorePermissions',
                'arguments' => [
                    'mautic.helper.user',
                    'translator',
                    '%mautic.parameters%',
                    '%mautic.bundles%',
                    '%mautic.plugin.bundles%',
                ],
            ],
            'mautic.translation.loader' => [
                'class'     => 'Mautic\CoreBundle\Loader\TranslationLoader',
                'arguments' => 'mautic.factory',
                'tag'       => 'translation.loader',
                'alias'     => 'mautic',
            ],
            'mautic.tblprefix_subscriber' => [
                'class'     => 'Mautic\CoreBundle\EventListener\DoctrineEventsSubscriber',
                'tag'       => 'doctrine.event_subscriber',
                'arguments' => '%mautic.db_table_prefix%',
            ],
            'mautic.exception.listener' => [
                'class'     => 'Mautic\CoreBundle\EventListener\ExceptionListener',
                'arguments' => [
                    '"MauticCoreBundle:Exception:show"',
                    'monolog.logger.mautic',
                ],
                'tag'          => 'kernel.event_listener',
                'tagArguments' => [
                    'event'    => 'kernel.exception',
                    'method'   => 'onKernelException',
                    'priority' => 255,
                ],
            ],
            'transifex' => [
                'class'     => 'BabDev\Transifex\Transifex',
                'arguments' => [
                    [
                        'api.username' => '%mautic.transifex_username%',
                        'api.password' => '%mautic.transifex_password%',
                    ],
                ],
            ],
            // Helpers
            'mautic.helper.assetgeneration' => [
                'class'     => 'Mautic\CoreBundle\Helper\AssetGenerationHelper',
                'arguments' => 'mautic.factory',
            ],
            'mautic.helper.cookie' => [
                'class'     => 'Mautic\CoreBundle\Helper\CookieHelper',
                'arguments' => [
                    '%mautic.cookie_path%',
                    '%mautic.cookie_domain%',
                    '%mautic.cookie_secure%',
                    '%mautic.cookie_httponly%',
                    'request_stack',
                ],
            ],
            'mautic.helper.update' => [
                'class'     => 'Mautic\CoreBundle\Helper\UpdateHelper',
                'arguments' => 'mautic.factory',
            ],
            'mautic.helper.cache' => [
                'class'     => 'Mautic\CoreBundle\Helper\CacheHelper',
                'arguments' => 'mautic.factory',
            ],
            'mautic.helper.templating' => [
                'class'     => 'Mautic\CoreBundle\Helper\TemplatingHelper',
                'arguments' => [
                    'kernel',
                ],
            ],
            'mautic.helper.theme' => [
                'class'     => 'Mautic\CoreBundle\Helper\ThemeHelper',
                'arguments' => [
                    'mautic.helper.paths',
                    'mautic.helper.templating',
                ],
                'methodCalls' => [
                    'setDefaultTheme' => [
                        '%mautic.theme%',
                    ],
                ],
            ],
            'mautic.helper.encryption' => [
                'class'     => 'Mautic\CoreBundle\Helper\EncryptionHelper',
                'arguments' => 'mautic.factory',
            ],
            'mautic.helper.language' => [
                'class'     => 'Mautic\CoreBundle\Helper\LanguageHelper',
                'arguments' => 'mautic.factory',
            ],
            'mautic.helper.url' => [
                'class'     => 'Mautic\CoreBundle\Helper\UrlHelper',
                'arguments' => [
                    'mautic.http.connector',
                    '%mautic.link_shortener_url%',
                    'monolog.logger.mautic',
                ],
            ],
            // Menu
            'mautic.helper.menu' => [
                'class'     => 'Mautic\CoreBundle\Menu\MenuHelper',
                'arguments' => [
                    'mautic.security',
                    'request_stack',
                    '%mautic.parameters%',
                ],
            ],
            'mautic.menu_renderer' => [
                'class'     => 'Mautic\CoreBundle\Menu\MenuRenderer',
                'arguments' => [
                    'knp_menu.matcher',
                    'mautic.factory',
                    '%kernel.charset%',
                ],
                'tag'   => 'knp_menu.renderer',
                'alias' => 'mautic',
            ],
            'mautic.menu.builder' => [
                'class'     => 'Mautic\CoreBundle\Menu\MenuBuilder',
                'arguments' => [
                    'knp_menu.factory',
                    'knp_menu.matcher',
                    'event_dispatcher',
                    'mautic.helper.menu',
                ],
            ],
            // IP Lookup
            'mautic.ip_lookup.factory' => [
                'class'     => 'Mautic\CoreBundle\Factory\IpLookupFactory',
                'arguments' => [
                    '%mautic.ip_lookup_services%',
                    'monolog.logger.mautic',
                    'mautic.http.connector',
                    '%kernel.cache_dir%',
                ],
            ],
            'mautic.ip_lookup' => [
                'class'     => 'Mautic\CoreBundle\IpLookup\AbstractLookup', // bogus just to make cache compilation happy
                'factory'   => ['@mautic.ip_lookup.factory', 'getService'],
                'arguments' => [
                    '%mautic.ip_lookup_service%',
                    '%mautic.ip_lookup_auth%',
                    '%mautic.ip_lookup_config%',
                    'mautic.http.connector',
                ],
            ],
            // Other
            'mautic.http.connector' => [
                'class'   => 'Joomla\Http\Http',
                'factory' => ['Joomla\Http\HttpFactory', 'getHttp'],
            ],

            'twig.controller.exception.class' => 'Mautic\CoreBundle\Controller\ExceptionController',
            'monolog.handler.stream.class'    => 'Mautic\CoreBundle\Monolog\Handler\PhpHandler',

            // Twig
            'templating.twig.extension.slot' => [
                'class'     => 'Mautic\CoreBundle\Templating\Twig\Extension\SlotExtension',
                'arguments' => [
                    'mautic.factory',
                ],
                'tag' => 'twig.extension',
            ],
            'templating.twig.extension.asset' => [
                'class'     => 'Mautic\CoreBundle\Templating\Twig\Extension\AssetExtension',
                'arguments' => [
                    'templating.helper.assets',
                ],
                'tag' => 'twig.extension',
            ],
            // Schema
            'mautic.schema.helper.factory' => [
                'class'     => 'Mautic\CoreBundle\Doctrine\Helper\SchemaHelperFactory',
                'arguments' => [
                    'mautic.schema.helper.table',
                    'mautic.schema.helper.index',
                    'mautic.schema.helper.column',
                ],
            ],
            'mautic.schema.helper.column' => [
                'class'     => 'Mautic\CoreBundle\Doctrine\Helper\ColumnSchemaHelper',
                'arguments' => [
                    'database_connection',
                    '%mautic.db_table_prefix%',
                ],
            ],
            'mautic.schema.helper.index' => [
                'class'     => 'Mautic\CoreBundle\Doctrine\Helper\IndexSchemaHelper',
                'arguments' => [
                    'database_connection',
                    '%mautic.db_table_prefix%',
                ],
            ],
            'mautic.schema.helper.table' => [
                'class'     => 'Mautic\CoreBundle\Doctrine\Helper\TableSchemaHelper',
                'arguments' => [
                    'database_connection',
                    '%mautic.db_table_prefix%',
                    'mautic.schema.helper.column',
                ],
            ],
        ],
        'models' => [
            'mautic.core.model.auditlog' => [
                'class' => 'Mautic\CoreBundle\Model\AuditLogModel',
            ],
            'mautic.core.model.notification' => [
                'class'     => 'Mautic\CoreBundle\Model\NotificationModel',
                'arguments' => [
                    'mautic.helper.paths',
                    'mautic.helper.update',
                    'debril.reader',
                    'mautic.helper.core_parameters',
                ],
                'methodCalls' => [
                    'setDisableUpdates' => [
                        '%mautic.security.disableUpdates%',
                    ],
                ],
            ],
            'mautic.core.model.form' => [
                'class' => 'Mautic\CoreBundle\Model\FormModel',
            ],
            'mautic.core.model.messagequeue' => [
                'class'     => 'Mautic\CoreBundle\Model\MessageQueueModel',
                'arguments' => [
                    'mautic.lead.model.lead',
                    'mautic.lead.model.company',
                ],
            ],
        ],
    ],

    'ip_lookup_services' => [
        'freegeoip' => [
            'display_name' => 'Freegeoip.net',
            'class'        => 'Mautic\CoreBundle\IpLookup\FreegeoipLookup',
        ],
        'geobytes' => [
            'display_name' => 'Geobytes',
            'class'        => 'Mautic\CoreBundle\IpLookup\GeobytesLookup',
        ],
        'geoips' => [
            'display_name' => 'GeoIPs',
            'class'        => 'Mautic\CoreBundle\IpLookup\GeoipsLookup',
        ],
        'ipinfodb' => [
            'display_name' => 'IPInfoDB',
            'class'        => 'Mautic\CoreBundle\IpLookup\IpinfodbLookup',
        ],
        'maxmind_country' => [
            'display_name' => 'MaxMind - Country Geolocation',
            'class'        => 'Mautic\CoreBundle\IpLookup\MaxmindCountryLookup',
        ],
        'maxmind_omni' => [
            'display_name' => 'MaxMind - Insights (formerly Omni]',
            'class'        => 'Mautic\CoreBundle\IpLookup\MaxmindOmniLookup',
        ],
        'maxmind_precision' => [
            'display_name' => 'MaxMind - GeoIP2 Precision',
            'class'        => 'Mautic\CoreBundle\IpLookup\MaxmindPrecisionLookup',
        ],
        'maxmind_download' => [
            'display_name' => 'MaxMind - GeoLite2 City Download',
            'class'        => 'Mautic\CoreBundle\IpLookup\MaxmindDownloadLookup',
        ],
        'telize' => [
            'display_name' => 'Telize',
            'class'        => 'Mautic\CoreBundle\IpLookup\TelizeLookup',
        ],
        'ip2loctionlocal' => [
            'display_name' => 'IP2Location Local Bin File',
            'class'        => 'Mautic\CoreBundle\IpLookup\IP2LocationBinLookup',
        ],
        'ip2loctionapi' => [
            'display_name' => 'IP2Location Web Service',
            'class'        => 'Mautic\CoreBundle\IpLookup\IP2LocationAPILookup',
        ],
    ],

    'parameters' => [
        'site_url'                  => '',
        'webroot'                   => '',
        'cache_path'                => '%kernel.root_dir%/cache',
        'log_path'                  => '%kernel.root_dir%/logs',
        'image_path'                => 'media/images',
        'theme'                     => 'Mauve',
        'db_driver'                 => 'pdo_mysql',
        'db_host'                   => '127.0.0.1',
        'db_port'                   => 3306,
        'db_name'                   => '',
        'db_user'                   => '',
        'db_password'               => '',
        'db_table_prefix'           => '',
        'db_server_version'         => '5.5',
        'locale'                    => 'en_US',
        'secret_key'                => '',
        'dev_hosts'                 => null,
        'trusted_hosts'             => null,
        'trusted_proxies'           => null,
        'rememberme_key'            => hash('sha1', uniqid(mt_rand())),
        'rememberme_lifetime'       => 31536000, //365 days in seconds
        'rememberme_path'           => '/',
        'rememberme_domain'         => '',
        'default_pagelimit'         => 30,
        'default_timezone'          => 'UTC',
        'date_format_full'          => 'F j, Y g:i a T',
        'date_format_short'         => 'D, M d',
        'date_format_dateonly'      => 'F j, Y',
        'date_format_timeonly'      => 'g:i a',
        'ip_lookup_service'         => 'maxmind_download',
        'ip_lookup_auth'            => '',
        'ip_lookup_config'          => [],
        'transifex_username'        => '',
        'transifex_password'        => '',
        'update_stability'          => 'stable',
        'cookie_path'               => '/',
        'cookie_domain'             => '',
        'cookie_secure'             => null,
        'cookie_httponly'           => false,
        'do_not_track_ips'          => [],
        'do_not_track_internal_ips' => [],
        'link_shortener_url'        => null,
        'cached_data_timeout'       => 10,
        'batch_sleep_time'          => 1,
        'batch_campaign_sleep_time' => false,
        'cors_restrict_domains'     => true,
        'cors_valid_domains'        => [],
        'rss_notification_url'      => 'https://mautic.com/?feed=rss2&tag=notification',
    ],
];<|MERGE_RESOLUTION|>--- conflicted
+++ resolved
@@ -129,9 +129,6 @@
     'services' => [
         'events' => [
             'mautic.core.subscriber' => [
-<<<<<<< HEAD
-                'class' => 'Mautic\CoreBundle\EventListener\CoreSubscriber',
-=======
                 'class'     => 'Mautic\CoreBundle\EventListener\CoreSubscriber',
                 'arguments' => [
                     'mautic.helper.bundle',
@@ -148,7 +145,6 @@
                 'arguments' => [
                     'mautic.helper.cookie',
                 ],
->>>>>>> a57d9ce7
             ],
             'mautic.core.configbundle.subscriber' => [
                 'class'     => 'Mautic\CoreBundle\EventListener\ConfigSubscriber',
@@ -161,22 +157,14 @@
                 'class' => 'Mautic\CoreBundle\EventListener\BuildJsSubscriber',
             ],
             'mautic.core.dashboard.subscriber' => [
-<<<<<<< HEAD
-                'class' => 'Mautic\CoreBundle\EventListener\DashboardSubscriber',
-=======
                 'class'     => 'Mautic\CoreBundle\EventListener\DashboardSubscriber',
                 'arguments' => [
                     'mautic.core.model.auditlog',
                 ],
->>>>>>> a57d9ce7
             ],
             'mautic.core.maintenance.subscriber' => [
                 'class'     => 'Mautic\CoreBundle\EventListener\MaintenanceSubscriber',
                 'arguments' => [
-<<<<<<< HEAD
-                    'mautic.factory',
-=======
->>>>>>> a57d9ce7
                     'doctrine.dbal.default_connection',
                 ],
             ],
@@ -267,8 +255,6 @@
             'mautic.form.type.theme.upload' => [
                 'class' => 'Mautic\CoreBundle\Form\Type\ThemeUploadType',
                 'alias' => 'theme_upload',
-<<<<<<< HEAD
-=======
             ],
             'mautic.form.type.dynamic_content_filter' => [
                 'class' => \Mautic\CoreBundle\Form\Type\DynamicContentFilterType::class,
@@ -298,7 +284,6 @@
                     'database_connection',
                     'router',
                 ],
->>>>>>> a57d9ce7
             ],
         ],
         'helpers' => [
@@ -449,13 +434,10 @@
                 'class'     => 'Mautic\CoreBundle\Factory\MauticFactory',
                 'arguments' => 'service_container',
             ],
-<<<<<<< HEAD
-=======
             'mautic.model.factory' => [
                 'class'     => 'Mautic\CoreBundle\Factory\ModelFactory',
                 'arguments' => 'service_container',
             ],
->>>>>>> a57d9ce7
             'mautic.templating.name_parser' => [
                 'class'     => 'Mautic\CoreBundle\Templating\TemplateNameParser',
                 'arguments' => 'kernel',
