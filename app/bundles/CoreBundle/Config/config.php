--- conflicted
+++ resolved
@@ -27,23 +27,15 @@
                 'controller' => 'MauticCoreBundle:Form:execute',
                 'defaults'   => [
                     'objectModel' => ''
-<<<<<<< HEAD
-                )
-            ),
-            'mautic_core_file_action' => array(
+                ]
+            ],
+            'mautic_core_file_action' => [
                 'path'       => '/file/{objectAction}/{objectId}',
                 'controller' => 'MauticCoreBundle:File:execute'
-            )
-        ),
-        'public' => array(
-            'mautic_js'                    => array(
-=======
-                ]
             ]
         ],
         'public' => [
             'mautic_js'                    => [
->>>>>>> a514c375
                 'path'       => '/mtc.js',
                 'controller' => 'MauticCoreBundle:Js:index'
             ],
@@ -137,21 +129,12 @@
                 'class'     => 'Mautic\CoreBundle\Form\Type\HiddenEntityType',
                 'alias'     => 'hidden_entity',
                 'arguments' => 'doctrine.orm.entity_manager'
-<<<<<<< HEAD
-            ),
-            'mautic.form.type.sortablelist'       => array(
-                'class' => 'Mautic\CoreBundle\Form\Type\SortableListType',
-                'alias' => 'sortablelist'
-            ),
-            'mautic.form.type.dynamiclist'        => array(
-=======
             ],
             'mautic.form.type.sortablelist'        => [
                 'class' => 'Mautic\CoreBundle\Form\Type\SortableListType',
                 'alias' => 'sortablelist'
             ],
             'mautic.form.type.dynamiclist'         => [
->>>>>>> a514c375
                 'class' => 'Mautic\CoreBundle\Form\Type\DynamicListType',
                 'alias' => 'dynamiclist'
             ],
@@ -184,27 +167,24 @@
                 'class'     => 'Mautic\CoreBundle\Form\Type\DateRangeType',
                 'arguments' => 'mautic.factory',
                 'alias'     => 'daterange'
-<<<<<<< HEAD
-            ),
-            'mautic.form.type.slot'               => array(
+            ],
+            'mautic.form.type.slot'               => [
                 'class'     => 'Mautic\CoreBundle\Form\Type\SlotType',
                 'arguments' => 'mautic.factory',
                 'alias'     => 'slot'
-            ),
-            'mautic.form.type.slot.button'               => array(
+            ],
+            'mautic.form.type.slot.button'        => [
                 'class'     => 'Mautic\CoreBundle\Form\Type\SlotButtonType',
                 'arguments' => 'mautic.factory',
                 'alias'     => 'slot_button'
-            )
-        ),
-        'helpers' => array(
-            'mautic.helper.menu'               => array(
-=======
             ]
         ],
         'helpers' => [
             'mautic.helper.menu'               => [
->>>>>>> a514c375
+            ]
+        ],
+        'helpers' => [
+            'mautic.helper.menu'               => [
                 'class'     => 'Mautic\CoreBundle\Menu\MenuHelper',
                 'arguments' => 'mautic.factory',
                 'alias'     => 'menu_helper'
