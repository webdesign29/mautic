<?php
/**
 * @package     Mautic
 * @copyright   2014 Mautic Contributors. All rights reserved.
 * @author      Mautic
 * @link        http://mautic.org
 * @license     GNU/GPLv3 http://www.gnu.org/licenses/gpl-3.0.html
 */

return array(
    'routes'     => array(
        'main'   => array(
            'mautic_core_ajax'        => array(
                'path'       => '/ajax',
                'controller' => 'MauticCoreBundle:Ajax:delegateAjax'
            ),
            'mautic_core_update'      => array(
                'path'       => '/update',
                'controller' => 'MauticCoreBundle:Update:index'
            ),
            'mautic_core_update_schema'      => array(
                'path'       => '/update/schema',
                'controller' => 'MauticCoreBundle:Update:schema'
            ),
            'mautic_core_form_action' => array(
                'path'       => '/action/{objectAction}/{objectModel}/{objectId}',
                'controller' => 'MauticCoreBundle:Form:execute',
                'defaults'   => array(
                    'objectModel' => ''
                )
            )
        ),
        'public' => array(
            'mautic_js'                    => array(
                'path'       => '/mtc.js',
                'controller' => 'MauticCoreBundle:Js:index'
            ),
            'mautic_base_index'            => array(
                'path'       => '/',
                'controller' => 'MauticCoreBundle:Default:index'
            ),
            'mautic_secure_root'           => array(
                'path'       => '/s',
                'controller' => 'MauticCoreBundle:Default:redirectSecureRoot'
            ),
            'mautic_secure_root_slash'     => array(
                'path'       => '/s/',
                'controller' => 'MauticCoreBundle:Default:redirectSecureRoot'
            ),
            'mautic_remove_trailing_slash' => array(
                'path'         => '/{url}',
                'controller'   => 'MauticCoreBundle:Common:removeTrailingSlash',
                'method'       => 'GET',
                'requirements' => array(
                    'url' => '.*/$'
                )
            ),
            'mautic_public_bc_redirect'    => array(
                'path'         => '/p/{url}',
                'controller'   => 'MauticCoreBundle:Default:publicBcRedirect',
                'requirements' => array(
                    'url' => '.+'
                )
            ),
            'mautic_ajax_bc_redirect'      => array(
                'path'         => '/ajax{url}',
                'controller'   => 'MauticCoreBundle:Default:ajaxBcRedirect',
                'requirements' => array(
                    'url' => '.+'
                ),
                'defaults'     => array(
                    'url' => ''
                )
            ),
            'mautic_update_bc_redirect'    => array(
                'path'       => '/update',
                'controller' => 'MauticCoreBundle:Default:updateBcRedirect'
            )
        )
    ),
    'menu'       => array(
        'main'  => array(
            'priority' => 15,
            'items'    => array(
                'mautic.core.channels' => array(
                    'id'        => 'mautic_channels_root',
                    'iconClass' => 'fa-rss'
                ),
                'mautic.core.components' => array(
                    'id'        => 'mautic_components_root',
                    'iconClass' => 'fa-puzzle-piece'
                )
            )
        ),
        'admin' => array(
            'priority' => -1000,
            'items'    => array(
                'name'     => 'admin',
                'children' => array()
            )
        )
    ),
    'services'   => array(
        'events'  => array(
            'mautic.core.subscriber'              => array(
                'class' => 'Mautic\CoreBundle\EventListener\CoreSubscriber'
            ),
            'mautic.core.auditlog.subscriber'     => array(
                'class' => 'Mautic\CoreBundle\EventListener\AuditLogSubscriber'
            ),
            'mautic.core.configbundle.subscriber' => array(
                'class' => 'Mautic\CoreBundle\EventListener\ConfigSubscriber'
            ),
            'mautic.core.js.subscriber'           => array(
                'class' => 'Mautic\CoreBundle\EventListener\BuildJsSubscriber'
            ),
            'mautic.core.dashboard.subscriber'    => array(
                'class' => 'Mautic\CoreBundle\EventListener\DashboardSubscriber'
            )
        ),
        'forms'   => array(
            'mautic.form.type.spacer'             => array(
                'class' => 'Mautic\CoreBundle\Form\Type\SpacerType',
                'alias' => 'spacer'
            ),
            'mautic.form.type.tel'                => array(
                'class' => 'Mautic\CoreBundle\Form\Type\TelType',
                'alias' => 'tel'
            ),
            'mautic.form.type.button_group'       => array(
                'class' => 'Mautic\CoreBundle\Form\Type\ButtonGroupType',
                'alias' => 'button_group'
            ),
            'mautic.form.type.yesno_button_group' => array(
                'class' => 'Mautic\CoreBundle\Form\Type\YesNoButtonGroupType',
                'alias' => 'yesno_button_group'
            ),
            'mautic.form.type.standalone_button'  => array(
                'class' => 'Mautic\CoreBundle\Form\Type\StandAloneButtonType',
                'alias' => 'standalone_button'
            ),
            'mautic.form.type.form_buttons'       => array(
                'class' => 'Mautic\CoreBundle\Form\Type\FormButtonsType',
                'alias' => 'form_buttons'
            ),
            'mautic.form.type.hidden_entity'      => array(
                'class'     => 'Mautic\CoreBundle\Form\Type\HiddenEntityType',
                'alias'     => 'hidden_entity',
                'arguments' => 'doctrine.orm.entity_manager'
            ),
            'mautic.form.type.sortablelist'        => array(
                'class' => 'Mautic\CoreBundle\Form\Type\SortableListType',
                'alias' => 'sortablelist'
            ),
            'mautic.form.type.dynamiclist'         => array(
                'class' => 'Mautic\CoreBundle\Form\Type\DynamicListType',
                'alias' => 'dynamiclist'
            ),
            'mautic.form.type.coreconfig'         => array(
                'class'     => 'Mautic\CoreBundle\Form\Type\ConfigType',
                'arguments' => array(
                    'translator',
                    'mautic.helper.language',
                    'mautic.ip_lookup.factory',
                    '%mautic.supported_languages%',
                    '%mautic.ip_lookup_services%',
                    'mautic.ip_lookup'
                ),
                'alias'     => 'coreconfig'
            ),
            'mautic.form.type.coreconfig.iplookup_download_data_store_button' => array(
                'class'     => 'Mautic\CoreBundle\Form\Type\IpLookupDownloadDataStoreButtonType',
                'alias'     => 'iplookup_download_data_store_button',
                'arguments' => array(
                    'mautic.helper.template.date',
                    'translator'
                )
            ),
            'mautic.form.type.theme_list'         => array(
                'class'     => 'Mautic\CoreBundle\Form\Type\ThemeListType',
                'arguments' => 'mautic.factory',
                'alias'     => 'theme_list'
            ),
            'mautic.form.type.daterange'          => array(
                'class'     => 'Mautic\CoreBundle\Form\Type\DateRangeType',
                'arguments' => 'mautic.factory',
                'alias'     => 'daterange'
            )
        ),
        'helpers' => array(
            'mautic.helper.menu'               => array(
                'class'     => 'Mautic\CoreBundle\Menu\MenuHelper',
                'arguments' => 'mautic.factory',
                'alias'     => 'menu_helper'
            ),
            'mautic.helper.template.date'      => array(
                'class'     => 'Mautic\CoreBundle\Templating\Helper\DateHelper',
                'arguments' => 'mautic.factory',
                'alias'     => 'date'
            ),
            'mautic.helper.template.exception' => array(
                'class'     => 'Mautic\CoreBundle\Templating\Helper\ExceptionHelper',
                'arguments' => '%kernel.root_dir%',
                'alias'     => 'exception'
            ),
            'mautic.helper.template.gravatar'  => array(
                'class'     => 'Mautic\CoreBundle\Templating\Helper\GravatarHelper',
                'arguments' => 'mautic.factory',
                'alias'     => 'gravatar'
            ),
            'mautic.helper.template.analytics' => array(
                'class'     => 'Mautic\CoreBundle\Templating\Helper\AnalyticsHelper',
                'arguments' => 'mautic.factory',
                'alias'     => 'analytics'
            ),
            'mautic.helper.template.mautibot'  => array(
                'class' => 'Mautic\CoreBundle\Templating\Helper\MautibotHelper',
                'alias' => 'mautibot'
            ),
            'mautic.helper.template.canvas'    => array(
                'class'     => 'Mautic\CoreBundle\Templating\Helper\SidebarCanvasHelper',
                'arguments' => 'mautic.factory',
                'alias'     => 'canvas'
            ),
            'mautic.helper.template.button'    => array(
                'class'     => 'Mautic\CoreBundle\Templating\Helper\ButtonHelper',
                'arguments' => 'mautic.factory',
                'alias'     => 'buttons'
            ),
            'mautic.helper.template.formatter' => array(
                'class'     => 'Mautic\CoreBundle\Templating\Helper\FormatterHelper',
                'arguments' => 'mautic.factory',
                'alias'     => 'formatter'
            ),
            'mautic.helper.template.security'  => array(
                'class'     => 'Mautic\CoreBundle\Templating\Helper\SecurityHelper',
                'arguments' => 'mautic.factory',
                'alias'     => 'security'
            ),
        ),
        'other'   => array(
            // Error handler
            'mautic.core.errorhandler.subscriber' => array(
                'class'     => 'Mautic\CoreBundle\EventListener\ErrorHandlingListener',
                'arguments' => array(
                    '%kernel.environment%',
                    'monolog.logger.mautic'
                ),
                'tag' => 'kernel.event_subscriber'
            ),

            // Configurator (used in installer and managing global config)
            'mautic.configurator' => array(
                'class'     => 'Mautic\InstallBundle\Configurator\Configurator', // In 2.0 change this to reference the CoreBundle
                'arguments' => array(
                    'mautic.factory'
                )
            ),

            // Template helper overrides
            'templating.helper.assets.class'     => 'Mautic\CoreBundle\Templating\Helper\AssetsHelper',
            'templating.helper.slots.class'      => 'Mautic\CoreBundle\Templating\Helper\SlotsHelper',
            'templating.name_parser.class'       => 'Mautic\CoreBundle\Templating\TemplateNameParser',
            'templating.helper.form.class'       => 'Mautic\CoreBundle\Templating\Helper\FormHelper',
            // Translator overrides
            'translator.class'                   => 'Mautic\CoreBundle\Translation\Translator',
            'templating.helper.translator.class' => 'Mautic\CoreBundle\Templating\Helper\TranslatorHelper',
            // System uses
            'mautic.factory'                     => array(
                'class'     => 'Mautic\CoreBundle\Factory\MauticFactory',
                'arguments' => 'service_container'
            ),
            'mautic.templating.name_parser'      => array(
                'class'     => 'Mautic\CoreBundle\Templating\TemplateNameParser',
                'arguments' => 'kernel'
            ),
            'mautic.route_loader'                => array(
                'class'     => 'Mautic\CoreBundle\Loader\RouteLoader',
                'arguments' => 'mautic.factory',
                'tag'       => 'routing.loader'
            ),
            'mautic.security'                    => array(
                'class'     => 'Mautic\CoreBundle\Security\Permissions\CorePermissions',
                'arguments' => 'mautic.factory'
            ),
            'mautic.translation.loader'          => array(
                'class'     => 'Mautic\CoreBundle\Loader\TranslationLoader',
                'arguments' => 'mautic.factory',
                'tag'       => 'translation.loader',
                'alias'     => 'mautic'
            ),
            'mautic.tblprefix_subscriber'        => array(
                'class' => 'Mautic\CoreBundle\EventListener\DoctrineEventsSubscriber',
                'tag'   => 'doctrine.event_subscriber'
            ),
            'mautic.exception.listener'          => array(
                'class'        => 'Mautic\CoreBundle\EventListener\ExceptionListener',
                'arguments'    => array(
                    '"MauticCoreBundle:Exception:show"',
                    'monolog.logger.mautic'
                ),
                'tag'          => 'kernel.event_listener',
                'tagArguments' => array(
                    'event'    => 'kernel.exception',
                    'method'   => 'onKernelException',
                    'priority' => 255
                )
            ),
            'transifex'                          => array(
                'class'     => 'BabDev\Transifex\Transifex',
                'arguments' => array(
                    array(
                        'api.username' => '%mautic.transifex_username%',
                        'api.password' => '%mautic.transifex_password%'
                    )
                )
            ),
            // Helpers
            'mautic.helper.assetgeneration'      => array(
                'class'     => 'Mautic\CoreBundle\Helper\AssetGenerationHelper',
                'arguments' => 'mautic.factory'
            ),
            'mautic.helper.cookie'               => array(
                'class'     => 'Mautic\CoreBundle\Helper\CookieHelper',
                'arguments' => 'mautic.factory'
            ),
            'mautic.helper.update'               => array(
                'class'     => 'Mautic\CoreBundle\Helper\UpdateHelper',
                'arguments' => 'mautic.factory'
            ),
            'mautic.helper.cache'                => array(
                'class'     => 'Mautic\CoreBundle\Helper\CacheHelper',
                'arguments' => 'mautic.factory'
            ),
            'mautic.helper.theme'                => array(
                'class'     => 'Mautic\CoreBundle\Helper\ThemeHelper',
                'arguments' => 'mautic.factory'
            ),
            'mautic.helper.encryption'           => array(
                'class'     => 'Mautic\CoreBundle\Helper\EncryptionHelper',
                'arguments' => 'mautic.factory'
            ),
            'mautic.helper.language'             => array(
                'class'     => 'Mautic\CoreBundle\Helper\LanguageHelper',
                'arguments' => 'mautic.factory'
            ),
            // Menu
            'mautic.menu_renderer'               => array(
                'class'     => 'Mautic\CoreBundle\Menu\MenuRenderer',
                'arguments' => array(
                    'knp_menu.matcher',
                    'mautic.factory',
                    '%kernel.charset%'
                ),
                'tag'       => 'knp_menu.renderer',
                'alias'     => 'mautic'
            ),
            'mautic.menu.builder'                => array(
                'class'     => 'Mautic\CoreBundle\Menu\MenuBuilder',
                'arguments' => array(
                    'knp_menu.factory',
                    'knp_menu.matcher',
                    'mautic.factory'
                )
            ),
            'mautic.menu.main'                   => array(
                'class'   => 'Knp\Menu\MenuItem',
                'factory' => array('@mautic.menu.builder', 'mainMenu'),
                'tag'     => 'knp_menu.menu',
                'alias'   => 'main',
            ),
            'mautic.menu.admin'                  => array(
                'class'   => 'Knp\Menu\MenuItem',
                'factory' => array('@mautic.menu.builder', 'adminMenu'),
                'tag'     => 'knp_menu.menu',
                'alias'   => 'admin',
            ),
            // IP Lookup
            'mautic.ip_lookup.factory' => array(
                'class'     => 'Mautic\CoreBundle\Factory\IpLookupFactory',
                'arguments' => array(
                    '%mautic.ip_lookup_services%',
                    'monolog.logger.mautic',
                    'mautic.http.connector',
                    '%kernel.cache_dir%'
                )
            ),
            'mautic.ip_lookup' => array(
                'class'     => 'Mautic\CoreBundle\IpLookup\AbstractLookup', // bogus just to make cache compilation happy
                'factory'   => array('@mautic.ip_lookup.factory', 'getService'),
                'arguments' => array(
                    '%mautic.ip_lookup_service%',
                    '%mautic.ip_lookup_auth%',
                    '%mautic.ip_lookup_config%',
                    'mautic.http.connector'
                )
            ),
            // Other
            'mautic.http.connector' => array(
                'class'   => 'Joomla\Http\Http',
                'factory' => array('Joomla\Http\HttpFactory', 'getHttp')
            ),

            'twig.controller.exception.class'    => 'Mautic\CoreBundle\Controller\ExceptionController',
            'monolog.handler.stream.class'       => 'Mautic\CoreBundle\Monolog\Handler\PhpHandler',

            // Twig
            'templating.twig.extension.slot'    => array(
                'class' => 'Mautic\CoreBundle\Templating\Twig\Extension\SlotExtension',
                'arguments' => array(
                    'mautic.factory'
                ),
                'tag' => 'twig.extension'
            ),
            'templating.twig.extension.asset'    => array(
                'class' => 'Mautic\CoreBundle\Templating\Twig\Extension\AssetExtension',
                'arguments' => array(
                    'mautic.factory'
                ),
                'tag' => 'twig.extension'
            ),

        )
    ),

    'ip_lookup_services' => array(
        'freegeoip' => array(
            'display_name' => 'Freegeoip.net',
            'class'        => 'Mautic\CoreBundle\IpLookup\FreegeoipLookup'
        ),
        'geobytes' => array(
            'display_name' => 'Geobytes',
            'class'        => 'Mautic\CoreBundle\IpLookup\GeobytesLookup'
        ),
        'geoips' => array(
            'display_name' => 'GeoIPs',
            'class'        => 'Mautic\CoreBundle\IpLookup\GeoipsLookup'
        ),
        'ipinfodb' => array(
            'display_name' => 'IPInfoDB',
            'class'        => 'Mautic\CoreBundle\IpLookup\IpinfodbLookup'
        ),
        'maxmind_country' => array(
            'display_name' => 'MaxMind - Country Geolocation',
            'class'        => 'Mautic\CoreBundle\IpLookup\MaxmindCountryLookup'
        ),
        'maxmind_omni' => array(
            'display_name' => 'MaxMind - Insights (formerly Omni)',
            'class'        => 'Mautic\CoreBundle\IpLookup\MaxmindOmniLookup'
        ),
        'maxmind_precision' => array(
            'display_name' => 'MaxMind - GeoIP2 Precision',
            'class'        => 'Mautic\CoreBundle\IpLookup\MaxmindPrecisionLookup'
        ),
        'maxmind_download' => array(
            'display_name' => 'MaxMind - GeoLite2 City Download',
            'class'        => 'Mautic\CoreBundle\IpLookup\MaxmindDownloadLookup'
        ),
        'telize' => array(
            'display_name' => 'Telize',
            'class'        => 'Mautic\CoreBundle\IpLookup\TelizeLookup'
        ),
		'ip2loctionlocal'=>array(
		    'display_name' => 'IP2Location Local Bin File',
            'class'        => 'Mautic\CoreBundle\IpLookup\IP2LocationBinLookup'
        ),
		'ip2loctionapi'=>array(
		    'display_name' => 'IP2Location Web Service',
            'class'        => 'Mautic\CoreBundle\IpLookup\IP2LocationAPILookup'
        )
    ),

    'parameters' => array(
        'site_url'                       => '',
        'webroot'                        => '',
        'cache_path'                     => '%kernel.root_dir%/cache',
        'log_path'                       => '%kernel.root_dir%/logs',
        'image_path'                     => 'media/images',
        'theme'                          => 'Mauve',
        'db_driver'                      => 'pdo_mysql',
        'db_host'                        => 'localhost',
        'db_port'                        => 3306,
        'db_name'                        => '',
        'db_user'                        => '',
        'db_password'                    => '',
        'db_table_prefix'                => '',
        'db_path'                        => '',
        'locale'                         => 'en_US',
        'secret_key'                     => '',
        'trusted_hosts'                  => null,
        'trusted_proxies'                => null,
        'rememberme_key'                 => hash('sha1', uniqid(mt_rand())),
        'rememberme_lifetime'            => 31536000, //365 days in seconds
        'rememberme_path'                => '/',
        'rememberme_domain'              => '',
        'default_pagelimit'              => 30,
        'default_timezone'               => 'UTC',
        'date_format_full'               => 'F j, Y g:i a T',
        'date_format_short'              => 'D, M d',
        'date_format_dateonly'           => 'F j, Y',
        'date_format_timeonly'           => 'g:i a',
        'ip_lookup_service'              => 'maxmind_download',
        'ip_lookup_auth'                 => '',
        'ip_lookup_config'               => array(),
        'transifex_username'             => '',
        'transifex_password'             => '',
        'update_stability'               => 'stable',
        'cookie_path'                    => '/',
        'cookie_domain'                  => '',
        'cookie_secure'                  => null,
        'cookie_httponly'                => false,
        'do_not_track_ips'               => array(),
<<<<<<< HEAD
        'link_shortener_url'             => null,
=======
        'cached_data_timeout'            => 10
>>>>>>> 3c8710e3
    )
);<|MERGE_RESOLUTION|>--- conflicted
+++ resolved
@@ -510,10 +510,7 @@
         'cookie_secure'                  => null,
         'cookie_httponly'                => false,
         'do_not_track_ips'               => array(),
-<<<<<<< HEAD
         'link_shortener_url'             => null,
-=======
         'cached_data_timeout'            => 10
->>>>>>> 3c8710e3
     )
 );