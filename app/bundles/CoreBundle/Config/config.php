<?php
/**
 * @package     Mautic
 * @copyright   2014 Mautic Contributors. All rights reserved.
 * @author      Mautic
 * @link        http://mautic.org
 * @license     GNU/GPLv3 http://www.gnu.org/licenses/gpl-3.0.html
 */

return [
    'routes'   => [
        'main'   => [
            'mautic_core_ajax'          => [
                'path'       => '/ajax',
                'controller' => 'MauticCoreBundle:Ajax:delegateAjax',
            ],
            'mautic_core_update'        => [
                'path'       => '/update',
                'controller' => 'MauticCoreBundle:Update:index',
            ],
            'mautic_core_update_schema' => [
                'path'       => '/update/schema',
                'controller' => 'MauticCoreBundle:Update:schema',
            ],
            'mautic_core_form_action'   => [
                'path'       => '/action/{objectAction}/{objectModel}/{objectId}',
                'controller' => 'MauticCoreBundle:Form:execute',
                'defaults'   => [
                    'objectModel' => '',
                ],
            ],
        ],
        'public' => [
            'mautic_js'                    => [
                'path'       => '/mtc.js',
                'controller' => 'MauticCoreBundle:Js:index',
            ],
            'mautic_base_index'            => [
                'path'       => '/',
                'controller' => 'MauticCoreBundle:Default:index',
            ],
            'mautic_secure_root'           => [
                'path'       => '/s',
                'controller' => 'MauticCoreBundle:Default:redirectSecureRoot',
            ],
            'mautic_secure_root_slash'     => [
                'path'       => '/s/',
                'controller' => 'MauticCoreBundle:Default:redirectSecureRoot',
            ],
            'mautic_remove_trailing_slash' => [
                'path'         => '/{url}',
                'controller'   => 'MauticCoreBundle:Common:removeTrailingSlash',
                'method'       => 'GET',
                'requirements' => [
                    'url' => '.*/$',
                ],
            ],
        ],
    ],
    'menu'     => [
        'main'    => [
            'mautic.core.components' => [
                'id'        => 'mautic_components_root',
                'iconClass' => 'fa-puzzle-piece',
                'priority'  => 60,
            ],
            'mautic.core.channels'   => [
                'id'        => 'mautic_channels_root',
                'iconClass' => 'fa-rss',
                'priority'  => 40,
            ],
        ],
        'admin'   => [
            'priority' => -1000,
            'items'    => [
                'name'     => 'admin',
                'children' => [],
            ],
        ],
        'extra'   => [
            'priority' => -1000,
            'items'    => [
                'name'     => 'extra',
                'children' => [],
            ],
        ],
        'profile' => [
            'priority' => -1000,
            'items'    => [
                'name'     => 'profile',
                'children' => [],
            ],
        ],
    ],
    'services' => [
        'events'  => [
            'mautic.core.subscriber'              => [
                'class' => 'Mautic\CoreBundle\EventListener\CoreSubscriber',
            ],
            'mautic.core.auditlog.subscriber'     => [
                'class' => 'Mautic\CoreBundle\EventListener\AuditLogSubscriber',
            ],
            'mautic.core.configbundle.subscriber' => [
                'class' => 'Mautic\CoreBundle\EventListener\ConfigSubscriber',
            ],
            'mautic.webpush.js.subscriber'        => [
                'class' => 'Mautic\CoreBundle\EventListener\BuildJsSubscriber',
            ],
            'mautic.core.dashboard.subscriber'    => [
                'class' => 'Mautic\CoreBundle\EventListener\DashboardSubscriber',
            ],
        ],
        'forms'   => [
            'mautic.form.type.spacer'                                         => [
                'class' => 'Mautic\CoreBundle\Form\Type\SpacerType',
                'alias' => 'spacer',
            ],
            'mautic.form.type.tel'                                            => [
                'class' => 'Mautic\CoreBundle\Form\Type\TelType',
                'alias' => 'tel',
            ],
            'mautic.form.type.button_group'                                   => [
                'class' => 'Mautic\CoreBundle\Form\Type\ButtonGroupType',
                'alias' => 'button_group',
            ],
            'mautic.form.type.yesno_button_group'                             => [
                'class' => 'Mautic\CoreBundle\Form\Type\YesNoButtonGroupType',
                'alias' => 'yesno_button_group',
            ],
            'mautic.form.type.standalone_button'                              => [
                'class' => 'Mautic\CoreBundle\Form\Type\StandAloneButtonType',
                'alias' => 'standalone_button',
            ],
            'mautic.form.type.form_buttons'                                   => [
                'class' => 'Mautic\CoreBundle\Form\Type\FormButtonsType',
                'alias' => 'form_buttons',
            ],
            'mautic.form.type.hidden_entity'                                  => [
                'class'     => 'Mautic\CoreBundle\Form\Type\HiddenEntityType',
                'alias'     => 'hidden_entity',
                'arguments' => 'doctrine.orm.entity_manager',
            ],
            'mautic.form.type.sortablelist'                                   => [
                'class' => 'Mautic\CoreBundle\Form\Type\SortableListType',
                'alias' => 'sortablelist',
            ],
            'mautic.form.type.dynamiclist'                                    => [
                'class' => 'Mautic\CoreBundle\Form\Type\DynamicListType',
                'alias' => 'dynamiclist',
            ],
            'mautic.form.type.coreconfig'                                     => [
                'class'     => 'Mautic\CoreBundle\Form\Type\ConfigType',
                'arguments' => [
                    'translator',
                    'mautic.helper.language',
                    'mautic.ip_lookup.factory',
                    '%mautic.supported_languages%',
                    '%mautic.ip_lookup_services%',
                    'mautic.ip_lookup',
                ],
                'alias'     => 'coreconfig',
            ],
            'mautic.form.type.coreconfig.iplookup_download_data_store_button' => [
                'class'     => 'Mautic\CoreBundle\Form\Type\IpLookupDownloadDataStoreButtonType',
                'alias'     => 'iplookup_download_data_store_button',
                'arguments' => [
                    'mautic.helper.template.date',
                    'translator',
                ],
            ],
            'mautic.form.type.theme_list'                                     => [
                'class'     => 'Mautic\CoreBundle\Form\Type\ThemeListType',
                'arguments' => 'mautic.factory',
                'alias'     => 'theme_list',
            ],
            'mautic.form.type.daterange'                                      => [
                'class'     => 'Mautic\CoreBundle\Form\Type\DateRangeType',
                'arguments' => 'mautic.factory',
                'alias'     => 'daterange',
            ],
        ],
        'helpers' => [
            'mautic.helper.template.menu'      => [
                'class'     => 'Mautic\CoreBundle\Templating\Helper\MenuHelper',
                'arguments' => ['knp_menu.helper'],
                'alias'     => 'menu',
            ],
            'mautic.helper.template.date'      => [
                'class'     => 'Mautic\CoreBundle\Templating\Helper\DateHelper',
                'arguments' => 'mautic.factory',
                'alias'     => 'date',
            ],
            'mautic.helper.template.exception' => [
                'class'     => 'Mautic\CoreBundle\Templating\Helper\ExceptionHelper',
                'arguments' => '%kernel.root_dir%',
                'alias'     => 'exception',
            ],
            'mautic.helper.template.gravatar'  => [
                'class'     => 'Mautic\CoreBundle\Templating\Helper\GravatarHelper',
                'arguments' => 'mautic.factory',
                'alias'     => 'gravatar',
            ],
            'mautic.helper.template.analytics' => [
                'class'     => 'Mautic\CoreBundle\Templating\Helper\AnalyticsHelper',
                'arguments' => 'mautic.factory',
                'alias'     => 'analytics',
            ],
            'mautic.helper.template.mautibot'  => [
                'class' => 'Mautic\CoreBundle\Templating\Helper\MautibotHelper',
                'alias' => 'mautibot',
            ],
            'mautic.helper.template.canvas'    => [
                'class'     => 'Mautic\CoreBundle\Templating\Helper\SidebarCanvasHelper',
                'arguments' => 'mautic.factory',
                'alias'     => 'canvas',
            ],
            'mautic.helper.template.button'    => [
                'class'     => 'Mautic\CoreBundle\Templating\Helper\ButtonHelper',
                'arguments' => 'mautic.factory',
                'alias'     => 'buttons',
            ],
            'mautic.helper.template.formatter' => [
                'class'     => 'Mautic\CoreBundle\Templating\Helper\FormatterHelper',
                'arguments' => 'mautic.factory',
                'alias'     => 'formatter',
            ],
            'mautic.helper.template.security'  => [
                'class'     => 'Mautic\CoreBundle\Templating\Helper\SecurityHelper',
                'arguments' => 'mautic.factory',
                'alias'     => 'security',
            ],
            'mautic.helper.paths'              => [
                'class'     => 'Mautic\CoreBundle\Helper\PathsHelper',
                'arguments' => [
                    'mautic.helper.user',
                    'mautic.helper.core_parameters',
                ],
            ],
            'mautic.helper.ip_lookup'          => [
                'class'     => 'Mautic\CoreBundle\Helper\IpLookupHelper',
                'arguments' => [
                    'request_stack',
                    'doctrine.orm.entity_manager',
                    'mautic.helper.core_parameters',
                    'mautic.ip_lookup',
                ],
            ],
            'mautic.helper.user'               => [
                'class'     => 'Mautic\CoreBundle\Helper\UserHelper',
                'arguments' => [
<<<<<<< HEAD
                    'security.context',
                ],
=======
                    'security.token_storage'
                ]
>>>>>>> 782a8e8e
            ],
            'mautic.helper.core_parameters'    => [
                'class'     => 'Mautic\CoreBundle\Helper\CoreParametersHelper',
                'arguments' => [
                    'kernel',
                ],
            ],
            'mautic.helper.bundle'             => [
                'class'     => 'Mautic\CoreBundle\Helper\BundleHelper',
                'arguments' => [
                    'mautic.helper.core_parameters',
                    'kernel',
                ],
            ],
            'mautic.helper.phone_number'       => [
                'class' => 'Mautic\CoreBundle\Helper\PhoneNumberHelper',
            ],
        ],
        'menus'   => [
            'mautic.menu.main'    => [
                'alias' => 'main',
            ],
            'mautic.menu.admin'   => [
                'alias'   => 'admin',
                'options' => [
                    'template' => 'MauticCoreBundle:Menu:admin.html.php',
                ],
            ],
            'mautic.menu.extra'   => [
                'alias'   => 'extra',
                'options' => [
                    'template' => 'MauticCoreBundle:Menu:extra.html.php',
                ],
            ],
            'mautic.menu.profile' => [
                'alias'   => 'profile',
                'options' => [
                    'template' => 'MauticCoreBundle:Menu:profile_inline.html.php',
                ],
            ],
        ],
        'other'   => [
            // Error handler
            'mautic.core.errorhandler.subscriber' => [
                'class'     => 'Mautic\CoreBundle\EventListener\ErrorHandlingListener',
                'arguments' => [
                    '%kernel.environment%',
                    'monolog.logger.mautic',
                ],
                'tag'       => 'kernel.event_subscriber',
            ],

            // Configurator (used in installer and managing global config]
            'mautic.configurator'                 => [
                'class'     => 'Mautic\CoreBundle\Configurator\Configurator', // In 2.0 change this to reference the CoreBundle
                'arguments' => [
                    'mautic.factory',
                ],
            ],

            // Template helper overrides
            'templating.helper.assets.class'      => 'Mautic\CoreBundle\Templating\Helper\AssetsHelper',
            'templating.helper.slots.class'       => 'Mautic\CoreBundle\Templating\Helper\SlotsHelper',
            'templating.name_parser.class'        => 'Mautic\CoreBundle\Templating\TemplateNameParser',
            'templating.helper.form.class'        => 'Mautic\CoreBundle\Templating\Helper\FormHelper',
            // Translator overrides
            'translator.class'                    => 'Mautic\CoreBundle\Translation\Translator',
            'templating.helper.translator.class'  => 'Mautic\CoreBundle\Templating\Helper\TranslatorHelper',
            // System uses
            'mautic.factory'                      => [
                'class'     => 'Mautic\CoreBundle\Factory\MauticFactory',
                'arguments' => 'service_container',
            ],
            'mautic.templating.name_parser'       => [
                'class'     => 'Mautic\CoreBundle\Templating\TemplateNameParser',
                'arguments' => 'kernel',
            ],
            'mautic.route_loader'                 => [
                'class'     => 'Mautic\CoreBundle\Loader\RouteLoader',
                'arguments' => 'mautic.factory',
                'tag'       => 'routing.loader',
            ],
            'mautic.security'                     => [
                'class'     => 'Mautic\CoreBundle\Security\Permissions\CorePermissions',
<<<<<<< HEAD
                'arguments' => 'mautic.factory',
=======
                'arguments' => [
                    'mautic.factory',
                    'mautic.helper.user'
                ]
>>>>>>> 782a8e8e
            ],
            'mautic.translation.loader'           => [
                'class'     => 'Mautic\CoreBundle\Loader\TranslationLoader',
                'arguments' => 'mautic.factory',
                'tag'       => 'translation.loader',
                'alias'     => 'mautic',
            ],
            'mautic.tblprefix_subscriber'         => [
                'class' => 'Mautic\CoreBundle\EventListener\DoctrineEventsSubscriber',
                'tag'   => 'doctrine.event_subscriber',
            ],
            'mautic.exception.listener'           => [
                'class'        => 'Mautic\CoreBundle\EventListener\ExceptionListener',
                'arguments'    => [
                    '"MauticCoreBundle:Exception:show"',
                    'monolog.logger.mautic',
                ],
                'tag'          => 'kernel.event_listener',
                'tagArguments' => [
                    'event'    => 'kernel.exception',
                    'method'   => 'onKernelException',
                    'priority' => 255,
                ],
            ],
            'transifex'                           => [
                'class'     => 'BabDev\Transifex\Transifex',
                'arguments' => [
                    [
                        'api.username' => '%mautic.transifex_username%',
                        'api.password' => '%mautic.transifex_password%',
                    ],
                ],
            ],
            // Helpers
            'mautic.helper.assetgeneration'       => [
                'class'     => 'Mautic\CoreBundle\Helper\AssetGenerationHelper',
                'arguments' => 'mautic.factory',
            ],
            'mautic.helper.cookie'                => [
                'class'     => 'Mautic\CoreBundle\Helper\CookieHelper',
                'arguments' => 'mautic.factory',
            ],
            'mautic.helper.update'                => [
                'class'     => 'Mautic\CoreBundle\Helper\UpdateHelper',
                'arguments' => 'mautic.factory',
            ],
            'mautic.helper.cache'                 => [
                'class'     => 'Mautic\CoreBundle\Helper\CacheHelper',
                'arguments' => 'mautic.factory',
            ],
            'mautic.helper.templating'            => [
                'class'     => 'Mautic\CoreBundle\Helper\TemplatingHelper',
                'arguments' => [
                    'kernel',
                ],
            ],
            'mautic.helper.theme'                 => [
                'class'       => 'Mautic\CoreBundle\Helper\ThemeHelper',
                'arguments'   => [
                    'mautic.helper.paths',
                    'mautic.helper.templating',
                ],
                'methodCalls' => [
                    'setDefaultTheme' => [
                        '%mautic.theme%',
                    ],
                ],
            ],
            'mautic.helper.encryption'            => [
                'class'     => 'Mautic\CoreBundle\Helper\EncryptionHelper',
                'arguments' => 'mautic.factory',
            ],
            'mautic.helper.language'              => [
                'class'     => 'Mautic\CoreBundle\Helper\LanguageHelper',
                'arguments' => 'mautic.factory',
            ],
            'mautic.helper.url'                   => [
                'class'     => 'Mautic\CoreBundle\Helper\UrlHelper',
                'arguments' => [
                    'mautic.http.connector',
                    '%mautic.link_shortener_url%',
                    'monolog.logger.mautic',
                ],
            ],
            // Menu
            'mautic.helper.menu'                  => [
                'class'     => 'Mautic\CoreBundle\Menu\MenuHelper',
                'arguments' => [
                    'mautic.security',
                    'security.token_storage',
                    'request_stack',
                    '%mautic.parameters%',
                ],
            ],
            'mautic.menu_renderer'                => [
                'class'     => 'Mautic\CoreBundle\Menu\MenuRenderer',
                'arguments' => [
                    'knp_menu.matcher',
                    'mautic.factory',
                    '%kernel.charset%',
                ],
                'tag'       => 'knp_menu.renderer',
                'alias'     => 'mautic',
            ],
            'mautic.menu.builder'                 => [
                'class'     => 'Mautic\CoreBundle\Menu\MenuBuilder',
                'arguments' => [
                    'knp_menu.factory',
                    'knp_menu.matcher',
                    'event_dispatcher',
                    'mautic.helper.menu',
                ],
            ],
            // IP Lookup
            'mautic.ip_lookup.factory'            => [
                'class'     => 'Mautic\CoreBundle\Factory\IpLookupFactory',
                'arguments' => [
                    '%mautic.ip_lookup_services%',
                    'monolog.logger.mautic',
                    'mautic.http.connector',
                    '%kernel.cache_dir%',
                ],
            ],
            'mautic.ip_lookup'                    => [
                'class'     => 'Mautic\CoreBundle\IpLookup\AbstractLookup', // bogus just to make cache compilation happy
                'factory'   => ['@mautic.ip_lookup.factory', 'getService'],
                'arguments' => [
                    '%mautic.ip_lookup_service%',
                    '%mautic.ip_lookup_auth%',
                    '%mautic.ip_lookup_config%',
                    'mautic.http.connector',
                ],
            ],
            // Other
            'mautic.http.connector'               => [
                'class'   => 'Joomla\Http\Http',
                'factory' => ['Joomla\Http\HttpFactory', 'getHttp'],
            ],

            'twig.controller.exception.class' => 'Mautic\CoreBundle\Controller\ExceptionController',
            'monolog.handler.stream.class'    => 'Mautic\CoreBundle\Monolog\Handler\PhpHandler',

            // Twig
            'templating.twig.extension.slot'  => [
                'class'     => 'Mautic\CoreBundle\Templating\Twig\Extension\SlotExtension',
                'arguments' => [
                    'mautic.factory',
                ],
                'tag'       => 'twig.extension',
            ],
            'templating.twig.extension.asset' => [
                'class'     => 'Mautic\CoreBundle\Templating\Twig\Extension\AssetExtension',
                'arguments' => [
                    'templating.helper.assets',
                ],
                'tag'       => 'twig.extension',
            ],
            // Schema
            'mautic.schema.helper.factory'    => [
                'class'     => 'Mautic\CoreBundle\Doctrine\Helper\SchemaHelperFactory',
                'arguments' => [
                    'mautic.schema.helper.table',
                    'mautic.schema.helper.index',
                    'mautic.schema.helper.column',
                ],
            ],
            'mautic.schema.helper.column'     => [
                'class'     => 'Mautic\CoreBundle\Doctrine\Helper\ColumnSchemaHelper',
                'arguments' => [
                    'database_connection',
                    '%mautic.db_table_prefix%',
                ],
            ],
            'mautic.schema.helper.index'      => [
                'class'     => 'Mautic\CoreBundle\Doctrine\Helper\IndexSchemaHelper',
                'arguments' => [
                    'database_connection',
                    '%mautic.db_table_prefix%',
                ],
            ],
            'mautic.schema.helper.table'      => [
                'class'     => 'Mautic\CoreBundle\Doctrine\Helper\TableSchemaHelper',
                'arguments' => [
                    'database_connection',
                    '%mautic.db_table_prefix%',
                    'mautic.schema.helper.column',
                ],
            ],
        ],
        'models'  => [
            'mautic.core.model.auditlog'     => [
                'class' => 'Mautic\CoreBundle\Model\AuditLogModel',
            ],
            'mautic.core.model.notification' => [
                'class'       => 'Mautic\CoreBundle\Model\NotificationModel',
                'arguments'   => [
                    'mautic.helper.paths',
                    'mautic.helper.update',
                ],
                'methodCalls' => [
                    'setDisableUpdates' => [
                        '%mautic.security.disableUpdates%',
                    ],
                ],
            ],
            'mautic.core.model.form'         => [
                'class' => 'Mautic\CoreBundle\Model\FormModel',
            ],
        ],
    ],

    'ip_lookup_services' => [
        'freegeoip'         => [
            'display_name' => 'Freegeoip.net',
            'class'        => 'Mautic\CoreBundle\IpLookup\FreegeoipLookup',
        ],
        'geobytes'          => [
            'display_name' => 'Geobytes',
            'class'        => 'Mautic\CoreBundle\IpLookup\GeobytesLookup',
        ],
        'geoips'            => [
            'display_name' => 'GeoIPs',
            'class'        => 'Mautic\CoreBundle\IpLookup\GeoipsLookup',
        ],
        'ipinfodb'          => [
            'display_name' => 'IPInfoDB',
            'class'        => 'Mautic\CoreBundle\IpLookup\IpinfodbLookup',
        ],
        'maxmind_country'   => [
            'display_name' => 'MaxMind - Country Geolocation',
            'class'        => 'Mautic\CoreBundle\IpLookup\MaxmindCountryLookup',
        ],
        'maxmind_omni'      => [
            'display_name' => 'MaxMind - Insights (formerly Omni]',
            'class'        => 'Mautic\CoreBundle\IpLookup\MaxmindOmniLookup',
        ],
        'maxmind_precision' => [
            'display_name' => 'MaxMind - GeoIP2 Precision',
            'class'        => 'Mautic\CoreBundle\IpLookup\MaxmindPrecisionLookup',
        ],
        'maxmind_download'  => [
            'display_name' => 'MaxMind - GeoLite2 City Download',
            'class'        => 'Mautic\CoreBundle\IpLookup\MaxmindDownloadLookup',
        ],
        'telize'            => [
            'display_name' => 'Telize',
            'class'        => 'Mautic\CoreBundle\IpLookup\TelizeLookup',
        ],
        'ip2loctionlocal'   => [
            'display_name' => 'IP2Location Local Bin File',
            'class'        => 'Mautic\CoreBundle\IpLookup\IP2LocationBinLookup',
        ],
        'ip2loctionapi'     => [
            'display_name' => 'IP2Location Web Service',
            'class'        => 'Mautic\CoreBundle\IpLookup\IP2LocationAPILookup',
        ],
    ],

    'parameters' => [
        'site_url'                  => '',
        'webroot'                   => '',
        'cache_path'                => '%kernel.root_dir%/cache',
        'log_path'                  => '%kernel.root_dir%/logs',
        'image_path'                => 'media/images',
        'theme'                     => 'Mauve',
        'db_driver'                 => 'pdo_mysql',
        'db_host'                   => 'localhost',
        'db_port'                   => 3306,
        'db_name'                   => '',
        'db_user'                   => '',
        'db_password'               => '',
        'db_table_prefix'           => '',
        'db_path'                   => '',
        'locale'                    => 'en_US',
        'secret_key'                => '',
        'trusted_hosts'             => null,
        'trusted_proxies'           => null,
        'rememberme_key'            => hash('sha1', uniqid(mt_rand())),
        'rememberme_lifetime'       => 31536000, //365 days in seconds
        'rememberme_path'           => '/',
        'rememberme_domain'         => '',
        'default_pagelimit'         => 30,
        'default_timezone'          => 'UTC',
        'date_format_full'          => 'F j, Y g:i a T',
        'date_format_short'         => 'D, M d',
        'date_format_dateonly'      => 'F j, Y',
        'date_format_timeonly'      => 'g:i a',
        'ip_lookup_service'         => 'maxmind_download',
        'ip_lookup_auth'            => '',
        'ip_lookup_config'          => [],
        'transifex_username'        => '',
        'transifex_password'        => '',
        'update_stability'          => 'stable',
        'cookie_path'               => '/',
        'cookie_domain'             => '',
        'cookie_secure'             => null,
        'cookie_httponly'           => false,
        'do_not_track_ips'          => [],
        'do_not_track_internal_ips' => [],
        'link_shortener_url'        => null,
        'cached_data_timeout'       => 10,
        'batch_sleep_time'          => 1,
        'batch_campaign_sleep_time' => false,
    ],
];<|MERGE_RESOLUTION|>--- conflicted
+++ resolved
@@ -248,13 +248,8 @@
             'mautic.helper.user'               => [
                 'class'     => 'Mautic\CoreBundle\Helper\UserHelper',
                 'arguments' => [
-<<<<<<< HEAD
-                    'security.context',
-                ],
-=======
                     'security.token_storage'
                 ]
->>>>>>> 782a8e8e
             ],
             'mautic.helper.core_parameters'    => [
                 'class'     => 'Mautic\CoreBundle\Helper\CoreParametersHelper',
@@ -339,14 +334,10 @@
             ],
             'mautic.security'                     => [
                 'class'     => 'Mautic\CoreBundle\Security\Permissions\CorePermissions',
-<<<<<<< HEAD
-                'arguments' => 'mautic.factory',
-=======
                 'arguments' => [
                     'mautic.factory',
                     'mautic.helper.user'
                 ]
->>>>>>> 782a8e8e
             ],
             'mautic.translation.loader'           => [
                 'class'     => 'Mautic\CoreBundle\Loader\TranslationLoader',
