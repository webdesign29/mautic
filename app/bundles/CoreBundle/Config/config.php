--- conflicted
+++ resolved
@@ -389,20 +389,6 @@
                     'mautic.factory'
                 )
             ),
-<<<<<<< HEAD
-=======
-            'mautic.menu.main'                   => array(
-                'class'   => 'Knp\Menu\MenuItem',
-                'factory' => array('@mautic.menu.builder', 'mainMenu'),
-                'tag'     => 'knp_menu.menu',
-                'alias'   => 'main',
-            ),
-            'mautic.menu.admin'                  => array(
-                'class'   => 'Knp\Menu\MenuItem',
-                'factory' => array('@mautic.menu.builder', 'adminMenu'),
-                'tag'     => 'knp_menu.menu',
-                'alias'   => 'admin',
-            ),
             // IP Lookup
             'mautic.ip_lookup.factory' => array(
                 'class'     => 'Mautic\CoreBundle\Factory\IpLookupFactory',
@@ -429,7 +415,6 @@
                 'factory' => array('Joomla\Http\HttpFactory', 'getHttp')
             ),
 
->>>>>>> edd09801
             'twig.controller.exception.class'    => 'Mautic\CoreBundle\Controller\ExceptionController',
             'monolog.handler.stream.class'       => 'Mautic\CoreBundle\Monolog\Handler\PhpHandler',
         )
