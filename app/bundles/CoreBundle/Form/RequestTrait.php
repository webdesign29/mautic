--- conflicted
+++ resolved
@@ -11,9 +11,6 @@
 
 namespace Mautic\CoreBundle\Form;
 
-<<<<<<< HEAD
-use Mautic\CoreBundle\Helper\ArrayHelper;
-=======
 use Mautic\CoreBundle\Form\Type\BooleanType;
 use Mautic\CoreBundle\Form\Type\CountryType;
 use Mautic\CoreBundle\Form\Type\LocaleType;
@@ -22,7 +19,7 @@
 use Mautic\CoreBundle\Form\Type\SelectType;
 use Mautic\CoreBundle\Form\Type\TimezoneType;
 use Mautic\CoreBundle\Form\Type\YesNoButtonGroupType;
->>>>>>> cee17f15
+use Mautic\CoreBundle\Helper\ArrayHelper;
 use Mautic\CoreBundle\Helper\InputHelper;
 use Symfony\Component\Form\Extension\Core\Type\ChoiceType;
 use Symfony\Component\Form\Extension\Core\Type\DateTimeType;
@@ -33,20 +30,7 @@
 
 trait RequestTrait
 {
-<<<<<<< HEAD
-    /**
-     * @param Form  $form
-     * @param array $params
-     * @param null  $entity
-     * @param array $masks
-     * @param array $fields
-     *
-     * @throws \Exception
-     */
     protected function prepareParametersFromRequest(Form $form, array &$params, $entity = null, $masks = [], $fields = [])
-=======
-    protected function prepareParametersFromRequest(Form $form, array &$params, $entity = null, $masks = [])
->>>>>>> cee17f15
     {
         // ungroup fields if need it
         foreach ($fields as $key=>$field) {
@@ -61,48 +45,9 @@
 
         // Special handling of some fields
         foreach ($form as $name => $child) {
-<<<<<<< HEAD
-            if (isset($params[$name])) {
-                $type = $child->getConfig()->getType()->getName();
-                switch ($type) {
-                    case 'yesno_button_group':
-                        if (is_object($entity)) {
-                            $setter = 'set'.ucfirst($name);
-                            // Symfony fails to recognize true values on PATCH and add support for all boolean types (on, off, true, false, 1, 0)
-                            // If value is array and count 1, return value of array as string
-                            if (is_array($params[$name]) && 1 == count($params[$name])) {
-                                $params[$name] = end($params[$name]);
-                            }
-
-                            if ('' === $params[$name]) {
-                                break;
-                            }
-
-                            // find property by value
-                            if (!empty($fields)) {
-                                $properties = ArrayHelper::getValue('properties', $fields[$name]);
-                                if (is_array($properties)) {
-                                    $valuesAsKeys = array_flip(array_values($properties));
-                                    if (isset($valuesAsKeys[$params[$name]])) {
-                                        $params[$name] = $valuesAsKeys[$params[$name]];
-                                    }
-                                }
-                            }
-
-                            $data = filter_var($params[$name], FILTER_VALIDATE_BOOLEAN);
-                            $data = (bool) $data;
-                            try {
-                                $entity->$setter($data);
-                                // Manually handled so remove from form processing
-                                unset($form[$name], $params[$name]);
-                                break;
-                            } catch (\InvalidArgumentException $exception) {
-                            }
-=======
             if (!isset($params[$name])) {
                 continue;
             }
->>>>>>> cee17f15
 
             $type = $child->getConfig()->getType();
             if ($type instanceof ResolvedFormTypeInterface) {
@@ -124,6 +69,17 @@
 
                     if ('' === $params[$name]) {
                         break;
+                    }
+
+                    // find property by value
+                    if (!empty($fields)) {
+                        $properties = ArrayHelper::getValue('properties', $fields[$name]);
+                        if (is_array($properties)) {
+                            $valuesAsKeys = array_flip(array_values($properties));
+                            if (isset($valuesAsKeys[$params[$name]])) {
+                                $params[$name] = $valuesAsKeys[$params[$name]];
+                            }
+                        }
                     }
 
                     $data = filter_var($params[$name], FILTER_VALIDATE_BOOLEAN);
