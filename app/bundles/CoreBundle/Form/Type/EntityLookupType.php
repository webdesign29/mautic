--- conflicted
+++ resolved
@@ -64,23 +64,9 @@
     {
         // Let the form builder notify us about initial/submitted choices
         $builder->addEventListener(
-<<<<<<< HEAD
-            FormEvents::PRE_SUBMIT,
-            function (FormEvent $event) {
-                $data = $event->getData();
-                $form = $event->getForm();
-
-                if (!$data) {
-                    return;
-                }
-
-                $options = $form->getConfig()->getOptions();
-                $options['choices'] = $this->getChoices($data, $options);
-=======
             FormEvents::POST_SET_DATA,
             [$this->choiceLoader, 'onFormPostSetData']
         );
->>>>>>> e17616cc
 
         $builder->addEventListener(
             FormEvents::POST_SUBMIT,
@@ -147,7 +133,6 @@
     {
         return 'choice';
     }
-<<<<<<< HEAD
 
     /**
      * @param $data
@@ -196,6 +181,4 @@
 
         return ($modalRoute) ? array_replace(['new' => $this->translator->trans('mautic.core.createnew')], $choices) : $choices;
     }
-=======
->>>>>>> e17616cc
 }