--- conflicted
+++ resolved
@@ -12,13 +12,10 @@
 namespace Mautic\CoreBundle\IpLookup;
 
 use Joomla\Http\HttpFactory;
-<<<<<<< HEAD
 use Mautic\CoreBundle\Form\Type\IpLookupDownloadDataStoreButtonType;
-=======
 use PharData;
 use PharFileInfo;
 use RecursiveIteratorIterator;
->>>>>>> 3481a3fa
 
 /**
  * Class AbstractLocalDataLookup.
@@ -113,7 +110,7 @@
                     file_put_contents($temporaryPhar, $data->body);
                     $pharData = new PharData($temporaryPhar);
                     foreach (new RecursiveIteratorIterator($pharData) as $file) {
-                        /* @var PharFileInfo $file*/
+                        /** @var PharFileInfo $file*/
                         if ($file->getBasename() === basename($localTarget)) {
                             $success = copy($file->getPathname(), $localTarget);
                         }
