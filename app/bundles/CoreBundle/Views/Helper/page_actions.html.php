<?php
/**
 * @package     Mautic
 * @copyright   2014 Mautic Contributors. All rights reserved.
 * @author      Mautic
 * @link        http://mautic.org
 * @license     GNU/GPLv3 http://www.gnu.org/licenses/gpl-3.0.html
 */

if (isset($buttonFormat)) {
    $buttonGroupTypes = array($buttonFormat);
} else {
    $count = 0;
    // Get a count of buttons
    if (isset($preCustomButtons)) {
        $count += count($preCustomButtons);
    }

    //Build post template custom buttons
    if (isset($customButtons)) {
        $count += count($customButtons);
    } elseif (isset($postCustomButtons)) {
        $count += count($postCustomButtons);
    }

    if (isset($templateButtons)) {
        $count += count($templateButtons);
    }

    $buttonGroupTypes = ($count > 4) ? array('button-dropdown') : array('group', 'button-dropdown');
}

$forceVisible = (count($buttonGroupTypes) === 1);

foreach ($buttonGroupTypes as $groupType) {
    $buttonCount = 0;
    if ($groupType == 'group') {
<<<<<<< HEAD
        echo '<div class="btn-group hidden-xs hidden-sm std-toolbar">';
        $dropdownOpenHtml = '';
    } else {
        echo '<div class="btn-group hidden-md hidden-lg dropdown-toolbar">';
=======
        echo '<div class="btn-group' . ((!$forceVisible) ? ' hidden-xs hidden-sm' : '') .'">';
        $dropdownOpenHtml = '';
    } else {
        echo '<div class="btn-group' . ((!$forceVisible) ? ' hidden-md hidden-lg' : '') . '">';
>>>>>>> 12da0bc3
        $dropdownOpenHtml  = '<button type="button" class="btn btn-default btn-nospin  dropdown-toggle" data-toggle="dropdown" aria-expanded="false"><i class="fa fa-caret-down"></i></button>' . "\n";
        $dropdownOpenHtml .= '<ul class="dropdown-menu dropdown-menu-right" role="menu">' . "\n";
    }

    include 'action_button_helper.php';

    echo $view['buttons']->renderPreCustomButtons($buttonCount, $dropdownOpenHtml);

    foreach ($templateButtons as $action => $enabled) {
        if (empty($enabled)) {
            continue;
        }

        if ($buttonCount === 1) {
            echo $dropdownOpenHtml;
        }

        if ($groupType == 'button-dropdown' && $buttonCount > 0) {
            $wrapOpeningTag = "<li>\n";
            $wrapClosingTag = "</li>\n";
        }

        echo $wrapOpeningTag;

        $btnClass = ($groupType == 'group' || $buttonCount === 0) ? 'btn btn-default' : '';

        switch ($action) {
            case 'clone':
            case 'abtest':
                $icon = ($action == 'clone') ? 'copy' : 'sitemap';
                echo '<a class="'.$btnClass.'" href="' . $view['router']->generate('mautic_' . $routeBase . '_action', array_merge(array("objectAction" => $action), $query)) . '" data-toggle="ajax"' . $menuLink . ">\n";
                echo '  <i class="fa fa-'.$icon.'"></i> ' . $view['translator']->trans('mautic.core.form.' . $action) . "\n";
                echo "</a>\n";
                break;
            case 'new':
            case'edit':
                if ($action == 'new') {
                    $icon = 'plus';
                } else {
                    $icon = 'pencil-square-o';
                    $query['objectId'] = $item->getId();
                }

                echo '<a class="'.$btnClass.'" href="' . $view['router']->generate('mautic_' . $routeBase . '_action', array_merge(array("objectAction" => $action), $query)) . '" data-toggle="' . $editMode . '"' . $editAttr . $menuLink . ">\n";
                echo '  <i class="fa fa-'.$icon.'"></i> ' . $view['translator']->trans('mautic.core.form.' . $action) . "\n";
                echo "</a>\n";
                break;
            case 'delete':
                echo $view->render('MauticCoreBundle:Helper:confirm.html.php', array(
                    'message'       => $view["translator"]->trans("mautic." . $langVar . ".form.confirmdelete", array("%name%" => $item->$nameGetter() . " (" . $item->getId() . ")")),
                    'confirmAction' => $view['router']->generate('mautic_' . $routeBase . '_action', array_merge(array("objectAction" => "delete", "objectId" => $item->getId()), $query)),
                    'template'      => 'delete',
                    'btnClass'      => ($groupType == 'button-dropdown') ? '' : $btnClass
                ));
                break;
        }
        $buttonCount++;

        echo $wrapClosingTag;
    }

    echo $view['buttons']->renderPostCustomButtons($buttonCount, $dropdownOpenHtml);

    echo ($groupType == 'group') ? '</div>' : '</ul></div>';
}

echo $extraHtml;<|MERGE_RESOLUTION|>--- conflicted
+++ resolved
@@ -35,17 +35,10 @@
 foreach ($buttonGroupTypes as $groupType) {
     $buttonCount = 0;
     if ($groupType == 'group') {
-<<<<<<< HEAD
-        echo '<div class="btn-group hidden-xs hidden-sm std-toolbar">';
+        echo '<div class="std-toolbar btn-group' . ((!$forceVisible) ? ' hidden-xs hidden-sm' : '') .'">';
         $dropdownOpenHtml = '';
     } else {
-        echo '<div class="btn-group hidden-md hidden-lg dropdown-toolbar">';
-=======
-        echo '<div class="btn-group' . ((!$forceVisible) ? ' hidden-xs hidden-sm' : '') .'">';
-        $dropdownOpenHtml = '';
-    } else {
-        echo '<div class="btn-group' . ((!$forceVisible) ? ' hidden-md hidden-lg' : '') . '">';
->>>>>>> 12da0bc3
+        echo '<div class="dropdown-toolbar btn-group' . ((!$forceVisible) ? ' hidden-md hidden-lg' : '') . '">';
         $dropdownOpenHtml  = '<button type="button" class="btn btn-default btn-nospin  dropdown-toggle" data-toggle="dropdown" aria-expanded="false"><i class="fa fa-caret-down"></i></button>' . "\n";
         $dropdownOpenHtml .= '<ul class="dropdown-menu dropdown-menu-right" role="menu">' . "\n";
     }
