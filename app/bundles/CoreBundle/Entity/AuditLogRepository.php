<?php

/*
 * @copyright   2014 Mautic Contributors. All rights reserved
 * @author      Mautic
 *
 * @link        http://mautic.org
 *
 * @license     GNU/GPLv3 http://www.gnu.org/licenses/gpl-3.0.html
 */

namespace Mautic\CoreBundle\Entity;

use Mautic\CoreBundle\Helper\DateTimeHelper;
use Mautic\LeadBundle\Entity\Lead;
use Mautic\LeadBundle\Entity\TimelineTrait;

/**
 * AuditLogRepository.
 */
class AuditLogRepository extends CommonRepository
{
    use TimelineTrait;

    /**
     * @param array $filters
     *
     * @return int
     */
    public function getAuditLogsCount(Lead $lead, array $filters = null)
    {
        $query = $this->_em->getConnection()->createQueryBuilder()
            ->from(MAUTIC_TABLE_PREFIX.'audit_log', 'al')
            ->select('count(*)')
            ->where('al.object = \'lead\'')
            ->andWhere('al.object_id = :id')
            ->setParameter('id', $lead->getId());

        if (is_array($filters) && !empty($filters['search'])) {
            $query->andWhere('al.details like \'%'.$filters['search'].'%\'');
        }

        if (is_array($filters) && !empty($filters['includeEvents'])) {
            $includeList = "'".implode("','", $filters['includeEvents'])."'";
            $query->andWhere('al.action in ('.$includeList.')');
        }

        if (is_array($filters) && !empty($filters['excludeEvents'])) {
            $excludeList = "'".implode("','", $filters['excludeEvents'])."'";
            $query->andWhere('al.action not in ('.$excludeList.')');
        }

        return $query->execute()->fetchColumn();
    }

    /**
     * @param array $filters
     * @param int   $page
     * @param int   $limit
     *
     * @return array
     */
    public function getAuditLogs(Lead $lead, array $filters = null, array $orderBy = null, $page = 1, $limit = 25)
    {
        $query = $this->createQueryBuilder('al')
            ->select('al.userName, al.userId, al.bundle, al.object, al.objectId, al.action, al.details, al.dateAdded, al.ipAddress')
            ->where('al.bundle = \'lead\'')
            ->andWhere('al.object = \'lead\'')
            ->andWhere('al.objectId = :id')
            ->setParameter('id', $lead->getId());

        if (is_array($filters) && !empty($filters['search'])) {
            $query->andWhere('al.details like \'%'.$filters['search'].'%\'');
        }

        if (is_array($filters) && !empty($filters['includeEvents'])) {
            $includeList = "'".implode("','", $filters['includeEvents'])."'";
            $query->andWhere('al.action in ('.$includeList.')');
        }

        if (is_array($filters) && !empty($filters['excludeEvents'])) {
            $excludeList = "'".implode("','", $filters['excludeEvents'])."'";
            $query->andWhere('al.action not in ('.$excludeList.')');
        }

        if (0 === $page) {
            $page = 1;
        }
        $query->setFirstResult(($page - 1) * $limit);
        $query->setMaxResults($limit);

        if (is_array($orderBy)) {
            $orderdir = 'ASC';
            $order    = 'id';
            if (isset($orderBy[0])) {
                $order = $orderBy[0];
            }
            if (isset($orderBy[1])) {
                $orderdir = $orderBy[1];
            }
            if (0 !== strpos($order, 'al.')) {
                $order = 'al.'.$order;
            }

            $query->orderBy($order, $orderdir);
        }

        return $query->getQuery()->getArrayResult();
    }

    /**
     * @param array $filters
     * @param $listOfContacts
     *
     * @return array
     */
    public function getAuditLogsForLeads(array $listOfContacts, array $filters = null, array $orderBy = null, $dateAdded = null)
    {
        $query = $this->createQueryBuilder('al')
            ->select('al.userName, al.userId, al.bundle, al.object, al.objectId, al.action, al.details, al.dateAdded, al.ipAddress')
            ->where('al.bundle = \'lead\'')
            ->andWhere('al.object = \'lead\'');
        $query
            ->andWhere($query->expr()->in('al.objectId', $listOfContacts));

        if (is_array($filters) && !empty($filters['search'])) {
            $query->andWhere('al.details like \'%'.$filters['search'].'%\'');
        }

        if (is_array($filters) && !empty($filters['includeEvents'])) {
            $includeList = "'".implode("','", $filters['includeEvents'])."'";
            $query->andWhere('al.action in ('.$includeList.')');
        }

        if ($dateAdded) {
            $query->andWhere($query->expr()->gte('al.dateAdded', ':dateAdded'))->setParameter('dateAdded', $dateAdded);
        }

        if (is_array($filters) && !empty($filters['excludeEvents'])) {
            $excludeList = "'".implode("','", $filters['excludeEvents'])."'";
            $query->andWhere('al.action not in ('.$excludeList.')');
        }

        if (is_array($orderBy)) {
            $orderdir = 'DESC';
            $order    = 'id';
            if (isset($orderBy[0])) {
                $order = $orderBy[0];
            }
            if (isset($orderBy[1])) {
                $orderdir = $orderBy[1];
            }
            if (0 !== strpos($order, 'al.')) {
                $order = 'al.'.$order;
            }

            $query->orderBy($order, $orderdir);
        }

        return $query->getQuery()->getArrayResult();
    }

    /**
     * Get array of objects which belongs to the object.
     *
     * @param null $object
     * @param null $id
     * @param int  $limit
     * @param null $afterDate
     * @param null $bundle
     *
     * @return array
     */
    public function getLogForObject($object = null, $id = null, $limit = 10, $afterDate = null, $bundle = null)
    {
        $query = $this->createQueryBuilder('al')
            ->select('al.userName, al.userId, al.bundle, al.object, al.objectId, al.action, al.details, al.dateAdded, al.ipAddress')
            ->where('al.object != :category')
            ->setParameter('category', 'category');

        if (null != $object && null !== $id) {
            $query
                ->andWhere('al.object = :object')
                ->andWhere('al.objectId = :id')
                ->setParameter('object', $object)
                ->setParameter('id', $id);
        }

        if ($bundle) {
            $query->andWhere('al.bundle = :bundle')
                ->setParameter('bundle', $bundle);
        }

        // Prevent InnoDB shared IDs
        if ($afterDate) {
            $query->andWhere(
                $query->expr()->gte('al.dateAdded', ':date')
            )
                ->setParameter('date', $afterDate);
        }

        $query->orderBy('al.dateAdded', 'DESC')
            ->setMaxResults($limit);

        return $query->getQuery()->getArrayResult();
    }

    /**
     * @return array
     */
    public function getLeadIpLogs(Lead $lead = null, array $options = [])
    {
        $qb  = $this->getEntityManager()->getConnection()->createQueryBuilder();
        $sqb = $this->getEntityManager()->getConnection()->createQueryBuilder();

        $sqb
            ->select('MAX(l.date_added) as date_added, MIN(l.id) as id, l.ip_address, l.object_id as lead_id')
            ->from(MAUTIC_TABLE_PREFIX.'audit_log', 'l')
            ->where(
                $sqb->expr()->andX(
                    $sqb->expr()->eq('l.bundle', $sqb->expr()->literal('lead')),
                    $sqb->expr()->eq('l.object', $sqb->expr()->literal('lead')),
                    $sqb->expr()->eq('l.action', $sqb->expr()->literal('ipadded'))
                )
            )
            ->groupBy('l.ip_address');

        if ($lead instanceof Lead) {
            $dateTimeFormat = 'Y-m-d H:i:s';

            // Just a check to ensure reused IDs (happens with innodb) doesn't infect data
            $dateTimeHelper = new DateTimeHelper($lead->getDateAdded(), $dateTimeFormat, 'local');

            $sqb->andWhere(
                $sqb->expr()->andX(
                    $sqb->expr()->eq('l.object_id', $lead->getId()),
<<<<<<< HEAD
                    $sqb->expr()->gte('l.date_added', $sqb->expr()->literal($dateTimeHelper->toUtcString($dateTimeFormat)))
=======
                    $sqb->expr()->gte('l.date_added', $sqb->expr()->literal($dt->getString('Y-m-d H:i:s')))
>>>>>>> 5a058b07
                )
            );
        }

        $qb
            ->select('ip.date_added, ip.ip_address, ip.lead_id, ip.id')
            ->from(sprintf('(%s)', $sqb->getSQL()), 'ip');

        return $this->getTimelineResults($qb, $options, 'ip.ip_address', 'ip.date_added', [], ['date_added']);
    }
}<|MERGE_RESOLUTION|>--- conflicted
+++ resolved
@@ -234,11 +234,7 @@
             $sqb->andWhere(
                 $sqb->expr()->andX(
                     $sqb->expr()->eq('l.object_id', $lead->getId()),
-<<<<<<< HEAD
                     $sqb->expr()->gte('l.date_added', $sqb->expr()->literal($dateTimeHelper->toUtcString($dateTimeFormat)))
-=======
-                    $sqb->expr()->gte('l.date_added', $sqb->expr()->literal($dt->getString('Y-m-d H:i:s')))
->>>>>>> 5a058b07
                 )
             );
         }
