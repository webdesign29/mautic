<?php
/**
 * @package     Mautic
 * @copyright   2014 Mautic Contributors. All rights reserved.
 * @author      Mautic
 * @link        http://mautic.org
 * @license     GNU/GPLv3 http://www.gnu.org/licenses/gpl-3.0.html
 */

namespace Mautic\CoreBundle\Entity;

use Mautic\CoreBundle\Helper\DateTimeHelper;
use Mautic\LeadBundle\Entity\Lead;
use Mautic\LeadBundle\Entity\TimelineTrait;

/**
 * AuditLogRepository
 */
class AuditLogRepository extends CommonRepository
{
    use TimelineTrait;

    /**
     * Get array of objects which belongs to the object
     *
     * @param null $object
     * @param null $id
     * @param int  $limit
     * @param null $afterDate
     * @param null $bundle
     *
     * @return array
     */
    public function getLogForObject($object = null, $id = null, $limit = 10, $afterDate = null, $bundle = null)
    {
        $query = $this->createQueryBuilder('al')
            ->select('al.userName, al.userId, al.bundle, al.object, al.objectId, al.action, al.details, al.dateAdded, al.ipAddress')
            ->where('al.object != :category')
            ->setParameter('category', 'category');

        if ($object && $id) {
            $query
                ->andWhere('al.object = :object')
                ->andWhere('al.objectId = :id')
                ->setParameter('object', $object)
                ->setParameter('id', $id);
        }

        if ($bundle) {
            $query->andWhere('al.bundle = :bundle')
                ->setParameter('bundle', $bundle);
        }

        // Prevent InnoDB shared IDs
        if ($afterDate) {
            $query->andWhere(
                $query->expr()->gte('al.dateAdded', ':date')
            )
                ->setParameter('date', $afterDate);
        }

        $query->orderBy('al.dateAdded', 'DESC')
            ->setMaxResults($limit);

        return $query->getQuery()->getArrayResult();
    }

    /**
     * @param Lead  $lead
     * @param array $options
     *
     * @return array
     */
    public function getLeadIpLogs(Lead $lead, array $options = [])
    {
<<<<<<< HEAD
        $qb = $this->getEntityManager()->getConnection()->createQueryBuilder();
=======
        $qb  = $this->getEntityManager()->getConnection()->createQueryBuilder();
        $sqb = $this->getEntityManager()->getConnection()->createQueryBuilder();
>>>>>>> 20fb04ca

        // Just a check to ensure reused IDs (happens with innodb) doesn't infect data
        $dt = new DateTimeHelper($lead->getDateAdded(), 'Y-m-d H:i:s', 'local');

<<<<<<< HEAD
        $qb
            ->select('l.date_added, l.ip_address')
            ->from(MAUTIC_TABLE_PREFIX.'audit_log', 'l')
            ->where(
                $qb->expr()->andX(
                    $qb->expr()->eq('l.bundle', $qb->expr()->literal('lead')),
                    $qb->expr()->eq('l.object', $qb->expr()->literal('lead')),
                    $qb->expr()->eq('l.action', $qb->expr()->literal('ipadded')),
                    $qb->expr()->eq('l.object_id', $lead->getId()),
                    $qb->expr()->gte('l.date_added', $qb->expr()->literal($dt->getUtcTimestamp()))
=======
        $sqb
            ->select('MAX(l.date_added) as date_added, l.ip_address')
            ->from(MAUTIC_TABLE_PREFIX.'audit_log', 'l')
            ->where(
                $sqb->expr()->andX(
                    $sqb->expr()->eq('l.bundle', $sqb->expr()->literal('lead')),
                    $sqb->expr()->eq('l.object', $sqb->expr()->literal('lead')),
                    $sqb->expr()->eq('l.action', $sqb->expr()->literal('ipadded')),
                    $sqb->expr()->eq('l.object_id', $lead->getId()),
                    $sqb->expr()->gte('l.date_added', $sqb->expr()->literal($dt->getUtcTimestamp()))
>>>>>>> 20fb04ca
                )
            )
            ->groupBy('l.ip_address');

<<<<<<< HEAD
        return $this->getTimelineResults($qb, $options, 'l.ip_address', 'l.date_added', [], ['date_added']);
=======
        $qb
            ->select('ip.date_added, ip.ip_address')
            ->from(sprintf('(%s)', $sqb->getSQL()), 'ip');

        return $this->getTimelineResults($qb, $options, 'ip.ip_address', 'ip.date_added', [], ['date_added']);
>>>>>>> 20fb04ca
    }
}<|MERGE_RESOLUTION|>--- conflicted
+++ resolved
@@ -73,28 +73,12 @@
      */
     public function getLeadIpLogs(Lead $lead, array $options = [])
     {
-<<<<<<< HEAD
-        $qb = $this->getEntityManager()->getConnection()->createQueryBuilder();
-=======
         $qb  = $this->getEntityManager()->getConnection()->createQueryBuilder();
         $sqb = $this->getEntityManager()->getConnection()->createQueryBuilder();
->>>>>>> 20fb04ca
 
         // Just a check to ensure reused IDs (happens with innodb) doesn't infect data
         $dt = new DateTimeHelper($lead->getDateAdded(), 'Y-m-d H:i:s', 'local');
 
-<<<<<<< HEAD
-        $qb
-            ->select('l.date_added, l.ip_address')
-            ->from(MAUTIC_TABLE_PREFIX.'audit_log', 'l')
-            ->where(
-                $qb->expr()->andX(
-                    $qb->expr()->eq('l.bundle', $qb->expr()->literal('lead')),
-                    $qb->expr()->eq('l.object', $qb->expr()->literal('lead')),
-                    $qb->expr()->eq('l.action', $qb->expr()->literal('ipadded')),
-                    $qb->expr()->eq('l.object_id', $lead->getId()),
-                    $qb->expr()->gte('l.date_added', $qb->expr()->literal($dt->getUtcTimestamp()))
-=======
         $sqb
             ->select('MAX(l.date_added) as date_added, l.ip_address')
             ->from(MAUTIC_TABLE_PREFIX.'audit_log', 'l')
@@ -105,19 +89,14 @@
                     $sqb->expr()->eq('l.action', $sqb->expr()->literal('ipadded')),
                     $sqb->expr()->eq('l.object_id', $lead->getId()),
                     $sqb->expr()->gte('l.date_added', $sqb->expr()->literal($dt->getUtcTimestamp()))
->>>>>>> 20fb04ca
                 )
             )
             ->groupBy('l.ip_address');
 
-<<<<<<< HEAD
-        return $this->getTimelineResults($qb, $options, 'l.ip_address', 'l.date_added', [], ['date_added']);
-=======
         $qb
             ->select('ip.date_added, ip.ip_address')
             ->from(sprintf('(%s)', $sqb->getSQL()), 'ip');
 
         return $this->getTimelineResults($qb, $options, 'ip.ip_address', 'ip.date_added', [], ['date_added']);
->>>>>>> 20fb04ca
     }
 }