--- conflicted
+++ resolved
@@ -74,8 +74,6 @@
     private $checkedOutByUser;
 
     /**
-<<<<<<< HEAD
-=======
      * @var array
      */
     protected $changes = array();
@@ -86,7 +84,6 @@
     public $deletedId;
 
     /**
->>>>>>> 0d1c50fc
      * @param ORM\ClassMetadata $metadata
      */
     public static function loadMetadata(ORM\ClassMetadata $metadata)
