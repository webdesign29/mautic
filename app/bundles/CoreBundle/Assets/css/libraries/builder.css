/*!
 * froala_editor v2.4.2 (https://www.froala.com/wysiwyg-editor)
 * License https://froala.com/wysiwyg-editor/terms/
 * Copyright 2014-2017 Froala Labs
 */
.clearfix::after {
  clear: both;
  display: block;
  content: "";
  height: 0;
}
.hide-by-clipping {
  position: absolute;
  width: 1px;
  height: 1px;
  padding: 0;
  margin: -1px;
  overflow: hidden;
  clip: rect(0, 0, 0, 0);
  border: 0;
}
:focus {
  outline: 0;
}
.fr-element,
.fr-element:focus {
  outline: 0px solid transparent;
}
.fr-box.fr-basic .fr-element {
  color: #000000;
  padding: 10px;
  -webkit-box-sizing: border-box;
  -moz-box-sizing: border-box;
  box-sizing: border-box;
  overflow-x: auto;
  min-height: 40px;
}
.fr-element {
  background: transparent;
  position: relative;
  z-index: 2;
  -webkit-user-select: auto;
}
.fr-element a {
  user-select: auto;
  -o-user-select: auto;
  -moz-user-select: auto;
  -khtml-user-select: auto;
  -webkit-user-select: auto;
  -ms-user-select: auto;
}
.fr-element.fr-disabled {
  user-select: none;
  -o-user-select: none;
  -moz-user-select: none;
  -khtml-user-select: none;
  -webkit-user-select: none;
  -ms-user-select: none;
}
.fr-element [contenteditable="false"] {
  user-select: none;
  -o-user-select: none;
  -moz-user-select: none;
  -khtml-user-select: none;
  -webkit-user-select: none;
  -ms-user-select: none;
}
.fr-element [contenteditable="true"] {
  outline: 0px solid transparent;
}
.fr-box a.fr-floating-btn {
  -webkit-box-shadow: 0 1px 3px rgba(0, 0, 0, 0.12), 0 1px 1px 1px rgba(0, 0, 0, 0.16);
  -moz-box-shadow: 0 1px 3px rgba(0, 0, 0, 0.12), 0 1px 1px 1px rgba(0, 0, 0, 0.16);
  box-shadow: 0 1px 3px rgba(0, 0, 0, 0.12), 0 1px 1px 1px rgba(0, 0, 0, 0.16);
  border-radius: 100%;
  -moz-border-radius: 100%;
  -webkit-border-radius: 100%;
  -moz-background-clip: padding;
  -webkit-background-clip: padding-box;
  background-clip: padding-box;
  height: 32px;
  width: 32px;
  background: #ffffff;
  color: #1e88e5;
  -webkit-transition: background 0.2s ease 0s, color 0.2s ease 0s, transform 0.2s ease 0s;
  -moz-transition: background 0.2s ease 0s, color 0.2s ease 0s, transform 0.2s ease 0s;
  -ms-transition: background 0.2s ease 0s, color 0.2s ease 0s, transform 0.2s ease 0s;
  -o-transition: background 0.2s ease 0s, color 0.2s ease 0s, transform 0.2s ease 0s;
  outline: none;
  left: 0;
  top: 0;
  line-height: 32px;
  -webkit-transform: scale(0);
  -moz-transform: scale(0);
  -ms-transform: scale(0);
  -o-transform: scale(0);
  text-align: center;
  display: block;
  -webkit-box-sizing: border-box;
  -moz-box-sizing: border-box;
  box-sizing: border-box;
  border: none;
}
.fr-box a.fr-floating-btn svg {
  -webkit-transition: transform 0.2s ease 0s;
  -moz-transition: transform 0.2s ease 0s;
  -ms-transition: transform 0.2s ease 0s;
  -o-transition: transform 0.2s ease 0s;
  fill: #1e88e5;
}
.fr-box a.fr-floating-btn i {
  font-size: 14px;
  line-height: 32px;
}
.fr-box a.fr-floating-btn.fr-btn + .fr-btn {
  margin-left: 10px;
}
.fr-box a.fr-floating-btn:hover {
  background: #ebebeb;
  cursor: pointer;
}
.fr-box a.fr-floating-btn:hover svg {
  fill: #1e88e5;
}
.fr-box .fr-visible a.fr-floating-btn {
  -webkit-transform: scale(1);
  -moz-transform: scale(1);
  -ms-transform: scale(1);
  -o-transform: scale(1);
}
iframe.fr-iframe {
  width: 100%;
  border: none;
  position: relative;
  display: block;
  z-index: 2;
  -webkit-box-sizing: border-box;
  -moz-box-sizing: border-box;
  box-sizing: border-box;
}
.fr-wrapper {
  position: relative;
  z-index: 1;
}
.fr-wrapper::after {
  clear: both;
  display: block;
  content: "";
  height: 0;
}
.fr-wrapper .fr-placeholder {
  position: absolute;
  font-size: 12px;
  color: #aaaaaa;
  z-index: 1;
  display: none;
  top: 0;
  left: 0;
  right: 0;
  overflow: hidden;
}
.fr-wrapper.show-placeholder .fr-placeholder {
  display: block;
}
.fr-wrapper ::selection {
  background: #b5d6fd;
  color: #000000;
}
.fr-wrapper ::-moz-selection {
  background: #b5d6fd;
  color: #000000;
}
.fr-box.fr-basic .fr-wrapper {
  background: #ffffff;
  border: 0px;
  border-top: 0;
  top: 0;
  left: 0;
}
.fr-box.fr-basic.fr-top .fr-wrapper {
  border-top: 0;
  border-radius: 0 0 2px 2px;
  -moz-border-radius: 0 0 2px 2px;
  -webkit-border-radius: 0 0 2px 2px;
  -moz-background-clip: padding;
  -webkit-background-clip: padding-box;
  background-clip: padding-box;
  -webkit-box-shadow: 0 1px 3px rgba(0, 0, 0, 0.12), 0 1px 1px 1px rgba(0, 0, 0, 0.16);
  -moz-box-shadow: 0 1px 3px rgba(0, 0, 0, 0.12), 0 1px 1px 1px rgba(0, 0, 0, 0.16);
  box-shadow: 0 1px 3px rgba(0, 0, 0, 0.12), 0 1px 1px 1px rgba(0, 0, 0, 0.16);
}
.fr-box.fr-basic.fr-bottom .fr-wrapper {
  border-bottom: 0;
  border-radius: 2px 2px 0 0;
  -moz-border-radius: 2px 2px 0 0;
  -webkit-border-radius: 2px 2px 0 0;
  -moz-background-clip: padding;
  -webkit-background-clip: padding-box;
  background-clip: padding-box;
  -webkit-box-shadow: 0 -1px 3px rgba(0, 0, 0, 0.12), 0 -1px 1px 1px rgba(0, 0, 0, 0.16);
  -moz-box-shadow: 0 -1px 3px rgba(0, 0, 0, 0.12), 0 -1px 1px 1px rgba(0, 0, 0, 0.16);
  box-shadow: 0 -1px 3px rgba(0, 0, 0, 0.12), 0 -1px 1px 1px rgba(0, 0, 0, 0.16);
}
.fr-tooltip {
  position: absolute;
  top: 0;
  left: 0;
  padding: 0 8px;
  border-radius: 2px;
  -moz-border-radius: 2px;
  -webkit-border-radius: 2px;
  -moz-background-clip: padding;
  -webkit-background-clip: padding-box;
  background-clip: padding-box;
  -webkit-box-shadow: 0 3px 6px rgba(0, 0, 0, 0.16), 0 2px 2px 1px rgba(0, 0, 0, 0.14);
  -moz-box-shadow: 0 3px 6px rgba(0, 0, 0, 0.16), 0 2px 2px 1px rgba(0, 0, 0, 0.14);
  box-shadow: 0 3px 6px rgba(0, 0, 0, 0.16), 0 2px 2px 1px rgba(0, 0, 0, 0.14);
  background: #222222;
  color: #ffffff;
  font-size: 11px;
  line-height: 22px;
  font-family: Arial, Helvetica, sans-serif;
  -webkit-transition: opacity 0.2s ease 0s;
  -moz-transition: opacity 0.2s ease 0s;
  -ms-transition: opacity 0.2s ease 0s;
  -o-transition: opacity 0.2s ease 0s;
  -webkit-opacity: 0;
  -moz-opacity: 0;
  opacity: 0;
  -ms-filter: "progid:DXImageTransform.Microsoft.Alpha(Opacity=0)";
  left: -3000px;
  user-select: none;
  -o-user-select: none;
  -moz-user-select: none;
  -khtml-user-select: none;
  -webkit-user-select: none;
  -ms-user-select: none;
  z-index: 9997;
  text-rendering: optimizelegibility;
  -webkit-font-smoothing: antialiased;
  -moz-osx-font-smoothing: grayscale;
}
.fr-tooltip.fr-visible {
  -webkit-opacity: 1;
  -moz-opacity: 1;
  opacity: 1;
  -ms-filter: "progid:DXImageTransform.Microsoft.Alpha(Opacity=0)";
}
.fr-toolbar .fr-command.fr-btn,
.fr-popup .fr-command.fr-btn {
  background: transparent;
  color: #222222;
  -moz-outline: 0;
  outline: 0;
  border: 0;
  line-height: 1;
  cursor: pointer;
  text-align: left;
  margin: 0px 2px;
  -webkit-transition: background 0.2s ease 0s;
  -moz-transition: background 0.2s ease 0s;
  -ms-transition: background 0.2s ease 0s;
  -o-transition: background 0.2s ease 0s;
  border-radius: 0;
  -moz-border-radius: 0;
  -webkit-border-radius: 0;
  -moz-background-clip: padding;
  -webkit-background-clip: padding-box;
  background-clip: padding-box;
  z-index: 2;
  position: relative;
  -webkit-box-sizing: border-box;
  -moz-box-sizing: border-box;
  box-sizing: border-box;
  text-decoration: none;
  user-select: none;
  -o-user-select: none;
  -moz-user-select: none;
  -khtml-user-select: none;
  -webkit-user-select: none;
  -ms-user-select: none;
  float: left;
  padding: 0;
  width: 38px;
  height: 38px;
}
.fr-toolbar .fr-command.fr-btn::-moz-focus-inner,
.fr-popup .fr-command.fr-btn::-moz-focus-inner {
  border: 0;
  padding: 0;
}
.fr-toolbar .fr-command.fr-btn.fr-btn-text,
.fr-popup .fr-command.fr-btn.fr-btn-text {
  width: auto;
}
.fr-toolbar .fr-command.fr-btn i,
.fr-popup .fr-command.fr-btn i {
  display: block;
  font-size: 14px;
  width: 14px;
  margin: 12px 12px;
  text-align: center;
  float: none;
}
.fr-toolbar .fr-command.fr-btn span.fr-sr-only,
.fr-popup .fr-command.fr-btn span.fr-sr-only {
  position: absolute;
  width: 1px;
  height: 1px;
  padding: 0;
  margin: -1px;
  overflow: hidden;
  clip: rect(0, 0, 0, 0);
  border: 0;
}
.fr-toolbar .fr-command.fr-btn span,
.fr-popup .fr-command.fr-btn span {
  font-size: 14px;
  display: block;
  line-height: 17px;
  min-width: 38px;
  float: left;
  text-overflow: ellipsis;
  overflow: hidden;
  white-space: nowrap;
  height: 17px;
  font-weight: bold;
  padding: 0 2px;
}
.fr-toolbar .fr-command.fr-btn img,
.fr-popup .fr-command.fr-btn img {
  margin: 12px 12px;
  width: 14px;
}
.fr-toolbar .fr-command.fr-btn.fr-active,
.fr-popup .fr-command.fr-btn.fr-active {
  color: #1e88e5;
  background: transparent;
}
.fr-toolbar .fr-command.fr-btn.fr-dropdown.fr-selection,
.fr-popup .fr-command.fr-btn.fr-dropdown.fr-selection {
  width: auto;
}
.fr-toolbar .fr-command.fr-btn.fr-dropdown.fr-selection span,
.fr-popup .fr-command.fr-btn.fr-dropdown.fr-selection span {
  font-weight: normal;
}
.fr-toolbar .fr-command.fr-btn.fr-dropdown i,
.fr-popup .fr-command.fr-btn.fr-dropdown i,
.fr-toolbar .fr-command.fr-btn.fr-dropdown span,
.fr-popup .fr-command.fr-btn.fr-dropdown span,
.fr-toolbar .fr-command.fr-btn.fr-dropdown img,
.fr-popup .fr-command.fr-btn.fr-dropdown img {
  margin-left: 8px;
  margin-right: 16px;
}
.fr-toolbar .fr-command.fr-btn.fr-dropdown.fr-active,
.fr-popup .fr-command.fr-btn.fr-dropdown.fr-active {
  color: #222222;
  background: #d6d6d6;
}
.fr-toolbar .fr-command.fr-btn.fr-dropdown.fr-active:hover,
.fr-popup .fr-command.fr-btn.fr-dropdown.fr-active:hover,
.fr-toolbar .fr-command.fr-btn.fr-dropdown.fr-active:focus,
.fr-popup .fr-command.fr-btn.fr-dropdown.fr-active:focus {
  background: #d6d6d6 !important;
  color: #222222 !important;
}
.fr-toolbar .fr-command.fr-btn.fr-dropdown.fr-active:hover::after,
.fr-popup .fr-command.fr-btn.fr-dropdown.fr-active:hover::after,
.fr-toolbar .fr-command.fr-btn.fr-dropdown.fr-active:focus::after,
.fr-popup .fr-command.fr-btn.fr-dropdown.fr-active:focus::after {
  border-top-color: #222222 !important;
}
.fr-toolbar .fr-command.fr-btn.fr-dropdown::after,
.fr-popup .fr-command.fr-btn.fr-dropdown::after {
  position: absolute;
  width: 0;
  height: 0;
  border-left: 4px solid transparent;
  border-right: 4px solid transparent;
  border-top: 4px solid #222222;
  right: 4px;
  top: 17px;
  content: "";
}
.fr-toolbar .fr-command.fr-btn.fr-disabled,
.fr-popup .fr-command.fr-btn.fr-disabled {
  color: #bdbdbd;
  cursor: default;
}
.fr-toolbar .fr-command.fr-btn.fr-disabled::after,
.fr-popup .fr-command.fr-btn.fr-disabled::after {
  border-top-color: #bdbdbd !important;
}
.fr-toolbar .fr-command.fr-btn.fr-hidden,
.fr-popup .fr-command.fr-btn.fr-hidden {
  display: none;
}
.fr-toolbar.fr-disabled .fr-btn,
.fr-popup.fr-disabled .fr-btn,
.fr-toolbar.fr-disabled .fr-btn.fr-active,
.fr-popup.fr-disabled .fr-btn.fr-active {
  color: #bdbdbd;
}
.fr-toolbar.fr-disabled .fr-btn.fr-dropdown::after,
.fr-popup.fr-disabled .fr-btn.fr-dropdown::after,
.fr-toolbar.fr-disabled .fr-btn.fr-active.fr-dropdown::after,
.fr-popup.fr-disabled .fr-btn.fr-active.fr-dropdown::after {
  border-top-color: #bdbdbd;
}
.fr-toolbar.fr-rtl .fr-command.fr-btn,
.fr-popup.fr-rtl .fr-command.fr-btn {
  float: right;
}
.fr-toolbar.fr-inline .fr-command.fr-btn {
  float: none;
}
.fr-desktop .fr-command:hover,
.fr-desktop .fr-command:focus {
  color: #222222;
  background: #ebebeb;
}
.fr-desktop .fr-command:hover::after,
.fr-desktop .fr-command:focus::after {
  border-top-color: #222222 !important;
}
.fr-desktop .fr-command.fr-selected {
  color: #222222;
  background: #d6d6d6;
}
.fr-desktop .fr-command.fr-active:hover,
.fr-desktop .fr-command.fr-active:focus {
  color: #1e88e5;
  background: #ebebeb;
}
.fr-desktop .fr-command.fr-active.fr-selected {
  color: #1e88e5;
  background: #d6d6d6;
}
.fr-desktop .fr-command.fr-disabled:hover,
.fr-desktop .fr-command.fr-disabled:focus,
.fr-desktop .fr-command.fr-disabled.fr-selected {
  background: transparent;
}
.fr-desktop.fr-disabled .fr-command:hover,
.fr-desktop.fr-disabled .fr-command:focus,
.fr-desktop.fr-disabled .fr-command.fr-selected {
  background: transparent;
}
.fr-toolbar.fr-mobile .fr-command.fr-blink,
.fr-popup.fr-mobile .fr-command.fr-blink {
  background: transparent;
}
.fr-command.fr-btn + .fr-dropdown-menu {
  display: inline-block;
  position: absolute;
  right: auto;
  bottom: auto;
  height: auto;
  z-index: 3;
  -webkit-overflow-scrolling: touch;
  overflow: hidden;
  border-radius: 0 0 2px 2px;
  -moz-border-radius: 0 0 2px 2px;
  -webkit-border-radius: 0 0 2px 2px;
  -moz-background-clip: padding;
  -webkit-background-clip: padding-box;
  background-clip: padding-box;
}
.fr-command.fr-btn + .fr-dropdown-menu .fr-dropdown-wrapper {
  background: #ffffff;
  padding: 0;
  margin: auto;
  display: inline-block;
  text-align: left;
  position: relative;
  -webkit-box-sizing: border-box;
  -moz-box-sizing: border-box;
  box-sizing: border-box;
  -webkit-transition: max-height 0.2s ease 0s;
  -moz-transition: max-height 0.2s ease 0s;
  -ms-transition: max-height 0.2s ease 0s;
  -o-transition: max-height 0.2s ease 0s;
  margin-top: 0;
  float: left;
  max-height: 0;
  height: 0;
  margin-top: 0 !important;
}
.fr-command.fr-btn + .fr-dropdown-menu .fr-dropdown-wrapper .fr-dropdown-content {
  overflow: auto;
  position: relative;
  max-height: 275px;
}
.fr-command.fr-btn + .fr-dropdown-menu .fr-dropdown-wrapper .fr-dropdown-content ul.fr-dropdown-list {
  list-style-type: none;
  margin: 0;
  padding: 0;
}
.fr-command.fr-btn + .fr-dropdown-menu .fr-dropdown-wrapper .fr-dropdown-content ul.fr-dropdown-list li {
  padding: 0;
  margin: 0;
  font-size: 15px;
}
.fr-command.fr-btn + .fr-dropdown-menu .fr-dropdown-wrapper .fr-dropdown-content ul.fr-dropdown-list li a {
  padding: 0 24px;
  line-height: 200%;
  display: block;
  cursor: pointer;
  white-space: nowrap;
  color: inherit;
  text-decoration: none;
}
.fr-command.fr-btn + .fr-dropdown-menu .fr-dropdown-wrapper .fr-dropdown-content ul.fr-dropdown-list li a.fr-active {
  background: #d6d6d6;
}
.fr-command.fr-btn + .fr-dropdown-menu .fr-dropdown-wrapper .fr-dropdown-content ul.fr-dropdown-list li a.fr-disabled {
  color: #bdbdbd;
  cursor: default;
}
.fr-command.fr-btn.fr-active + .fr-dropdown-menu {
  display: inline-block;
  -webkit-box-shadow: 0 3px 6px rgba(0, 0, 0, 0.16), 0 2px 2px 1px rgba(0, 0, 0, 0.14);
  -moz-box-shadow: 0 3px 6px rgba(0, 0, 0, 0.16), 0 2px 2px 1px rgba(0, 0, 0, 0.14);
  box-shadow: 0 3px 6px rgba(0, 0, 0, 0.16), 0 2px 2px 1px rgba(0, 0, 0, 0.14);
}
.fr-command.fr-btn.fr-active + .fr-dropdown-menu .fr-dropdown-wrapper {
  height: auto;
  max-height: 275px;
}
.fr-bottom > .fr-command.fr-btn + .fr-dropdown-menu {
  border-radius: 2px 2px 0 0;
  -moz-border-radius: 2px 2px 0 0;
  -webkit-border-radius: 2px 2px 0 0;
  -moz-background-clip: padding;
  -webkit-background-clip: padding-box;
  background-clip: padding-box;
}
.fr-toolbar.fr-rtl .fr-dropdown-wrapper,
.fr-popup.fr-rtl .fr-dropdown-wrapper {
  text-align: right !important;
}
body.prevent-scroll {
  overflow: hidden;
  text-align: center;
}
body.prevent-scroll.fr-mobile {
  position: fixed;
  -webkit-overflow-scrolling: touch;
}
.fr-modal {
  color: #222222;
  font-family: Arial, Helvetica, sans-serif;
  position: fixed;
  overflow-x: auto;
  overflow-y: scroll;
  top: 0;
  left: 0;
  bottom: 0;
  right: 0;
  width: 100%;
  z-index: 9999;
  text-rendering: optimizelegibility;
  -webkit-font-smoothing: antialiased;
  -moz-osx-font-smoothing: grayscale;
}
.fr-modal .fr-modal-wrapper {
  border-radius: 2px;
  -moz-border-radius: 2px;
  -webkit-border-radius: 2px;
  -moz-background-clip: padding;
  -webkit-background-clip: padding-box;
  background-clip: padding-box;
  margin: 20px auto;
  display: inline-block;
  background: #ffffff;
  min-width: 300px;
  -webkit-box-shadow: 0 5px 8px rgba(0, 0, 0, 0.19), 0 4px 3px 1px rgba(0, 0, 0, 0.14);
  -moz-box-shadow: 0 5px 8px rgba(0, 0, 0, 0.19), 0 4px 3px 1px rgba(0, 0, 0, 0.14);
  box-shadow: 0 5px 8px rgba(0, 0, 0, 0.19), 0 4px 3px 1px rgba(0, 0, 0, 0.14);
  border: 0px;
  border-top: 5px solid #222222;
  overflow: hidden;
  width: 90%;
  padding-bottom: 10px;
  position: relative;
}
@media (min-width: 768px) and (max-width: 991px) {
  .fr-modal .fr-modal-wrapper {
    margin: 30px auto;
    width: 70%;
  }
}
@media (min-width: 992px) {
  .fr-modal .fr-modal-wrapper {
    margin: 50px auto;
    width: 600px;
  }
}
.fr-modal .fr-modal-wrapper .fr-modal-head {
  background: #ffffff;
  -webkit-box-shadow: 0 3px 6px rgba(0, 0, 0, 0.16), 0 2px 2px 1px rgba(0, 0, 0, 0.14);
  -moz-box-shadow: 0 3px 6px rgba(0, 0, 0, 0.16), 0 2px 2px 1px rgba(0, 0, 0, 0.14);
  box-shadow: 0 3px 6px rgba(0, 0, 0, 0.16), 0 2px 2px 1px rgba(0, 0, 0, 0.14);
  border-bottom: 0px;
  overflow: hidden;
  position: absolute;
  width: 100%;
  min-height: 42px;
  z-index: 3;
  -webkit-transition: height 0.2s ease 0s;
  -moz-transition: height 0.2s ease 0s;
  -ms-transition: height 0.2s ease 0s;
  -o-transition: height 0.2s ease 0s;
}
.fr-modal .fr-modal-wrapper .fr-modal-head i {
  padding: 12px;
  width: 20px;
  font-size: 16px;
  cursor: pointer;
  line-height: 18px;
  color: #222222;
  -webkit-box-sizing: content-box;
  -moz-box-sizing: content-box;
  box-sizing: content-box;
}
.fr-modal .fr-modal-wrapper .fr-modal-head i.fr-modal-close {
  position: absolute;
  top: 0;
  right: 0;
  -webkit-transition: color 0.2s ease 0s;
  -moz-transition: color 0.2s ease 0s;
  -ms-transition: color 0.2s ease 0s;
  -o-transition: color 0.2s ease 0s;
}
.fr-modal .fr-modal-wrapper .fr-modal-head h4 {
  font-size: 18px;
  padding: 12px 10px;
  margin: 0;
  font-weight: 400;
  line-height: 18px;
  display: inline-block;
  float: left;
}
.fr-modal .fr-modal-wrapper div.fr-modal-body {
  height: 100%;
  min-height: 150px;
  overflow-y: scroll;
}
.fr-desktop .fr-modal-wrapper .fr-modal-head i:hover {
  background: #ebebeb;
}
.fr-overlay {
  position: fixed;
  top: 0;
  bottom: 0;
  left: 0;
  right: 0;
  background: #000000;
  -webkit-opacity: 0.5;
  -moz-opacity: 0.5;
  opacity: 0.5;
  -ms-filter: "progid:DXImageTransform.Microsoft.Alpha(Opacity=0)";
  z-index: 9998;
}
.fr-popup {
  position: absolute;
  display: none;
  color: #222222;
  background: #ffffff;
  -webkit-box-shadow: 0 1px 3px rgba(0, 0, 0, 0.12), 0 1px 1px 1px rgba(0, 0, 0, 0.16);
  -moz-box-shadow: 0 1px 3px rgba(0, 0, 0, 0.12), 0 1px 1px 1px rgba(0, 0, 0, 0.16);
  box-shadow: 0 1px 3px rgba(0, 0, 0, 0.12), 0 1px 1px 1px rgba(0, 0, 0, 0.16);
  border-radius: 2px;
  -moz-border-radius: 2px;
  -webkit-border-radius: 2px;
  -moz-background-clip: padding;
  -webkit-background-clip: padding-box;
  background-clip: padding-box;
  font-family: Arial, Helvetica, sans-serif;
  -webkit-box-sizing: border-box;
  -moz-box-sizing: border-box;
  box-sizing: border-box;
  user-select: none;
  -o-user-select: none;
  -moz-user-select: none;
  -khtml-user-select: none;
  -webkit-user-select: none;
  -ms-user-select: none;
  margin-top: 10px;
  z-index: 9995;
  text-align: left;
  border: 0px;
  border-top: 5px solid #222222;
  text-rendering: optimizelegibility;
  -webkit-font-smoothing: antialiased;
  -moz-osx-font-smoothing: grayscale;
}
.fr-popup .fr-input-focus {
  background: #f5f5f5;
}
.fr-popup.fr-above {
  margin-top: -10px;
  border-top: 0;
  border-bottom: 5px solid #222222;
  -webkit-box-shadow: 0 -1px 3px rgba(0, 0, 0, 0.12), 0 -1px 1px 1px rgba(0, 0, 0, 0.16);
  -moz-box-shadow: 0 -1px 3px rgba(0, 0, 0, 0.12), 0 -1px 1px 1px rgba(0, 0, 0, 0.16);
  box-shadow: 0 -1px 3px rgba(0, 0, 0, 0.12), 0 -1px 1px 1px rgba(0, 0, 0, 0.16);
}
.fr-popup.fr-active {
  display: block;
}
.fr-popup.fr-hidden {
  -webkit-opacity: 0;
  -moz-opacity: 0;
  opacity: 0;
  -ms-filter: "progid:DXImageTransform.Microsoft.Alpha(Opacity=0)";
}
.fr-popup .fr-hs {
  display: block !important;
}
.fr-popup .fr-hs.fr-hidden {
  display: none !important;
}
.fr-popup .fr-input-line {
  position: relative;
  padding: 8px 0;
}
.fr-popup .fr-input-line input[type="text"],
.fr-popup .fr-input-line textarea {
  width: 100%;
  margin: 0px 0 1px 0;
  border: none;
  border-bottom: solid 1px #bdbdbd;
  color: #222222;
  font-size: 14px;
  padding: 6px 0 2px;
  background: rgba(0, 0, 0, 0);
  position: relative;
  z-index: 2;
  -webkit-box-sizing: border-box;
  -moz-box-sizing: border-box;
  box-sizing: border-box;
}
.fr-popup .fr-input-line input[type="text"]:focus,
.fr-popup .fr-input-line textarea:focus {
  border-bottom: solid 2px #1e88e5;
  margin-bottom: 0px;
}
.fr-popup .fr-input-line input + label,
.fr-popup .fr-input-line textarea + label {
  position: absolute;
  top: 0;
  left: 0;
  font-size: 12px;
  color: rgba(0, 0, 0, 0);
  -webkit-transition: color 0.2s ease 0s;
  -moz-transition: color 0.2s ease 0s;
  -ms-transition: color 0.2s ease 0s;
  -o-transition: color 0.2s ease 0s;
  z-index: 3;
  width: 100%;
  display: block;
  background: #ffffff;
}
.fr-popup .fr-input-line input.fr-not-empty:focus + label,
.fr-popup .fr-input-line textarea.fr-not-empty:focus + label {
  color: #1e88e5;
}
.fr-popup .fr-input-line input.fr-not-empty + label,
.fr-popup .fr-input-line textarea.fr-not-empty + label {
  color: #808080;
}
.fr-popup input,
.fr-popup textarea {
  user-select: text;
  -o-user-select: text;
  -moz-user-select: text;
  -khtml-user-select: text;
  -webkit-user-select: text;
  -ms-user-select: text;
  border-radius: 0;
  -moz-border-radius: 0;
  -webkit-border-radius: 0;
  -moz-background-clip: padding;
  -webkit-background-clip: padding-box;
  background-clip: padding-box;
  outline: none;
}
.fr-popup textarea {
  resize: none;
}
.fr-popup .fr-buttons {
  -webkit-box-shadow: 0 1px 3px rgba(0, 0, 0, 0.12), 0 1px 1px 1px rgba(0, 0, 0, 0.16);
  -moz-box-shadow: 0 1px 3px rgba(0, 0, 0, 0.12), 0 1px 1px 1px rgba(0, 0, 0, 0.16);
  box-shadow: 0 1px 3px rgba(0, 0, 0, 0.12), 0 1px 1px 1px rgba(0, 0, 0, 0.16);
  padding: 0 2px;
  white-space: nowrap;
  line-height: 0;
  border-bottom: 0px;
}
.fr-popup .fr-buttons::after {
  clear: both;
  display: block;
  content: "";
  height: 0;
}
.fr-popup .fr-buttons .fr-btn {
  display: inline-block;
  float: none;
}
.fr-popup .fr-buttons .fr-btn i {
  float: left;
}
.fr-popup .fr-buttons .fr-separator {
  display: inline-block;
  float: none;
}
.fr-popup .fr-layer {
  width: 225px;
  -webkit-box-sizing: border-box;
  -moz-box-sizing: border-box;
  box-sizing: border-box;
  margin: 10px;
  display: none;
}
@media (min-width: 768px) {
  .fr-popup .fr-layer {
    width: 300px;
  }
}
.fr-popup .fr-layer.fr-active {
  display: inline-block;
}
.fr-popup .fr-action-buttons {
  z-index: 7;
  height: 36px;
  text-align: right;
}
.fr-popup .fr-action-buttons button.fr-command {
  height: 36px;
  line-height: 1;
  color: #1e88e5;
  padding: 10px;
  cursor: pointer;
  text-decoration: none;
  border: none;
  background: none;
  font-size: 16px;
  outline: none;
  -webkit-transition: background 0.2s ease 0s;
  -moz-transition: background 0.2s ease 0s;
  -ms-transition: background 0.2s ease 0s;
  -o-transition: background 0.2s ease 0s;
}
.fr-popup .fr-action-buttons button.fr-command + button {
  margin-left: 24px;
}
.fr-popup .fr-action-buttons button.fr-command:hover,
.fr-popup .fr-action-buttons button.fr-command:focus {
  background: #ebebeb;
  color: #1e88e5;
}
.fr-popup .fr-action-buttons button.fr-command:active {
  background: #d6d6d6;
  color: #1e88e5;
}
.fr-popup .fr-action-buttons button::-moz-focus-inner {
  border: 0;
}
.fr-popup .fr-checkbox {
  position: relative;
  display: inline-block;
  width: 16px;
  height: 16px;
  line-height: 1;
  -webkit-box-sizing: content-box;
  -moz-box-sizing: content-box;
  box-sizing: content-box;
  vertical-align: middle;
}
.fr-popup .fr-checkbox svg {
  margin-left: 2px;
  margin-top: 2px;
  display: none;
  width: 10px;
  height: 10px;
}
.fr-popup .fr-checkbox span {
  border: solid 1px #222222;
  border-radius: 2px;
  -moz-border-radius: 2px;
  -webkit-border-radius: 2px;
  -moz-background-clip: padding;
  -webkit-background-clip: padding-box;
  background-clip: padding-box;
  width: 16px;
  height: 16px;
  display: inline-block;
  position: relative;
  z-index: 1;
  -webkit-box-sizing: border-box;
  -moz-box-sizing: border-box;
  box-sizing: border-box;
  -webkit-transition: background 0.2s ease 0s, border-color 0.2s ease 0s;
  -moz-transition: background 0.2s ease 0s, border-color 0.2s ease 0s;
  -ms-transition: background 0.2s ease 0s, border-color 0.2s ease 0s;
  -o-transition: background 0.2s ease 0s, border-color 0.2s ease 0s;
}
.fr-popup .fr-checkbox input {
  position: absolute;
  z-index: 2;
  -webkit-opacity: 0;
  -moz-opacity: 0;
  opacity: 0;
  -ms-filter: "progid:DXImageTransform.Microsoft.Alpha(Opacity=0)";
  border: 0 none;
  cursor: pointer;
  height: 16px;
  margin: 0;
  padding: 0;
  width: 16px;
  top: 1px;
  left: 1px;
}
.fr-popup .fr-checkbox input:checked + span {
  background: #1e88e5;
  border-color: #1e88e5;
}
.fr-popup .fr-checkbox input:checked + span svg {
  display: block;
}
.fr-popup .fr-checkbox input:focus + span {
  border-color: #1e88e5;
}
.fr-popup .fr-checkbox-line {
  font-size: 14px;
  line-height: 1.4px;
  margin-top: 10px;
}
.fr-popup .fr-checkbox-line label {
  cursor: pointer;
  margin: 0 5px;
  vertical-align: middle;
}
.fr-popup.fr-rtl {
  direction: rtl;
  text-align: right;
}
.fr-popup.fr-rtl .fr-action-buttons {
  text-align: left;
}
.fr-popup.fr-rtl .fr-input-line input + label,
.fr-popup.fr-rtl .fr-input-line textarea + label {
  left: auto;
  right: 0;
}
.fr-popup.fr-rtl .fr-buttons .fr-separator.fr-vs {
  float: right;
}
.fr-popup .fr-arrow {
  width: 0;
  height: 0;
  border-left: 5px solid transparent;
  border-right: 5px solid transparent;
  border-bottom: 5px solid #222222;
  position: absolute;
  top: -9px;
  left: 50%;
  margin-left: -5px;
  display: inline-block;
}
.fr-popup.fr-above .fr-arrow {
  top: auto;
  bottom: -9px;
  border-bottom: 0;
  border-top: 5px solid #222222;
}
.fr-text-edit-layer {
  width: 250px;
  -webkit-box-sizing: border-box;
  -moz-box-sizing: border-box;
  box-sizing: border-box;
  display: block !important;
}
.fr-toolbar {
  color: #222222;
  background: #ffffff;
  position: relative;
  z-index: 4;
  font-family: Arial, Helvetica, sans-serif;
  -webkit-box-sizing: border-box;
  -moz-box-sizing: border-box;
  box-sizing: border-box;
  user-select: none;
  -o-user-select: none;
  -moz-user-select: none;
  -khtml-user-select: none;
  -webkit-user-select: none;
  -ms-user-select: none;
  padding: 0 2px;
  border-radius: 2px;
  -moz-border-radius: 2px;
  -webkit-border-radius: 2px;
  -moz-background-clip: padding;
  -webkit-background-clip: padding-box;
  background-clip: padding-box;
  -webkit-box-shadow: 0 1px 3px rgba(0, 0, 0, 0.12), 0 1px 1px 1px rgba(0, 0, 0, 0.16);
  -moz-box-shadow: 0 1px 3px rgba(0, 0, 0, 0.12), 0 1px 1px 1px rgba(0, 0, 0, 0.16);
  box-shadow: 0 1px 3px rgba(0, 0, 0, 0.12), 0 1px 1px 1px rgba(0, 0, 0, 0.16);
  text-align: left;
  border: 0px;
  border-top: 5px solid #222222;
  text-rendering: optimizelegibility;
  -webkit-font-smoothing: antialiased;
  -moz-osx-font-smoothing: grayscale;
}
.fr-toolbar::after {
  clear: both;
  display: block;
  content: "";
  height: 0;
}
.fr-toolbar.fr-rtl {
  text-align: right;
}
.fr-toolbar.fr-inline {
  display: none;
  white-space: nowrap;
  position: absolute;
  margin-top: 10px;
}
.fr-toolbar.fr-inline .fr-arrow {
  width: 0;
  height: 0;
  border-left: 5px solid transparent;
  border-right: 5px solid transparent;
  border-bottom: 5px solid #222222;
  position: absolute;
  top: -9px;
  left: 50%;
  margin-left: -5px;
  display: inline-block;
}
.fr-toolbar.fr-inline.fr-above {
  margin-top: -10px;
  -webkit-box-shadow: 0 -1px 3px rgba(0, 0, 0, 0.12), 0 -1px 1px 1px rgba(0, 0, 0, 0.16);
  -moz-box-shadow: 0 -1px 3px rgba(0, 0, 0, 0.12), 0 -1px 1px 1px rgba(0, 0, 0, 0.16);
  box-shadow: 0 -1px 3px rgba(0, 0, 0, 0.12), 0 -1px 1px 1px rgba(0, 0, 0, 0.16);
  border-bottom: 5px solid #222222;
  border-top: 0;
}
.fr-toolbar.fr-inline.fr-above .fr-arrow {
  top: auto;
  bottom: -9px;
  border-bottom: 0;
  border-top-color: inherit;
  border-top-style: solid;
  border-top-width: 5px;
}
.fr-toolbar.fr-top {
  top: 0;
  border-radius: 2px 2px 0 0;
  -moz-border-radius: 2px 2px 0 0;
  -webkit-border-radius: 2px 2px 0 0;
  -moz-background-clip: padding;
  -webkit-background-clip: padding-box;
  background-clip: padding-box;
  -webkit-box-shadow: 0 1px 3px rgba(0, 0, 0, 0.12), 0 1px 1px 1px rgba(0, 0, 0, 0.16);
  -moz-box-shadow: 0 1px 3px rgba(0, 0, 0, 0.12), 0 1px 1px 1px rgba(0, 0, 0, 0.16);
  box-shadow: 0 1px 3px rgba(0, 0, 0, 0.12), 0 1px 1px 1px rgba(0, 0, 0, 0.16);
}
.fr-toolbar.fr-bottom {
  bottom: 0;
  border-radius: 0 0 2px 2px;
  -moz-border-radius: 0 0 2px 2px;
  -webkit-border-radius: 0 0 2px 2px;
  -moz-background-clip: padding;
  -webkit-background-clip: padding-box;
  background-clip: padding-box;
  -webkit-box-shadow: 0 1px 3px rgba(0, 0, 0, 0.12), 0 1px 1px 1px rgba(0, 0, 0, 0.16);
  -moz-box-shadow: 0 1px 3px rgba(0, 0, 0, 0.12), 0 1px 1px 1px rgba(0, 0, 0, 0.16);
  box-shadow: 0 1px 3px rgba(0, 0, 0, 0.12), 0 1px 1px 1px rgba(0, 0, 0, 0.16);
}
.fr-separator {
  background: #ebebeb;
  display: block;
  vertical-align: top;
  float: left;
}
.fr-separator + .fr-separator {
  display: none;
}
.fr-separator.fr-vs {
  height: 34px;
  width: 1px;
  margin: 2px;
}
.fr-separator.fr-hs {
  clear: both;
  height: 1px;
  width: calc(96%);
  margin: 0 2px;
}
.fr-separator.fr-hidden {
  display: none !important;
}
.fr-rtl .fr-separator {
  float: right;
}
.fr-toolbar.fr-inline .fr-separator.fr-hs {
  float: none;
}
.fr-toolbar.fr-inline .fr-separator.fr-vs {
  float: none;
  display: inline-block;
}
.fr-visibility-helper {
  display: none;
  margin-left: 0px !important;
}
@media (min-width: 768px) {
  .fr-visibility-helper {
    margin-left: 1px !important;
  }
}
@media (min-width: 992px) {
  .fr-visibility-helper {
    margin-left: 2px !important;
  }
}
@media (min-width: 1200px) {
  .fr-visibility-helper {
    margin-left: 3px !important;
  }
}
.fr-opacity-0 {
  -webkit-opacity: 0;
  -moz-opacity: 0;
  opacity: 0;
  -ms-filter: "progid:DXImageTransform.Microsoft.Alpha(Opacity=0)";
}
.fr-box {
  position: relative;
}
/**
 * Postion sticky hacks.
 */
.fr-sticky {
  position: -webkit-sticky;
  position: -moz-sticky;
  position: -ms-sticky;
  position: -o-sticky;
  position: sticky;
}
.fr-sticky-off {
  position: relative;
}
.fr-sticky-on {
  position: fixed;
}
.fr-sticky-on.fr-sticky-ios {
  position: absolute;
  left: 0;
  right: 0;
  width: auto !important;
}
.fr-sticky-dummy {
  display: none;
}
.fr-sticky-on + .fr-sticky-dummy,
.fr-sticky-box > .fr-sticky-dummy {
  display: block;
}
span.fr-sr-only {
  position: absolute;
  width: 1px;
  height: 1px;
  padding: 0;
  margin: -1px;
  overflow: hidden;
  clip: rect(0, 0, 0, 0);
  border: 0;
}
/*!
 * froala_editor v2.4.2 (https://www.froala.com/wysiwyg-editor)
 * License https://froala.com/wysiwyg-editor/terms/
 * Copyright 2014-2017 Froala Labs
 */
.clearfix::after {
  clear: both;
  display: block;
  content: "";
  height: 0;
}
.hide-by-clipping {
  position: absolute;
  width: 1px;
  height: 1px;
  padding: 0;
  margin: -1px;
  overflow: hidden;
  clip: rect(0, 0, 0, 0);
  border: 0;
}
.fr-box .fr-counter {
  position: absolute;
  bottom: 0px;
  padding: 5px;
  right: 0px;
  color: #cccccc;
  content: attr(data-chars);
  font-size: 15px;
  font-family: "Times New Roman", Georgia, Serif;
  z-index: 1;
  background: #ffffff;
  border-top: solid 1px #ebebeb;
  border-left: solid 1px #ebebeb;
  border-radius: 2px 0 0 0;
  -moz-border-radius: 2px 0 0 0;
  -webkit-border-radius: 2px 0 0 0;
  -moz-background-clip: padding;
  -webkit-background-clip: padding-box;
  background-clip: padding-box;
}
.fr-box.fr-rtl .fr-counter {
  left: 0px;
  right: auto;
  border-left: none;
  border-right: solid 1px #ebebeb;
  border-radius: 0 2px 0 0;
  -moz-border-radius: 0 2px 0 0;
  -webkit-border-radius: 0 2px 0 0;
  -moz-background-clip: padding;
  -webkit-background-clip: padding-box;
  background-clip: padding-box;
}
.fr-box.fr-code-view .fr-counter {
  display: none;
}
/*!
 * froala_editor v2.4.2 (https://www.froala.com/wysiwyg-editor)
 * License https://froala.com/wysiwyg-editor/terms/
 * Copyright 2014-2017 Froala Labs
 */
.clearfix::after {
  clear: both;
  display: block;
  content: "";
  height: 0;
}
.hide-by-clipping {
  position: absolute;
  width: 1px;
  height: 1px;
  padding: 0;
  margin: -1px;
  overflow: hidden;
  clip: rect(0, 0, 0, 0);
  border: 0;
}
.fr-drag-helper {
  background: #1e88e5;
  height: 2px;
  margin-top: -1px;
  -webkit-opacity: 0.2;
  -moz-opacity: 0.2;
  opacity: 0.2;
  -ms-filter: "progid:DXImageTransform.Microsoft.Alpha(Opacity=0)";
  position: absolute;
  z-index: 9999;
  display: none;
}
.fr-drag-helper.fr-visible {
  display: block;
}
.fr-dragging {
  -webkit-opacity: 0.4;
  -moz-opacity: 0.4;
  opacity: 0.4;
  -ms-filter: "progid:DXImageTransform.Microsoft.Alpha(Opacity=0)";
}
/*!
 * froala_editor v2.4.2 (https://www.froala.com/wysiwyg-editor)
 * License https://froala.com/wysiwyg-editor/terms/
 * Copyright 2014-2017 Froala Labs
 */
body.fr-fullscreen {
  overflow: hidden;
  height: 100%;
  width: 100%;
  position: fixed;
}
.fr-box.fr-fullscreen {
  margin: 0 !important;
  position: fixed;
  top: 0;
  left: 0;
  bottom: 0;
  right: 0;
  z-index: 9990 !important;
  width: auto !important;
}
.fr-box.fr-fullscreen .fr-toolbar.fr-top {
  top: 0 !important;
}
.fr-box.fr-fullscreen .fr-toolbar.fr-bottom {
  bottom: 0 !important;
}
/*!
 * froala_editor v2.4.2 (https://www.froala.com/wysiwyg-editor)
 * License https://froala.com/wysiwyg-editor/terms/
 * Copyright 2014-2017 Froala Labs
 */
.clearfix::after {
  clear: both;
  display: block;
  content: "";
  height: 0;
}
.hide-by-clipping {
  position: absolute;
  width: 1px;
  height: 1px;
  padding: 0;
  margin: -1px;
  overflow: hidden;
  clip: rect(0, 0, 0, 0);
  border: 0;
}
.fr-line-breaker {
  cursor: text;
  border-top: 1px solid #1e88e5;
  position: fixed;
  z-index: 2;
  display: none;
}
.fr-line-breaker.fr-visible {
  display: block;
}
.fr-line-breaker a.fr-floating-btn {
  position: absolute;
  left: calc(34%);
  top: -16px;
}
/*!
 * froala_editor v2.4.2 (https://www.froala.com/wysiwyg-editor)
 * License https://froala.com/wysiwyg-editor/terms/
 * Copyright 2014-2017 Froala Labs
 */
.clearfix::after {
  clear: both;
  display: block;
  content: "";
  height: 0;
}
.hide-by-clipping {
  position: absolute;
  width: 1px;
  height: 1px;
  padding: 0;
  margin: -1px;
  overflow: hidden;
  clip: rect(0, 0, 0, 0);
  border: 0;
}
.fr-element .fr-video {
  user-select: none;
  -o-user-select: none;
  -moz-user-select: none;
  -khtml-user-select: none;
  -webkit-user-select: none;
  -ms-user-select: none;
}
.fr-element .fr-video::after {
  position: absolute;
  content: '';
  z-index: 1;
  top: 0;
  left: 0;
  right: 0;
  bottom: 0;
  cursor: pointer;
  display: block;
  background: rgba(0, 0, 0, 0);
}
.fr-element .fr-video.fr-active > * {
  z-index: 2;
  position: relative;
}
.fr-element .fr-video > * {
  -webkit-box-sizing: content-box;
  -moz-box-sizing: content-box;
  box-sizing: content-box;
  max-width: 100%;
  border: none;
}
.fr-box .fr-video-resizer {
  position: absolute;
  border: solid 1px #1e88e5;
  display: none;
  user-select: none;
  -o-user-select: none;
  -moz-user-select: none;
  -khtml-user-select: none;
  -webkit-user-select: none;
  -ms-user-select: none;
}
.fr-box .fr-video-resizer.fr-active {
  display: block;
}
.fr-box .fr-video-resizer .fr-handler {
  display: block;
  position: absolute;
  background: #1e88e5;
  border: solid 1px #ffffff;
  z-index: 4;
  -webkit-box-sizing: border-box;
  -moz-box-sizing: border-box;
  box-sizing: border-box;
}
.fr-box .fr-video-resizer .fr-handler.fr-hnw {
  cursor: nw-resize;
}
.fr-box .fr-video-resizer .fr-handler.fr-hne {
  cursor: ne-resize;
}
.fr-box .fr-video-resizer .fr-handler.fr-hsw {
  cursor: sw-resize;
}
.fr-box .fr-video-resizer .fr-handler.fr-hse {
  cursor: se-resize;
}
.fr-box .fr-video-resizer .fr-handler {
  width: 12px;
  height: 12px;
}
.fr-box .fr-video-resizer .fr-handler.fr-hnw {
  left: -6px;
  top: -6px;
}
.fr-box .fr-video-resizer .fr-handler.fr-hne {
  right: -6px;
  top: -6px;
}
.fr-box .fr-video-resizer .fr-handler.fr-hsw {
  left: -6px;
  bottom: -6px;
}
.fr-box .fr-video-resizer .fr-handler.fr-hse {
  right: -6px;
  bottom: -6px;
}
@media (min-width: 1200px) {
  .fr-box .fr-video-resizer .fr-handler {
    width: 10px;
    height: 10px;
  }
  .fr-box .fr-video-resizer .fr-handler.fr-hnw {
    left: -5px;
    top: -5px;
  }
  .fr-box .fr-video-resizer .fr-handler.fr-hne {
    right: -5px;
    top: -5px;
  }
  .fr-box .fr-video-resizer .fr-handler.fr-hsw {
    left: -5px;
    bottom: -5px;
  }
  .fr-box .fr-video-resizer .fr-handler.fr-hse {
    right: -5px;
    bottom: -5px;
  }
}
.fr-video-size-layer .fr-video-group .fr-input-line {
  width: calc(45%);
  display: inline-block;
}
.fr-video-size-layer .fr-video-group .fr-input-line + .fr-input-line {
  margin-left: 10px;
}
.fr-video-upload-layer {
  border: dashed 2px #bdbdbd;
  padding: 25px 0;
  position: relative;
  font-size: 14px;
  letter-spacing: 1px;
  line-height: 140%;
  text-align: center;
}
.fr-video-upload-layer:hover {
  background: #ebebeb;
}
.fr-video-upload-layer.fr-drop {
  background: #ebebeb;
  border-color: #1e88e5;
}
.fr-video-upload-layer .fr-form {
  -webkit-opacity: 0;
  -moz-opacity: 0;
  opacity: 0;
  -ms-filter: "progid:DXImageTransform.Microsoft.Alpha(Opacity=0)";
  position: absolute;
  top: 0;
  bottom: 0;
  left: 0;
  right: 0;
  z-index: 9999;
  overflow: hidden;
  margin: 0 !important;
  padding: 0 !important;
  width: 100% !important;
}
.fr-video-upload-layer .fr-form input {
  cursor: pointer;
  position: absolute;
  right: 0px;
  top: 0px;
  bottom: 0px;
  width: 500%;
  height: 100%;
  margin: 0px;
  font-size: 400px;
}
.fr-video-progress-bar-layer > h3 {
  font-size: 16px;
  margin: 10px 0;
  font-weight: normal;
}
.fr-video-progress-bar-layer > div.fr-action-buttons {
  display: none;
}
.fr-video-progress-bar-layer > div.fr-loader {
  background: #bcdbf7;
  height: 10px;
  width: 100%;
  margin-top: 20px;
  overflow: hidden;
  position: relative;
}
.fr-video-progress-bar-layer > div.fr-loader span {
  display: block;
  height: 100%;
  width: 0%;
  background: #1e88e5;
  -webkit-transition: width 0.2s ease 0s;
  -moz-transition: width 0.2s ease 0s;
  -ms-transition: width 0.2s ease 0s;
  -o-transition: width 0.2s ease 0s;
}
.fr-video-progress-bar-layer > div.fr-loader.fr-indeterminate span {
  width: 30% !important;
  position: absolute;
  top: 0;
  -webkit-animation: loading 2s linear infinite;
  -moz-animation: loading 2s linear infinite;
  -o-animation: loading 2s linear infinite;
  animation: loading 2s linear infinite;
}
.fr-video-progress-bar-layer.fr-error > div.fr-loader {
  display: none;
}
.fr-video-progress-bar-layer.fr-error > div.fr-action-buttons {
  display: block;
}
.fr-video-overlay {
  position: fixed;
  top: 0;
  left: 0;
  bottom: 0;
  right: 0;
  z-index: 9999;
  display: none;
}
/*!
 * froala_editor v2.4.2 (https://www.froala.com/wysiwyg-editor)
 * License https://froala.com/wysiwyg-editor/terms/
 * Copyright 2014-2017 Froala Labs
 */
.clearfix::after {
  clear: both;
  display: block;
  content: "";
  height: 0;
}
.hide-by-clipping {
  position: absolute;
  width: 1px;
  height: 1px;
  padding: 0;
  margin: -1px;
  overflow: hidden;
  clip: rect(0, 0, 0, 0);
  border: 0;
}
textarea.fr-code {
  display: none;
  width: 100%;
  resize: none;
  -moz-resize: none;
  -webkit-resize: none;
  -webkit-box-sizing: border-box;
  -moz-box-sizing: border-box;
  box-sizing: border-box;
  border: none;
  padding: 10px;
  margin: 0px;
  font-family: "Courier New", monospace;
  font-size: 14px;
  background: #ffffff;
  color: #000000;
  outline: none;
}
.fr-box.fr-rtl textarea.fr-code {
  direction: rtl;
}
.fr-box .CodeMirror {
  display: none;
}
.fr-box.fr-code-view textarea.fr-code {
  display: block;
}
.fr-box.fr-code-view.fr-inline {
  -webkit-box-shadow: 0 1px 3px rgba(0, 0, 0, 0.12), 0 1px 1px 1px rgba(0, 0, 0, 0.16);
  -moz-box-shadow: 0 1px 3px rgba(0, 0, 0, 0.12), 0 1px 1px 1px rgba(0, 0, 0, 0.16);
  box-shadow: 0 1px 3px rgba(0, 0, 0, 0.12), 0 1px 1px 1px rgba(0, 0, 0, 0.16);
}
.fr-box.fr-code-view .fr-element,
.fr-box.fr-code-view .fr-placeholder,
.fr-box.fr-code-view .fr-iframe {
  display: none;
}
.fr-box.fr-code-view .CodeMirror {
  display: block;
}
.fr-box.fr-inline.fr-code-view .fr-command.fr-btn.html-switch {
  display: block;
}
.fr-box.fr-inline .fr-command.fr-btn.html-switch {
  position: absolute;
  top: 0;
  right: 0;
  -webkit-box-shadow: 0 1px 3px rgba(0, 0, 0, 0.12), 0 1px 1px 1px rgba(0, 0, 0, 0.16);
  -moz-box-shadow: 0 1px 3px rgba(0, 0, 0, 0.12), 0 1px 1px 1px rgba(0, 0, 0, 0.16);
  box-shadow: 0 1px 3px rgba(0, 0, 0, 0.12), 0 1px 1px 1px rgba(0, 0, 0, 0.16);
  display: none;
  background: #ffffff;
  color: #222222;
  -moz-outline: 0;
  outline: 0;
  border: 0;
  line-height: 1;
  cursor: pointer;
  text-align: left;
  padding: 12px 12px;
  -webkit-transition: background 0.2s ease 0s;
  -moz-transition: background 0.2s ease 0s;
  -ms-transition: background 0.2s ease 0s;
  -o-transition: background 0.2s ease 0s;
  border-radius: 0;
  -moz-border-radius: 0;
  -webkit-border-radius: 0;
  -moz-background-clip: padding;
  -webkit-background-clip: padding-box;
  background-clip: padding-box;
  z-index: 2;
  -webkit-box-sizing: border-box;
  -moz-box-sizing: border-box;
  box-sizing: border-box;
  text-decoration: none;
  user-select: none;
  -o-user-select: none;
  -moz-user-select: none;
  -khtml-user-select: none;
  -webkit-user-select: none;
  -ms-user-select: none;
}
.fr-box.fr-inline .fr-command.fr-btn.html-switch i {
  font-size: 14px;
  width: 14px;
  text-align: center;
}
.fr-box.fr-inline .fr-command.fr-btn.html-switch.fr-desktop:hover {
  background: #ebebeb;
}
/*!
 * froala_editor v2.4.2 (https://www.froala.com/wysiwyg-editor)
 * License https://froala.com/wysiwyg-editor/terms/
 * Copyright 2014-2017 Froala Labs
 */
.clearfix::after {
  clear: both;
  display: block;
  content: "";
  height: 0;
}
.hide-by-clipping {
  position: absolute;
  width: 1px;
  height: 1px;
  padding: 0;
  margin: -1px;
  overflow: hidden;
  clip: rect(0, 0, 0, 0);
  border: 0;
}
.fr-popup .fr-emoticon {
  display: inline-block;
  font-size: 20px;
  width: 20px;
  padding: 5px;
  line-height: 1;
  cursor: default;
  font-weight: normal;
  font-family: "Apple Color Emoji", "Segoe UI Emoji", "NotoColorEmoji", "Segoe UI Symbol", "Android Emoji", "EmojiSymbols";
  -webkit-box-sizing: content-box;
  -moz-box-sizing: content-box;
  box-sizing: content-box;
}
.fr-popup .fr-emoticon img {
  height: 20px;
}
.fr-popup .fr-link:focus {
  background: #ebebeb;
}
/*!
 * froala_editor v2.4.2 (https://www.froala.com/wysiwyg-editor)
 * License https://froala.com/wysiwyg-editor/terms/
 * Copyright 2014-2017 Froala Labs
 */
.clearfix::after {
  clear: both;
  display: block;
  content: "";
  height: 0;
}
.hide-by-clipping {
  position: absolute;
  width: 1px;
  height: 1px;
  padding: 0;
  margin: -1px;
  overflow: hidden;
  clip: rect(0, 0, 0, 0);
  border: 0;
}
.fr-element img {
  cursor: pointer;
}
.fr-image-resizer {
  position: absolute;
  border: solid 1px #1e88e5;
  display: none;
  user-select: none;
  -o-user-select: none;
  -moz-user-select: none;
  -khtml-user-select: none;
  -webkit-user-select: none;
  -ms-user-select: none;
  -webkit-box-sizing: content-box;
  -moz-box-sizing: content-box;
  box-sizing: content-box;
}
.fr-image-resizer.fr-active {
  display: block;
}
.fr-image-resizer .fr-handler {
  display: block;
  position: absolute;
  background: #1e88e5;
  border: solid 1px #ffffff;
  z-index: 4;
  -webkit-box-sizing: border-box;
  -moz-box-sizing: border-box;
  box-sizing: border-box;
}
.fr-image-resizer .fr-handler.fr-hnw {
  cursor: nw-resize;
}
.fr-image-resizer .fr-handler.fr-hne {
  cursor: ne-resize;
}
.fr-image-resizer .fr-handler.fr-hsw {
  cursor: sw-resize;
}
.fr-image-resizer .fr-handler.fr-hse {
  cursor: se-resize;
}
.fr-image-resizer .fr-handler {
  width: 12px;
  height: 12px;
}
.fr-image-resizer .fr-handler.fr-hnw {
  left: -6px;
  top: -6px;
}
.fr-image-resizer .fr-handler.fr-hne {
  right: -6px;
  top: -6px;
}
.fr-image-resizer .fr-handler.fr-hsw {
  left: -6px;
  bottom: -6px;
}
.fr-image-resizer .fr-handler.fr-hse {
  right: -6px;
  bottom: -6px;
}
@media (min-width: 1200px) {
  .fr-image-resizer .fr-handler {
    width: 10px;
    height: 10px;
  }
  .fr-image-resizer .fr-handler.fr-hnw {
    left: -5px;
    top: -5px;
  }
  .fr-image-resizer .fr-handler.fr-hne {
    right: -5px;
    top: -5px;
  }
  .fr-image-resizer .fr-handler.fr-hsw {
    left: -5px;
    bottom: -5px;
  }
  .fr-image-resizer .fr-handler.fr-hse {
    right: -5px;
    bottom: -5px;
  }
}
.fr-image-overlay {
  position: fixed;
  top: 0;
  left: 0;
  bottom: 0;
  right: 0;
  z-index: 9999;
  display: none;
}
.fr-image-upload-layer {
  border: dashed 2px #bdbdbd;
  padding: 25px 0;
  position: relative;
  font-size: 14px;
  letter-spacing: 1px;
  line-height: 140%;
  text-align: center;
}
.fr-image-upload-layer:hover {
  background: #ebebeb;
}
.fr-image-upload-layer.fr-drop {
  background: #ebebeb;
  border-color: #1e88e5;
}
.fr-image-upload-layer .fr-form {
  -webkit-opacity: 0;
  -moz-opacity: 0;
  opacity: 0;
  -ms-filter: "progid:DXImageTransform.Microsoft.Alpha(Opacity=0)";
  position: absolute;
  top: 0;
  bottom: 0;
  left: 0;
  right: 0;
  z-index: 9999;
  overflow: hidden;
  margin: 0 !important;
  padding: 0 !important;
  width: 100% !important;
}
.fr-image-upload-layer .fr-form input {
  cursor: pointer;
  position: absolute;
  right: 0px;
  top: 0px;
  bottom: 0px;
  width: 500%;
  height: 100%;
  margin: 0px;
  font-size: 400px;
}
.fr-image-progress-bar-layer > h3 {
  font-size: 16px;
  margin: 10px 0;
  font-weight: normal;
}
.fr-image-progress-bar-layer > div.fr-action-buttons {
  display: none;
}
.fr-image-progress-bar-layer > div.fr-loader {
  background: #bcdbf7;
  height: 10px;
  width: 100%;
  margin-top: 20px;
  overflow: hidden;
  position: relative;
}
.fr-image-progress-bar-layer > div.fr-loader span {
  display: block;
  height: 100%;
  width: 0%;
  background: #1e88e5;
  -webkit-transition: width 0.2s ease 0s;
  -moz-transition: width 0.2s ease 0s;
  -ms-transition: width 0.2s ease 0s;
  -o-transition: width 0.2s ease 0s;
}
.fr-image-progress-bar-layer > div.fr-loader.fr-indeterminate span {
  width: 30% !important;
  position: absolute;
  top: 0;
  -webkit-animation: loading 2s linear infinite;
  -moz-animation: loading 2s linear infinite;
  -o-animation: loading 2s linear infinite;
  animation: loading 2s linear infinite;
}
.fr-image-progress-bar-layer.fr-error > div.fr-loader {
  display: none;
}
.fr-image-progress-bar-layer.fr-error > div.fr-action-buttons {
  display: block;
}
.fr-image-size-layer .fr-image-group .fr-input-line {
  width: calc(45%);
  display: inline-block;
}
.fr-image-size-layer .fr-image-group .fr-input-line + .fr-input-line {
  margin-left: 10px;
}
.fr-uploading {
  -webkit-opacity: 0.4;
  -moz-opacity: 0.4;
  opacity: 0.4;
  -ms-filter: "progid:DXImageTransform.Microsoft.Alpha(Opacity=0)";
}
@keyframes loading {
  from {
    left: -25%;
  }
  to {
    left: 100%;
  }
}
@-webkit-keyframes loading {
  from {
    left: -25%;
  }
  to {
    left: 100%;
  }
}
@-moz-keyframes loading {
  from {
    left: -25%;
  }
  to {
    left: 100%;
  }
}
@-o-keyframes loading {
  from {
    left: -25%;
  }
  to {
    left: 100%;
  }
}
/*!
 * froala_editor v2.4.2 (https://www.froala.com/wysiwyg-editor)
 * License https://froala.com/wysiwyg-editor/terms/
 * Copyright 2014-2017 Froala Labs
 */
.clearfix::after {
  clear: both;
  display: block;
  content: "";
  height: 0;
}
.hide-by-clipping {
  position: absolute;
  width: 1px;
  height: 1px;
  padding: 0;
  margin: -1px;
  overflow: hidden;
  clip: rect(0, 0, 0, 0);
  border: 0;
}
.fr-quick-insert {
  position: absolute;
  z-index: 9998;
  white-space: nowrap;
  padding-right: 5px;
  margin-left: -5px;
  -webkit-box-sizing: content-box;
  -moz-box-sizing: content-box;
  box-sizing: content-box;
}
.fr-quick-insert.fr-on a.fr-floating-btn svg {
  -webkit-transform: rotate(135deg);
  -moz-transform: rotate(135deg);
  -ms-transform: rotate(135deg);
  -o-transform: rotate(135deg);
}
.fr-quick-insert.fr-hidden {
  display: none;
}
.fr-qi-helper {
  position: absolute;
  z-index: 3;
  padding-left: 10px;
  white-space: nowrap;
}
.fr-qi-helper a.fr-btn.fr-floating-btn {
  text-align: center;
  display: inline-block;
  color: #222222;
  -webkit-opacity: 0;
  -moz-opacity: 0;
  opacity: 0;
  -ms-filter: "progid:DXImageTransform.Microsoft.Alpha(Opacity=0)";
  -webkit-transform: scale(0);
  -moz-transform: scale(0);
  -ms-transform: scale(0);
  -o-transform: scale(0);
}
.fr-qi-helper a.fr-btn.fr-floating-btn.fr-size-1 {
  -webkit-opacity: 1;
  -moz-opacity: 1;
  opacity: 1;
  -ms-filter: "progid:DXImageTransform.Microsoft.Alpha(Opacity=0)";
  -webkit-transform: scale(1);
  -moz-transform: scale(1);
  -ms-transform: scale(1);
  -o-transform: scale(1);
}
/*!
 * froala_editor v2.4.2 (https://www.froala.com/wysiwyg-editor)
 * License https://froala.com/wysiwyg-editor/terms/
 * Copyright 2014-2017 Froala Labs
 */
.clearfix::after {
  clear: both;
  display: block;
  content: "";
  height: 0;
}
.hide-by-clipping {
  position: absolute;
  width: 1px;
  height: 1px;
  padding: 0;
  margin: -1px;
  overflow: hidden;
  clip: rect(0, 0, 0, 0);
  border: 0;
}
.fr-modal-head .fr-modal-head-line::after {
  clear: both;
  display: block;
  content: "";
  height: 0;
}
.fr-modal-head .fr-modal-head-line i.fr-modal-more {
  float: left;
  opacity: 1;
  -webkit-transition: padding 0.2s ease 0s, width 0.2s ease 0s, opacity 0.2s ease 0s;
  -moz-transition: padding 0.2s ease 0s, width 0.2s ease 0s, opacity 0.2s ease 0s;
  -ms-transition: padding 0.2s ease 0s, width 0.2s ease 0s, opacity 0.2s ease 0s;
  -o-transition: padding 0.2s ease 0s, width 0.2s ease 0s, opacity 0.2s ease 0s;
}
.fr-modal-head .fr-modal-head-line i.fr-modal-more.fr-not-available {
  opacity: 0;
  width: 0;
  padding: 12px 0;
}
.fr-modal-head .fr-modal-tags {
  display: none;
}
.fr-modal-head .fr-modal-tags a {
  display: inline-block;
  opacity: 0;
  padding: 6px 8px;
  margin: 8px 0 8px 8px;
  text-decoration: none;
  border-radius: 2px;
  -moz-border-radius: 2px;
  -webkit-border-radius: 2px;
  -moz-background-clip: padding;
  -webkit-background-clip: padding-box;
  background-clip: padding-box;
  color: #1e88e5;
  -webkit-transition: opacity 0.2s ease 0s, background 0.2s ease 0s;
  -moz-transition: opacity 0.2s ease 0s, background 0.2s ease 0s;
  -ms-transition: opacity 0.2s ease 0s, background 0.2s ease 0s;
  -o-transition: opacity 0.2s ease 0s, background 0.2s ease 0s;
  cursor: pointer;
}
.fr-modal-head .fr-modal-tags a:focus {
  outline: none;
}
.fr-modal-head .fr-modal-tags a.fr-selected-tag {
  background: #d6d6d6;
}
div.fr-modal-body .fr-preloader {
  display: block;
  margin: 50px auto;
}
div.fr-modal-body div.fr-image-list {
  text-align: center;
  margin: 0 10px;
  padding: 0;
}
div.fr-modal-body div.fr-image-list::after {
  clear: both;
  display: block;
  content: "";
  height: 0;
}
div.fr-modal-body div.fr-image-list .fr-list-column {
  float: left;
  width: calc(45%);
}
@media (min-width: 768px) and (max-width: 1199px) {
  div.fr-modal-body div.fr-image-list .fr-list-column {
    width: calc(26.66666667%);
  }
}
@media (min-width: 1200px) {
  div.fr-modal-body div.fr-image-list .fr-list-column {
    width: calc(17.5%);
  }
}
div.fr-modal-body div.fr-image-list .fr-list-column + .fr-list-column {
  margin-left: 10px;
}
div.fr-modal-body div.fr-image-list div.fr-image-container {
  position: relative;
  width: 100%;
  display: block;
  -webkit-box-shadow: 0 1px 3px rgba(0, 0, 0, 0.12), 0 1px 1px 1px rgba(0, 0, 0, 0.16);
  -moz-box-shadow: 0 1px 3px rgba(0, 0, 0, 0.12), 0 1px 1px 1px rgba(0, 0, 0, 0.16);
  box-shadow: 0 1px 3px rgba(0, 0, 0, 0.12), 0 1px 1px 1px rgba(0, 0, 0, 0.16);
  border-radius: 2px;
  -moz-border-radius: 2px;
  -webkit-border-radius: 2px;
  -moz-background-clip: padding;
  -webkit-background-clip: padding-box;
  background-clip: padding-box;
  overflow: hidden;
}
div.fr-modal-body div.fr-image-list div.fr-image-container:first-child {
  margin-top: 10px;
}
div.fr-modal-body div.fr-image-list div.fr-image-container + div {
  margin-top: 10px;
}
div.fr-modal-body div.fr-image-list div.fr-image-container.fr-image-deleting::after {
  position: absolute;
  -webkit-opacity: 0.5;
  -moz-opacity: 0.5;
  opacity: 0.5;
  -ms-filter: "progid:DXImageTransform.Microsoft.Alpha(Opacity=0)";
  -webkit-transition: opacity 0.2s ease 0s;
  -moz-transition: opacity 0.2s ease 0s;
  -ms-transition: opacity 0.2s ease 0s;
  -o-transition: opacity 0.2s ease 0s;
  background: #000000;
  content: "";
  top: 0;
  left: 0;
  bottom: 0;
  right: 0;
  z-index: 2;
}
div.fr-modal-body div.fr-image-list div.fr-image-container.fr-image-deleting::before {
  content: attr(data-deleting);
  color: #ffffff;
  top: 0;
  left: 0;
  bottom: 0;
  right: 0;
  margin: auto;
  position: absolute;
  z-index: 3;
  font-size: 15px;
  height: 20px;
}
div.fr-modal-body div.fr-image-list div.fr-image-container.fr-empty {
  height: 95px;
  background: #cccccc;
  z-index: 1;
}
div.fr-modal-body div.fr-image-list div.fr-image-container.fr-empty::after {
  position: absolute;
  margin: auto;
  top: 0;
  bottom: 0;
  left: 0;
  right: 0;
  content: attr(data-loading);
  display: inline-block;
  height: 20px;
}
div.fr-modal-body div.fr-image-list div.fr-image-container img {
  width: 100%;
  vertical-align: middle;
  position: relative;
  z-index: 2;
  -webkit-opacity: 1;
  -moz-opacity: 1;
  opacity: 1;
  -ms-filter: "progid:DXImageTransform.Microsoft.Alpha(Opacity=0)";
  -webkit-transition: opacity 0.2s ease 0s, filter 0.2s ease 0s;
  -moz-transition: opacity 0.2s ease 0s, filter 0.2s ease 0s;
  -ms-transition: opacity 0.2s ease 0s, filter 0.2s ease 0s;
  -o-transition: opacity 0.2s ease 0s, filter 0.2s ease 0s;
  -webkit-transform: translateZ(0);
  -moz-transform: translateZ(0);
  -ms-transform: translateZ(0);
  -o-transform: translateZ(0);
}
div.fr-modal-body div.fr-image-list div.fr-image-container.fr-mobile-selected img {
  -webkit-opacity: 0.75;
  -moz-opacity: 0.75;
  opacity: 0.75;
  -ms-filter: "progid:DXImageTransform.Microsoft.Alpha(Opacity=0)";
}
div.fr-modal-body div.fr-image-list div.fr-image-container.fr-mobile-selected .fr-delete-img,
div.fr-modal-body div.fr-image-list div.fr-image-container.fr-mobile-selected .fr-insert-img {
  display: inline-block;
}
div.fr-modal-body div.fr-image-list div.fr-image-container .fr-delete-img,
div.fr-modal-body div.fr-image-list div.fr-image-container .fr-insert-img {
  display: none;
  top: 50%;
  border-radius: 100%;
  -moz-border-radius: 100%;
  -webkit-border-radius: 100%;
  -moz-background-clip: padding;
  -webkit-background-clip: padding-box;
  background-clip: padding-box;
  -webkit-transition: background 0.2s ease 0s, color 0.2s ease 0s;
  -moz-transition: background 0.2s ease 0s, color 0.2s ease 0s;
  -ms-transition: background 0.2s ease 0s, color 0.2s ease 0s;
  -o-transition: background 0.2s ease 0s, color 0.2s ease 0s;
  -webkit-box-shadow: 0 1px 3px rgba(0, 0, 0, 0.12), 0 1px 1px 1px rgba(0, 0, 0, 0.16);
  -moz-box-shadow: 0 1px 3px rgba(0, 0, 0, 0.12), 0 1px 1px 1px rgba(0, 0, 0, 0.16);
  box-shadow: 0 1px 3px rgba(0, 0, 0, 0.12), 0 1px 1px 1px rgba(0, 0, 0, 0.16);
  position: absolute;
  cursor: pointer;
  margin: 0;
  width: 36px;
  height: 36px;
  line-height: 36px;
  text-decoration: none;
  z-index: 3;
}
div.fr-modal-body div.fr-image-list div.fr-image-container .fr-delete-img {
  background: #b8312f;
  color: #ffffff;
  left: 50%;
  -webkit-transform: translateY(-50%) translateX(25%);
  -moz-transform: translateY(-50%) translateX(25%);
  -ms-transform: translateY(-50%) translateX(25%);
  -o-transform: translateY(-50%) translateX(25%);
}
div.fr-modal-body div.fr-image-list div.fr-image-container .fr-insert-img {
  background: #ffffff;
  color: #1e88e5;
  left: 50%;
  -webkit-transform: translateY(-50%) translateX(-125%);
  -moz-transform: translateY(-50%) translateX(-125%);
  -ms-transform: translateY(-50%) translateX(-125%);
  -o-transform: translateY(-50%) translateX(-125%);
}
.fr-desktop .fr-modal-wrapper .fr-modal-head .fr-modal-tags a:hover {
  background: #ebebeb;
}
.fr-desktop .fr-modal-wrapper .fr-modal-head .fr-modal-tags a.fr-selected-tag {
  background: #d6d6d6;
}
.fr-desktop .fr-modal-wrapper div.fr-modal-body div.fr-image-list div.fr-image-container:hover img {
  -webkit-opacity: 0.75;
  -moz-opacity: 0.75;
  opacity: 0.75;
  -ms-filter: "progid:DXImageTransform.Microsoft.Alpha(Opacity=0)";
}
.fr-desktop .fr-modal-wrapper div.fr-modal-body div.fr-image-list div.fr-image-container:hover .fr-delete-img,
.fr-desktop .fr-modal-wrapper div.fr-modal-body div.fr-image-list div.fr-image-container:hover .fr-insert-img {
  display: inline-block;
}
.fr-desktop .fr-modal-wrapper div.fr-modal-body div.fr-image-list div.fr-image-container .fr-delete-img:hover {
  background: #bf4644;
  color: #ffffff;
}
.fr-desktop .fr-modal-wrapper div.fr-modal-body div.fr-image-list div.fr-image-container .fr-insert-img:hover {
  background: #ebebeb;
}
/*!
 * froala_editor v2.4.2 (https://www.froala.com/wysiwyg-editor)
 * License https://froala.com/wysiwyg-editor/terms/
 * Copyright 2014-2017 Froala Labs
 */
.clearfix::after {
  clear: both;
  display: block;
  content: "";
  height: 0;
}
.hide-by-clipping {
  position: absolute;
  width: 1px;
  height: 1px;
  padding: 0;
  margin: -1px;
  overflow: hidden;
  clip: rect(0, 0, 0, 0);
  border: 0;
}
.fr-popup .fr-colors-tabs {
  -webkit-box-shadow: 0 1px 3px rgba(0, 0, 0, 0.12), 0 1px 1px 1px rgba(0, 0, 0, 0.16);
  -moz-box-shadow: 0 1px 3px rgba(0, 0, 0, 0.12), 0 1px 1px 1px rgba(0, 0, 0, 0.16);
  box-shadow: 0 1px 3px rgba(0, 0, 0, 0.12), 0 1px 1px 1px rgba(0, 0, 0, 0.16);
  margin-bottom: 5px;
  line-height: 16px;
  margin-left: -2px;
  margin-right: -2px;
}
.fr-popup .fr-colors-tabs .fr-colors-tab {
  display: inline-block;
  width: 50%;
  cursor: pointer;
  text-align: center;
  color: #222222;
  font-size: 13px;
  padding: 8px 0;
  position: relative;
}
.fr-popup .fr-colors-tabs .fr-colors-tab:hover,
.fr-popup .fr-colors-tabs .fr-colors-tab:focus {
  color: #1e88e5;
}
.fr-popup .fr-colors-tabs .fr-colors-tab[data-param1="background"]::after {
  position: absolute;
  bottom: 0;
  left: 0;
  width: 100%;
  height: 2px;
  background: #1e88e5;
  content: '';
  -webkit-transition: transform 0.2s ease 0s;
  -moz-transition: transform 0.2s ease 0s;
  -ms-transition: transform 0.2s ease 0s;
  -o-transition: transform 0.2s ease 0s;
}
.fr-popup .fr-colors-tabs .fr-colors-tab.fr-selected-tab {
  color: #1e88e5;
}
.fr-popup .fr-colors-tabs .fr-colors-tab.fr-selected-tab[data-param1="text"] ~ [data-param1="background"]::after {
  -webkit-transform: translate3d(-100%, 0, 0);
  -moz-transform: translate3d(-100%, 0, 0);
  -ms-transform: translate3d(-100%, 0, 0);
  -o-transform: translate3d(-100%, 0, 0);
}
.fr-popup .fr-separator + .fr-colors-tabs {
  -webkit-box-shadow: none;
  -moz-box-shadow: none;
  box-shadow: none;
  margin-left: 2px;
  margin-right: 2px;
}
.fr-popup .fr-color-set {
  line-height: 0;
  display: none;
}
.fr-popup .fr-color-set.fr-selected-set {
  display: block;
}
.fr-popup .fr-color-set > span {
  display: inline-block;
  width: 32px;
  height: 32px;
  position: relative;
  z-index: 1;
}
.fr-popup .fr-color-set > span > i {
  text-align: center;
  line-height: 32px;
  height: 32px;
  width: 32px;
  font-size: 13px;
  position: absolute;
  bottom: 0;
  cursor: default;
  left: 0;
}
.fr-popup .fr-color-set > span .fr-selected-color {
  color: #ffffff;
  font-family: FontAwesome;
  font-size: 13px;
  font-weight: 400;
  line-height: 32px;
  position: absolute;
  top: 0;
  bottom: 0;
  right: 0;
  left: 0;
  text-align: center;
  cursor: default;
}
.fr-popup .fr-color-set > span:hover,
.fr-popup .fr-color-set > span:focus {
  outline: 1px solid #222222;
  z-index: 2;
}
.fr-rtl .fr-popup .fr-colors-tabs .fr-colors-tab.fr-selected-tab[data-param1="text"] ~ [data-param1="background"]::after {
  -webkit-transform: translate3d(100%, 0, 0);
  -moz-transform: translate3d(100%, 0, 0);
  -ms-transform: translate3d(100%, 0, 0);
  -o-transform: translate3d(100%, 0, 0);
}
/*!
 * froala_editor v2.4.2 (https://www.froala.com/wysiwyg-editor)
 * License https://froala.com/wysiwyg-editor/terms/
 * Copyright 2014-2017 Froala Labs
 */
.clearfix::after {
  clear: both;
  display: block;
  content: "";
  height: 0;
}
.hide-by-clipping {
  position: absolute;
  width: 1px;
  height: 1px;
  padding: 0;
  margin: -1px;
  overflow: hidden;
  clip: rect(0, 0, 0, 0);
  border: 0;
}
.fr-file-upload-layer {
  border: dashed 2px #bdbdbd;
  padding: 25px 0;
  position: relative;
  font-size: 14px;
  letter-spacing: 1px;
  line-height: 140%;
  -webkit-box-sizing: border-box;
  -moz-box-sizing: border-box;
  box-sizing: border-box;
  text-align: center;
}
.fr-file-upload-layer:hover {
  background: #ebebeb;
}
.fr-file-upload-layer.fr-drop {
  background: #ebebeb;
  border-color: #1e88e5;
}
.fr-file-upload-layer .fr-form {
  -webkit-opacity: 0;
  -moz-opacity: 0;
  opacity: 0;
  -ms-filter: "progid:DXImageTransform.Microsoft.Alpha(Opacity=0)";
  position: absolute;
  top: 0;
  bottom: 0;
  left: 0;
  right: 0;
  z-index: 9999;
  overflow: hidden;
  margin: 0 !important;
  padding: 0 !important;
  width: 100% !important;
}
.fr-file-upload-layer .fr-form input {
  cursor: pointer;
  position: absolute;
  right: 0px;
  top: 0px;
  bottom: 0px;
  width: 500%;
  height: 100%;
  margin: 0px;
  font-size: 400px;
}
.fr-file-progress-bar-layer {
  -webkit-box-sizing: border-box;
  -moz-box-sizing: border-box;
  box-sizing: border-box;
}
.fr-file-progress-bar-layer > h3 {
  font-size: 16px;
  margin: 10px 0;
  font-weight: normal;
}
.fr-file-progress-bar-layer > div.fr-action-buttons {
  display: none;
}
.fr-file-progress-bar-layer > div.fr-loader {
  background: #bcdbf7;
  height: 10px;
  width: 100%;
  margin-top: 20px;
  overflow: hidden;
  position: relative;
}
.fr-file-progress-bar-layer > div.fr-loader span {
  display: block;
  height: 100%;
  width: 0%;
  background: #1e88e5;
  -webkit-transition: width 0.2s ease 0s;
  -moz-transition: width 0.2s ease 0s;
  -ms-transition: width 0.2s ease 0s;
  -o-transition: width 0.2s ease 0s;
}
.fr-file-progress-bar-layer > div.fr-loader.fr-indeterminate span {
  width: 30% !important;
  position: absolute;
  top: 0;
  -webkit-animation: loading 2s linear infinite;
  -moz-animation: loading 2s linear infinite;
  -o-animation: loading 2s linear infinite;
  animation: loading 2s linear infinite;
}
.fr-file-progress-bar-layer.fr-error > div.fr-loader {
  display: none;
}
.fr-file-progress-bar-layer.fr-error > div.fr-action-buttons {
  display: block;
}
@keyframes loading {
  from {
    left: -25%;
  }
  to {
    left: 100%;
  }
}
@-webkit-keyframes loading {
  from {
    left: -25%;
  }
  to {
    left: 100%;
  }
}
@-moz-keyframes loading {
  from {
    left: -25%;
  }
  to {
    left: 100%;
  }
}
@-o-keyframes loading {
  from {
    left: -25%;
  }
  to {
    left: 100%;
  }
}
/*!
 * froala_editor v2.4.2 (https://www.froala.com/wysiwyg-editor)
 * License https://froala.com/wysiwyg-editor/terms/
 * Copyright 2014-2017 Froala Labs
 */
.clearfix::after {
  clear: both;
  display: block;
  content: "";
  height: 0;
}
.hide-by-clipping {
  position: absolute;
  width: 1px;
  height: 1px;
  padding: 0;
  margin: -1px;
  overflow: hidden;
  clip: rect(0, 0, 0, 0);
  border: 0;
}
.fr-element table td.fr-selected-cell,
.fr-element table th.fr-selected-cell {
  border: 1px double #1e88e5;
}
.fr-element table tr {
  user-select: none;
  -o-user-select: none;
  -moz-user-select: none;
  -khtml-user-select: none;
  -webkit-user-select: none;
  -ms-user-select: none;
}
.fr-element table td,
.fr-element table th {
  user-select: text;
  -o-user-select: text;
  -moz-user-select: text;
  -khtml-user-select: text;
  -webkit-user-select: text;
  -ms-user-select: text;
}
.fr-element .fr-no-selection table td,
.fr-element .fr-no-selection table th {
  user-select: none;
  -o-user-select: none;
  -moz-user-select: none;
  -khtml-user-select: none;
  -webkit-user-select: none;
  -ms-user-select: none;
}
.fr-table-resizer {
  cursor: col-resize;
  position: fixed;
  z-index: 3;
  display: none;
}
.fr-table-resizer.fr-moving {
  z-index: 2;
}
.fr-table-resizer div {
  -webkit-opacity: 0;
  -moz-opacity: 0;
  opacity: 0;
  -ms-filter: "progid:DXImageTransform.Microsoft.Alpha(Opacity=0)";
  border-right: 1px solid #1e88e5;
}
.fr-no-selection {
  user-select: none;
  -o-user-select: none;
  -moz-user-select: none;
  -khtml-user-select: none;
  -webkit-user-select: none;
  -ms-user-select: none;
}
.fr-popup .fr-table-size .fr-table-size-info {
  text-align: center;
  font-size: 14px;
  padding: 8px;
}
.fr-popup .fr-table-size .fr-select-table-size {
  line-height: 0;
  padding: 0 5px 5px;
  white-space: nowrap;
}
.fr-popup .fr-table-size .fr-select-table-size > span {
  display: inline-block;
  padding: 0px 4px 4px 0;
  background: transparent;
}
.fr-popup .fr-table-size .fr-select-table-size > span > span {
  display: inline-block;
  width: 18px;
  height: 18px;
  border: 1px solid #dddddd;
}
.fr-popup .fr-table-size .fr-select-table-size > span.hover {
  background: transparent;
}
.fr-popup .fr-table-size .fr-select-table-size > span.hover > span {
  background: rgba(30, 136, 229, 0.3);
  border: solid 1px #1e88e5;
}
.fr-popup .fr-table-size .fr-select-table-size .new-line::after {
  clear: both;
  display: block;
  content: "";
  height: 0;
}
.fr-popup.fr-above .fr-table-size .fr-select-table-size > span {
  display: inline-block !important;
}
.fr-popup .fr-table-colors-buttons {
  margin-bottom: 5px;
}
.fr-popup .fr-table-colors {
  line-height: 0;
  display: block;
}
.fr-popup .fr-table-colors > span {
  display: inline-block;
  width: 32px;
  height: 32px;
  position: relative;
  z-index: 1;
}
.fr-popup .fr-table-colors > span > i {
  text-align: center;
  line-height: 32px;
  height: 32px;
  width: 32px;
  font-size: 13px;
  position: absolute;
  bottom: 0;
  cursor: default;
  left: 0;
}
.fr-popup .fr-table-colors > span:focus {
  outline: 1px solid #222222;
  z-index: 2;
}
.fr-popup.fr-desktop .fr-table-size .fr-select-table-size > span > span {
  width: 12px;
  height: 12px;
}
.fr-insert-helper {
  position: fixed;
  z-index: 9999;
  white-space: nowrap;
}
html body .fr-gatedvideo {
  position: relative;
  display: table;
  min-height: 140px;
}
html body .fr-gatedvideo video {
  background-color: rgba(67, 83, 147, 0.5);
}
html body .fr-gatedvideo:after {
  content: "";
  position: absolute;
  background-repeat: no-repeat;
  background-position: 50% 40%;
  height: 100%;
  width: 100%;
  top: 0;
  left: 0;
  display: block;
  clear: both;
  background-image: url(data:image/png;base64,iVBORw0KGgoAAAANSUhEUgAAAHIAAAByCAMAAAC4A3VPAAAA/1BMVEUAAAAAAAAAAAAAAAAAAAAAAAAAAAAAAAAAAAAAAAAAAAAAAAAAAAAAAAAAAAAAAAAAAAAAAAAAAAAAAAAAAAAAAAAAAAAAAAAAAAAAAAAAAAAAAAAAAAAAAAAAAAAAAAAAAAAAAAAAAAAAAAAAAAAAAAAAAAAAAAAAAAAAAAAAAAAAAAAAAAAAAAAAAAAAAAAAAAAAAAAAAAAAAAAAAAAAAAAAAAAAAAAAAAAAAAAAAAAAAAAAAAAAAAAAAAAAAAAAAAAAAAAAAAAAAAAAAAAAAAAAAAAAAAAAAAAAAAAAAAAAAAAAAAAAAAAAAAAAAAAAAAAAAAAAAAAAAAAAAAD64ociAAAAVHRSTlMAAQIDBAUGCAkKCw0PEBEUFxsfICUmKistLjE1Njo8QExNVl9iY2RmZ2hpa2xtb3Bxc3R8gIWGkZedoquwt8XP0dXX2drc4OLm6Ont7/Hz9ff5+/3esbxfAAACIklEQVRo3u3aW1fTQBSG4a9BKIUKVCi0IqCIp3pAjYpQaEGQYlWk5fv/v8WLrkKbJjNNsmeu9nuXrFnruclhJXsATdM0TdNSVihVqrV6itZXl2ZyeLM7Rz1mqN1YyQaWwltmrrUxDfHgUSUYOdztM1fNBav4rE/+fjI8mjtm3q5rFnFvsK46OFo4p0BPpxHZBADMd0jX5ovhor8AEJxSqLpdJAHgQErkddI19JJjZI1yNePFVxwjC5eCJDesIoEtSZGtGPE1I2RLlOTks+9NZAUWZUU2bCKxLUy2I2JjYgVCYZIzFpE4kSaXLCLRkSZXR8S3cQtwI02uW0RCWhx5zr6jb/I9fZNJojvyA32T+/RNGkRHpEl0QxpFJ+RHeiYff6Jv8oLeSSqppJJKKqmkkkoqqWTe9rveyfrDrncSFtPJl5fZdPN9aTQdfUWbTFf/Cgymsz8i5a53Mtl0+HcryZQn7+dQCSb+SJNVWEycSZMVWEwcSpMlWMy7gZtUvQIsJtaEyaPIBGHSRNCTJXdgM4GvouLtLGwmsCxKhjEzr4gJ4Lug2C/FTfbKvyJk8Z8cuRs/vxwzAWBTTDxOmguPmqaBRurO5zCFOTjxRUTsmHYz3JkX5sFNqk7njfsKhubn4YnN3NfQQWDZPVG+Iskf9zduMd+9cmnbrgGgGP5sPx8bby5/y/zsa20VMm74Cdb2Ds/SvbNvOifh9iI0TdM0TZPtP32lY4xP2bT1AAAAAElFTkSuQmCC);
}
/*!
 * froala_editor v2.2.4 (https://www.froala.com/wysiwyg-editor)
 * License https://froala.com/wysiwyg-editor/terms/
 * Copyright 2014-2016 Froala Labs
 */
html body .clearfix::after {
  clear: both;
  display: block;
  content: "";
}
html body .fr-element .fr-gatedvideo {
  user-select: none;
  -o-user-select: none;
  -moz-user-select: none;
  -khtml-user-select: none;
  -webkit-user-select: none;
  -ms-user-select: none;
}
html body .fr-element .fr-gatedvideo::after {
  content: "";
  position: absolute;
  background-repeat: no-repeat;
  background-position: 50% 40%;
  height: 100%;
  width: 100%;
  top: 0;
  left: 0;
  display: block;
  clear: both;
  background-image: url(data:image/png;base64,iVBORw0KGgoAAAANSUhEUgAAAHIAAAByCAMAAAC4A3VPAAAA/1BMVEUAAAAAAAAAAAAAAAAAAAAAAAAAAAAAAAAAAAAAAAAAAAAAAAAAAAAAAAAAAAAAAAAAAAAAAAAAAAAAAAAAAAAAAAAAAAAAAAAAAAAAAAAAAAAAAAAAAAAAAAAAAAAAAAAAAAAAAAAAAAAAAAAAAAAAAAAAAAAAAAAAAAAAAAAAAAAAAAAAAAAAAAAAAAAAAAAAAAAAAAAAAAAAAAAAAAAAAAAAAAAAAAAAAAAAAAAAAAAAAAAAAAAAAAAAAAAAAAAAAAAAAAAAAAAAAAAAAAAAAAAAAAAAAAAAAAAAAAAAAAAAAAAAAAAAAAAAAAAAAAAAAAAAAAAAAAAAAAAAAAD64ociAAAAVHRSTlMAAQIDBAUGCAkKCw0PEBEUFxsfICUmKistLjE1Njo8QExNVl9iY2RmZ2hpa2xtb3Bxc3R8gIWGkZedoquwt8XP0dXX2drc4OLm6Ont7/Hz9ff5+/3esbxfAAACIklEQVRo3u3aW1fTQBSG4a9BKIUKVCi0IqCIp3pAjYpQaEGQYlWk5fv/v8WLrkKbJjNNsmeu9nuXrFnruclhJXsATdM0TdNSVihVqrV6itZXl2ZyeLM7Rz1mqN1YyQaWwltmrrUxDfHgUSUYOdztM1fNBav4rE/+fjI8mjtm3q5rFnFvsK46OFo4p0BPpxHZBADMd0jX5ovhor8AEJxSqLpdJAHgQErkddI19JJjZI1yNePFVxwjC5eCJDesIoEtSZGtGPE1I2RLlOTks+9NZAUWZUU2bCKxLUy2I2JjYgVCYZIzFpE4kSaXLCLRkSZXR8S3cQtwI02uW0RCWhx5zr6jb/I9fZNJojvyA32T+/RNGkRHpEl0QxpFJ+RHeiYff6Jv8oLeSSqppJJKKqmkkkoqqWTe9rveyfrDrncSFtPJl5fZdPN9aTQdfUWbTFf/Cgymsz8i5a53Mtl0+HcryZQn7+dQCSb+SJNVWEycSZMVWEwcSpMlWMy7gZtUvQIsJtaEyaPIBGHSRNCTJXdgM4GvouLtLGwmsCxKhjEzr4gJ4Lug2C/FTfbKvyJk8Z8cuRs/vxwzAWBTTDxOmguPmqaBRurO5zCFOTjxRUTsmHYz3JkX5sFNqk7njfsKhubn4YnN3NfQQWDZPVG+Iskf9zduMd+9cmnbrgGgGP5sPx8bby5/y/zsa20VMm74Cdb2Ds/SvbNvOifh9iI0TdM0TZPtP32lY4xP2bT1AAAAAElFTkSuQmCC);
}
html body .fr-element .fr-gatedvideo.fr-active > * {
  z-index: 2;
  position: relative;
}
html body .fr-element .fr-gatedvideo > * {
  -webkit-box-sizing: content-box;
  -moz-box-sizing: content-box;
  box-sizing: content-box;
  max-width: 100%;
  border: none;
}
html body .fr-box .fr-gatedvideo-resizer {
  position: absolute;
  border: solid 1px #1e88e5;
  display: none;
  user-select: none;
  -o-user-select: none;
  -moz-user-select: none;
  -khtml-user-select: none;
  -webkit-user-select: none;
  -ms-user-select: none;
}
html body .fr-box .fr-gatedvideo-resizer.fr-active {
  display: block;
}
html body .fr-box .fr-gatedvideo-resizer .fr-handler {
  display: block;
  position: absolute;
  background: #1e88e5;
  border: solid 1px #ffffff;
  z-index: 4;
  -webkit-box-sizing: border-box;
  -moz-box-sizing: border-box;
  box-sizing: border-box;
}
html body .fr-box .fr-gatedvideo-resizer .fr-handler.fr-hnw {
  cursor: nw-resize;
}
html body .fr-box .fr-gatedvideo-resizer .fr-handler.fr-hne {
  cursor: ne-resize;
}
html body .fr-box .fr-gatedvideo-resizer .fr-handler.fr-hsw {
  cursor: sw-resize;
}
html body .fr-box .fr-gatedvideo-resizer .fr-handler.fr-hse {
  cursor: se-resize;
}
html body .fr-box .fr-gatedvideo-resizer .fr-handler {
  width: 12px;
  height: 12px;
}
html body .fr-box .fr-gatedvideo-resizer .fr-handler.fr-hnw {
  left: -6px;
  top: -6px;
}
html body .fr-box .fr-gatedvideo-resizer .fr-handler.fr-hne {
  right: -6px;
  top: -6px;
}
html body .fr-box .fr-gatedvideo-resizer .fr-handler.fr-hsw {
  left: -6px;
  bottom: -6px;
}
html body .fr-box .fr-gatedvideo-resizer .fr-handler.fr-hse {
  right: -6px;
  bottom: -6px;
}
@media (min-width: 1200px) {
  html body .fr-box .fr-gatedvideo-resizer .fr-handler {
    width: 10px;
    height: 10px;
  }
  html body .fr-box .fr-gatedvideo-resizer .fr-handler.fr-hnw {
    left: -5px;
    top: -5px;
  }
  html body .fr-box .fr-gatedvideo-resizer .fr-handler.fr-hne {
    right: -5px;
    top: -5px;
  }
  html body .fr-box .fr-gatedvideo-resizer .fr-handler.fr-hsw {
    left: -5px;
    bottom: -5px;
  }
  html body .fr-box .fr-gatedvideo-resizer .fr-handler.fr-hse {
    right: -5px;
    bottom: -5px;
  }
}
html body .fr-gatedvideo-size-layer .fr-gatedvideo-group .fr-input-line {
  display: inline-block;
}
html body .fr-gatedvideo-size-layer .fr-gatedvideo-group .fr-input-line + .fr-input-line {
  margin-left: 10px;
}
html body .fr-gatedvideo-overlay {
  position: fixed;
  top: 0;
  left: 0;
  bottom: 0;
  right: 0;
  z-index: 9999;
  display: none;
}
/*!
 *  Font Awesome 4.7.0 by @davegandy - http://fontawesome.io - @fontawesome
 *  License - http://fontawesome.io/license (Font: SIL OFL 1.1, CSS: MIT License)
 */
/* FONT PATH
 * -------------------------- */
@font-face {
  font-family: 'FontAwesome';
  src: url('font-awesome/fonts/fontawesome-webfont.eot?v=4.7.0');
  src: url('font-awesome/fonts/fontawesome-webfont.eot?#iefix&v=4.7.0') format('embedded-opentype'), url('font-awesome/fonts/fontawesome-webfont.woff2?v=4.7.0') format('woff2'), url('font-awesome/fonts/fontawesome-webfont.woff?v=4.7.0') format('woff'), url('font-awesome/fonts/fontawesome-webfont.ttf?v=4.7.0') format('truetype'), url('font-awesome/fonts/fontawesome-webfont.svg?v=4.7.0#fontawesomeregular') format('svg');
  font-weight: normal;
  font-style: normal;
}
.fa {
  display: inline-block;
  font: normal normal normal 14px/1 FontAwesome;
  font-size: inherit;
  text-rendering: auto;
  -webkit-font-smoothing: antialiased;
  -moz-osx-font-smoothing: grayscale;
}
/* makes the font 33% larger relative to the icon container */
.fa-lg {
  font-size: 1.33333333em;
  line-height: 0.75em;
  vertical-align: -15%;
}
.fa-2x {
  font-size: 2em;
}
.fa-3x {
  font-size: 3em;
}
.fa-4x {
  font-size: 4em;
}
.fa-5x {
  font-size: 5em;
}
.fa-fw {
  width: 1.28571429em;
  text-align: center;
}
.fa-ul {
  padding-left: 0;
  margin-left: 2.14285714em;
  list-style-type: none;
}
.fa-ul > li {
  position: relative;
}
.fa-li {
  position: absolute;
  left: -2.14285714em;
  width: 2.14285714em;
  top: 0.14285714em;
  text-align: center;
}
.fa-li.fa-lg {
  left: -1.85714286em;
}
.fa-border {
  padding: .2em .25em .15em;
  border: solid 0.08em #eeeeee;
  border-radius: .1em;
}
.fa-pull-left {
  float: left;
}
.fa-pull-right {
  float: right;
}
.fa.fa-pull-left {
  margin-right: .3em;
}
.fa.fa-pull-right {
  margin-left: .3em;
}
/* Deprecated as of 4.4.0 */
.pull-right {
  float: right;
}
.pull-left {
  float: left;
}
.fa.pull-left {
  margin-right: .3em;
}
.fa.pull-right {
  margin-left: .3em;
}
.fa-spin {
  -webkit-animation: fa-spin 2s infinite linear;
  animation: fa-spin 2s infinite linear;
}
.fa-pulse {
  -webkit-animation: fa-spin 1s infinite steps(8);
  animation: fa-spin 1s infinite steps(8);
}
@-webkit-keyframes fa-spin {
  0% {
    -webkit-transform: rotate(0deg);
    transform: rotate(0deg);
  }
  100% {
    -webkit-transform: rotate(359deg);
    transform: rotate(359deg);
  }
}
@keyframes fa-spin {
  0% {
    -webkit-transform: rotate(0deg);
    transform: rotate(0deg);
  }
  100% {
    -webkit-transform: rotate(359deg);
    transform: rotate(359deg);
  }
}
.fa-rotate-90 {
  -ms-filter: "progid:DXImageTransform.Microsoft.BasicImage(rotation=1)";
  -webkit-transform: rotate(90deg);
  -ms-transform: rotate(90deg);
  transform: rotate(90deg);
}
.fa-rotate-180 {
  -ms-filter: "progid:DXImageTransform.Microsoft.BasicImage(rotation=2)";
  -webkit-transform: rotate(180deg);
  -ms-transform: rotate(180deg);
  transform: rotate(180deg);
}
.fa-rotate-270 {
  -ms-filter: "progid:DXImageTransform.Microsoft.BasicImage(rotation=3)";
  -webkit-transform: rotate(270deg);
  -ms-transform: rotate(270deg);
  transform: rotate(270deg);
}
.fa-flip-horizontal {
  -ms-filter: "progid:DXImageTransform.Microsoft.BasicImage(rotation=0, mirror=1)";
  -webkit-transform: scale(-1, 1);
  -ms-transform: scale(-1, 1);
  transform: scale(-1, 1);
}
.fa-flip-vertical {
  -ms-filter: "progid:DXImageTransform.Microsoft.BasicImage(rotation=2, mirror=1)";
  -webkit-transform: scale(1, -1);
  -ms-transform: scale(1, -1);
  transform: scale(1, -1);
}
:root .fa-rotate-90,
:root .fa-rotate-180,
:root .fa-rotate-270,
:root .fa-flip-horizontal,
:root .fa-flip-vertical {
  filter: none;
}
.fa-stack {
  position: relative;
  display: inline-block;
  width: 2em;
  height: 2em;
  line-height: 2em;
  vertical-align: middle;
}
.fa-stack-1x,
.fa-stack-2x {
  position: absolute;
  left: 0;
  width: 100%;
  text-align: center;
}
.fa-stack-1x {
  line-height: inherit;
}
.fa-stack-2x {
  font-size: 2em;
}
.fa-inverse {
  color: #ffffff;
}
/* Font Awesome uses the Unicode Private Use Area (PUA) to ensure screen
   readers do not read off random characters that represent icons */
.fa-glass:before {
  content: "\f000";
}
.fa-music:before {
  content: "\f001";
}
.fa-search:before {
  content: "\f002";
}
.fa-envelope-o:before {
  content: "\f003";
}
.fa-heart:before {
  content: "\f004";
}
.fa-star:before {
  content: "\f005";
}
.fa-star-o:before {
  content: "\f006";
}
.fa-user:before {
  content: "\f007";
}
.fa-film:before {
  content: "\f008";
}
.fa-th-large:before {
  content: "\f009";
}
.fa-th:before {
  content: "\f00a";
}
.fa-th-list:before {
  content: "\f00b";
}
.fa-check:before {
  content: "\f00c";
}
.fa-remove:before,
.fa-close:before,
.fa-times:before {
  content: "\f00d";
}
.fa-search-plus:before {
  content: "\f00e";
}
.fa-search-minus:before {
  content: "\f010";
}
.fa-power-off:before {
  content: "\f011";
}
.fa-signal:before {
  content: "\f012";
}
.fa-gear:before,
.fa-cog:before {
  content: "\f013";
}
.fa-trash-o:before {
  content: "\f014";
}
.fa-home:before {
  content: "\f015";
}
.fa-file-o:before {
  content: "\f016";
}
.fa-clock-o:before {
  content: "\f017";
}
.fa-road:before {
  content: "\f018";
}
.fa-download:before {
  content: "\f019";
}
.fa-arrow-circle-o-down:before {
  content: "\f01a";
}
.fa-arrow-circle-o-up:before {
  content: "\f01b";
}
.fa-inbox:before {
  content: "\f01c";
}
.fa-play-circle-o:before {
  content: "\f01d";
}
.fa-rotate-right:before,
.fa-repeat:before {
  content: "\f01e";
}
.fa-refresh:before {
  content: "\f021";
}
.fa-list-alt:before {
  content: "\f022";
}
.fa-lock:before {
  content: "\f023";
}
.fa-flag:before {
  content: "\f024";
}
.fa-headphones:before {
  content: "\f025";
}
.fa-volume-off:before {
  content: "\f026";
}
.fa-volume-down:before {
  content: "\f027";
}
.fa-volume-up:before {
  content: "\f028";
}
.fa-qrcode:before {
  content: "\f029";
}
.fa-barcode:before {
  content: "\f02a";
}
.fa-tag:before {
  content: "\f02b";
}
.fa-tags:before {
  content: "\f02c";
}
.fa-book:before {
  content: "\f02d";
}
.fa-bookmark:before {
  content: "\f02e";
}
.fa-print:before {
  content: "\f02f";
}
.fa-camera:before {
  content: "\f030";
}
.fa-font:before {
  content: "\f031";
}
.fa-bold:before {
  content: "\f032";
}
.fa-italic:before {
  content: "\f033";
}
.fa-text-height:before {
  content: "\f034";
}
.fa-text-width:before {
  content: "\f035";
}
.fa-align-left:before {
  content: "\f036";
}
.fa-align-center:before {
  content: "\f037";
}
.fa-align-right:before {
  content: "\f038";
}
.fa-align-justify:before {
  content: "\f039";
}
.fa-list:before {
  content: "\f03a";
}
.fa-dedent:before,
.fa-outdent:before {
  content: "\f03b";
}
.fa-indent:before {
  content: "\f03c";
}
.fa-video-camera:before {
  content: "\f03d";
}
.fa-photo:before,
.fa-image:before,
.fa-picture-o:before {
  content: "\f03e";
}
.fa-pencil:before {
  content: "\f040";
}
.fa-map-marker:before {
  content: "\f041";
}
.fa-adjust:before {
  content: "\f042";
}
.fa-tint:before {
  content: "\f043";
}
.fa-edit:before,
.fa-pencil-square-o:before {
  content: "\f044";
}
.fa-share-square-o:before {
  content: "\f045";
}
.fa-check-square-o:before {
  content: "\f046";
}
.fa-arrows:before {
  content: "\f047";
}
.fa-step-backward:before {
  content: "\f048";
}
.fa-fast-backward:before {
  content: "\f049";
}
.fa-backward:before {
  content: "\f04a";
}
.fa-play:before {
  content: "\f04b";
}
.fa-pause:before {
  content: "\f04c";
}
.fa-stop:before {
  content: "\f04d";
}
.fa-forward:before {
  content: "\f04e";
}
.fa-fast-forward:before {
  content: "\f050";
}
.fa-step-forward:before {
  content: "\f051";
}
.fa-eject:before {
  content: "\f052";
}
.fa-chevron-left:before {
  content: "\f053";
}
.fa-chevron-right:before {
  content: "\f054";
}
.fa-plus-circle:before {
  content: "\f055";
}
.fa-minus-circle:before {
  content: "\f056";
}
.fa-times-circle:before {
  content: "\f057";
}
.fa-check-circle:before {
  content: "\f058";
}
.fa-question-circle:before {
  content: "\f059";
}
.fa-info-circle:before {
  content: "\f05a";
}
.fa-crosshairs:before {
  content: "\f05b";
}
.fa-times-circle-o:before {
  content: "\f05c";
}
.fa-check-circle-o:before {
  content: "\f05d";
}
.fa-ban:before {
  content: "\f05e";
}
.fa-arrow-left:before {
  content: "\f060";
}
.fa-arrow-right:before {
  content: "\f061";
}
.fa-arrow-up:before {
  content: "\f062";
}
.fa-arrow-down:before {
  content: "\f063";
}
.fa-mail-forward:before,
.fa-share:before {
  content: "\f064";
}
.fa-expand:before {
  content: "\f065";
}
.fa-compress:before {
  content: "\f066";
}
.fa-plus:before {
  content: "\f067";
}
.fa-minus:before {
  content: "\f068";
}
.fa-asterisk:before {
  content: "\f069";
}
.fa-exclamation-circle:before {
  content: "\f06a";
}
.fa-gift:before {
  content: "\f06b";
}
.fa-leaf:before {
  content: "\f06c";
}
.fa-fire:before {
  content: "\f06d";
}
.fa-eye:before {
  content: "\f06e";
}
.fa-eye-slash:before {
  content: "\f070";
}
.fa-warning:before,
.fa-exclamation-triangle:before {
  content: "\f071";
}
.fa-plane:before {
  content: "\f072";
}
.fa-calendar:before {
  content: "\f073";
}
.fa-random:before {
  content: "\f074";
}
.fa-comment:before {
  content: "\f075";
}
.fa-magnet:before {
  content: "\f076";
}
.fa-chevron-up:before {
  content: "\f077";
}
.fa-chevron-down:before {
  content: "\f078";
}
.fa-retweet:before {
  content: "\f079";
}
.fa-shopping-cart:before {
  content: "\f07a";
}
.fa-folder:before {
  content: "\f07b";
}
.fa-folder-open:before {
  content: "\f07c";
}
.fa-arrows-v:before {
  content: "\f07d";
}
.fa-arrows-h:before {
  content: "\f07e";
}
.fa-bar-chart-o:before,
.fa-bar-chart:before {
  content: "\f080";
}
.fa-twitter-square:before {
  content: "\f081";
}
.fa-facebook-square:before {
  content: "\f082";
}
.fa-camera-retro:before {
  content: "\f083";
}
.fa-key:before {
  content: "\f084";
}
.fa-gears:before,
.fa-cogs:before {
  content: "\f085";
}
.fa-comments:before {
  content: "\f086";
}
.fa-thumbs-o-up:before {
  content: "\f087";
}
.fa-thumbs-o-down:before {
  content: "\f088";
}
.fa-star-half:before {
  content: "\f089";
}
.fa-heart-o:before {
  content: "\f08a";
}
.fa-sign-out:before {
  content: "\f08b";
}
.fa-linkedin-square:before {
  content: "\f08c";
}
.fa-thumb-tack:before {
  content: "\f08d";
}
.fa-external-link:before {
  content: "\f08e";
}
.fa-sign-in:before {
  content: "\f090";
}
.fa-trophy:before {
  content: "\f091";
}
.fa-github-square:before {
  content: "\f092";
}
.fa-upload:before {
  content: "\f093";
}
.fa-lemon-o:before {
  content: "\f094";
}
.fa-phone:before {
  content: "\f095";
}
.fa-square-o:before {
  content: "\f096";
}
.fa-bookmark-o:before {
  content: "\f097";
}
.fa-phone-square:before {
  content: "\f098";
}
.fa-twitter:before {
  content: "\f099";
}
.fa-facebook-f:before,
.fa-facebook:before {
  content: "\f09a";
}
.fa-github:before {
  content: "\f09b";
}
.fa-unlock:before {
  content: "\f09c";
}
.fa-credit-card:before {
  content: "\f09d";
}
.fa-feed:before,
.fa-rss:before {
  content: "\f09e";
}
.fa-hdd-o:before {
  content: "\f0a0";
}
.fa-bullhorn:before {
  content: "\f0a1";
}
.fa-bell:before {
  content: "\f0f3";
}
.fa-certificate:before {
  content: "\f0a3";
}
.fa-hand-o-right:before {
  content: "\f0a4";
}
.fa-hand-o-left:before {
  content: "\f0a5";
}
.fa-hand-o-up:before {
  content: "\f0a6";
}
.fa-hand-o-down:before {
  content: "\f0a7";
}
.fa-arrow-circle-left:before {
  content: "\f0a8";
}
.fa-arrow-circle-right:before {
  content: "\f0a9";
}
.fa-arrow-circle-up:before {
  content: "\f0aa";
}
.fa-arrow-circle-down:before {
  content: "\f0ab";
}
.fa-globe:before {
  content: "\f0ac";
}
.fa-wrench:before {
  content: "\f0ad";
}
.fa-tasks:before {
  content: "\f0ae";
}
.fa-filter:before {
  content: "\f0b0";
}
.fa-briefcase:before {
  content: "\f0b1";
}
.fa-arrows-alt:before {
  content: "\f0b2";
}
.fa-group:before,
.fa-users:before {
  content: "\f0c0";
}
.fa-chain:before,
.fa-link:before {
  content: "\f0c1";
}
.fa-cloud:before {
  content: "\f0c2";
}
.fa-flask:before {
  content: "\f0c3";
}
.fa-cut:before,
.fa-scissors:before {
  content: "\f0c4";
}
.fa-copy:before,
.fa-files-o:before {
  content: "\f0c5";
}
.fa-paperclip:before {
  content: "\f0c6";
}
.fa-save:before,
.fa-floppy-o:before {
  content: "\f0c7";
}
.fa-square:before {
  content: "\f0c8";
}
.fa-navicon:before,
.fa-reorder:before,
.fa-bars:before {
  content: "\f0c9";
}
.fa-list-ul:before {
  content: "\f0ca";
}
.fa-list-ol:before {
  content: "\f0cb";
}
.fa-strikethrough:before {
  content: "\f0cc";
}
.fa-underline:before {
  content: "\f0cd";
}
.fa-table:before {
  content: "\f0ce";
}
.fa-magic:before {
  content: "\f0d0";
}
.fa-truck:before {
  content: "\f0d1";
}
.fa-pinterest:before {
  content: "\f0d2";
}
.fa-pinterest-square:before {
  content: "\f0d3";
}
.fa-google-plus-square:before {
  content: "\f0d4";
}
.fa-google-plus:before {
  content: "\f0d5";
}
.fa-money:before {
  content: "\f0d6";
}
.fa-caret-down:before {
  content: "\f0d7";
}
.fa-caret-up:before {
  content: "\f0d8";
}
.fa-caret-left:before {
  content: "\f0d9";
}
.fa-caret-right:before {
  content: "\f0da";
}
.fa-columns:before {
  content: "\f0db";
}
.fa-unsorted:before,
.fa-sort:before {
  content: "\f0dc";
}
.fa-sort-down:before,
.fa-sort-desc:before {
  content: "\f0dd";
}
.fa-sort-up:before,
.fa-sort-asc:before {
  content: "\f0de";
}
.fa-envelope:before {
  content: "\f0e0";
}
.fa-linkedin:before {
  content: "\f0e1";
}
.fa-rotate-left:before,
.fa-undo:before {
  content: "\f0e2";
}
.fa-legal:before,
.fa-gavel:before {
  content: "\f0e3";
}
.fa-dashboard:before,
.fa-tachometer:before {
  content: "\f0e4";
}
.fa-comment-o:before {
  content: "\f0e5";
}
.fa-comments-o:before {
  content: "\f0e6";
}
.fa-flash:before,
.fa-bolt:before {
  content: "\f0e7";
}
.fa-sitemap:before {
  content: "\f0e8";
}
.fa-umbrella:before {
  content: "\f0e9";
}
.fa-paste:before,
.fa-clipboard:before {
  content: "\f0ea";
}
.fa-lightbulb-o:before {
  content: "\f0eb";
}
.fa-exchange:before {
  content: "\f0ec";
}
.fa-cloud-download:before {
  content: "\f0ed";
}
.fa-cloud-upload:before {
  content: "\f0ee";
}
.fa-user-md:before {
  content: "\f0f0";
}
.fa-stethoscope:before {
  content: "\f0f1";
}
.fa-suitcase:before {
  content: "\f0f2";
}
.fa-bell-o:before {
  content: "\f0a2";
}
.fa-coffee:before {
  content: "\f0f4";
}
.fa-cutlery:before {
  content: "\f0f5";
}
.fa-file-text-o:before {
  content: "\f0f6";
}
.fa-building-o:before {
  content: "\f0f7";
}
.fa-hospital-o:before {
  content: "\f0f8";
}
.fa-ambulance:before {
  content: "\f0f9";
}
.fa-medkit:before {
  content: "\f0fa";
}
.fa-fighter-jet:before {
  content: "\f0fb";
}
.fa-beer:before {
  content: "\f0fc";
}
.fa-h-square:before {
  content: "\f0fd";
}
.fa-plus-square:before {
  content: "\f0fe";
}
.fa-angle-double-left:before {
  content: "\f100";
}
.fa-angle-double-right:before {
  content: "\f101";
}
.fa-angle-double-up:before {
  content: "\f102";
}
.fa-angle-double-down:before {
  content: "\f103";
}
.fa-angle-left:before {
  content: "\f104";
}
.fa-angle-right:before {
  content: "\f105";
}
.fa-angle-up:before {
  content: "\f106";
}
.fa-angle-down:before {
  content: "\f107";
}
.fa-desktop:before {
  content: "\f108";
}
.fa-laptop:before {
  content: "\f109";
}
.fa-tablet:before {
  content: "\f10a";
}
.fa-mobile-phone:before,
.fa-mobile:before {
  content: "\f10b";
}
.fa-circle-o:before {
  content: "\f10c";
}
.fa-quote-left:before {
  content: "\f10d";
}
.fa-quote-right:before {
  content: "\f10e";
}
.fa-spinner:before {
  content: "\f110";
}
.fa-circle:before {
  content: "\f111";
}
.fa-mail-reply:before,
.fa-reply:before {
  content: "\f112";
}
.fa-github-alt:before {
  content: "\f113";
}
.fa-folder-o:before {
  content: "\f114";
}
.fa-folder-open-o:before {
  content: "\f115";
}
.fa-smile-o:before {
  content: "\f118";
}
.fa-frown-o:before {
  content: "\f119";
}
.fa-meh-o:before {
  content: "\f11a";
}
.fa-gamepad:before {
  content: "\f11b";
}
.fa-keyboard-o:before {
  content: "\f11c";
}
.fa-flag-o:before {
  content: "\f11d";
}
.fa-flag-checkered:before {
  content: "\f11e";
}
.fa-terminal:before {
  content: "\f120";
}
.fa-code:before {
  content: "\f121";
}
.fa-mail-reply-all:before,
.fa-reply-all:before {
  content: "\f122";
}
.fa-star-half-empty:before,
.fa-star-half-full:before,
.fa-star-half-o:before {
  content: "\f123";
}
.fa-location-arrow:before {
  content: "\f124";
}
.fa-crop:before {
  content: "\f125";
}
.fa-code-fork:before {
  content: "\f126";
}
.fa-unlink:before,
.fa-chain-broken:before {
  content: "\f127";
}
.fa-question:before {
  content: "\f128";
}
.fa-info:before {
  content: "\f129";
}
.fa-exclamation:before {
  content: "\f12a";
}
.fa-superscript:before {
  content: "\f12b";
}
.fa-subscript:before {
  content: "\f12c";
}
.fa-eraser:before {
  content: "\f12d";
}
.fa-puzzle-piece:before {
  content: "\f12e";
}
.fa-microphone:before {
  content: "\f130";
}
.fa-microphone-slash:before {
  content: "\f131";
}
.fa-shield:before {
  content: "\f132";
}
.fa-calendar-o:before {
  content: "\f133";
}
.fa-fire-extinguisher:before {
  content: "\f134";
}
.fa-rocket:before {
  content: "\f135";
}
.fa-maxcdn:before {
  content: "\f136";
}
.fa-chevron-circle-left:before {
  content: "\f137";
}
.fa-chevron-circle-right:before {
  content: "\f138";
}
.fa-chevron-circle-up:before {
  content: "\f139";
}
.fa-chevron-circle-down:before {
  content: "\f13a";
}
.fa-html5:before {
  content: "\f13b";
}
.fa-css3:before {
  content: "\f13c";
}
.fa-anchor:before {
  content: "\f13d";
}
.fa-unlock-alt:before {
  content: "\f13e";
}
.fa-bullseye:before {
  content: "\f140";
}
.fa-ellipsis-h:before {
  content: "\f141";
}
.fa-ellipsis-v:before {
  content: "\f142";
}
.fa-rss-square:before {
  content: "\f143";
}
.fa-play-circle:before {
  content: "\f144";
}
.fa-ticket:before {
  content: "\f145";
}
.fa-minus-square:before {
  content: "\f146";
}
.fa-minus-square-o:before {
  content: "\f147";
}
.fa-level-up:before {
  content: "\f148";
}
.fa-level-down:before {
  content: "\f149";
}
.fa-check-square:before {
  content: "\f14a";
}
.fa-pencil-square:before {
  content: "\f14b";
}
.fa-external-link-square:before {
  content: "\f14c";
}
.fa-share-square:before {
  content: "\f14d";
}
.fa-compass:before {
  content: "\f14e";
}
.fa-toggle-down:before,
.fa-caret-square-o-down:before {
  content: "\f150";
}
.fa-toggle-up:before,
.fa-caret-square-o-up:before {
  content: "\f151";
}
.fa-toggle-right:before,
.fa-caret-square-o-right:before {
  content: "\f152";
}
.fa-euro:before,
.fa-eur:before {
  content: "\f153";
}
.fa-gbp:before {
  content: "\f154";
}
.fa-dollar:before,
.fa-usd:before {
  content: "\f155";
}
.fa-rupee:before,
.fa-inr:before {
  content: "\f156";
}
.fa-cny:before,
.fa-rmb:before,
.fa-yen:before,
.fa-jpy:before {
  content: "\f157";
}
.fa-ruble:before,
.fa-rouble:before,
.fa-rub:before {
  content: "\f158";
}
.fa-won:before,
.fa-krw:before {
  content: "\f159";
}
.fa-bitcoin:before,
.fa-btc:before {
  content: "\f15a";
}
.fa-file:before {
  content: "\f15b";
}
.fa-file-text:before {
  content: "\f15c";
}
.fa-sort-alpha-asc:before {
  content: "\f15d";
}
.fa-sort-alpha-desc:before {
  content: "\f15e";
}
.fa-sort-amount-asc:before {
  content: "\f160";
}
.fa-sort-amount-desc:before {
  content: "\f161";
}
.fa-sort-numeric-asc:before {
  content: "\f162";
}
.fa-sort-numeric-desc:before {
  content: "\f163";
}
.fa-thumbs-up:before {
  content: "\f164";
}
.fa-thumbs-down:before {
  content: "\f165";
}
.fa-youtube-square:before {
  content: "\f166";
}
.fa-youtube:before {
  content: "\f167";
}
.fa-xing:before {
  content: "\f168";
}
.fa-xing-square:before {
  content: "\f169";
}
.fa-youtube-play:before {
  content: "\f16a";
}
.fa-dropbox:before {
  content: "\f16b";
}
.fa-stack-overflow:before {
  content: "\f16c";
}
.fa-instagram:before {
  content: "\f16d";
}
.fa-flickr:before {
  content: "\f16e";
}
.fa-adn:before {
  content: "\f170";
}
.fa-bitbucket:before {
  content: "\f171";
}
.fa-bitbucket-square:before {
  content: "\f172";
}
.fa-tumblr:before {
  content: "\f173";
}
.fa-tumblr-square:before {
  content: "\f174";
}
.fa-long-arrow-down:before {
  content: "\f175";
}
.fa-long-arrow-up:before {
  content: "\f176";
}
.fa-long-arrow-left:before {
  content: "\f177";
}
.fa-long-arrow-right:before {
  content: "\f178";
}
.fa-apple:before {
  content: "\f179";
}
.fa-windows:before {
  content: "\f17a";
}
.fa-android:before {
  content: "\f17b";
}
.fa-linux:before {
  content: "\f17c";
}
.fa-dribbble:before {
  content: "\f17d";
}
.fa-skype:before {
  content: "\f17e";
}
.fa-foursquare:before {
  content: "\f180";
}
.fa-trello:before {
  content: "\f181";
}
.fa-female:before {
  content: "\f182";
}
.fa-male:before {
  content: "\f183";
}
.fa-gittip:before,
.fa-gratipay:before {
  content: "\f184";
}
.fa-sun-o:before {
  content: "\f185";
}
.fa-moon-o:before {
  content: "\f186";
}
.fa-archive:before {
  content: "\f187";
}
.fa-bug:before {
  content: "\f188";
}
.fa-vk:before {
  content: "\f189";
}
.fa-weibo:before {
  content: "\f18a";
}
.fa-renren:before {
  content: "\f18b";
}
.fa-pagelines:before {
  content: "\f18c";
}
.fa-stack-exchange:before {
  content: "\f18d";
}
.fa-arrow-circle-o-right:before {
  content: "\f18e";
}
.fa-arrow-circle-o-left:before {
  content: "\f190";
}
.fa-toggle-left:before,
.fa-caret-square-o-left:before {
  content: "\f191";
}
.fa-dot-circle-o:before {
  content: "\f192";
}
.fa-wheelchair:before {
  content: "\f193";
}
.fa-vimeo-square:before {
  content: "\f194";
}
.fa-turkish-lira:before,
.fa-try:before {
  content: "\f195";
}
.fa-plus-square-o:before {
  content: "\f196";
}
.fa-space-shuttle:before {
  content: "\f197";
}
.fa-slack:before {
  content: "\f198";
}
.fa-envelope-square:before {
  content: "\f199";
}
.fa-wordpress:before {
  content: "\f19a";
}
.fa-openid:before {
  content: "\f19b";
}
.fa-institution:before,
.fa-bank:before,
.fa-university:before {
  content: "\f19c";
}
.fa-mortar-board:before,
.fa-graduation-cap:before {
  content: "\f19d";
}
.fa-yahoo:before {
  content: "\f19e";
}
.fa-google:before {
  content: "\f1a0";
}
.fa-reddit:before {
  content: "\f1a1";
}
.fa-reddit-square:before {
  content: "\f1a2";
}
.fa-stumbleupon-circle:before {
  content: "\f1a3";
}
.fa-stumbleupon:before {
  content: "\f1a4";
}
.fa-delicious:before {
  content: "\f1a5";
}
.fa-digg:before {
  content: "\f1a6";
}
.fa-pied-piper-pp:before {
  content: "\f1a7";
}
.fa-pied-piper-alt:before {
  content: "\f1a8";
}
.fa-drupal:before {
  content: "\f1a9";
}
.fa-joomla:before {
  content: "\f1aa";
}
.fa-language:before {
  content: "\f1ab";
}
.fa-fax:before {
  content: "\f1ac";
}
.fa-building:before {
  content: "\f1ad";
}
.fa-child:before {
  content: "\f1ae";
}
.fa-paw:before {
  content: "\f1b0";
}
.fa-spoon:before {
  content: "\f1b1";
}
.fa-cube:before {
  content: "\f1b2";
}
.fa-cubes:before {
  content: "\f1b3";
}
.fa-behance:before {
  content: "\f1b4";
}
.fa-behance-square:before {
  content: "\f1b5";
}
.fa-steam:before {
  content: "\f1b6";
}
.fa-steam-square:before {
  content: "\f1b7";
}
.fa-recycle:before {
  content: "\f1b8";
}
.fa-automobile:before,
.fa-car:before {
  content: "\f1b9";
}
.fa-cab:before,
.fa-taxi:before {
  content: "\f1ba";
}
.fa-tree:before {
  content: "\f1bb";
}
.fa-spotify:before {
  content: "\f1bc";
}
.fa-deviantart:before {
  content: "\f1bd";
}
.fa-soundcloud:before {
  content: "\f1be";
}
.fa-database:before {
  content: "\f1c0";
}
.fa-file-pdf-o:before {
  content: "\f1c1";
}
.fa-file-word-o:before {
  content: "\f1c2";
}
.fa-file-excel-o:before {
  content: "\f1c3";
}
.fa-file-powerpoint-o:before {
  content: "\f1c4";
}
.fa-file-photo-o:before,
.fa-file-picture-o:before,
.fa-file-image-o:before {
  content: "\f1c5";
}
.fa-file-zip-o:before,
.fa-file-archive-o:before {
  content: "\f1c6";
}
.fa-file-sound-o:before,
.fa-file-audio-o:before {
  content: "\f1c7";
}
.fa-file-movie-o:before,
.fa-file-video-o:before {
  content: "\f1c8";
}
.fa-file-code-o:before {
  content: "\f1c9";
}
.fa-vine:before {
  content: "\f1ca";
}
.fa-codepen:before {
  content: "\f1cb";
}
.fa-jsfiddle:before {
  content: "\f1cc";
}
.fa-life-bouy:before,
.fa-life-buoy:before,
.fa-life-saver:before,
.fa-support:before,
.fa-life-ring:before {
  content: "\f1cd";
}
.fa-circle-o-notch:before {
  content: "\f1ce";
}
.fa-ra:before,
.fa-resistance:before,
.fa-rebel:before {
  content: "\f1d0";
}
.fa-ge:before,
.fa-empire:before {
  content: "\f1d1";
}
.fa-git-square:before {
  content: "\f1d2";
}
.fa-git:before {
  content: "\f1d3";
}
.fa-y-combinator-square:before,
.fa-yc-square:before,
.fa-hacker-news:before {
  content: "\f1d4";
}
.fa-tencent-weibo:before {
  content: "\f1d5";
}
.fa-qq:before {
  content: "\f1d6";
}
.fa-wechat:before,
.fa-weixin:before {
  content: "\f1d7";
}
.fa-send:before,
.fa-paper-plane:before {
  content: "\f1d8";
}
.fa-send-o:before,
.fa-paper-plane-o:before {
  content: "\f1d9";
}
.fa-history:before {
  content: "\f1da";
}
.fa-circle-thin:before {
  content: "\f1db";
}
.fa-header:before {
  content: "\f1dc";
}
.fa-paragraph:before {
  content: "\f1dd";
}
.fa-sliders:before {
  content: "\f1de";
}
.fa-share-alt:before {
  content: "\f1e0";
}
.fa-share-alt-square:before {
  content: "\f1e1";
}
.fa-bomb:before {
  content: "\f1e2";
}
.fa-soccer-ball-o:before,
.fa-futbol-o:before {
  content: "\f1e3";
}
.fa-tty:before {
  content: "\f1e4";
}
.fa-binoculars:before {
  content: "\f1e5";
}
.fa-plug:before {
  content: "\f1e6";
}
.fa-slideshare:before {
  content: "\f1e7";
}
.fa-twitch:before {
  content: "\f1e8";
}
.fa-yelp:before {
  content: "\f1e9";
}
.fa-newspaper-o:before {
  content: "\f1ea";
}
.fa-wifi:before {
  content: "\f1eb";
}
.fa-calculator:before {
  content: "\f1ec";
}
.fa-paypal:before {
  content: "\f1ed";
}
.fa-google-wallet:before {
  content: "\f1ee";
}
.fa-cc-visa:before {
  content: "\f1f0";
}
.fa-cc-mastercard:before {
  content: "\f1f1";
}
.fa-cc-discover:before {
  content: "\f1f2";
}
.fa-cc-amex:before {
  content: "\f1f3";
}
.fa-cc-paypal:before {
  content: "\f1f4";
}
.fa-cc-stripe:before {
  content: "\f1f5";
}
.fa-bell-slash:before {
  content: "\f1f6";
}
.fa-bell-slash-o:before {
  content: "\f1f7";
}
.fa-trash:before {
  content: "\f1f8";
}
.fa-copyright:before {
  content: "\f1f9";
}
.fa-at:before {
  content: "\f1fa";
}
.fa-eyedropper:before {
  content: "\f1fb";
}
.fa-paint-brush:before {
  content: "\f1fc";
}
.fa-birthday-cake:before {
  content: "\f1fd";
}
.fa-area-chart:before {
  content: "\f1fe";
}
.fa-pie-chart:before {
  content: "\f200";
}
.fa-line-chart:before {
  content: "\f201";
}
.fa-lastfm:before {
  content: "\f202";
}
.fa-lastfm-square:before {
  content: "\f203";
}
.fa-toggle-off:before {
  content: "\f204";
}
.fa-toggle-on:before {
  content: "\f205";
}
.fa-bicycle:before {
  content: "\f206";
}
.fa-bus:before {
  content: "\f207";
}
.fa-ioxhost:before {
  content: "\f208";
}
.fa-angellist:before {
  content: "\f209";
}
.fa-cc:before {
  content: "\f20a";
}
.fa-shekel:before,
.fa-sheqel:before,
.fa-ils:before {
  content: "\f20b";
}
.fa-meanpath:before {
  content: "\f20c";
}
.fa-buysellads:before {
  content: "\f20d";
}
.fa-connectdevelop:before {
  content: "\f20e";
}
.fa-dashcube:before {
  content: "\f210";
}
.fa-forumbee:before {
  content: "\f211";
}
.fa-leanpub:before {
  content: "\f212";
}
.fa-sellsy:before {
  content: "\f213";
}
.fa-shirtsinbulk:before {
  content: "\f214";
}
.fa-simplybuilt:before {
  content: "\f215";
}
.fa-skyatlas:before {
  content: "\f216";
}
.fa-cart-plus:before {
  content: "\f217";
}
.fa-cart-arrow-down:before {
  content: "\f218";
}
.fa-diamond:before {
  content: "\f219";
}
.fa-ship:before {
  content: "\f21a";
}
.fa-user-secret:before {
  content: "\f21b";
}
.fa-motorcycle:before {
  content: "\f21c";
}
.fa-street-view:before {
  content: "\f21d";
}
.fa-heartbeat:before {
  content: "\f21e";
}
.fa-venus:before {
  content: "\f221";
}
.fa-mars:before {
  content: "\f222";
}
.fa-mercury:before {
  content: "\f223";
}
.fa-intersex:before,
.fa-transgender:before {
  content: "\f224";
}
.fa-transgender-alt:before {
  content: "\f225";
}
.fa-venus-double:before {
  content: "\f226";
}
.fa-mars-double:before {
  content: "\f227";
}
.fa-venus-mars:before {
  content: "\f228";
}
.fa-mars-stroke:before {
  content: "\f229";
}
.fa-mars-stroke-v:before {
  content: "\f22a";
}
.fa-mars-stroke-h:before {
  content: "\f22b";
}
.fa-neuter:before {
  content: "\f22c";
}
.fa-genderless:before {
  content: "\f22d";
}
.fa-facebook-official:before {
  content: "\f230";
}
.fa-pinterest-p:before {
  content: "\f231";
}
.fa-whatsapp:before {
  content: "\f232";
}
.fa-server:before {
  content: "\f233";
}
.fa-user-plus:before {
  content: "\f234";
}
.fa-user-times:before {
  content: "\f235";
}
.fa-hotel:before,
.fa-bed:before {
  content: "\f236";
}
.fa-viacoin:before {
  content: "\f237";
}
.fa-train:before {
  content: "\f238";
}
.fa-subway:before {
  content: "\f239";
}
.fa-medium:before {
  content: "\f23a";
}
.fa-yc:before,
.fa-y-combinator:before {
  content: "\f23b";
}
.fa-optin-monster:before {
  content: "\f23c";
}
.fa-opencart:before {
  content: "\f23d";
}
.fa-expeditedssl:before {
  content: "\f23e";
}
.fa-battery-4:before,
.fa-battery:before,
.fa-battery-full:before {
  content: "\f240";
}
.fa-battery-3:before,
.fa-battery-three-quarters:before {
  content: "\f241";
}
.fa-battery-2:before,
.fa-battery-half:before {
  content: "\f242";
}
.fa-battery-1:before,
.fa-battery-quarter:before {
  content: "\f243";
}
.fa-battery-0:before,
.fa-battery-empty:before {
  content: "\f244";
}
.fa-mouse-pointer:before {
  content: "\f245";
}
.fa-i-cursor:before {
  content: "\f246";
}
.fa-object-group:before {
  content: "\f247";
}
.fa-object-ungroup:before {
  content: "\f248";
}
.fa-sticky-note:before {
  content: "\f249";
}
.fa-sticky-note-o:before {
  content: "\f24a";
}
.fa-cc-jcb:before {
  content: "\f24b";
}
.fa-cc-diners-club:before {
  content: "\f24c";
}
.fa-clone:before {
  content: "\f24d";
}
.fa-balance-scale:before {
  content: "\f24e";
}
.fa-hourglass-o:before {
  content: "\f250";
}
.fa-hourglass-1:before,
.fa-hourglass-start:before {
  content: "\f251";
}
.fa-hourglass-2:before,
.fa-hourglass-half:before {
  content: "\f252";
}
.fa-hourglass-3:before,
.fa-hourglass-end:before {
  content: "\f253";
}
.fa-hourglass:before {
  content: "\f254";
}
.fa-hand-grab-o:before,
.fa-hand-rock-o:before {
  content: "\f255";
}
.fa-hand-stop-o:before,
.fa-hand-paper-o:before {
  content: "\f256";
}
.fa-hand-scissors-o:before {
  content: "\f257";
}
.fa-hand-lizard-o:before {
  content: "\f258";
}
.fa-hand-spock-o:before {
  content: "\f259";
}
.fa-hand-pointer-o:before {
  content: "\f25a";
}
.fa-hand-peace-o:before {
  content: "\f25b";
}
.fa-trademark:before {
  content: "\f25c";
}
.fa-registered:before {
  content: "\f25d";
}
.fa-creative-commons:before {
  content: "\f25e";
}
.fa-gg:before {
  content: "\f260";
}
.fa-gg-circle:before {
  content: "\f261";
}
.fa-tripadvisor:before {
  content: "\f262";
}
.fa-odnoklassniki:before {
  content: "\f263";
}
.fa-odnoklassniki-square:before {
  content: "\f264";
}
.fa-get-pocket:before {
  content: "\f265";
}
.fa-wikipedia-w:before {
  content: "\f266";
}
.fa-safari:before {
  content: "\f267";
}
.fa-chrome:before {
  content: "\f268";
}
.fa-firefox:before {
  content: "\f269";
}
.fa-opera:before {
  content: "\f26a";
}
.fa-internet-explorer:before {
  content: "\f26b";
}
.fa-tv:before,
.fa-television:before {
  content: "\f26c";
}
.fa-contao:before {
  content: "\f26d";
}
.fa-500px:before {
  content: "\f26e";
}
.fa-amazon:before {
  content: "\f270";
}
.fa-calendar-plus-o:before {
  content: "\f271";
}
.fa-calendar-minus-o:before {
  content: "\f272";
}
.fa-calendar-times-o:before {
  content: "\f273";
}
.fa-calendar-check-o:before {
  content: "\f274";
}
.fa-industry:before {
  content: "\f275";
}
.fa-map-pin:before {
  content: "\f276";
}
.fa-map-signs:before {
  content: "\f277";
}
.fa-map-o:before {
  content: "\f278";
}
.fa-map:before {
  content: "\f279";
}
.fa-commenting:before {
  content: "\f27a";
}
.fa-commenting-o:before {
  content: "\f27b";
}
.fa-houzz:before {
  content: "\f27c";
}
.fa-vimeo:before {
  content: "\f27d";
}
.fa-black-tie:before {
  content: "\f27e";
}
.fa-fonticons:before {
  content: "\f280";
}
.fa-reddit-alien:before {
  content: "\f281";
}
.fa-edge:before {
  content: "\f282";
}
.fa-credit-card-alt:before {
  content: "\f283";
}
.fa-codiepie:before {
  content: "\f284";
}
.fa-modx:before {
  content: "\f285";
}
.fa-fort-awesome:before {
  content: "\f286";
}
.fa-usb:before {
  content: "\f287";
}
.fa-product-hunt:before {
  content: "\f288";
}
.fa-mixcloud:before {
  content: "\f289";
}
.fa-scribd:before {
  content: "\f28a";
}
.fa-pause-circle:before {
  content: "\f28b";
}
.fa-pause-circle-o:before {
  content: "\f28c";
}
.fa-stop-circle:before {
  content: "\f28d";
}
.fa-stop-circle-o:before {
  content: "\f28e";
}
.fa-shopping-bag:before {
  content: "\f290";
}
.fa-shopping-basket:before {
  content: "\f291";
}
.fa-hashtag:before {
  content: "\f292";
}
.fa-bluetooth:before {
  content: "\f293";
}
.fa-bluetooth-b:before {
  content: "\f294";
}
.fa-percent:before {
  content: "\f295";
}
.fa-gitlab:before {
  content: "\f296";
}
.fa-wpbeginner:before {
  content: "\f297";
}
.fa-wpforms:before {
  content: "\f298";
}
.fa-envira:before {
  content: "\f299";
}
.fa-universal-access:before {
  content: "\f29a";
}
.fa-wheelchair-alt:before {
  content: "\f29b";
}
.fa-question-circle-o:before {
  content: "\f29c";
}
.fa-blind:before {
  content: "\f29d";
}
.fa-audio-description:before {
  content: "\f29e";
}
.fa-volume-control-phone:before {
  content: "\f2a0";
}
.fa-braille:before {
  content: "\f2a1";
}
.fa-assistive-listening-systems:before {
  content: "\f2a2";
}
.fa-asl-interpreting:before,
.fa-american-sign-language-interpreting:before {
  content: "\f2a3";
}
.fa-deafness:before,
.fa-hard-of-hearing:before,
.fa-deaf:before {
  content: "\f2a4";
}
.fa-glide:before {
  content: "\f2a5";
}
.fa-glide-g:before {
  content: "\f2a6";
}
.fa-signing:before,
.fa-sign-language:before {
  content: "\f2a7";
}
.fa-low-vision:before {
  content: "\f2a8";
}
.fa-viadeo:before {
  content: "\f2a9";
}
.fa-viadeo-square:before {
  content: "\f2aa";
}
.fa-snapchat:before {
  content: "\f2ab";
}
.fa-snapchat-ghost:before {
  content: "\f2ac";
}
.fa-snapchat-square:before {
  content: "\f2ad";
}
.fa-pied-piper:before {
  content: "\f2ae";
}
.fa-first-order:before {
  content: "\f2b0";
}
.fa-yoast:before {
  content: "\f2b1";
}
.fa-themeisle:before {
  content: "\f2b2";
}
.fa-google-plus-circle:before,
.fa-google-plus-official:before {
  content: "\f2b3";
}
.fa-fa:before,
.fa-font-awesome:before {
  content: "\f2b4";
}
.fa-handshake-o:before {
  content: "\f2b5";
}
.fa-envelope-open:before {
  content: "\f2b6";
}
.fa-envelope-open-o:before {
  content: "\f2b7";
}
.fa-linode:before {
  content: "\f2b8";
}
.fa-address-book:before {
  content: "\f2b9";
}
.fa-address-book-o:before {
  content: "\f2ba";
}
.fa-vcard:before,
.fa-address-card:before {
  content: "\f2bb";
}
.fa-vcard-o:before,
.fa-address-card-o:before {
  content: "\f2bc";
}
.fa-user-circle:before {
  content: "\f2bd";
}
.fa-user-circle-o:before {
  content: "\f2be";
}
.fa-user-o:before {
  content: "\f2c0";
}
.fa-id-badge:before {
  content: "\f2c1";
}
.fa-drivers-license:before,
.fa-id-card:before {
  content: "\f2c2";
}
.fa-drivers-license-o:before,
.fa-id-card-o:before {
  content: "\f2c3";
}
.fa-quora:before {
  content: "\f2c4";
}
.fa-free-code-camp:before {
  content: "\f2c5";
}
.fa-telegram:before {
  content: "\f2c6";
}
.fa-thermometer-4:before,
.fa-thermometer:before,
.fa-thermometer-full:before {
  content: "\f2c7";
}
.fa-thermometer-3:before,
.fa-thermometer-three-quarters:before {
  content: "\f2c8";
}
.fa-thermometer-2:before,
.fa-thermometer-half:before {
  content: "\f2c9";
}
.fa-thermometer-1:before,
.fa-thermometer-quarter:before {
  content: "\f2ca";
}
.fa-thermometer-0:before,
.fa-thermometer-empty:before {
  content: "\f2cb";
}
.fa-shower:before {
  content: "\f2cc";
}
.fa-bathtub:before,
.fa-s15:before,
.fa-bath:before {
  content: "\f2cd";
}
.fa-podcast:before {
  content: "\f2ce";
}
.fa-window-maximize:before {
  content: "\f2d0";
}
.fa-window-minimize:before {
  content: "\f2d1";
}
.fa-window-restore:before {
  content: "\f2d2";
}
.fa-times-rectangle:before,
.fa-window-close:before {
  content: "\f2d3";
}
.fa-times-rectangle-o:before,
.fa-window-close-o:before {
  content: "\f2d4";
}
.fa-bandcamp:before {
  content: "\f2d5";
}
.fa-grav:before {
  content: "\f2d6";
}
.fa-etsy:before {
  content: "\f2d7";
}
.fa-imdb:before {
  content: "\f2d8";
}
.fa-ravelry:before {
  content: "\f2d9";
}
.fa-eercast:before {
  content: "\f2da";
}
.fa-microchip:before {
  content: "\f2db";
}
.fa-snowflake-o:before {
  content: "\f2dc";
}
.fa-superpowers:before {
  content: "\f2dd";
}
.fa-wpexplorer:before {
  content: "\f2de";
}
.fa-meetup:before {
  content: "\f2e0";
}
.sr-only {
  position: absolute;
  width: 1px;
  height: 1px;
  padding: 0;
  margin: -1px;
  overflow: hidden;
  clip: rect(0, 0, 0, 0);
  border: 0;
}
.sr-only-focusable:active,
.sr-only-focusable:focus {
  position: static;
  width: auto;
  height: auto;
  margin: 0;
  overflow: visible;
  clip: auto;
}
.atwho-view {
  position: absolute;
  top: 0;
  left: 0;
  display: none;
  margin-top: 18px;
  background: white;
  color: black;
  border: 1px solid #DDD;
  border-radius: 3px;
  box-shadow: 0 0 5px rgba(0, 0, 0, 0.1);
  min-width: 120px;
  z-index: 11110 !important;
}
.atwho-view .atwho-header {
  padding: 5px;
  margin: 5px;
  cursor: pointer;
  border-bottom: solid 1px #eaeff1;
  color: #6f8092;
  font-size: 11px;
  font-weight: bold;
}
.atwho-view .atwho-header .small {
  color: #6f8092;
  float: right;
  padding-top: 2px;
  margin-right: -5px;
  font-size: 12px;
  font-weight: normal;
}
.atwho-view .atwho-header:hover {
  cursor: default;
}
.atwho-view .cur {
  background: #3366FF;
  color: white;
}
.atwho-view .cur small {
  color: white;
}
.atwho-view strong {
  color: #3366FF;
}
.atwho-view .cur strong {
  color: white;
  font: bold;
}
.atwho-view ul {
  /* width: 100px; */
  list-style: none;
  padding: 0;
  margin: auto;
  max-height: 200px;
  overflow-y: auto;
}
.atwho-view ul li {
  display: block;
  padding: 5px 10px;
  border-bottom: 1px solid #DDD;
  cursor: pointer;
}
.atwho-view small {
  font-size: smaller;
  color: #777;
  font-weight: normal;
}
.fr-popup {
  z-index: 9999 !important;
}
/* BUILDER CSS */
div[data-slot-focus] {
  top: -1px;
  right: -1px;
  bottom: -1px;
  left: -1px;
  content: '';
  margin: 0;
  padding: 0;
  position: absolute;
  border: 1px solid #4e5e9e;
  z-index: 1;
}
div[data-section-focus] {
  content: '';
  position: absolute;
  border: 1px solid #fdb933;
}
div[data-section-focus="top"] {
  left: 0px;
  right: 0px;
  top: 0px;
}
div[data-section-focus="right"] {
  bottom: 0px;
  right: 0px;
  top: 0px;
}
div[data-section-focus="bottom"] {
  bottom: 0px;
  right: 0px;
  left: 0px;
}
div[data-section-focus="left"] {
  bottom: 0px;
  top: 0px;
  left: 0px;
}
div[data-section-focus="handle"] {
  width: 25px;
  height: 25px;
  bottom: 10px;
  left: 10px;
  background: #4e5e9e;
  color: #fff;
  text-align: center;
  border: 0;
  line-height: 25px;
}
div[data-section-focus="delete"] {
  width: 25px;
  height: 25px;
  bottom: 36px;
  left: 10px;
  background: #4e5e9e;
  color: #fff;
  text-align: center;
  border: 0;
  line-height: 25px;
}
div[data-slot-toolbar] {
  position: absolute;
  top: -24px;
  left: -1px;
  right: -1px;
  height: 25px;
  width: 100%;
  z-index: 10;
  cursor: pointer;
  cursor: move;
  background-color: #4e5e9e;
  border-left: 1px solid #4e5e9e;
  border-right: 1px solid #4e5e9e;
  padding-top: 2px;
}
div[data-slot-toolbar] .btn {
  width: 20px;
  height: 20px;
  padding: 0;
  display: inline-block;
  margin-bottom: 0;
  font-weight: 600;
  text-align: center;
  vertical-align: middle;
  cursor: pointer;
  border: 1px solid transparent;
  white-space: nowrap;
  line-height: 1.3856;
  -webkit-user-select: none;
  -moz-user-select: none;
  -ms-user-select: none;
  user-select: none;
  font-size: 11px;
  line-height: 1.456;
  float: right;
  margin-right: 2px;
  color: #fff;
}
div[data-slot-toolbar] .btn .fa {
  padding-top: 4px;
}
div[data-slot],
[data-section-wrapper] {
  position: relative;
}
div[data-slot^="image"] {
  padding-top: 1px;
  padding-bottom: 1px;
}
div[data-slot^="image"] img {
  z-index: 2;
  position: relative;
}
div[data-slot].ui-sortable-helper {
  border: 1px solid #4e5e9e;
}
.slot-placeholder {
  border: 2px dotted #4e5e9e;
}
[data-slot="text"].fr-box {
  padding: initial;
}
[data-slot="text"].fr-box .fr-toolbar {
  border-top: 2px solid #4e5e9e;
  position: absolute;
  left: -15px;
  bottom: initial !important;
  min-width: 385px;
}
[data-slot="text"].fr-box .fr-toolbar.fr-top {
  top: -78px !important;
  bottom: initial !important;
}
[data-slot="text"].fr-box .fr-toolbar.fr-bottom {
  bottom: -78px !important;
  top: initial !important;
}
[data-slot="text"].fr-box .fr-wrapper {
  border-radius: 0 0 0px 0px;
  -moz-border-radius: 0 0 0px 0px;
  -webkit-border-radius: 0 0 0px 0px;
  -webkit-box-shadow: none  !important;
  -moz-box-shadow: none  !important;
  box-shadow: none  !important;
  background: transparent !important;
}
[data-slot="text"].fr-box .fr-wrapper .fr-element {
  text-align: inherit !important;
  padding: 0 !important;
  overflow-x: initial !important;
  color: inherit !important;
  min-height: inherit !important;
}
.slot-type-handle.btn,
.section-type-handle.btn {
  float: left;
  width: 111px;
  margin: 2px;
<<<<<<< HEAD
  height: 75px;
  padding-left:5px;
  padding-right:5px;
  text-align:center;
  word-wrap: break-word;
=======
  height: 62px;
  padding: 10px;
>>>>>>> 91c4b03e
}
.slot-type-handle.ui-draggable-dragging {
  color: #5d6c7c;
  background-color: #f5f5f5;
  border-color: #d3d3d3;
  padding: 10px 16px;
  font-size: 16px;
  line-height: 1.25;
  border-radius: 4px;
  margin: 2px;
  text-align: center;
}
.theme-list .panel-body {
  height: 350px;
}
.theme-list .select-theme-link {
  margin-top: 5px;
}
<<<<<<< HEAD
[data-slot="dynamicContent"] {
  font-size:20px;
  text-align:center;
  line-height:20px;
  z-index:50;
=======
.theme-list .select-theme-selected {
  margin-top: 5px;
>>>>>>> 91c4b03e
}<|MERGE_RESOLUTION|>--- conflicted
+++ resolved
@@ -5439,16 +5439,11 @@
   float: left;
   width: 111px;
   margin: 2px;
-<<<<<<< HEAD
   height: 75px;
   padding-left:5px;
   padding-right:5px;
   text-align:center;
   word-wrap: break-word;
-=======
-  height: 62px;
-  padding: 10px;
->>>>>>> 91c4b03e
 }
 .slot-type-handle.ui-draggable-dragging {
   color: #5d6c7c;
@@ -5467,14 +5462,12 @@
 .theme-list .select-theme-link {
   margin-top: 5px;
 }
-<<<<<<< HEAD
+.theme-list .select-theme-selected {
+  margin-top: 5px;
+}
 [data-slot="dynamicContent"] {
   font-size:20px;
   text-align:center;
   line-height:20px;
   z-index:50;
-=======
-.theme-list .select-theme-selected {
-  margin-top: 5px;
->>>>>>> 91c4b03e
 }