--- conflicted
+++ resolved
@@ -63,7 +63,6 @@
 .media-list {
   padding-left: 0;
   list-style: none;
-<<<<<<< HEAD
   .media-body {
     width: auto;
   }
@@ -72,13 +71,10 @@
     margin-right: 10px;
   }
 }
-=======
-}
 
 // Contact image
 form[name="lead"] {
   .media-body {
     width: 100%;
   }
-}
->>>>>>> d8cc6d9b
+}