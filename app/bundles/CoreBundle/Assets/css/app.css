@import url(https://fonts.googleapis.com/css?family=Open+Sans:300italic,400italic,600italic,700italic,400,300,600,700);
html,
body {
  width: 100%;
  height: 100%;
}
body {
  overflow-y: scroll;
}
body > #app-wrapper {
  overflow: hidden;
  position: relative;
  height: auto;
  min-height: 100%;
  width: 100%;
}
.sidebar-left-open {
  overflow: hidden;
}
.sidebar-left-open body > section#app-wrapper {
  overflow-x: hidden;
}
@media (min-width: 768px) {
  body {
    overflow-x: hidden;
  }
}
@media (min-width: 970px) {
  .modal {
    overflow-y: auto;
  }
  .modal-open {
    overflow: auto;
  }
}
.csstransforms3d.sidebar-open-ltr #app-header.navbar {
  -webkit-transform: translate3d(230px, 0, 0);
  transform: translate3d(230px, 0, 0);
}
.no-csstransforms3d.sidebar-open-ltr #app-header.navbar {
  left: 230px;
}
.csstransforms3d.sidebar-open-rtl #app-header.navbar {
  -webkit-transform: translate3d(-230px, 0, 0);
  transform: translate3d(-230px, 0, 0);
}
.no-csstransforms3d.sidebar-open-rtl #app-header.navbar {
  left: -230px;
  right: 230px;
}
#app-header.navbar {
  -webkit-transition: all 0.3s ease;
  -moz-transition: all 0.3s ease;
  -ms-transition: all 0.3s ease;
  -o-transition: all 0.3s ease;
  transition: all 0.3s ease;
  background-color: #ffffff;
  float: left;
  z-index: 1005;
  min-height: 60px;
  border-width: 0;
  border-radius: 0;
  margin-bottom: 0;
  -webkit-box-shadow: 0 1px 0 rgba(0, 0, 0, 0.05);
  box-shadow: 0 1px 0 rgba(0, 0, 0, 0.05);
}
.header-fixed #app-header.navbar {
  position: fixed;
  right: 0;
  left: 0;
  top: 0;
  box-shadow: 0 5px 5px -5px rgba(0, 0, 0, 0.15), 0 1px 0 rgba(0, 0, 0, 0.03);
}
.header-fixed #app-header.navbar ~ #app-content > .content-body {
  padding-top: 60px;
}
#app-header.navbar .navbar-nocollapse:before,
#app-header.navbar .navbar-nocollapse:after {
  content: " ";
  display: table;
}
#app-header.navbar .navbar-nocollapse:after {
  clear: both;
}
#app-header.navbar .navbar-nocollapse .navbar-header {
  height: 60px;
}
#app-header.navbar .navbar-nocollapse .navbar-header .navbar-toggle {
  display: inline-block;
  float: left;
  margin: 0;
  border-width: 0;
  padding: 24px 15px;
}
#app-header.navbar .navbar-nocollapse .navbar-header .navbar-toggle .icon-bar {
  margin-left: auto;
  margin-right: auto;
  background-color: rgba(0, 0, 0, 0.6);
  height: 2px;
  width: 18px;
  border-radius: 0;
}
#app-header.navbar .navbar-nocollapse .navbar-header .navbar-toggle .icon-bar + .icon-bar {
  margin-top: 3px;
}
#app-header.navbar .navbar-nocollapse .navbar-nav {
  float: left;
  margin: 0;
}
#app-header.navbar .navbar-nocollapse .navbar-nav > li {
  float: left;
}
#app-header.navbar .navbar-nocollapse .navbar-nav > li > a {
  color: rgba(0, 0, 0, 0.6);
  line-height: 60px;
  padding-top: 0;
  padding-bottom: 0;
}
#app-header.navbar .navbar-nocollapse .navbar-nav > li > a:before,
#app-header.navbar .navbar-nocollapse .navbar-nav > li > a:after {
  content: " ";
  display: table;
}
#app-header.navbar .navbar-nocollapse .navbar-nav > li > a:after {
  clear: both;
}
#app-header.navbar .navbar-nocollapse .navbar-nav > li > a .sli {
  top: 1px;
}
#app-header.navbar .navbar-nocollapse .navbar-nav > li > a > img,
#app-header.navbar .navbar-nocollapse .navbar-nav > li > a > .img-wrapper {
  display: inline-block;
  width: 32px;
  height: 32px;
  margin-top: -11px;
  margin-bottom: -11px;
}
#app-header.navbar .navbar-nocollapse .navbar-nav > li > a > .badge,
#app-header.navbar .navbar-nocollapse .navbar-nav > li > a > .label {
  position: absolute;
  z-index: 1;
  top: 12px;
  right: 8px;
  font-size: 10px;
  padding: 0 4px;
  line-height: 16px;
  height: 16px;
  min-width: 16px;
  border-radius: 16px;
  -webkit-box-shadow: 0 0 0 2px #ffffff;
  box-shadow: 0 0 0 2px #ffffff;
}
#app-header.navbar .navbar-nocollapse .navbar-nav > li > a > .badge.pull-right,
#app-header.navbar .navbar-nocollapse .navbar-nav > li > a > .label.pull-right {
  left: auto;
  right: 4px;
}
#app-header.navbar .navbar-nocollapse .navbar-nav > li > a > .bullet {
  position: absolute;
  z-index: 1;
  top: 18px;
  right: 15px;
  -webkit-box-shadow: 0 0 0 2px #ffffff;
  box-shadow: 0 0 0 2px #ffffff;
}
#app-header.navbar .navbar-nocollapse .navbar-nav > li > a > .bullet.pull-right {
  left: auto;
  right: 4px;
}
#app-header.navbar .navbar-nocollapse .navbar-nav > li > a:hover {
  color: rgba(0, 0, 0, 0.7);
  background-color: transparent;
}
#app-header.navbar .navbar-nocollapse .navbar-nav > li > a:active,
#app-header.navbar .navbar-nocollapse .navbar-nav > li > a:focus,
#app-header.navbar .navbar-nocollapse .navbar-nav > li > a.active {
  color: rgba(0, 0, 0, 0.7);
  background-color: #f5f5f5;
  outline: 0;
}
#app-header.navbar .navbar-nocollapse .navbar-nav .dropdown-custom {
  position: static;
}
#app-header.navbar .navbar-nocollapse .navbar-nav .dropdown-custom .dropdown-menu {
  width: 320px;
  overflow: hidden;
}
@media (max-width: 480px) {
  #app-header.navbar .navbar-nocollapse .navbar-nav .dropdown-custom .dropdown-menu {
    width: auto !important;
    left: 15px !important;
    right: 15px !important;
  }
}
#app-header.navbar .navbar-nocollapse .navbar-nav .open .dropdown-menu {
  position: absolute;
  top: 100%;
  margin-top: 5px;
  left: 15px;
  float: left;
  background-color: #ffffff;
  border: 1px solid #eeeeee;
  border: 1px solid rgba(0, 0, 0, 0.06);
  -webkit-box-shadow: 0 3px 6px rgba(0, 0, 0, 0.06);
  box-shadow: 0 3px 6px rgba(0, 0, 0, 0.06);
}
#app-header.navbar .navbar-nocollapse .navbar-nav .open > a {
  color: rgba(0, 0, 0, 0.7);
  background-color: #f5f5f5;
}
#app-header.navbar .navbar-nocollapse .navbar-nav .open > a:hover,
#app-header.navbar .navbar-nocollapse .navbar-nav .open > a:focus {
  color: rgba(0, 0, 0, 0.7);
  background-color: #f5f5f5;
}
#app-header.navbar .navbar-nocollapse .navbar-nav .open > a > .badge,
#app-header.navbar .navbar-nocollapse .navbar-nav .open > a > .bullet,
#app-header.navbar .navbar-nocollapse .navbar-nav .open > a > .label {
  -webkit-box-shadow: 0 0 0 2px #f5f5f5;
  box-shadow: 0 0 0 2px #f5f5f5;
}
#app-header.navbar .navbar-nocollapse .navbar-form {
  background-color: #ffffff;
  padding-top: 0;
  padding-bottom: 0;
  margin: 0;
  position: absolute;
  z-index: 1000;
  top: -100%;
  left: 0;
  right: 0;
  border-width: 0;
  -webkit-box-shadow: none;
  box-shadow: none;
  -webkit-transition: top 0.3s ease;
  -moz-transition: top 0.3s ease;
  -ms-transition: top 0.3s ease;
  -o-transition: top 0.3s ease;
  transition: top 0.3s ease;
}
#app-header.navbar .navbar-nocollapse .navbar-form.open {
  top: 0;
  -webkit-transition: top 0.3s ease;
  -moz-transition: top 0.3s ease;
  -ms-transition: top 0.3s ease;
  -o-transition: top 0.3s ease;
  transition: top 0.3s ease;
}
#app-header.navbar .navbar-nocollapse .navbar-form .form-group,
#app-header.navbar .navbar-nocollapse .navbar-form .input-group {
  margin-top: 14px;
  margin-bottom: 14px;
}
#app-header.navbar .navbar-nocollapse .navbar-form .form-group .fa,
#app-header.navbar .navbar-nocollapse .navbar-form .input-group .fa {
  color: rgba(0, 0, 0, 0.6);
}
#app-header.navbar .navbar-nocollapse .navbar-form .form-control {
  background-color: rgba(0, 0, 0, 0.08);
  border-color: transparent;
}
#app-header.navbar .navbar-nocollapse .navbar-form .form-control::-moz-placeholder {
  color: rgba(0, 0, 0, 0.5);
  opacity: 1;
}
#app-header.navbar .navbar-nocollapse .navbar-form .form-control:-ms-input-placeholder {
  color: rgba(0, 0, 0, 0.5);
}
#app-header.navbar .navbar-nocollapse .navbar-form .form-control::-webkit-input-placeholder {
  color: rgba(0, 0, 0, 0.5);
}
#app-header.navbar .navbar-nocollapse .navbar-left {
  float: left !important;
}
#app-header.navbar .navbar-nocollapse .navbar-left .open .dropdown-menu {
  left: 0;
  right: auto;
}
#app-header.navbar .navbar-nocollapse .navbar-left .open.dropdown-custom .dropdown-menu {
  left: 15px;
  right: auto;
}
#app-header.navbar .navbar-nocollapse .navbar-right {
  float: right !important;
}
#app-header.navbar .navbar-nocollapse .navbar-right .open > a:after {
  z-index: 1003;
  bottom: -7px;
  margin-left: -8px;
  border-width: 0 8px 8px;
  border-color: transparent transparent #fff;
  position: absolute;
  content: "";
  left: 50%;
  width: 0;
  height: 0;
  border-style: solid;
}
#app-header.navbar .navbar-nocollapse .navbar-right .open > a:before {
  z-index: 1002;
  bottom: -6px;
  margin-left: -9px;
  border-width: 0 9px 9px;
  border-color: transparent transparent rgba(0, 0, 0, 0.06);
  position: absolute;
  content: "";
  left: 50%;
  width: 0;
  height: 0;
  border-style: solid;
}
#app-header.navbar .navbar-nocollapse .navbar-right .open .dropdown-menu {
  left: auto;
  right: 0;
}
#app-header.navbar .navbar-nocollapse .navbar-right .open.dropdown-custom .dropdown-menu {
  left: auto;
  right: 15px;
}
@media (min-width: 768px) {
  .header-fixed #app-header.navbar ~ .app-sidebar {
    padding-top: 60px;
  }
  .sidebar-minimized #app-header.navbar {
    left: 60px !important;
  }
  #app-header.navbar .navbar-nocollapse .navbar-form {
    position: static;
    float: left;
  }
}
.csstransforms3d.sidebar-open-ltr .app-sidebar.sidebar-left {
  -webkit-transform: translate3d(230px, 0, 0);
  transform: translate3d(230px, 0, 0);
}
.no-csstransforms3d.sidebar-open-ltr .app-sidebar.sidebar-left {
  left: 0;
}
.csstransforms3d.sidebar-open-rtl .app-sidebar.sidebar-right {
  -webkit-transform: translate3d(-230px, 0, 0);
  transform: translate3d(-230px, 0, 0);
}
.csstransforms3d.sidebar-open-rtl .app-sidebar.sidebar-left {
  -webkit-transform: translate3d(-230px, 0, 0);
  transform: translate3d(-230px, 0, 0);
}
.no-csstransforms3d.sidebar-open-rtl .app-sidebar.sidebar-right {
  right: 0;
}
.no-csstransforms3d.sidebar-open-rtl .app-sidebar.sidebar-left {
  left: -230px;
}
.app-sidebar {
  position: fixed;
  z-index: 990;
  top: 0;
  bottom: 0;
}
.app-sidebar.sidebar-left {
  width: 230px;
  left: -230px;
  background-color: #1d232b;
  box-shadow: inset -1px 0 0 0 rgba(0, 0, 0, 0.05);
  color: rgba(255, 255, 255, 0.55);
  -webkit-transition: all 0.3s ease;
  -moz-transition: all 0.3s ease;
  -ms-transition: all 0.3s ease;
  -o-transition: all 0.3s ease;
  transition: all 0.3s ease;
}
.app-sidebar.sidebar-left .sidebar-header,
.app-sidebar.sidebar-left .sidebar-footer {
  -webkit-transition: width 0.3s ease;
  -moz-transition: width 0.3s ease;
  -ms-transition: width 0.3s ease;
  -o-transition: width 0.3s ease;
  transition: width 0.3s ease;
  width: 230px;
  background-color: #4e5d9d;
}
.app-sidebar.sidebar-left .sidebar-header > .mautic-brand > .mautic-logo-text {
  opacity: 1;
  margin-left: 3px;
  -webkit-transition: opacity 0.3s ease 0.1s, margin-left 0s ease 0.2s;
  -moz-transition: opacity 0.3s ease 0.1s, margin-left 0s ease 0.2s;
  -ms-transition: opacity 0.3s ease 0.1s, margin-left 0s ease 0.2s;
  -o-transition: opacity 0.3s ease 0.1s, margin-left 0s ease 0.2s;
  transition: opacity 0.3s ease 0.1s, margin-left 0s ease 0.2s;
}
.app-sidebar.sidebar-left .sidebar-header > .mautic-brand {
  -webkit-transition: padding-left 0.3s ease;
  -moz-transition: padding-left 0.3s ease;
  -ms-transition: padding-left 0.3s ease;
  -o-transition: padding-left 0.3s ease;
  transition: padding-left 0.3s ease;
}
.app-sidebar.sidebar-left .sidebar-content {
  padding-right: 1px;
}
.app-sidebar.sidebar-left .nav-sidebar > .nav > li.nav-group:after {
  content: '';
  position: absolute;
  right: 0;
  left: 50px;
  bottom: 0;
  border-bottom: 1px solid #202830;
}
.app-sidebar.sidebar-left .nav-sidebar > .nav > li > a {
  color: rgba(255, 255, 255, 0.5);
}
.app-sidebar.sidebar-left .nav-sidebar > .nav > li > a:hover,
.app-sidebar.sidebar-left .nav-sidebar > .nav > li > a:focus {
  background-color: #1d232b;
  color: rgba(255, 255, 255, 0.75);
}
.app-sidebar.sidebar-left .nav-sidebar > .nav > li.active > a,
.app-sidebar.sidebar-left .nav-sidebar > .nav > li.open > a {
  background-color: #1d232b;
  color: rgba(255, 255, 255, 0.75);
}
.app-sidebar.sidebar-left .nav-sidebar > .nav > li.active > .nav-submenu,
.app-sidebar.sidebar-left .nav-sidebar > .nav > li.open > .nav-submenu {
  background-color: #171c22;
}
.app-sidebar.sidebar-left .nav-sidebar > .nav > li > .nav-submenu {
  background-color: #1a2026;
}
.app-sidebar.sidebar-left .nav-sidebar > .nav > li > .nav-submenu:after {
  background-color: #212831;
}
.app-sidebar.sidebar-left .nav-sidebar > .nav > li > .nav-submenu > li:after {
  background-color: #222a32;
  box-shadow: 0 0 0 2px #1a2026;
}
.app-sidebar.sidebar-left .nav-sidebar > .nav > li > .nav-submenu > li > a {
  color: rgba(255, 255, 255, 0.5);
}
.app-sidebar.sidebar-left .nav-sidebar > .nav > li > .nav-submenu > li > a:hover,
.app-sidebar.sidebar-left .nav-sidebar > .nav > li > .nav-submenu > li > a:focus {
  color: rgba(255, 255, 255, 0.8);
}
.app-sidebar.sidebar-left .nav-sidebar > .nav > li > .nav-submenu > li.active > a,
.app-sidebar.sidebar-left .nav-sidebar > .nav > li > .nav-submenu > li.open > a {
  color: rgba(255, 255, 255, 0.8);
}
.app-sidebar.sidebar-left .nav-sidebar > .nav .nav-heading {
  color: rgba(255, 255, 255, 0.25);
}
.app-sidebar.sidebar-left .nav-sidebar > .nav .nav-divider {
  background-color: rgba(255, 255, 255, 0.06);
}
.app-sidebar.sidebar-left .nav.sidebar-left-dark,
.app-sidebar.sidebar-left .nav.sidebar-left-dark > li > a:hover {
  background: #0c0f12;
}
.app-sidebar.sidebar-right {
  width: 230px;
  right: -230px;
  background-color: #1d232b;
  box-shadow: inset 1px 0 0 0 rgba(0, 0, 0, 0.05);
  color: rgba(255, 255, 255, 0.55);
  -webkit-transition: all 0.3s ease;
  -moz-transition: all 0.3s ease;
  -ms-transition: all 0.3s ease;
  -o-transition: all 0.3s ease;
  transition: all 0.3s ease;
}
.app-sidebar.sidebar-right .sidebar-header,
.app-sidebar.sidebar-right .sidebar-footer {
  width: 230px;
  background-color: #232b34;
}
.app-sidebar.sidebar-right .sidebar-content {
  padding-left: 1px;
  top: 60px;
}
.app-sidebar.sidebar-right .nav-sidebar > .nav > li.nav-group:after {
  content: '';
  position: absolute;
  right: 0;
  left: 50px;
  bottom: 0;
  border-bottom: 1px solid #202830;
}
.app-sidebar.sidebar-right .nav-sidebar > .nav > li > a {
  color: rgba(255, 255, 255, 0.5);
}
.app-sidebar.sidebar-right .nav-sidebar > .nav > li > a:hover,
.app-sidebar.sidebar-right .nav-sidebar > .nav > li > a:focus {
  background-color: #1d232b;
  color: rgba(255, 255, 255, 0.75);
}
.app-sidebar.sidebar-right .nav-sidebar > .nav > li.active > a,
.app-sidebar.sidebar-right .nav-sidebar > .nav > li.open > a {
  background-color: #1d232b;
  color: rgba(255, 255, 255, 0.75);
}
.app-sidebar.sidebar-right .nav-sidebar > .nav > li.active > .nav-submenu,
.app-sidebar.sidebar-right .nav-sidebar > .nav > li.open > .nav-submenu {
  background-color: #171c22;
}
.app-sidebar.sidebar-right .nav-sidebar > .nav > li > .nav-submenu {
  background-color: #1a2026;
}
.app-sidebar.sidebar-right .nav-sidebar > .nav > li > .nav-submenu:after {
  background-color: #212831;
}
.app-sidebar.sidebar-right .nav-sidebar > .nav > li > .nav-submenu > li:after {
  background-color: #222a32;
  box-shadow: 0 0 0 2px #1a2026;
}
.app-sidebar.sidebar-right .nav-sidebar > .nav > li > .nav-submenu > li > a {
  color: rgba(255, 255, 255, 0.5);
}
.app-sidebar.sidebar-right .nav-sidebar > .nav > li > .nav-submenu > li > a:hover,
.app-sidebar.sidebar-right .nav-sidebar > .nav > li > .nav-submenu > li > a:focus {
  color: rgba(255, 255, 255, 0.8);
}
.app-sidebar.sidebar-right .nav-sidebar > .nav > li > .nav-submenu > li.active > a,
.app-sidebar.sidebar-right .nav-sidebar > .nav > li > .nav-submenu > li.open > a {
  color: rgba(255, 255, 255, 0.8);
}
.app-sidebar.sidebar-right .nav-sidebar > .nav .nav-heading {
  color: rgba(255, 255, 255, 0.25);
}
.app-sidebar.sidebar-right .nav-sidebar > .nav .nav-divider {
  background-color: rgba(255, 255, 255, 0.06);
}
.app-sidebar .sidebar-header {
  z-index: 100;
  height: 60px;
  padding-left: 15px;
  padding-right: 15px;
}
.header-fixed .app-sidebar .sidebar-header {
  position: absolute;
  top: 0;
  box-shadow: 0 1px 0 0 rgba(0, 0, 0, 0.06);
}
.app-sidebar .sidebar-header ~ .sidebar-content {
  top: 60px;
}
.app-sidebar .sidebar-footer {
  position: absolute;
  bottom: 0;
  z-index: 9;
  height: 46px;
  padding-left: 15px;
  padding-right: 15px;
  box-shadow: 0 -1px 0 0 rgba(0, 0, 0, 0.07);
}
.app-sidebar .sidebar-footer .form-control {
  color: #999999;
}
.app-sidebar .sidebar-footer ~ .sidebar-content {
  bottom: 46px;
}
.app-sidebar .sidebar-content {
  position: absolute;
  top: 0;
  bottom: 0;
  width: 100%;
}
.app-sidebar .sidebar-content .nav.nav-tabs {
  border-bottom: 1px solid #1b2128;
  box-shadow: none;
}
.app-sidebar .sidebar-content .nav.nav-tabs > li {
  margin-bottom: 0;
}
.app-sidebar .sidebar-content .nav.nav-tabs > li > a {
  border-width: 0;
  border-radius: 0;
  margin-right: 0;
  padding-top: 12px;
  padding-bottom: 12px;
  color: rgba(255, 255, 255, 0.45);
  background-color: transparent;
}
.app-sidebar .sidebar-content .nav.nav-tabs > li > a:hover,
.app-sidebar .sidebar-content .nav.nav-tabs > li > a:focus {
  color: rgba(255, 255, 255, 0.85);
  background-color: transparent;
}
.app-sidebar .sidebar-content .nav.nav-tabs > li.active > a {
  overflow: visible;
}
.app-sidebar .sidebar-content .nav.nav-tabs > li.active > a,
.app-sidebar .sidebar-content .nav.nav-tabs > li.active > a:hover,
.app-sidebar .sidebar-content .nav.nav-tabs > li.active > a:focus {
  color: rgba(255, 255, 255, 0.85);
  background-color: rgba(0, 0, 0, 0.06);
}
.app-sidebar .sidebar-content .nav.nav-tabs > li.active > a:after {
  top: auto;
  bottom: -1px;
  height: 1px;
}
.app-sidebar .nav-sidebar > .nav > li > a {
  overflow: hidden;
  padding: 12px 20px;
  -webkit-transition: all 0.15s ease;
  -moz-transition: all 0.15s ease;
  -ms-transition: all 0.15s ease;
  -o-transition: all 0.15s ease;
  transition: all 0.15s ease;
}
.app-sidebar .nav-sidebar > .nav > li > a .text {
  -webkit-transition: opacity 0.3s ease 0.1s, margin-left 0s ease 0.2s;
  -moz-transition: opacity 0.3s ease 0.1s, margin-left 0s ease 0.2s;
  -ms-transition: opacity 0.3s ease 0.1s, margin-left 0s ease 0.2s;
  -o-transition: opacity 0.3s ease 0.1s, margin-left 0s ease 0.2s;
  transition: opacity 0.3s ease 0.1s, margin-left 0s ease 0.2s;
  opacity: 1;
  margin-left: 0;
  position: relative;
  top: -1px;
  display: block;
}
.app-sidebar .nav-sidebar > .nav > li > a .icon {
  font-weight: normal;
  font-size: 14px;
  min-width: 26px;
  display: block;
}
.app-sidebar .nav-sidebar > .nav > li > a .arrow {
  -webkit-transition: opacity 0.3s ease 0.1s, margin-left 0s ease 0.2s;
  -moz-transition: opacity 0.3s ease 0.1s, margin-left 0s ease 0.2s;
  -ms-transition: opacity 0.3s ease 0.1s, margin-left 0s ease 0.2s;
  -o-transition: opacity 0.3s ease 0.1s, margin-left 0s ease 0.2s;
  transition: opacity 0.3s ease 0.1s, margin-left 0s ease 0.2s;
  opacity: 1;
  margin-left: 0;
  font-family: 'FontAwesome';
  position: relative;
  top: 1px;
  display: block;
}
.app-sidebar .nav-sidebar > .nav > li > a .arrow:after {
  content: "\f0da";
}
.app-sidebar .nav-sidebar > .nav > li.open > a .arrow:after,
.app-sidebar .nav-sidebar > .nav > li.active > a .arrow:after {
  content: "\f0d7";
}
.app-sidebar .nav-sidebar > .nav > li.open > a .icon,
.app-sidebar .nav-sidebar > .nav > li.active > a .icon {
  color: #fdb933;
}
.app-sidebar .nav-sidebar > .nav > li > .nav-submenu {
  position: relative;
  padding-left: 50px;
}
.app-sidebar .nav-sidebar > .nav > li > .nav-submenu:after {
  content: '';
  position: absolute;
  top: 0;
  bottom: 0;
  left: 26px;
  z-index: 1;
  width: 1px;
}
.app-sidebar .nav-sidebar > .nav > li > .nav-submenu > li {
  position: relative;
  list-style: none;
}
.app-sidebar .nav-sidebar > .nav > li > .nav-submenu > li:after {
  content: '';
  position: absolute;
  z-index: 2;
  top: 11px;
  left: -27px;
  width: 7px;
  height: 7px;
  border-radius: 7px;
}
.app-sidebar .nav-sidebar > .nav > li > .nav-submenu > li.active:after {
  background-color: #fdb933 !important;
}
.app-sidebar .nav-sidebar > .nav > li > .nav-submenu > li > a {
  display: block;
  padding: 5px 20px 5px 0px;
  -webkit-transition: all 0.15s ease;
  -moz-transition: all 0.15s ease;
  -ms-transition: all 0.15s ease;
  -o-transition: all 0.15s ease;
  transition: all 0.15s ease;
}
.app-sidebar .nav-sidebar > .nav .nav-heading {
  text-transform: uppercase;
  padding: 10px 18px;
}
.app-sidebar .nav-sidebar > .nav .nav-heading:first-child {
  padding-top: 20px;
}
.app-sidebar .nav-sidebar .sidebar-minimizer > .direction:after {
  font-family: 'FontAwesome';
  content: '\f053';
}
.app-sidebar .nav-sidebar .sidebar-minimizer.active .direction:after {
  content: '\f054';
}
@media (min-width: 768px) {
  .app-sidebar.sidebar-left {
    left: 0;
  }
  .app-sidebar.sidebar-left ~ #app-header.navbar {
    left: 230px;
  }
  .app-sidebar.sidebar-left ~ #app-content {
    margin-left: 230px;
  }
  .sidebar-left-collapse .app-sidebar.sidebar-left ~ #app-content {
    margin-left: 60px;
  }
  .app-sidebar.sidebar-left ~ #app-footer {
    margin-left: 230px;
  }
  .sidebar-left-collapse .app-sidebar.sidebar-left ~ #app-footer {
    margin-left: 60px;
  }
  .sidebar-minimized .app-sidebar.sidebar-left {
    width: 60px;
  }
  .sidebar-minimized .app-sidebar.sidebar-left .nav-sidebar {
    margin-top: 10px;
  }
  .sidebar-minimized .app-sidebar.sidebar-left .nav-sidebar > .nav > li > a {
    padding-top: 12px;
    padding-bottom: 12px;
  }
  .sidebar-minimized .app-sidebar.sidebar-left .nav-sidebar > .nav > li.nav-heading,
  .sidebar-minimized .app-sidebar.sidebar-left .nav-sidebar > .nav > li > a .arrow,
  .sidebar-minimized .app-sidebar.sidebar-left .nav-sidebar > .nav > li > a .badge,
  .sidebar-minimized .app-sidebar.sidebar-left .nav-sidebar > .nav > li > a .text,
  .sidebar-minimized .app-sidebar.sidebar-left .nav-sidebar > .nav > li > a .label {
    /* override default margin-left transition as any delay throws Chrome off */
    -webkit-transition: none;
    -moz-transition: none;
    -ms-transition: none;
    -o-transition: none;
    transition: none;
    /* hide everything but the icon; using margin and opacity since display can't be transitioned */
    margin-left: -500px;
    opacity: 0;
  }
  .sidebar-minimized .app-sidebar.sidebar-left .nav-sidebar > .nav > li > a .icon {
    min-width: 0;
    width: 100%;
    /* text-align: center; */
  }
  .sidebar-minimized .app-sidebar.sidebar-left .nav-sidebar > .nav > li > .nav-submenu {
    display: none;
    height: auto !important;
    position: absolute;
    z-index: -1;
    top: 0;
    padding-top: 10px;
    padding-bottom: 10px;
    padding-left: 30px;
    min-width: 180px;
    border-top-right-radius: 3px;
    border-bottom-right-radius: 3px;
  }
  .sidebar-minimized .app-sidebar.sidebar-left .nav-sidebar > .nav > li > .nav-submenu:after {
    left: 16px;
  }
  .sidebar-minimized .app-sidebar.sidebar-left .nav-sidebar > .nav > li > .nav-submenu > li:after {
    left: -17px;
  }
  .sidebar-minimized .app-sidebar.sidebar-left .nav-sidebar > .nav > li.hover > .nav-submenu {
    display: block;
    left: 60px;
  }
  .sidebar-minimized .app-sidebar.sidebar-left .sidebar-content > .scroll-wrapper,
  .sidebar-minimized .app-sidebar.sidebar-left .sidebar-content > .scroll-wrapper > .scroll-content {
    overflow: visible !important;
  }
  .sidebar-minimized .app-sidebar.sidebar-left .sidebar-content > .scroll-wrapper > .scroll-bar {
    display: none !important;
  }
  .sidebar-minimized .app-sidebar.sidebar-left .sidebar-header {
    /* padding: 0; */
    width: 60px;
  }
  .sidebar-minimized .app-sidebar.sidebar-left .sidebar-header > .mautic-brand > .mautic-logo-text {
    opacity: 0;
    margin-left: -500px;
    /* override default margin-left transition as any delay throws Chrome off */
    -webkit-transition: none;
    -moz-transition: none;
    -ms-transition: none;
    -o-transition: none;
    transition: none;
  }
  .sidebar-minimized .app-sidebar.sidebar-left .sidebar-header > .mautic-brand {
    padding: 0;
  }
}
.csstransforms3d.sidebar-open-ltr #app-content {
  -webkit-transform: translate3d(230px, 0, 0);
  transform: translate3d(230px, 0, 0);
}
.no-csstransforms3d.sidebar-open-ltr #app-content {
  left: 230px;
}
.csstransforms3d.sidebar-open-rtl #app-content {
  -webkit-transform: translate3d(-230px, 0, 0);
  transform: translate3d(-230px, 0, 0);
}
.no-csstransforms3d.sidebar-open-rtl #app-content {
  left: -230px;
}
#app-content {
  position: relative;
  -webkit-transition: all 0.3s ease;
  -moz-transition: all 0.3s ease;
  -ms-transition: all 0.3s ease;
  -o-transition: all 0.3s ease;
  transition: all 0.3s ease;
}
#app-content:before,
#app-content:after {
  content: " ";
  display: table;
}
#app-content:after {
  clear: both;
}
#app-content > .content-body {
  width: 100%;
  float: left;
}
#app-content > .content-body .container-fluid.container-xs {
  padding-left: 5px;
  padding-right: 5px;
}
#app-content > .content-body .container-fluid.container-sm {
  padding-left: 10px;
  padding-right: 10px;
}
#app-content > .content-body .container-fluid.container-md {
  padding-left: 15px;
  padding-right: 15px;
}
#app-content > .content-body .container-fluid.container-lg {
  padding-left: 20px;
  padding-right: 20px;
}
#app-content.content-only {
  width: 100%;
}
#app-content.content-only .page-header {
  padding-top: 30px;
  padding-left: 30px;
  margin: -15px -15px 0 -15px;
}
#app-content.content-only.container {
  padding-left: 0;
  padding-right: 0;
}
@media (min-width: 768px) {
  #app-content {
    position: static;
  }
  .sidebar-minimized #app-content {
    margin-left: 60px !important;
  }
}
.csstransforms3d.sidebar-open-ltr #app-footer {
  -webkit-transform: translate3d(230px, 0, 0);
  transform: translate3d(230px, 0, 0);
}
.no-csstransforms3d.sidebar-open-ltr #app-footer {
  left: 230px;
}
.csstransforms3d.sidebar-open-rtl #app-footer {
  -webkit-transform: translate3d(-230px, 0, 0);
  transform: translate3d(-230px, 0, 0);
}
.no-csstransforms3d.sidebar-open-rtl #app-footer {
  left: -230px;
  right: 230px;
}
#app-footer {
  position: absolute;
  left: 0;
  right: 0;
  bottom: 0;
  z-index: 1000;
  height: 46px;
  line-height: 46px;
  background-color: #fbfbfb;
  -webkit-transition: all 0.3s ease;
  -moz-transition: all 0.3s ease;
  -ms-transition: all 0.3s ease;
  -o-transition: all 0.3s ease;
  transition: all 0.3s ease;
}
#app-footer ~ #app-content > .content-body {
  padding-bottom: 46px;
}
#app-footer:after {
  content: "";
  position: absolute;
  z-index: -1;
  left: 0;
  right: 0;
  top: -1px;
  height: inherit;
  border-top: 1px solid rgba(0, 0, 0, 0.05);
}
@media (min-width: 768px) {
  .sidebar-minimized #app-footer {
    margin-left: 60px !important;
  }
}
hr,
.hr-expand {
  margin-top: 15px;
  margin-bottom: 15px;
  border: 0;
  border-top: 1px solid #ebedf0;
}
hr.hr-w-2,
.hr-expand.hr-w-2 {
  border-width: 2px;
}
hr.hr-w-3,
.hr-expand.hr-w-3 {
  border-width: 3px;
}
.hr-expand a.arrow {
  display: inline-block;
  position: relative;
  top: -1px;
  z-index: 1;
  background-color: #f8f8f8;
  padding: 0 15px;
  margin: 0 15px;
  border: 1px solid #ebedf0;
  border-top-width: 0;
  border-bottom-left-radius: 3px;
  border-bottom-right-radius: 3px;
  box-shadow: 0 1px 2px 0 rgba(0, 0, 0, 0.03);
  font-size: 9px;
  line-height: 22px;
  text-transform: uppercase;
}
.hr-expand a.arrow > .caret {
  margin-left: 0;
  border-top: 0px;
  border-bottom: 4px solid;
}
.hr-expand a.collapsed > .caret {
  border-top: 4px solid;
  border-bottom: 0px;
}
.hr-expand.hr-w-2 a.arrow {
  top: -2px;
}
.hr-expand.hr-w-3 a.arrow {
  top: -3px;
}
a:hover {
  cursor: pointer;
}
a:hover,
a:focus {
  text-decoration: none;
}
h1,
h2,
h3,
h4,
h5,
h6,
.h1,
.h2,
.h3,
.h4,
.h5,
.h6 {
  margin-top: 0;
  margin-bottom: 0;
  color: inherit;
}
.ellipsis {
  display: block;
  overflow: hidden;
  text-overflow: ellipsis;
  white-space: nowrap;
}
.fs-base {
  font-size: 13px;
}
.fs-2 {
  font-size: 2px !important;
}
.fs-4 {
  font-size: 4px !important;
}
.fs-6 {
  font-size: 6px !important;
}
.fs-8 {
  font-size: 8px !important;
}
.fs-10 {
  font-size: 10px !important;
}
.fs-11 {
  font-size: 11px !important;
}
.fs-12 {
  font-size: 12px !important;
}
.fs-14 {
  font-size: 14px !important;
}
.fs-16 {
  font-size: 16px !important;
}
.fs-18 {
  font-size: 18px !important;
}
.fs-20 {
  font-size: 20px !important;
}
.fs-22 {
  font-size: 22px !important;
}
.fs-24 {
  font-size: 24px !important;
}
.fs-26 {
  font-size: 26px !important;
}
.fs-28 {
  font-size: 28px !important;
}
.fs-30 {
  font-size: 30px !important;
}
.fs-32 {
  font-size: 32px !important;
}
.fs-34 {
  font-size: 34px !important;
}
.fs-36 {
  font-size: 36px !important;
}
.fs-38 {
  font-size: 38px !important;
}
.fs-40 {
  font-size: 40px !important;
}
.fs-42 {
  font-size: 42px !important;
}
.fs-44 {
  font-size: 44px !important;
}
.fs-46 {
  font-size: 46px !important;
}
.fs-48 {
  font-size: 48px !important;
}
.fs-50 {
  font-size: 50px !important;
}
.fs-52 {
  font-size: 52px !important;
}
.fs-54 {
  font-size: 54px !important;
}
.fs-56 {
  font-size: 56px !important;
}
.page-header {
  background-color: #fbfbfb;
  padding: 15px;
  margin: 0;
  border-bottom: 0;
  border-bottom: 1px solid #fff;
  box-shadow: inset 0 -1px 0 0 #e5e8eb;
}
.page-header .breadcrumb {
  padding: 5px 0;
  background-color: inherit;
  border-radius: 0;
}
.container .page-header {
  margin: -15px -15px 15px -15px;
}
.container.container-xs .page-header {
  margin: -5px -5px 5px -5px;
}
.container.container-sm .page-header {
  margin: -10px -10px 10px -10px;
}
.container.container-md .page-header {
  margin: -15px -15px 15px -15px;
}
.container.container-lg .page-header {
  margin: -20px -20px 20px -20px;
}
.fw-b {
  font-weight: 700;
}
.fw-sb {
  font-weight: 600;
}
.fw-n {
  font-weight: 400;
}
.fw-t {
  font-weight: 300;
}
.tt-u {
  text-transform: uppercase;
}
.text-muted {
  color: #8393a2;
}
a.text-muted:hover {
  color: #68798a;
}
.text-white {
  color: #ffffff;
}
a.text-white:hover {
  color: #e6e6e6;
}
.text-white.light-xs {
  color: #ffffff;
}
a.text-white.light-xs:hover {
  color: #ffffff;
}
.text-white.dark-xs {
  color: #d9d9d9;
}
a.text-white.dark-xs:hover {
  color: #cccccc;
}
.text-white.dark-sm {
  color: #b3b3b3;
}
a.text-white.dark-sm:hover {
  color: #a6a6a6;
}
.text-white.dark-md {
  color: #8c8c8c;
}
a.text-white.dark-md:hover {
  color: #808080;
}
.text-white.dark-lg {
  color: #666666;
}
a.text-white.dark-lg:hover {
  color: #595959;
}
.text-primary {
  color: #4e5d9d;
}
a.text-primary:hover {
  color: #3d497b;
}
.text-success {
  color: #00b49c;
}
a.text-success:hover {
  color: #008170;
}
.text-success.light-xs {
  color: #01ffdd;
}
a.text-success.light-xs:hover {
  color: #00e7c8;
}
.text-success.dark-xs {
  color: #00685a;
}
a.text-success.dark-xs:hover {
  color: #004e44;
}
.text-success.dark-sm {
  color: #001b17;
}
a.text-success.dark-sm:hover {
  color: #000201;
}
.text-success.dark-md {
  color: #000000;
}
a.text-success.dark-md:hover {
  color: #000000;
}
.text-success.dark-lg {
  color: #000000;
}
a.text-success.dark-lg:hover {
  color: #000000;
}
.text-warning {
  color: #fdb933;
}
a.text-warning:hover {
  color: #fba702;
}
.text-danger {
  color: #f86b4f;
}
a.text-danger:hover {
  color: #f6421e;
}
.text-info {
  color: #35b4b9;
}
a.text-info:hover {
  color: #2a8d91;
}
.text-twitter {
  color: #55acee;
}
a.text-twitter:hover {
  color: #2795e9;
}
.text-facebook {
  color: #3b5998;
}
a.text-facebook:hover {
  color: #2d4373;
}
.text-google {
  color: #dd4b39;
}
a.text-google:hover {
  color: #c23321;
}
blockquote {
  padding-left: 40px;
  border-width: 0px;
}
blockquote > p {
  position: relative;
  font-style: italic;
  font-size: 18px !important;
}
blockquote > p:before {
  position: absolute;
  top: -1px;
  margin-left: -25px;
  font-family: "FontAwesome";
  font-size: 18px;
  content: "\f10d";
  color: #ebedf0;
}
blockquote > p:after {
  position: absolute;
  bottom: -1px;
  margin-left: 5px;
  font-family: "FontAwesome";
  font-size: 18px;
  content: "\f10e";
  color: #ebedf0;
}
.blockquote-reverse {
  padding-left: 20px;
  padding-right: 40px;
  border-width: 0px;
}
.touch .scroll-content {
  height: 100%;
  overflow-y: scroll;
  -ms-overflow-style: -ms-autohiding-scrollbar;
  -webkit-overflow-scrolling: touch;
}
.no-touch .scroll-wrapper,
.no-touch .scroll-wrapper > .scroll-content {
  height: 100%;
}
.no-touch .scroll-wrapper > .scroll-rail {
  display: none !important;
}
.no-touch .scroll-wrapper > .scroll-bar {
  background-color: gray !important;
  right: 3px !important;
}
.btn,
.btn:active,
.btn.active {
  outline: 0;
}
.btn .fa {
  min-width: 13px;
}
.btn > .caret {
  margin-top: -1px;
}
.btn.btn-rounded {
  border-radius: 32px;
  padding-left: 16px;
  padding-right: 16px;
}
.btn.btn-circle {
  width: 32px;
  padding-left: 0;
  padding-right: 0;
  border-radius: 50%;
}
.btn.btn-circle.btn-lg {
  width: 43px;
}
.btn.btn-circle.btn-sm {
  width: 27px;
}
.btn.btn-circle.btn-xs {
  width: 19px;
}
.btn.btn-outline {
  background-color: transparent;
  border-width: 1px;
}
.btn.btn-outline.btn-primary {
  color: #4e5d9d;
}
.btn.btn-outline.btn-success {
  color: #00b49c;
}
.btn.btn-outline.btn-warning {
  color: #fdb933;
}
.btn.btn-outline.btn-danger {
  color: #f86b4f;
}
.btn.btn-outline.btn-info {
  color: #35b4b9;
}
.btn-link {
  font-weight: 600;
}
.btn-link:hover,
.btn-link:focus {
  text-decoration: none;
}
.btn-group .btn ~ .btn,
.btn-group .btn ~ .btn-group,
.btn-group .btn-group ~ .btn,
.btn-group .btn-group ~ .btn-group {
  margin-left: -1px;
}
.alert-dismissable .close,
.alert-dismissible .close {
  top: -1px;
}
.alert-primary {
  background: #aeb6d7;
}
.alert-secondary {
  background: #feedcb;
}
.alert-tertiary {
  background: #a3e2e4;
}
.alert-growl {
  background: rgba(0, 0, 0, 0.8);
  color: #FFFFFF;
  border: 1px solid #000;
}
.alert-growl-container {
  position: absolute;
  top: 20px;
  right: 20px;
  z-index: 100000;
}
.alert-growl-container .alert-growl {
  margin-bottom: 5px;
}
.alert-growl .close {
  font-size: 13px;
  color: #fff;
  margin-left: 10px;
}
.alert .close {
  font-size: 13px;
  margin-left: 10px;
}
.xdsoft_datetimepicker .xdsoft_calendar td.xdsoft_default,
.xdsoft_datetimepicker .xdsoft_calendar td.xdsoft_current,
.xdsoft_datetimepicker .xdsoft_timepicker .xdsoft_time_box > div > div.xdsoft_current {
  background: #4e5e9e;
  box-shadow: #495894 0px 1px 3px 0px inset;
}
.xdsoft_datetimepicker .xdsoft_calendar td:hover,
.xdsoft_datetimepicker .xdsoft_timepicker .xdsoft_time_box > div > div:hover {
  background: #fdb933 !important;
}
.content-body .cke_chrome {
  background: #f8f8f8;
  border: 1px solid #f0f0f0;
}
.content-body .cke_bottom,
.content-body .cke_top {
  background: #f8f8f8;
}
a.media {
  display: block;
}
.media > a {
  display: block;
}
.media.read {
  opacity: .8;
}
.media.read a {
  color: #52606d;
}
.media.new {
  background-color: #f6f7f8;
}
.media-body {
  display: block;
}
.media-heading {
  display: block;
}
.media-heading > .bullet {
  margin-top: -1px;
}
.media-list.media-list-feed {
  position: relative;
}
.media-list.media-list-feed .media {
  overflow: visible;
}
.media-list.media-list-feed .media > .media-object {
  position: relative;
  width: 28px;
  text-align: center;
}
.media-list.media-list-feed .media > .media-object:before {
  content: '';
  position: absolute;
  top: -200%;
  bottom: -200%;
  width: 1px;
  left: 50%;
  background-image: url(data:image/svg+xml;base64,PD94bWwgdmVyc2lvbj0iMS4wIiA/PjxzdmcgeG1sbnM9Imh0dHA6Ly93d3cudzMub3JnLzIwMDAvc3ZnIiB3aWR0aD0iMTAwJSIgaGVpZ2h0PSIxMDAlIiB2aWV3Qm94PSIwIDAgMSAxIiBwcmVzZXJ2ZUFzcGVjdFJhdGlvPSJub25lIj48bGluZWFyR3JhZGllbnQgaWQ9Imxlc3NoYXQtZ2VuZXJhdGVkIiBncmFkaWVudFVuaXRzPSJ1c2VyU3BhY2VPblVzZSIgeDE9IjAlIiB5MT0iMCUiIHgyPSIwJSIgeTI9IjEwMCUiPjxzdG9wIG9mZnNldD0iMCUiIHN0b3AtY29sb3I9InJnYigyNTUsIDI1NSwgMjU1KSIgc3RvcC1vcGFjaXR5PSIwIi8+PHN0b3Agb2Zmc2V0PSIxMCUiIHN0b3AtY29sb3I9IiNlNWU1ZTUiIHN0b3Atb3BhY2l0eT0iMSIvPjxzdG9wIG9mZnNldD0iOTAlIiBzdG9wLWNvbG9yPSIjZTVlNWU1IiBzdG9wLW9wYWNpdHk9IjEiLz48c3RvcCBvZmZzZXQ9IjEwMCUiIHN0b3AtY29sb3I9InJnYigyMjksIDIyOSwgMjI5KSIgc3RvcC1vcGFjaXR5PSIwIi8+PC9saW5lYXJHcmFkaWVudD48cmVjdCB4PSIwIiB5PSIwIiB3aWR0aD0iMSIgaGVpZ2h0PSIxIiBmaWxsPSJ1cmwoI2xlc3NoYXQtZ2VuZXJhdGVkKSIgLz48L3N2Zz4=);
  background-image: -webkit-linear-gradient(top, rgba(255, 255, 255, 0) 0%, #e5e5e5 10%, #e5e5e5 90%, rgba(229, 229, 229, 0) 100%);
  background-image: -moz-linear-gradient(top, rgba(255, 255, 255, 0) 0%, #e5e5e5 10%, #e5e5e5 90%, rgba(229, 229, 229, 0) 100%);
  background-image: -o-linear-gradient(top, rgba(255, 255, 255, 0) 0%, #e5e5e5 10%, #e5e5e5 90%, rgba(229, 229, 229, 0) 100%);
  background-image: linear-gradient(to bottom, rgba(255, 255, 255, 0) 0%, #e5e5e5 10%, #e5e5e5 90%, rgba(229, 229, 229, 0) 100%);
}
.media-list.media-list-feed .media > .media-object > .figure {
  position: relative;
  z-index: 5;
  display: inline-block;
  width: 14px;
  height: 14px;
  text-align: center;
  font-size: 12px;
  border-radius: 50%;
  background-color: #dce0e5;
}
.media-list.media-list-feed .media > .media-object > .figure.featured {
  width: 20px;
  height: 20px;
  line-height: 19px;
}
.media-list.media-list-feed .media:first-child > .media-object:before {
  top: 0;
}
.media-list.media-list-contact > .media-heading {
  padding: 15px 15px 5px;
  font-weight: 600;
  font-size: 12px;
  margin-bottom: 0;
}
.media-list.media-list-contact > .media {
  margin: 0;
  border-bottom: 1px solid rgba(0, 0, 0, 0.05);
}
.media-list.media-list-contact > .media a {
  padding: 10px 15px;
}
.media-list.media-list-contact > .media a:hover,
.media-list.media-list-contact > .media a:focus {
  background-color: transparent;
}
.media-list.media-list-bubble > .media {
  padding: 15px;
}
.media-list.media-list-bubble > .media:after {
  display: none;
}
.media-list.media-list-bubble > .media .media-object {
  position: relative;
  float: left;
  margin-right: 15px;
}
.media-list.media-list-bubble > .media .media-object:after {
  content: "";
  position: absolute;
  top: 7px;
  right: -18px;
  width: 0px;
  height: 0px;
  border-style: solid;
  border-width: 10px 10px 10px 0;
  border-color: transparent #f3f3f3 transparent transparent;
}
.media-list.media-list-bubble > .media .media-body .media-text {
  display: inline-block;
  padding: 8px;
  color: #52606d;
  background-color: #f3f3f3;
  border-radius: 3px;
}
.media-list.media-list-bubble > .media.media-right .media-object {
  float: right;
  margin-left: 15px;
  margin-right: 0px;
}
.media-list.media-list-bubble > .media.media-right .media-object:after {
  left: -18px;
  right: auto;
  border-width: 10px 0 10px 10px;
  border-color: transparent transparent transparent #4e5d9d;
}
.media-list.media-list-bubble > .media.media-right .media-body {
  text-align: right;
}
.media-list.media-list-bubble > .media.media-right .media-body .media-text {
  color: #f2f2f2;
  background-color: #4e5d9d;
}
.extra-menu {
  height: 60px;
  padding-top: 20px;
  position: absolute;
  right: 15px;
}
.extra-menu a {
  font-size: 1.1em;
  color: rgba(255, 255, 255, 0.55);
}
.extra-menu a:hover {
  color: #fff;
}
.list-group-item > a {
  position: relative;
  z-index: 1;
  display: block;
}
a.list-group-item:hover,
a.list-group-item:focus {
  z-index: 2;
}
label.list-group-item {
  color: #555555;
}
label.list-group-item .list-group-item-heading {
  color: #333333;
}
label.list-group-item:hover,
label.list-group-item:focus {
  text-decoration: none;
  color: #555555;
  background-color: #f5f5f5;
}
.caret {
  margin-top: -1px;
}
.dropdown-menu {
  -webkit-box-shadow: 0 3px 6px rgba(0, 0, 0, 0.06);
  box-shadow: 0 3px 6px rgba(0, 0, 0, 0.06);
}
.dropdown-menu .divider {
  margin: 5px 0;
}
.dropdown-menu .panel {
  -webkit-box-shadow: none;
  box-shadow: none;
  border-radius: 0;
  border-width: 0;
  margin-bottom: 0;
  margin-top: -5px;
  margin-bottom: -5px;
}
.dropdown-menu .panel .panel-heading {
  border-radius: 0;
}
.dropdown-menu > li > a {
  position: relative;
  z-index: 1;
  margin-top: -1px;
  padding: 5px 20px;
  border-top: 1px solid transparent;
  border-bottom: 1px solid transparent;
}
.dropdown-menu > li > a .fa {
  min-width: 15px;
}
.dropdown-menu > li > a:hover,
.dropdown-menu > li > a:focus {
  z-index: 2;
  border-color: #f3f3f3;
}
.dropdown-menu > .active > a,
.dropdown-menu > .active > a:hover,
.dropdown-menu > .active > a:focus {
  color: #596776;
  background-color: #f0f0f0;
}
.scrollable-menu {
  height: auto;
  max-height: 200px;
  overflow-x: hidden;
}
ul.dropdown-menu-form {
  padding: 0 5px 0 30px;
  max-height: 300px;
  overflow-y: auto;
}
.nav > li > a {
  font-weight: normal;
}
.nav > li > a .text,
.nav > li > a .icon,
.nav > li > a .arrow {
  line-height: 18px;
}
.nav .open > a,
.nav .open > a:hover,
.nav .open > a:focus {
  background-color: transparent;
}
.nav .nav-divider {
  background-color: rgba(0, 0, 0, 0.05);
}
.nav .nav-heading {
  font-size: 12px;
  font-weight: 600;
  padding: 10px 18px;
  padding-bottom: 5px;
  color: #a0acb8;
}
.nav-tabs {
  border-top-right-radius: 3px;
  border-top-left-radius: 3px;
  -webkit-box-shadow: inset 0 -3px 8px -3px rgba(0, 0, 0, 0.05);
  box-shadow: inset 0 -3px 8px -3px rgba(0, 0, 0, 0.05);
}
.nav-tabs > li > a {
  line-height: 20px;
}
.nav-tabs > li.active > a {
  overflow: hidden;
  border-top-color: transparent;
}
.nav-tabs > li.active > a:after {
  content: '';
  position: absolute;
  top: 0;
  left: 0;
  right: 0;
  height: 2px;
  background-color: #4e5d9d;
}
/*
.tab-content {
  > .tab-pane {
    border: 1px solid @nav-tabs-active-link-hover-border-color;
    border-top-width: 0;
    border-bottom-right-radius: @nav-pills-border-radius;
    border-bottom-left-radius: @nav-pills-border-radius;
  }
}
*/
.nav-pills > li + li {
  margin-left: 5px;
}
.notes {
  overflow: hidden;
  height: auto;
  position: relative;
  padding: 0px;
  list-style-type: none;
}
.notes li > .panel > .panel-body {
  display: table !important;
  width: 100%;
  table-layout: fixed;
  border-spacing: 0;
}
.notes li > .panel > .panel-body [class*=" icon"],
.notes li > .panel > .panel-body [class^="icon"] {
  position: static;
  padding: 0;
}
.notes li > .panel > .panel-body [class*=" icon"].height-auto:before,
.notes li > .panel > .panel-body [class^="icon"].height-auto:before {
  content: "";
  position: absolute;
  width: inherit;
  top: 0;
  bottom: 0;
  z-index: -1;
  background-color: inherit;
  border: inherit;
}
.notes li > .panel > .panel-body [class*=" icon"].bdr-l.height-auto:before,
.notes li > .panel > .panel-body [class^="icon"].bdr-l.height-auto:before {
  margin-left: -1px;
}
.notes li > .panel > .panel-body [class*=" icon"].bdr-r.height-auto:before,
.notes li > .panel > .panel-body [class^="icon"].bdr-r.height-auto:before {
  margin-right: -1px;
}
.notes li > .panel > .panel-body > .col-xs-1 {
  vertical-align: middle;
}
.notes li > .panel > .panel-body > .col-xs-2,
.notes li > .panel > .panel-body > .col-xs-3,
.notes li > .panel > .panel-body > .col-xs-4,
.notes li > .panel > .panel-body > .col-xs-5,
.notes li > .panel > .panel-body > .col-xs-6,
.notes li > .panel > .panel-body > .col-xs-7,
.notes li > .panel > .panel-body > .col-xs-8,
.notes li > .panel > .panel-body > .col-xs-9,
.notes li > .panel > .panel-body > .col-xs-10,
.notes li > .panel > .panel-body > .col-xs-11,
.notes li > .panel > .panel-body > .cell {
  display: table-cell;
  vertical-align: top;
  height: 100%;
  float: none;
}
.notes li > .panel > .panel-body > .cell {
  width: 100%;
}
@media (min-width: 768px) {
  .notes li > .panel > .panel-body > .col-sm-1,
  .notes li > .panel > .panel-body > .col-sm-2,
  .notes li > .panel > .panel-body > .col-sm-3,
  .notes li > .panel > .panel-body > .col-sm-4,
  .notes li > .panel > .panel-body > .col-sm-5,
  .notes li > .panel > .panel-body > .col-sm-6,
  .notes li > .panel > .panel-body > .col-sm-7,
  .notes li > .panel > .panel-body > .col-sm-8,
  .notes li > .panel > .panel-body > .col-sm-9,
  .notes li > .panel > .panel-body > .col-sm-10,
  .notes li > .panel > .panel-body > .col-sm-11 {
    display: table-cell;
    vertical-align: top;
    height: 100%;
    float: none;
  }
}
@media (min-width: 992px) {
  .notes li > .panel > .panel-body > .col-md-1,
  .notes li > .panel > .panel-body > .col-md-2,
  .notes li > .panel > .panel-body > .col-md-3,
  .notes li > .panel > .panel-body > .col-md-4,
  .notes li > .panel > .panel-body > .col-md-5,
  .notes li > .panel > .panel-body > .col-md-6,
  .notes li > .panel > .panel-body > .col-md-7,
  .notes li > .panel > .panel-body > .col-md-8,
  .notes li > .panel > .panel-body > .col-md-9,
  .notes li > .panel > .panel-body > .col-md-10,
  .notes li > .panel > .panel-body > .col-md-11 {
    display: table-cell;
    vertical-align: top;
    height: 100%;
    float: none;
  }
}
@media (min-width: 1200px) {
  .notes li > .panel > .panel-body > .col-lg-1,
  .notes li > .panel > .panel-body > .col-lg-2,
  .notes li > .panel > .panel-body > .col-lg-3,
  .notes li > .panel > .panel-body > .col-lg-4,
  .notes li > .panel > .panel-body > .col-lg-5,
  .notes li > .panel > .panel-body > .col-lg-6,
  .notes li > .panel > .panel-body > .col-lg-7,
  .notes li > .panel > .panel-body > .col-lg-8,
  .notes li > .panel > .panel-body > .col-lg-9,
  .notes li > .panel > .panel-body > .col-lg-10,
  .notes li > .panel > .panel-body > .col-lg-11 {
    display: table-cell;
    vertical-align: top;
    height: 100%;
    float: none;
  }
}
.bullet {
  display: inline-block;
  vertical-align: middle;
  width: 6px;
  height: 6px;
  border-radius: 50%;
  background-color: #a0acb8;
}
.bullet.bullet-primary {
  background-color: #4e5d9d;
}
.bullet.bullet-success {
  background-color: #00b49c;
}
.bullet.bullet-info {
  background-color: #35b4b9;
}
.bullet.bullet-warning {
  background-color: #fdb933;
}
.bullet.bullet-danger {
  background-color: #f86b4f;
}
.label {
  display: inline-block;
  line-height: 1.5;
  padding: 0.25em 0.6em 0.15em 0.6em;
  border-radius: 2px;
  text-shadow: 0px -1px 0px rgba(0, 0, 0, 0.1);
}
.badge {
  padding-top: 0px;
  padding-bottom: 0px;
  font-size: 10px;
  text-shadow: 0px -1px 0px rgba(0, 0, 0, 0.1);
}
.mautic-brand {
  display: block;
  height: 60px;
  padding-left: 35px;
  padding-right: 32px;
  width: 100%;
  overflow: hidden;
}
.mautic-brand.pull-left {
  width: 75%;
}
.mautic-brand > svg.mautic-logo-figure {
  width: 32px;
  height: 60px;
}
.mautic-brand > svg.mautic-logo-figure .circle {
  fill: #ffffff;
}
.mautic-brand > svg.mautic-logo-figure .m,
.mautic-brand > svg.mautic-logo-figure .m-arrow {
  fill: #fdb933;
}
.mautic-brand > svg.mautic-logo-text {
  height: 60px;
  width: 98px;
}
.mautic-brand > svg.mautic-logo-text .m,
.mautic-brand > svg.mautic-logo-text .a,
.mautic-brand > svg.mautic-logo-text .u,
.mautic-brand > svg.mautic-logo-text .t,
.mautic-brand > svg.mautic-logo-text .i,
.mautic-brand > svg.mautic-logo-text .c {
  fill: #ffffff;
}
label {
  font-weight: 600;
}
.control-label.text-left {
  text-align: left;
}
.form-control {
  -webkit-box-shadow: none;
  box-shadow: none;
  -webkit-transition: border-color ease-in-out .15s;
  -moz-transition: border-color ease-in-out .15s;
  -ms-transition: border-color ease-in-out .15s;
  -o-transition: border-color ease-in-out .15s;
  transition: border-color ease-in-out .15s;
}
.form-control.form-control-rounded {
  border-radius: 32px;
}
.form-stack .form-control {
  position: relative;
  border-radius: 0;
}
.form-stack .form-control:focus {
  z-index: 1;
}
.form-stack .form-control + .form-control {
  margin-top: -1px;
}
.form-stack .form-control:first-child {
  border-radius: 3px 3px 0 0;
}
.form-stack .form-control:last-child {
  border-radius: 0 0 3px 3px;
}
.form-stack .form-control.input-lg:first-child {
  border-radius: 4px 4px 0 0;
}
.form-stack .form-control.input-lg:last-child {
  border-radius: 0 0 4px 4px;
}
.form-stack .form-control.input-sm:first-child {
  border-radius: 2px 2px 0 0;
}
.form-stack .form-control.input-sm:last-child {
  border-radius: 0 0 2px 2px;
}
.form-stack .form-control-icon:first-child > .form-control {
  border-radius: 3px 3px 0 0;
}
.form-stack .form-control-icon:first-child > .form-control.input-lg {
  border-radius: 4px 4px 0 0;
}
.form-stack .form-control-icon:first-child > .form-control.input-sm {
  border-radius: 2px 2px 0 0;
}
.form-stack .form-control-icon:last-child > .form-control {
  border-radius: 0 0 3px 3px;
}
.form-stack .form-control-icon:last-child > .form-control.input-lg {
  border-radius: 0 0 4px 4px;
}
.form-stack .form-control-icon:last-child > .form-control.input-sm {
  border-radius: 0 0 2px 2px;
}
.form-stack .form-control-icon + .form-control-icon {
  margin-top: -1px;
}
.form-control-icon {
  position: relative;
}
.form-control-icon .form-control {
  padding-left: 32px;
}
.form-control-icon .form-control.input-lg {
  padding-left: 42px;
}
.form-control-icon .form-control.input-lg + .the-icon {
  font-size: 16px;
  line-height: 42px;
  width: 42px;
}
.form-control-icon .form-control.input-sm {
  padding-left: 28px;
}
.form-control-icon .form-control.input-sm + .the-icon {
  font-size: 11px;
  line-height: 28px;
  width: 28px;
}
.form-control-icon .the-icon {
  position: absolute;
  z-index: 2;
  top: 0;
  left: 0;
  line-height: 31px;
  width: 32px;
  text-align: center;
}
.form-control-icon.form-control-icon-right .the-icon {
  right: 0;
  left: auto;
}
.form-control-icon.form-control-icon-right .form-control {
  padding-left: 12px;
  padding-right: 32px;
}
.form-control-icon.form-control-icon-right .form-control.input-lg {
  padding-left: 16px;
  padding-right: 42px;
}
.form-control-icon.form-control-icon-right .form-control.input-sm {
  padding-left: 10px;
  padding-right: 28px;
}
.btn-file {
  position: relative;
  overflow: hidden;
}
.btn-file input[type=file] {
  position: absolute;
  top: 0px;
  right: 0px;
  min-width: 100%;
  min-height: 100%;
  font-size: 999px;
  text-align: right;
  opacity: 0;
  background: red;
  cursor: inherit;
  display: block;
}
.checkbox label,
.radio label,
.checkbox-inline label,
.radio-inline label {
  font-weight: normal;
}
.checkbox[class*=" custom"],
.radio[class*=" custom"],
.checkbox-inline[class*=" custom"],
.radio-inline[class*=" custom"],
.checkbox[class^="custom"],
.radio[class^="custom"],
.checkbox-inline[class^="custom"],
.radio-inline[class^="custom"] {
  position: relative;
}
.checkbox[class*=" custom"] label,
.radio[class*=" custom"] label,
.checkbox-inline[class*=" custom"] label,
.radio-inline[class*=" custom"] label,
.checkbox[class^="custom"] label,
.radio[class^="custom"] label,
.checkbox-inline[class^="custom"] label,
.radio-inline[class^="custom"] label {
  padding-left: 24px;
}
.checkbox[class*=" custom"] label input,
.radio[class*=" custom"] label input,
.checkbox-inline[class*=" custom"] label input,
.radio-inline[class*=" custom"] label input,
.checkbox[class^="custom"] label input,
.radio[class^="custom"] label input,
.checkbox-inline[class^="custom"] label input,
.radio-inline[class^="custom"] label input {
  position: absolute;
  opacity: 0;
}
.checkbox[class*=" custom"] label input + span,
.radio[class*=" custom"] label input + span,
.checkbox-inline[class*=" custom"] label input + span,
.radio-inline[class*=" custom"] label input + span,
.checkbox[class^="custom"] label input + span,
.radio[class^="custom"] label input + span,
.checkbox-inline[class^="custom"] label input + span,
.radio-inline[class^="custom"] label input + span {
  display: inline-block;
  vertical-align: top;
  position: relative;
  width: 16px;
  height: 16px;
  margin-left: -25px;
  margin-right: 4px;
  margin-top: 1px;
  background-color: transparent;
  border-radius: 3px;
  border: 1px solid rgba(0, 0, 0, 0.2);
}
.checkbox[class*=" custom"] label input + span:after,
.radio[class*=" custom"] label input + span:after,
.checkbox-inline[class*=" custom"] label input + span:after,
.radio-inline[class*=" custom"] label input + span:after,
.checkbox[class^="custom"] label input + span:after,
.radio[class^="custom"] label input + span:after,
.checkbox-inline[class^="custom"] label input + span:after,
.radio-inline[class^="custom"] label input + span:after {
  content: "";
  display: block;
  position: absolute;
  top: 2px;
  left: 2px;
  background-color: #3c4650;
  height: 10px;
  width: 10px;
  border-radius: 2px;
  -webkit-transform: scale(0);
  -ms-transform: scale(0);
  -o-transform: scale(0);
  transform: scale(0);
  -webkit-transition: all 0.1s ease;
  -moz-transition: all 0.1s ease;
  -ms-transition: all 0.1s ease;
  -o-transition: all 0.1s ease;
  transition: all 0.1s ease;
}
.checkbox[class*=" custom"] label input:disabled + span,
.radio[class*=" custom"] label input:disabled + span,
.checkbox-inline[class*=" custom"] label input:disabled + span,
.radio-inline[class*=" custom"] label input:disabled + span,
.checkbox[class^="custom"] label input:disabled + span,
.radio[class^="custom"] label input:disabled + span,
.checkbox-inline[class^="custom"] label input:disabled + span,
.radio-inline[class^="custom"] label input:disabled + span {
  opacity: 0.4;
}
.checkbox[class*=" custom"] label input:disabled + span:hover,
.radio[class*=" custom"] label input:disabled + span:hover,
.checkbox-inline[class*=" custom"] label input:disabled + span:hover,
.radio-inline[class*=" custom"] label input:disabled + span:hover,
.checkbox[class^="custom"] label input:disabled + span:hover,
.radio[class^="custom"] label input:disabled + span:hover,
.checkbox-inline[class^="custom"] label input:disabled + span:hover,
.radio-inline[class^="custom"] label input:disabled + span:hover {
  cursor: not-allowed;
}
.checkbox[class*=" custom"] label input:checked + span,
.radio[class*=" custom"] label input:checked + span,
.checkbox-inline[class*=" custom"] label input:checked + span,
.radio-inline[class*=" custom"] label input:checked + span,
.checkbox[class^="custom"] label input:checked + span,
.radio[class^="custom"] label input:checked + span,
.checkbox-inline[class^="custom"] label input:checked + span,
.radio-inline[class^="custom"] label input:checked + span {
  border: 1px solid #3c4650;
}
.checkbox[class*=" custom"] label input:checked + span:after,
.radio[class*=" custom"] label input:checked + span:after,
.checkbox-inline[class*=" custom"] label input:checked + span:after,
.radio-inline[class*=" custom"] label input:checked + span:after,
.checkbox[class^="custom"] label input:checked + span:after,
.radio[class^="custom"] label input:checked + span:after,
.checkbox-inline[class^="custom"] label input:checked + span:after,
.radio-inline[class^="custom"] label input:checked + span:after {
  -webkit-transform: scale(1);
  -ms-transform: scale(1);
  -o-transform: scale(1);
  transform: scale(1);
  -webkit-transition: all 0.1s ease;
  -moz-transition: all 0.1s ease;
  -ms-transition: all 0.1s ease;
  -o-transition: all 0.1s ease;
  transition: all 0.1s ease;
}
.checkbox[class*=" custom"] label:hover input + span,
.radio[class*=" custom"] label:hover input + span,
.checkbox-inline[class*=" custom"] label:hover input + span,
.radio-inline[class*=" custom"] label:hover input + span,
.checkbox[class^="custom"] label:hover input + span,
.radio[class^="custom"] label:hover input + span,
.checkbox-inline[class^="custom"] label:hover input + span,
.radio-inline[class^="custom"] label:hover input + span {
  border: 1px solid rgba(0, 0, 0, 0.3);
}
.checkbox[class*=" custom"] label:hover input:checked + span,
.radio[class*=" custom"] label:hover input:checked + span,
.checkbox-inline[class*=" custom"] label:hover input:checked + span,
.radio-inline[class*=" custom"] label:hover input:checked + span,
.checkbox[class^="custom"] label:hover input:checked + span,
.radio[class^="custom"] label:hover input:checked + span,
.checkbox-inline[class^="custom"] label:hover input:checked + span,
.radio-inline[class^="custom"] label:hover input:checked + span {
  border: 1px solid #3c4650;
}
.checkbox.custom-primary label input + span:after,
.radio.custom-primary label input + span:after,
.checkbox-inline.custom-primary label input + span:after,
.radio-inline.custom-primary label input + span:after {
  background-color: #4e5d9d;
}
.checkbox.custom-primary label input:checked + span,
.radio.custom-primary label input:checked + span,
.checkbox-inline.custom-primary label input:checked + span,
.radio-inline.custom-primary label input:checked + span {
  border: 1px solid #4e5d9d;
}
.checkbox.custom-primary label:hover input + span,
.radio.custom-primary label:hover input + span,
.checkbox-inline.custom-primary label:hover input + span,
.radio-inline.custom-primary label:hover input + span {
  border: 1px solid rgba(0, 0, 0, 0.3);
}
.checkbox.custom-primary label:hover input:checked + span,
.radio.custom-primary label:hover input:checked + span,
.checkbox-inline.custom-primary label:hover input:checked + span,
.radio-inline.custom-primary label:hover input:checked + span {
  border: 1px solid #4e5d9d;
}
.checkbox.custom-info label input + span:after,
.radio.custom-info label input + span:after,
.checkbox-inline.custom-info label input + span:after,
.radio-inline.custom-info label input + span:after {
  background-color: #35b4b9;
}
.checkbox.custom-info label input:checked + span,
.radio.custom-info label input:checked + span,
.checkbox-inline.custom-info label input:checked + span,
.radio-inline.custom-info label input:checked + span {
  border: 1px solid #35b4b9;
}
.checkbox.custom-info label:hover input + span,
.radio.custom-info label:hover input + span,
.checkbox-inline.custom-info label:hover input + span,
.radio-inline.custom-info label:hover input + span {
  border: 1px solid rgba(0, 0, 0, 0.3);
}
.checkbox.custom-info label:hover input:checked + span,
.radio.custom-info label:hover input:checked + span,
.checkbox-inline.custom-info label:hover input:checked + span,
.radio-inline.custom-info label:hover input:checked + span {
  border: 1px solid #35b4b9;
}
.checkbox.custom-success label input + span:after,
.radio.custom-success label input + span:after,
.checkbox-inline.custom-success label input + span:after,
.radio-inline.custom-success label input + span:after {
  background-color: #00b49c;
}
.checkbox.custom-success label input:checked + span,
.radio.custom-success label input:checked + span,
.checkbox-inline.custom-success label input:checked + span,
.radio-inline.custom-success label input:checked + span {
  border: 1px solid #00b49c;
}
.checkbox.custom-success label:hover input + span,
.radio.custom-success label:hover input + span,
.checkbox-inline.custom-success label:hover input + span,
.radio-inline.custom-success label:hover input + span {
  border: 1px solid rgba(0, 0, 0, 0.3);
}
.checkbox.custom-success label:hover input:checked + span,
.radio.custom-success label:hover input:checked + span,
.checkbox-inline.custom-success label:hover input:checked + span,
.radio-inline.custom-success label:hover input:checked + span {
  border: 1px solid #00b49c;
}
.checkbox.custom-warning label input + span:after,
.radio.custom-warning label input + span:after,
.checkbox-inline.custom-warning label input + span:after,
.radio-inline.custom-warning label input + span:after {
  background-color: #fdb933;
}
.checkbox.custom-warning label input:checked + span,
.radio.custom-warning label input:checked + span,
.checkbox-inline.custom-warning label input:checked + span,
.radio-inline.custom-warning label input:checked + span {
  border: 1px solid #fdb933;
}
.checkbox.custom-warning label:hover input + span,
.radio.custom-warning label:hover input + span,
.checkbox-inline.custom-warning label:hover input + span,
.radio-inline.custom-warning label:hover input + span {
  border: 1px solid rgba(0, 0, 0, 0.3);
}
.checkbox.custom-warning label:hover input:checked + span,
.radio.custom-warning label:hover input:checked + span,
.checkbox-inline.custom-warning label:hover input:checked + span,
.radio-inline.custom-warning label:hover input:checked + span {
  border: 1px solid #fdb933;
}
.checkbox.custom-danger label input + span:after,
.radio.custom-danger label input + span:after,
.checkbox-inline.custom-danger label input + span:after,
.radio-inline.custom-danger label input + span:after {
  background-color: #f86b4f;
}
.checkbox.custom-danger label input:checked + span,
.radio.custom-danger label input:checked + span,
.checkbox-inline.custom-danger label input:checked + span,
.radio-inline.custom-danger label input:checked + span {
  border: 1px solid #f86b4f;
}
.checkbox.custom-danger label:hover input + span,
.radio.custom-danger label:hover input + span,
.checkbox-inline.custom-danger label:hover input + span,
.radio-inline.custom-danger label:hover input + span {
  border: 1px solid rgba(0, 0, 0, 0.3);
}
.checkbox.custom-danger label:hover input:checked + span,
.radio.custom-danger label:hover input:checked + span,
.checkbox-inline.custom-danger label:hover input:checked + span,
.radio-inline.custom-danger label:hover input:checked + span {
  border: 1px solid #f86b4f;
}
.radio-inline[class*=" custom"] label input + span,
.radio[class*=" custom"] label input + span,
.radio-inline[class^="custom"] label input + span,
.radio[class^="custom"] label input + span,
.radio-inline[class*=" custom"] label input + span:after,
.radio[class*=" custom"] label input + span:after,
.radio-inline[class^="custom"] label input + span:after,
.radio[class^="custom"] label input + span:after {
  border-radius: 50%;
}
.checkbox-inline[class*=" custom"] label,
.radio-inline[class*=" custom"] label,
.checkbox-inline[class^="custom"] label,
.radio-inline[class^="custom"] label {
  padding-left: 4px;
}
.time-input select {
  margin: 0 3px 0 3px;
}
.legend-container {
  position: relative;
}
.bar-legend,
.line-legend {
  list-style: none;
  position: absolute;
  top: 0;
}
.bar-legend li,
.line-legend li {
  display: block;
  position: relative;
  margin-bottom: 4px;
  border-radius: 5px;
  padding: 0px 8px 2px 18px;
  font-size: 11px;
  cursor: default;
  -webkit-transition: background-color 200ms ease-in-out;
  -moz-transition: background-color 200ms ease-in-out;
  -o-transition: background-color 200ms ease-in-out;
  transition: background-color 200ms ease-in-out;
}
.bar-legend li:hover,
.line-legend li:hover {
  background-color: #fafafa;
}
.bar-legend li span,
.line-legend li span {
  display: block;
  position: absolute;
  left: 0;
  top: 0;
  width: 15px;
  height: 15px;
  border-radius: 5px;
}
ul.line-legend {
  margin: 0;
  padding: 0;
  position: relative;
}
ul.line-legend li {
  display: inline;
}
.input-group .input-group-btn + .form-control {
  margin-left: -1px;
}
.img-wrapper {
  display: inline-block;
  position: relative;
}
.img-wrapper + .img-wrapper {
  margin-left: 3px;
}
.img-wrapper.pull-right + .img-wrapper {
  margin-right: 3px;
  margin-left: 0;
}
.img-wrapper:after {
  position: absolute;
  content: "";
  z-index: 1;
  top: 0;
  bottom: 0;
  left: 0;
  right: 0;
  border-radius: inherit;
  -webkit-box-shadow: inset 0 0 3px 0 rgba(0, 0, 0, 0.3);
  box-shadow: inset 0 0 3px 0 rgba(0, 0, 0, 0.3);
}
.img-wrapper img {
  border-radius: inherit;
  display: block;
  width: 100% \9;
  max-width: 100%;
  height: auto;
}
.img-wrapper > .label,
.img-wrapper > .badge {
  position: absolute;
  z-index: 5;
  top: -10px;
  right: -10px;
}
.img-rounded {
  border-radius: 3px;
}
.table > thead > tr > th,
.table > tbody > tr > th,
.table > tfoot > tr > th,
.table > thead > tr > td,
.table > tbody > tr > td,
.table > tfoot > tr > td {
  vertical-align: middle;
}
.table > thead > tr > th {
  vertical-align: middle;
  border-bottom: 1px solid #ebedf0;
}
.table-responsive-force {
  width: 100%;
  margin-bottom: 13.5px;
  overflow-y: hidden;
  overflow-x: auto;
  -ms-overflow-style: -ms-autohiding-scrollbar;
  border: 1px solid #ebedf0;
  -webkit-overflow-scrolling: touch;
}
.table-responsive-force > .table {
  margin-bottom: 0;
}
.table-responsive-force > .table > thead > tr > th,
.table-responsive-force > .table > tbody > tr > th,
.table-responsive-force > .table > tfoot > tr > th,
.table-responsive-force > .table > thead > tr > td,
.table-responsive-force > .table > tbody > tr > td,
.table-responsive-force > .table > tfoot > tr > td {
  white-space: nowrap;
}
.table-responsive-force > .table-bordered {
  border: 0;
}
.table-responsive-force > .table-bordered > thead > tr > th:first-child,
.table-responsive-force > .table-bordered > tbody > tr > th:first-child,
.table-responsive-force > .table-bordered > tfoot > tr > th:first-child,
.table-responsive-force > .table-bordered > thead > tr > td:first-child,
.table-responsive-force > .table-bordered > tbody > tr > td:first-child,
.table-responsive-force > .table-bordered > tfoot > tr > td:first-child {
  border-left: 0;
}
.table-responsive-force > .table-bordered > thead > tr > th:last-child,
.table-responsive-force > .table-bordered > tbody > tr > th:last-child,
.table-responsive-force > .table-bordered > tfoot > tr > th:last-child,
.table-responsive-force > .table-bordered > thead > tr > td:last-child,
.table-responsive-force > .table-bordered > tbody > tr > td:last-child,
.table-responsive-force > .table-bordered > tfoot > tr > td:last-child {
  border-right: 0;
}
.table-responsive-force > .table-bordered > tbody > tr:last-child > th,
.table-responsive-force > .table-bordered > tfoot > tr:last-child > th,
.table-responsive-force > .table-bordered > tbody > tr:last-child > td,
.table-responsive-force > .table-bordered > tfoot > tr:last-child > td {
  border-bottom: 0;
}
.progress {
  background-color: #ebedf0;
  -webkit-box-shadow: none;
  box-shadow: none;
}
.progress.progress-md {
  height: 12px;
  border-radius: 2px;
}
.progress.progress-sm {
  height: 8px;
  border-radius: 2px;
  margin-top: 2px;
}
.progress.progress-xs {
  height: 4px;
  border-radius: 2px;
}
.progress-bar {
  -webkit-box-shadow: none;
  box-shadow: none;
  -webkit-transition: width 4s ease;
  -moz-transition: width 4s ease;
  -ms-transition: width 4s ease;
  -o-transition: width 4s ease;
  transition: width 4s ease;
}
.progress-bar-success {
  background-color: #00b49c;
}
.progress-striped .progress-bar-success {
  background-image: -webkit-linear-gradient(45deg, rgba(255, 255, 255, 0.15) 25%, transparent 25%, transparent 50%, rgba(255, 255, 255, 0.15) 50%, rgba(255, 255, 255, 0.15) 75%, transparent 75%, transparent);
  background-image: -o-linear-gradient(45deg, rgba(255, 255, 255, 0.15) 25%, transparent 25%, transparent 50%, rgba(255, 255, 255, 0.15) 50%, rgba(255, 255, 255, 0.15) 75%, transparent 75%, transparent);
  background-image: linear-gradient(45deg, rgba(255, 255, 255, 0.15) 25%, transparent 25%, transparent 50%, rgba(255, 255, 255, 0.15) 50%, rgba(255, 255, 255, 0.15) 75%, transparent 75%, transparent);
}
.progress-bar-info {
  background-color: #35b4b9;
}
.progress-striped .progress-bar-info {
  background-image: -webkit-linear-gradient(45deg, rgba(255, 255, 255, 0.15) 25%, transparent 25%, transparent 50%, rgba(255, 255, 255, 0.15) 50%, rgba(255, 255, 255, 0.15) 75%, transparent 75%, transparent);
  background-image: -o-linear-gradient(45deg, rgba(255, 255, 255, 0.15) 25%, transparent 25%, transparent 50%, rgba(255, 255, 255, 0.15) 50%, rgba(255, 255, 255, 0.15) 75%, transparent 75%, transparent);
  background-image: linear-gradient(45deg, rgba(255, 255, 255, 0.15) 25%, transparent 25%, transparent 50%, rgba(255, 255, 255, 0.15) 50%, rgba(255, 255, 255, 0.15) 75%, transparent 75%, transparent);
}
.progress-bar-warning {
  background-color: #fdb933;
}
.progress-striped .progress-bar-warning {
  background-image: -webkit-linear-gradient(45deg, rgba(255, 255, 255, 0.15) 25%, transparent 25%, transparent 50%, rgba(255, 255, 255, 0.15) 50%, rgba(255, 255, 255, 0.15) 75%, transparent 75%, transparent);
  background-image: -o-linear-gradient(45deg, rgba(255, 255, 255, 0.15) 25%, transparent 25%, transparent 50%, rgba(255, 255, 255, 0.15) 50%, rgba(255, 255, 255, 0.15) 75%, transparent 75%, transparent);
  background-image: linear-gradient(45deg, rgba(255, 255, 255, 0.15) 25%, transparent 25%, transparent 50%, rgba(255, 255, 255, 0.15) 50%, rgba(255, 255, 255, 0.15) 75%, transparent 75%, transparent);
}
.progress-bar-danger {
  background-color: #f86b4f;
}
.progress-striped .progress-bar-danger {
  background-image: -webkit-linear-gradient(45deg, rgba(255, 255, 255, 0.15) 25%, transparent 25%, transparent 50%, rgba(255, 255, 255, 0.15) 50%, rgba(255, 255, 255, 0.15) 75%, transparent 75%, transparent);
  background-image: -o-linear-gradient(45deg, rgba(255, 255, 255, 0.15) 25%, transparent 25%, transparent 50%, rgba(255, 255, 255, 0.15) 50%, rgba(255, 255, 255, 0.15) 75%, transparent 75%, transparent);
  background-image: linear-gradient(45deg, rgba(255, 255, 255, 0.15) 25%, transparent 25%, transparent 50%, rgba(255, 255, 255, 0.15) 50%, rgba(255, 255, 255, 0.15) 75%, transparent 75%, transparent);
}
.app-sidebar .progress {
  background-color: #232b34;
}
.panel {
  border: 1px solid #ebedf0;
  -webkit-box-shadow: 0px 1px 1px #f3f3f3;
  box-shadow: 0px 1px 1px #f3f3f3;
}
.panel-heading {
  padding: 0 15px;
}
.panel-heading:before,
.panel-heading:after {
  content: " ";
  display: table;
}
.panel-heading:after {
  clear: both;
}
.panel-heading .panel-title {
  padding: 10px 0;
  display: table-cell;
  width: 1%;
  vertical-align: middle;
  font-weight: 600;
}
.panel-heading .panel-toolbar {
  display: table-cell;
  width: 1%;
  vertical-align: middle;
}
.panel-group .panel {
  -webkit-box-shadow: none;
  box-shadow: none;
}
.panel-footer {
  overflow: hidden;
  background-color: #fbfbfb;
}
.panel-toolbar-wrapper {
  display: block;
  background-color: #fbfbfb;
  border-bottom: 1px solid #cfd9db;
  padding: 0px 15px;
}
.box-layout {
  display: table !important;
  width: 100%;
  table-layout: fixed;
  border-spacing: 0;
}
.box-layout > [class*=" col-"],
.box-layout > [class^="col-"] {
  position: static;
  padding: 0;
}
.box-layout > [class*=" col-"].height-auto:before,
.box-layout > [class^="col-"].height-auto:before {
  content: "";
  position: absolute;
  width: inherit;
  top: 60px;
  bottom: 0;
  z-index: -1;
  background-color: inherit;
  border: inherit;
}
.box-layout > [class*=" col-"] > .panel-body,
.box-layout > [class^="col-"] > .panel-body {
  white-space: nowrap;
  overflow: hidden;
}
.box-layout > [class*=" col-"].bdr-l.height-auto:before,
.box-layout > [class^="col-"].bdr-l.height-auto:before {
  margin-left: -1px;
}
.box-layout > [class*=" col-"].bdr-r.height-auto:before,
.box-layout > [class^="col-"].bdr-r.height-auto:before {
  margin-right: -1px;
}
.box-layout > .col-xs-1,
.box-layout > .col-xs-2,
.box-layout > .col-xs-3,
.box-layout > .col-xs-4,
.box-layout > .col-xs-5,
.box-layout > .col-xs-6,
.box-layout > .col-xs-7,
.box-layout > .col-xs-8,
.box-layout > .col-xs-9,
.box-layout > .col-xs-10,
.box-layout > .col-xs-11,
.box-layout > .cell {
  display: table-cell;
  vertical-align: top;
  height: 100%;
  float: none;
}
.box-layout > .cell {
  width: 100%;
}
@media (min-width: 768px) {
  .box-layout > .col-sm-1,
  .box-layout > .col-sm-2,
  .box-layout > .col-sm-3,
  .box-layout > .col-sm-4,
  .box-layout > .col-sm-5,
  .box-layout > .col-sm-6,
  .box-layout > .col-sm-7,
  .box-layout > .col-sm-8,
  .box-layout > .col-sm-9,
  .box-layout > .col-sm-10,
  .box-layout > .col-sm-11 {
    display: table-cell;
    vertical-align: top;
    height: 100%;
    float: none;
  }
}
@media (min-width: 992px) {
  .box-layout > .col-md-1,
  .box-layout > .col-md-2,
  .box-layout > .col-md-3,
  .box-layout > .col-md-4,
  .box-layout > .col-md-5,
  .box-layout > .col-md-6,
  .box-layout > .col-md-7,
  .box-layout > .col-md-8,
  .box-layout > .col-md-9,
  .box-layout > .col-md-10,
  .box-layout > .col-md-11 {
    display: table-cell;
    vertical-align: top;
    height: 100%;
    float: none;
  }
}
@media (min-width: 1200px) {
  .box-layout > .col-lg-1,
  .box-layout > .col-lg-2,
  .box-layout > .col-lg-3,
  .box-layout > .col-lg-4,
  .box-layout > .col-lg-5,
  .box-layout > .col-lg-6,
  .box-layout > .col-lg-7,
  .box-layout > .col-lg-8,
  .box-layout > .col-lg-9,
  .box-layout > .col-lg-10,
  .box-layout > .col-lg-11 {
    display: table-cell;
    vertical-align: top;
    height: 100%;
    float: none;
  }
}
.tab-pane .box-layout > [class*=" col-"].height-auto:before,
.tab-pane .box-layout > [class^="col-"].height-auto:before {
  top: auto;
}
.switch {
  vertical-align: middle;
  margin-bottom: 0;
  line-height: 0;
  cursor: pointer;
  -webkit-user-select: none;
  -moz-user-select: none;
  -ms-user-select: none;
  user-select: none;
  -webkit-tap-highlight-color: transparent;
  tap-highlight-color: transparent;
}
.switch input {
  position: absolute;
  opacity: 0;
}
.switch input ~ .text {
  display: inline-block;
  font-weight: 400;
  line-height: 24px;
  vertical-align: middle;
}
.switch input ~ .switch {
  font-size: 24px;
  position: relative;
  display: inline-block;
  vertical-align: middle;
  background-color: #fafafa;
  box-shadow: inset 0 0 0 1px #e5e5e5;
  cursor: pointer;
  height: 24px;
  width: 38.4px;
  border-radius: 28px;
  transition: border 0.25s 0.15s, box-shadow 0.25s 0.3s, padding 0.25s;
}
.switch input ~ .switch:after {
  position: absolute;
  background-color: #fff;
  border: 1px solid #e5e5e5;
  border-radius: 24px;
  box-shadow: 0 1px 4px rgba(0, 0, 0, 0.01), 0 2px 4px rgba(0, 0, 0, 0.05);
  content: '';
  display: block;
  height: 24px;
  width: 24px;
  left: 0;
  top: 0;
  transition: border .25s .15s, left .25s .1s, right .15s .175s;
}
.switch input:checked + .switch {
  border-color: #00b49c;
  box-shadow: inset 0 0 0 0.6em #00b49c;
  transition: border 0.25s, box-shadow 0.25s, padding 0.25s 0.15s;
}
.switch input:checked + .switch:after {
  border-color: #00b49c;
  left: 0.6em;
  right: 0;
  transition: border .25s, left .15s .25s, right .25s .175s;
}
.switch.switch-primary input:checked + .switch {
  border-color: #4e5d9d;
  box-shadow: inset 0 0 0 0.6em #4e5d9d;
}
.switch.switch-primary input:checked + .switch:after {
  border-color: #4e5d9d;
}
.switch.switch-info input:checked + .switch {
  border-color: #35b4b9;
  box-shadow: inset 0 0 0 0.6em #35b4b9;
}
.switch.switch-info input:checked + .switch:after {
  border-color: #35b4b9;
}
.switch.switch-success input:checked + .switch {
  border-color: #00b49c;
  box-shadow: inset 0 0 0 0.6em #00b49c;
}
.switch.switch-success input:checked + .switch:after {
  border-color: #00b49c;
}
.switch.switch-warning input:checked + .switch {
  border-color: #fdb933;
  box-shadow: inset 0 0 0 0.6em #fdb933;
}
.switch.switch-warning input:checked + .switch:after {
  border-color: #fdb933;
}
.switch.switch-danger input:checked + .switch {
  border-color: #f86b4f;
  box-shadow: inset 0 0 0 0.6em #f86b4f;
}
.switch.switch-danger input:checked + .switch:after {
  border-color: #f86b4f;
}
.switch.switch-lg input ~ .text {
  line-height: 28px;
}
.switch.switch-lg input ~ .switch {
  font-size: 28px;
  height: 28px;
  width: 44.8px;
  border-radius: 28px;
}
.switch.switch-lg input ~ .switch:after {
  border-radius: 28px;
  height: 28px;
  width: 28px;
}
.switch.switch-sm input ~ .text {
  line-height: 20px;
}
.switch.switch-sm input ~ .switch {
  font-size: 20px;
  height: 20px;
  width: 32px;
  border-radius: 20px;
}
.switch.switch-sm input ~ .switch:after {
  border-radius: 20px;
  height: 20px;
  width: 20px;
}
.switch.switch-xs input ~ .text {
  line-height: 16px;
}
.switch.switch-xs input ~ .switch {
  font-size: 16px;
  height: 16px;
  width: 25.6px;
  border-radius: 16px;
}
.switch.switch-xs input ~ .switch:after {
  border-radius: 16px;
  height: 16px;
  width: 16px;
}
.step {
  padding: 0;
  margin: 0;
}
.step > li {
  list-style: none;
}
.step > li + li {
  margin-top: 15px;
}
.step > li + li .steps:after {
  content: "";
  position: absolute;
  left: 16px;
  top: -15px;
  height: 15px;
  width: 1px;
  background-color: #a0acb8;
}
.step > li.active .steps {
  color: #47535f;
}
.step > li.active .steps > .steps-figure {
  border-color: #47535f;
}
.step > li.active a.steps:hover,
.step > li.active a.steps:focus {
  color: #47535f;
}
.step > li.active a.steps:hover > .steps-figure,
.step > li.active a.steps:focus > .steps-figure {
  border-color: #47535f;
}
.step > li a.steps:hover,
.step > li a.steps:focus {
  color: #8392a2;
}
.step > li a.steps:hover > .steps-figure,
.step > li a.steps:focus > .steps-figure {
  border-color: #8392a2;
}
.step .steps {
  position: relative;
  display: inline-block;
  color: #a0acb8;
}
.step .steps > .steps-figure {
  display: inline-block;
  width: 32px;
  height: 32px;
  text-align: center;
  font-size: 14px;
  line-height: 28px;
  border-radius: 50%;
  border: 2px solid #a0acb8;
}
.step .steps > .steps-figure + .steps-text {
  margin-left: 5px;
}
.step .steps > .steps-text + .steps-figure {
  margin-left: 5px;
}
.horizontal-step {
  padding: 0;
  margin: 0;
}
.horizontal-step > li {
  list-style: none;
  display: inline;
}
.horizontal-step > li + li {
  margin-left: 15px;
}
.horizontal-step > li + li .steps:after {
  content: "";
  position: absolute;
  left: -18px;
  top: 16px;
  height: 1px;
  width: 18px;
  background-color: #a0acb8;
}
.horizontal-step > li.active .steps {
  color: #47535f;
}
.horizontal-step > li.active .steps > .steps-figure {
  border-color: #47535f;
}
.horizontal-step > li.active a.steps:hover,
.horizontal-step > li.active a.steps:focus {
  color: #47535f;
}
.horizontal-step > li.active a.steps:hover > .steps-figure,
.horizontal-step > li.active a.steps:focus > .steps-figure {
  border-color: #47535f;
}
.horizontal-step > li a.steps:hover,
.horizontal-step > li a.steps:focus {
  color: #8392a2;
}
.horizontal-step > li a.steps:hover > .steps-figure,
.horizontal-step > li a.steps:focus > .steps-figure {
  border-color: #8392a2;
}
.horizontal-step > li a.steps.disabled {
  color: #bdc5cd;
}
.horizontal-step > li a.steps.disabled > .steps-figure {
  border-color: #bdc5cd;
}
.horizontal-step > li a.steps.disabled:hover {
  color: #bdc5cd;
  cursor: not-allowed;
}
.horizontal-step > li a.steps.disabled:hover > .steps-figure {
  border-color: #bdc5cd;
}
.horizontal-step .steps {
  position: relative;
  display: inline-block;
  color: #a0acb8;
}
.horizontal-step .steps > .steps-figure {
  display: inline-block;
  width: 32px;
  height: 32px;
  text-align: center;
  font-size: 14px;
  line-height: 28px;
  border-radius: 50%;
  border: 2px solid #a0acb8;
}
.horizontal-step .steps > .steps-figure + .steps-text {
  margin-left: 5px;
}
.horizontal-step .steps > .steps-text + .steps-figure {
  margin-left: 5px;
}
.bg-white {
  background-color: #ffffff !important;
  border-color: #f7f7f7 !important;
  color: #47535f !important;
}
.bg-white.bg-light-xs,
.bg-white .bg-light-xs {
  background-color: #ffffff !important;
  border-color: #f7f7f7 !important;
}
.bg-white.bg-light-sm,
.bg-white .bg-light-sm {
  background-color: #ffffff !important;
  border-color: #f7f7f7 !important;
}
.bg-white.bg-light-md,
.bg-white .bg-light-md {
  background-color: #ffffff !important;
  border-color: #f7f7f7 !important;
}
.bg-white.bg-light-lg,
.bg-white .bg-light-lg {
  background-color: #ffffff !important;
  border-color: #f7f7f7 !important;
}
.bg-white.bg-dark-xs,
.bg-white .bg-dark-xs {
  background-color: #fcfcfc !important;
  border-color: #f7f7f7 !important;
}
.bg-white.bg-dark-sm,
.bg-white .bg-dark-sm {
  background-color: #f7f7f7 !important;
  border-color: #f0f0f0 !important;
}
.bg-white.bg-dark-md,
.bg-white .bg-dark-md {
  background-color: #f2f2f2 !important;
  border-color: #e8e8e8 !important;
}
.bg-white.bg-dark-lg,
.bg-white .bg-dark-lg {
  background-color: #ededed !important;
  border-color: #e0e0e0 !important;
}
.bg-auto {
  background-color: #f8f8f8 !important;
  border-color: #f0f0f0 !important;
  color: #47535f !important;
}
.bg-auto.bg-light-xs,
.bg-auto .bg-light-xs {
  background-color: #fbfbfb !important;
  border-color: #f0f0f0 !important;
}
.bg-auto.bg-light-sm,
.bg-auto .bg-light-sm {
  background-color: #ffffff !important;
  border-color: #f0f0f0 !important;
}
.bg-auto.bg-light-md,
.bg-auto .bg-light-md {
  background-color: #ffffff !important;
  border-color: #f0f0f0 !important;
}
.bg-auto.bg-light-lg,
.bg-auto .bg-light-lg {
  background-color: #ffffff !important;
  border-color: #f0f0f0 !important;
}
.bg-auto.bg-dark-xs,
.bg-auto .bg-dark-xs {
  background-color: #f5f5f5 !important;
  border-color: #f0f0f0 !important;
}
.bg-auto.bg-dark-sm,
.bg-auto .bg-dark-sm {
  background-color: #f0f0f0 !important;
  border-color: #e9e9e9 !important;
}
.bg-auto.bg-dark-md,
.bg-auto .bg-dark-md {
  background-color: #ebebeb !important;
  border-color: #e1e1e1 !important;
}
.bg-auto.bg-dark-lg,
.bg-auto .bg-dark-lg {
  background-color: #e6e6e6 !important;
  border-color: #d9d9d9 !important;
}
.bg-transparent {
  background-color: transparent !important;
  color: #47535f;
}
.bg-primary {
  background-color: #4e5d9d !important;
  border-color: #495793 !important;
  color: #ffffff !important;
}
.bg-primary.bg-light-xs,
.bg-primary .bg-light-xs {
  background-color: #505fa0 !important;
  border-color: #495793 !important;
}
.bg-primary.bg-light-sm,
.bg-primary .bg-light-sm {
  background-color: #5363a7 !important;
  border-color: #495793 !important;
}
.bg-primary.bg-light-md,
.bg-primary .bg-light-md {
  background-color: #5868ac !important;
  border-color: #495793 !important;
}
.bg-primary.bg-light-lg,
.bg-primary .bg-light-lg {
  background-color: #5f6eb0 !important;
  border-color: #495793 !important;
}
.bg-primary.bg-dark-xs,
.bg-primary .bg-dark-xs {
  background-color: #4c5b9a !important;
  border-color: #495793 !important;
}
.bg-primary.bg-dark-sm,
.bg-primary .bg-dark-sm {
  background-color: #495793 !important;
  border-color: #445189 !important;
}
.bg-primary.bg-dark-md,
.bg-primary .bg-dark-md {
  background-color: #46538c !important;
  border-color: #3f4b7e !important;
}
.bg-primary.bg-dark-lg,
.bg-primary .bg-dark-lg {
  background-color: #424f85 !important;
  border-color: #3a4574 !important;
}
.bg-success {
  background-color: #00b49c !important;
  border-color: #00a58f !important;
  color: #ffffff !important;
}
.bg-success.bg-light-xs,
.bg-success .bg-light-xs {
  background-color: #00b9a0 !important;
  border-color: #00a58f !important;
}
.bg-success.bg-light-sm,
.bg-success .bg-light-sm {
  background-color: #00c3a9 !important;
  border-color: #00a58f !important;
}
.bg-success.bg-light-md,
.bg-success .bg-light-md {
  background-color: #00ceb2 !important;
  border-color: #00a58f !important;
}
.bg-success.bg-light-lg,
.bg-success .bg-light-lg {
  background-color: #00d8bb !important;
  border-color: #00a58f !important;
}
.bg-success.bg-dark-xs,
.bg-success .bg-dark-xs {
  background-color: #00af98 !important;
  border-color: #00a58f !important;
}
.bg-success.bg-dark-sm,
.bg-success .bg-dark-sm {
  background-color: #00a58f !important;
  border-color: #009581 !important;
}
.bg-success.bg-dark-md,
.bg-success .bg-dark-md {
  background-color: #009b86 !important;
  border-color: #008674 !important;
}
.bg-success.bg-dark-lg,
.bg-success .bg-dark-lg {
  background-color: #00907d !important;
  border-color: #007767 !important;
}
.bg-info {
  background-color: #35b4b9 !important;
  border-color: #32a8ad !important;
  color: #ffffff !important;
}
.bg-info.bg-light-xs,
.bg-info .bg-light-xs {
  background-color: #36b8bd !important;
  border-color: #32a8ad !important;
}
.bg-info.bg-light-sm,
.bg-info .bg-light-sm {
  background-color: #38c0c5 !important;
  border-color: #32a8ad !important;
}
.bg-info.bg-light-md,
.bg-info .bg-light-md {
  background-color: #3fc3c8 !important;
  border-color: #32a8ad !important;
}
.bg-info.bg-light-lg,
.bg-info .bg-light-lg {
  background-color: #47c5ca !important;
  border-color: #32a8ad !important;
}
.bg-info.bg-dark-xs,
.bg-info .bg-dark-xs {
  background-color: #34b0b5 !important;
  border-color: #32a8ad !important;
}
.bg-info.bg-dark-sm,
.bg-info .bg-dark-sm {
  background-color: #32a8ad !important;
  border-color: #2e9da1 !important;
}
.bg-info.bg-dark-md,
.bg-info .bg-dark-md {
  background-color: #2fa1a5 !important;
  border-color: #2b9195 !important;
}
.bg-info.bg-dark-lg,
.bg-info .bg-dark-lg {
  background-color: #2d999d !important;
  border-color: #278689 !important;
}
.bg-warning {
  background-color: #fdb933 !important;
  border-color: #fdb424 !important;
  color: #ffffff !important;
}
.bg-warning.bg-light-xs,
.bg-warning .bg-light-xs {
  background-color: #fdbb38 !important;
  border-color: #fdb424 !important;
}
.bg-warning.bg-light-sm,
.bg-warning .bg-light-sm {
  background-color: #fdbe42 !important;
  border-color: #fdb424 !important;
}
.bg-warning.bg-light-md,
.bg-warning .bg-light-md {
  background-color: #fdc24c !important;
  border-color: #fdb424 !important;
}
.bg-warning.bg-light-lg,
.bg-warning .bg-light-lg {
  background-color: #fdc556 !important;
  border-color: #fdb424 !important;
}
.bg-warning.bg-dark-xs,
.bg-warning .bg-dark-xs {
  background-color: #fdb72e !important;
  border-color: #fdb424 !important;
}
.bg-warning.bg-dark-sm,
.bg-warning .bg-dark-sm {
  background-color: #fdb424 !important;
  border-color: #fdaf15 !important;
}
.bg-warning.bg-dark-md,
.bg-warning .bg-dark-md {
  background-color: #fdb01a !important;
  border-color: #fda906 !important;
}
.bg-warning.bg-dark-lg,
.bg-warning .bg-dark-lg {
  background-color: #fdad10 !important;
  border-color: #f0a002 !important;
}
.bg-danger {
  background-color: #f86b4f !important;
  border-color: #f75f40 !important;
  color: #ffffff !important;
}
.bg-danger.bg-light-xs,
.bg-danger .bg-light-xs {
  background-color: #f86f54 !important;
  border-color: #f75f40 !important;
}
.bg-danger.bg-light-sm,
.bg-danger .bg-light-sm {
  background-color: #f9775e !important;
  border-color: #f75f40 !important;
}
.bg-danger.bg-light-md,
.bg-danger .bg-light-md {
  background-color: #f98068 !important;
  border-color: #f75f40 !important;
}
.bg-danger.bg-light-lg,
.bg-danger .bg-light-lg {
  background-color: #f98871 !important;
  border-color: #f75f40 !important;
}
.bg-danger.bg-dark-xs,
.bg-danger .bg-dark-xs {
  background-color: #f8674a !important;
  border-color: #f75f40 !important;
}
.bg-danger.bg-dark-sm,
.bg-danger .bg-dark-sm {
  background-color: #f75f40 !important;
  border-color: #f75232 !important;
}
.bg-danger.bg-dark-md,
.bg-danger .bg-dark-md {
  background-color: #f75636 !important;
  border-color: #f64623 !important;
}
.bg-danger.bg-dark-lg,
.bg-danger .bg-dark-lg {
  background-color: #f74e2d !important;
  border-color: #f63a14 !important;
}
.pagination,
.pager {
  margin: 0 0 15px 0;
}
lesshat-selector {
  -lh-property: 0; } 
@-webkit-keyframes after-anim{ 0% { width: 0%; left: 0%; } 10% { width: 30%; left: 100%; } 19.99% { width: 30%; left: 100%; } 20% { width: 0%; left: 0%; } 30% { width: 80%; left: 100%; } 30.01% { width: 0%; left: 0%; } 40% { width: 5%; left: 30%; } 50% { width: 50%; left: 100%; } 50.01% { width: 0%; left: 0%; } 60% { width: 60%; left: 20%; } 70% { width: 5%; left: 100%; } 70.01% { width: 0%; left: 0%; } 80% { width: 50%; left: 30%; } 90% { width: 10%; left: 80%; } 100% { width: 20%; left: 100%; }}
@-moz-keyframes after-anim{ 0% { width: 0%; left: 0%; } 10% { width: 30%; left: 100%; } 19.99% { width: 30%; left: 100%; } 20% { width: 0%; left: 0%; } 30% { width: 80%; left: 100%; } 30.01% { width: 0%; left: 0%; } 40% { width: 5%; left: 30%; } 50% { width: 50%; left: 100%; } 50.01% { width: 0%; left: 0%; } 60% { width: 60%; left: 20%; } 70% { width: 5%; left: 100%; } 70.01% { width: 0%; left: 0%; } 80% { width: 50%; left: 30%; } 90% { width: 10%; left: 80%; } 100% { width: 20%; left: 100%; }}
@-o-keyframes after-anim{ 0% { width: 0%; left: 0%; } 10% { width: 30%; left: 100%; } 19.99% { width: 30%; left: 100%; } 20% { width: 0%; left: 0%; } 30% { width: 80%; left: 100%; } 30.01% { width: 0%; left: 0%; } 40% { width: 5%; left: 30%; } 50% { width: 50%; left: 100%; } 50.01% { width: 0%; left: 0%; } 60% { width: 60%; left: 20%; } 70% { width: 5%; left: 100%; } 70.01% { width: 0%; left: 0%; } 80% { width: 50%; left: 30%; } 90% { width: 10%; left: 80%; } 100% { width: 20%; left: 100%; }}
@keyframes after-anim{ 0% { width: 0%; left: 0%; } 10% { width: 30%; left: 100%; } 19.99% { width: 30%; left: 100%; } 20% { width: 0%; left: 0%; } 30% { width: 80%; left: 100%; } 30.01% { width: 0%; left: 0%; } 40% { width: 5%; left: 30%; } 50% { width: 50%; left: 100%; } 50.01% { width: 0%; left: 0%; } 60% { width: 60%; left: 20%; } 70% { width: 5%; left: 100%; } 70.01% { width: 0%; left: 0%; } 80% { width: 50%; left: 30%; } 90% { width: 10%; left: 80%; } 100% { width: 20%; left: 100%; }} 
lesshat-selector { -lh-property: 0 ;
}
lesshat-selector {
  -lh-property: 0; } 
@-webkit-keyframes before-anim{ 0% { width: 0%; left: 0%; } 0% { width: 60%; } 19.99% { width: 40%; left: 100%; } 20% { width: 0%; left: 0%; } 25% { width: 10%; left: 10%; } 30% { width: 40%; left: 30%; } 40% { width: 60%; left: 100%; } 40.01% { width: 0%; left: 0%; } 50% { width: 10%; left: 40%; } 60% { width: 30%; left: 100%; } 60.01% { width: 0%; left: 0%; } 70% { width: 10%; left: 40%; } 80% { width: 5%; left: 100%; } 80.01% { width: 0%; left: 0%; } 90% { width: 70%; left: 10%; } 100% { width: 10%; left: 100%; }}
@-moz-keyframes before-anim{ 0% { width: 0%; left: 0%; } 0% { width: 60%; } 19.99% { width: 40%; left: 100%; } 20% { width: 0%; left: 0%; } 25% { width: 10%; left: 10%; } 30% { width: 40%; left: 30%; } 40% { width: 60%; left: 100%; } 40.01% { width: 0%; left: 0%; } 50% { width: 10%; left: 40%; } 60% { width: 30%; left: 100%; } 60.01% { width: 0%; left: 0%; } 70% { width: 10%; left: 40%; } 80% { width: 5%; left: 100%; } 80.01% { width: 0%; left: 0%; } 90% { width: 70%; left: 10%; } 100% { width: 10%; left: 100%; }}
@-o-keyframes before-anim{ 0% { width: 0%; left: 0%; } 0% { width: 60%; } 19.99% { width: 40%; left: 100%; } 20% { width: 0%; left: 0%; } 25% { width: 10%; left: 10%; } 30% { width: 40%; left: 30%; } 40% { width: 60%; left: 100%; } 40.01% { width: 0%; left: 0%; } 50% { width: 10%; left: 40%; } 60% { width: 30%; left: 100%; } 60.01% { width: 0%; left: 0%; } 70% { width: 10%; left: 40%; } 80% { width: 5%; left: 100%; } 80.01% { width: 0%; left: 0%; } 90% { width: 70%; left: 10%; } 100% { width: 10%; left: 100%; }}
@keyframes before-anim{ 0% { width: 0%; left: 0%; } 0% { width: 60%; } 19.99% { width: 40%; left: 100%; } 20% { width: 0%; left: 0%; } 25% { width: 10%; left: 10%; } 30% { width: 40%; left: 30%; } 40% { width: 60%; left: 100%; } 40.01% { width: 0%; left: 0%; } 50% { width: 10%; left: 40%; } 60% { width: 30%; left: 100%; } 60.01% { width: 0%; left: 0%; } 70% { width: 10%; left: 40%; } 80% { width: 5%; left: 100%; } 80.01% { width: 0%; left: 0%; } 90% { width: 70%; left: 10%; } 100% { width: 10%; left: 100%; }} 
lesshat-selector { -lh-property: 0 ;
}
.loading-bar,
.canvas-loading-bar,
.modal-loading-bar {
  opacity: 0;
  position: absolute;
  bottom: -1px;
  z-index: 1;
  left: 0;
  right: 0;
  height: 2px;
  background-color: #adb5d7;
  overflow: hidden;
  -webkit-transition: opacity 0.3s ease;
  -moz-transition: opacity 0.3s ease;
  -o-transition: opacity 0.3s ease;
  transition: opacity 0.3s ease;
}
.loading-bar:after,
.canvas-loading-bar:after,
.modal-loading-bar:after,
.loading-bar:before,
.canvas-loading-bar:before,
.modal-loading-bar:before {
  content: '';
  position: absolute;
  height: 2px;
  background-color: #4e5d9d;
}
.loading-bar.active,
.canvas-loading-bar.active,
.modal-loading-bar.active {
  opacity: 1;
  -webkit-transition: opacity 0.3s ease;
  -moz-transition: opacity 0.3s ease;
  -o-transition: opacity 0.3s ease;
  transition: opacity 0.3s ease;
}
.loading-bar.active:after,
.canvas-loading-bar.active:after,
.modal-loading-bar.active:after {
  left: 50%;
  width: 10%;
  -webkit-animation: after-anim 2.5s infinite linear;
  -moz-animation: after-anim 2.5s infinite linear;
  -o-animation: after-anim 2.5s infinite linear;
  animation: after-anim 2.5s infinite linear;
}
.loading-bar.active:before,
.canvas-loading-bar.active:before,
.modal-loading-bar.active:before {
  left: 0%;
  width: 0%;
  -webkit-animation: before-anim 2.5s infinite linear;
  -moz-animation: before-anim 2.5s infinite linear;
  -o-animation: before-anim 2.5s infinite linear;
  animation: before-anim 2.5s infinite linear;
}
.modal-loading-bar {
  bottom: auto;
  top: 0;
}
.offcanvas-container {
  position: relative;
  width: 100%;
  height: 100%;
  overflow: hidden;
}
.offcanvas-container .offcanvas-wrapper {
  position: absolute;
  z-index: 1;
  left: 0px;
  width: 100%;
  height: 100%;
  -webkit-transition: all 0.2s ease;
  -moz-transition: all 0.2s ease;
  -ms-transition: all 0.2s ease;
  -o-transition: all 0.2s ease;
  transition: all 0.2s ease;
}
.offcanvas-container .offcanvas-main {
  position: absolute;
  top: 0px;
  width: 100%;
  height: 100%;
}
.offcanvas-container .offcanvas-left {
  position: absolute;
  z-index: 2;
  top: 0px;
  left: -100%;
  width: 100%;
  height: 100%;
}
.offcanvas-container .offcanvas-right {
  position: absolute;
  z-index: 2;
  top: 0px;
  left: 100%;
  width: 100%;
  height: 100%;
}
.offcanvas-container.offcanvas-open-rtl .offcanvas-wrapper {
  left: 100%;
  -webkit-transition: left 0.2s ease;
  -moz-transition: left 0.2s ease;
  -ms-transition: left 0.2s ease;
  -o-transition: left 0.2s ease;
  transition: left 0.2s ease;
}
.offcanvas-container.offcanvas-open-ltr .offcanvas-wrapper {
  left: -100%;
  -webkit-transition: left 0.2s ease;
  -moz-transition: left 0.2s ease;
  -ms-transition: left 0.2s ease;
  -o-transition: left 0.2s ease;
  transition: left 0.2s ease;
}
.csstransforms3d .offcanvas-container.offcanvas-open-ltr .offcanvas-wrapper {
  left: auto;
  -webkit-transform: translate3d(100%, 0, 0);
  transform: translate3d(100%, 0, 0);
  -webkit-transition: all 0.2s ease;
  -moz-transition: all 0.2s ease;
  -ms-transition: all 0.2s ease;
  -o-transition: all 0.2s ease;
  transition: all 0.2s ease;
}
.csstransforms3d .offcanvas-container.offcanvas-open-rtl .offcanvas-wrapper {
  left: auto;
  -webkit-transform: translate3d(-100%, 0, 0);
  transform: translate3d(-100%, 0, 0);
  -webkit-transition: all 0.2s ease;
  -moz-transition: all 0.2s ease;
  -ms-transition: all 0.2s ease;
  -o-transition: all 0.2s ease;
  transition: all 0.2s ease;
}
.timeline {
  overflow: hidden;
  height: auto;
  position: relative;
  padding: 0px;
  list-style-type: none;
}
.timeline:after {
  position: absolute;
  width: 1px;
  left: 50%;
  margin-left: -1px;
  top: 20px;
  bottom: 0px;
  content: "";
  background-image: url(data:image/svg+xml;base64,PD94bWwgdmVyc2lvbj0iMS4wIiA/PjxzdmcgeG1sbnM9Imh0dHA6Ly93d3cudzMub3JnLzIwMDAvc3ZnIiB3aWR0aD0iMTAwJSIgaGVpZ2h0PSIxMDAlIiB2aWV3Qm94PSIwIDAgMSAxIiBwcmVzZXJ2ZUFzcGVjdFJhdGlvPSJub25lIj48bGluZWFyR3JhZGllbnQgaWQ9Imxlc3NoYXQtZ2VuZXJhdGVkIiBncmFkaWVudFVuaXRzPSJ1c2VyU3BhY2VPblVzZSIgeDE9IjAlIiB5MT0iMCUiIHgyPSIwJSIgeTI9IjEwMCUiPjxzdG9wIG9mZnNldD0iMCUiIHN0b3AtY29sb3I9InJnYigyNTUsIDI1NSwgMjU1KSIgc3RvcC1vcGFjaXR5PSIwIi8+PHN0b3Agb2Zmc2V0PSIxMCUiIHN0b3AtY29sb3I9IiNlNWU1ZTUiIHN0b3Atb3BhY2l0eT0iMSIvPjxzdG9wIG9mZnNldD0iOTAlIiBzdG9wLWNvbG9yPSIjZTVlNWU1IiBzdG9wLW9wYWNpdHk9IjEiLz48c3RvcCBvZmZzZXQ9IjEwMCUiIHN0b3AtY29sb3I9InJnYigyMjksIDIyOSwgMjI5KSIgc3RvcC1vcGFjaXR5PSIwIi8+PC9saW5lYXJHcmFkaWVudD48cmVjdCB4PSIwIiB5PSIwIiB3aWR0aD0iMSIgaGVpZ2h0PSIxIiBmaWxsPSJ1cmwoI2xlc3NoYXQtZ2VuZXJhdGVkKSIgLz48L3N2Zz4=);
  background-image: -webkit-linear-gradient(top, rgba(255, 255, 255, 0) 0%, #e5e5e5 10%, #e5e5e5 90%, rgba(229, 229, 229, 0) 100%);
  background-image: -moz-linear-gradient(top, rgba(255, 255, 255, 0) 0%, #e5e5e5 10%, #e5e5e5 90%, rgba(229, 229, 229, 0) 100%);
  background-image: -o-linear-gradient(top, rgba(255, 255, 255, 0) 0%, #e5e5e5 10%, #e5e5e5 90%, rgba(229, 229, 229, 0) 100%);
  background-image: linear-gradient(to bottom, rgba(255, 255, 255, 0) 0%, #e5e5e5 10%, #e5e5e5 90%, rgba(229, 229, 229, 0) 100%);
}
.timeline .panel {
  position: relative;
  z-index: 1;
}
.timeline .header {
  position: relative;
  z-index: 10;
  clear: both;
  margin-top: 0px;
  margin-right: auto;
  margin-bottom: 20px;
  margin-left: auto;
  background-color: inherit;
  font-size: 14px;
  font-weight: 600;
  max-width: 120px;
  padding-top: 2px;
  padding-bottom: 2px;
  text-align: center;
  color: #4e5d9d;
}
.timeline .events {
  padding-left: 0px;
  overflow: auto;
}
.timeline .events .figure {
  position: absolute;
  z-index: 5;
  left: 50%;
  margin-top: 10px;
  margin-left: -10px;
  width: 20px;
  height: 20px;
  line-height: 18px;
  text-align: center;
  border-radius: 50%;
  background-color: #fff;
  border: 1px solid #dce0e5;
  font-size: 12px;
  color: #dce0e5;
}
.timeline .events > .featured {
  list-style: none;
  width: 45%;
  clear: both;
  float: none !important;
  margin-bottom: 50px;
  margin-top: 50px;
  margin-left: auto;
  margin-right: auto;
}
.timeline .events > .featured > .panel:after,
.timeline .events > .featured > .panel:before {
  display: none;
}
.timeline .events > .featured .figure {
  margin-top: -30px;
}
.timeline .events > .wrapper {
  list-style: none;
  width: 46%;
  clear: both;
}
.timeline .events > .wrapper:first-child {
  margin-top: 0 !important;
}
.timeline .events > .wrapper:nth-of-type(odd) {
  float: left;
  margin-top: -30px;
}
.timeline .events > .wrapper:nth-of-type(odd) > .panel {
  z-index: 5;
}
.timeline .events > .wrapper:nth-of-type(odd) > .panel:after,
.timeline .events > .wrapper:nth-of-type(odd) > .panel:before {
  content: "";
  position: absolute;
  width: 0px;
  height: 0px;
  border-style: solid;
}
.timeline .events > .wrapper:nth-of-type(odd) > .panel:after {
  right: -10px;
  top: 10px;
  border-width: 10px 0 10px 10px;
  border-color: transparent transparent transparent #fff;
}
.timeline .events > .wrapper:nth-of-type(odd) > .panel:before {
  right: -11px;
  top: 10px;
  border-width: 10px 0 10px 10px;
  border-color: transparent transparent transparent #ebedf0;
}
.timeline .events > .wrapper:nth-of-type(even) {
  float: right;
  margin-top: -30px;
}
.timeline .events > .wrapper:nth-of-type(even) > .panel {
  z-index: 5;
}
.timeline .events > .wrapper:nth-of-type(even) > .panel:after,
.timeline .events > .wrapper:nth-of-type(even) > .panel:before {
  content: "";
  position: absolute;
  width: 0px;
  height: 0px;
  border-style: solid;
}
.timeline .events > .wrapper:nth-of-type(even) > .panel:after {
  left: -10px;
  top: 10px;
  border-width: 10px 10px 10px 0;
  border-color: transparent #fff transparent transparent;
}
.timeline .events > .wrapper:nth-of-type(even) > .panel:before {
  left: -11px;
  top: 10px;
  border-width: 10px 10px 10px 0;
  border-color: transparent #ebedf0 transparent transparent;
}
@media (max-width: 767px) {
  .timeline .events {
    padding-left: 0px;
  }
  .timeline .events > .wrapper {
    width: auto;
  }
  .timeline .events > .wrapper:nth-of-type(odd),
  .timeline .events > .wrapper:nth-of-type(even) {
    float: none;
    clear: both;
    margin-top: 48px;
  }
  .timeline .events > .wrapper:nth-of-type(odd) > .panel:after,
  .timeline .events > .wrapper:nth-of-type(even) > .panel:after,
  .timeline .events > .wrapper:nth-of-type(odd) > .panel:before,
  .timeline .events > .wrapper:nth-of-type(even) > .panel:before {
    display: none;
  }
  .timeline .events > .wrapper > .figure {
    margin-top: -41px;
  }
}
.va-t {
  vertical-align: top !important;
}
.va-m {
  vertical-align: middle !important;
}
.va-b {
  vertical-align: bottom !important;
}
.pull-right-xs {
  float: right;
}
.pull-left-xs {
  float: left;
}
@media (min-width: 768px) {
  .pull-right-sm {
    float: right;
  }
  .pull-left-sm {
    float: left;
  }
  .text-right-sm {
    text-align: right;
  }
  .text-left-sm {
    text-align: left;
  }
  .pull-right-xs {
    float: none;
  }
  .pull-left-xs {
    float: none;
  }
}
@media (min-width: 992px) {
  .pull-right-md {
    float: right;
  }
  .pull-left-md {
    float: left;
  }
  .text-right-md {
    text-align: right;
  }
  .text-left-md {
    text-align: left;
  }
  .pull-right-xs {
    float: none;
  }
  .pull-left-xs {
    float: none;
  }
}
@media (min-width: 1200px) {
  .pull-right-lg {
    float: right;
  }
  .pull-left-lg {
    float: left;
  }
  .text-right-lg {
    text-align: right;
  }
  .text-left-lg {
    text-align: left;
  }
  .pull-right-xs {
    float: none;
  }
  .pull-left-xs {
    float: none;
  }
}
.bdr-a {
  border: 1px solid #ebedf0 !important;
}
.bdr-l {
  border-left: 1px solid #ebedf0 !important;
}
.bdr-r {
  border-right: 1px solid #ebedf0 !important;
}
.bdr-t {
  border-top: 1px solid #ebedf0 !important;
}
.bdr-b {
  border-bottom: 1px solid #ebedf0 !important;
}
.bdr-c-t {
  border-color: transparent !important;
}
.bdr-w-0 {
  border-width: 0 !important;
}
.bdr-l-wdh-0 {
  border-left-width: 0 !important;
}
.bdr-r-wdh-0 {
  border-right-width: 0 !important;
}
.bdr-t-wdh-0 {
  border-top-width: 0 !important;
}
.bdr-b-wdh-0 {
  border-bottom-width: 0 !important;
}
.bdr-rds-0 {
  border-radius: 0 !important;
}
.bdr-rds {
  border-radius: 3px !important;
}
.bdr-rds-lg {
  border-radius: 4px !important;
}
.bdr-rds-sm {
  border-radius: 2px !important;
}
@media (max-width: 767px) {
  .bdr-l-xs {
    border-left: 1px solid #ebedf0;
  }
  .bdr-r-xs {
    border-right: 1px solid #ebedf0;
  }
  .bdr-t-xs {
    border-top: 1px solid #ebedf0;
  }
  .bdr-b-xs {
    border-bottom: 1px solid #ebedf0;
  }
}
@media (min-width: 768px) {
  .bdr-l-sm {
    border-left: 1px solid #ebedf0;
  }
  .bdr-r-sm {
    border-right: 1px solid #ebedf0;
  }
  .bdr-t-sm {
    border-top: 1px solid #ebedf0;
  }
  .bdr-b-sm {
    border-bottom: 1px solid #ebedf0;
  }
}
@media (min-width: 992px) {
  .bdr-l-md {
    border-left: 1px solid #ebedf0;
  }
  .bdr-r-md {
    border-right: 1px solid #ebedf0;
  }
  .bdr-t-md {
    border-top: 1px solid #ebedf0;
  }
  .bdr-b-md {
    border-bottom: 1px solid #ebedf0;
  }
}
@media (min-width: 1200px) {
  .bdr-l-lg {
    border-left: 1px solid #ebedf0;
  }
  .bdr-r-lg {
    border-right: 1px solid #ebedf0;
  }
  .bdr-t-lg {
    border-top: 1px solid #ebedf0;
  }
  .bdr-b-lg {
    border-bottom: 1px solid #ebedf0;
  }
}
.bg-picture {
  position: relative;
  min-height: 260px;
  background-repeat: no-repeat;
  background-position: center;
  background-size: cover;
}
.bg-picture > .bg-picture-overlay {
  position: absolute;
  top: 0;
  bottom: 0;
  left: 0;
  right: 0;
  background-color: rgba(0, 0, 0, 0.5);
}
.bg-picture > .meta {
  position: absolute;
  left: 0;
  right: 0;
}
.bg-picture > .meta.top {
  top: 0;
}
.bg-picture > .meta.bottom {
  bottom: 0;
}
.shd-0,
.shd-none {
  -webkit-box-shadow: none;
  box-shadow: none;
}
.csr-move {
  cursor: move !important;
}
.ma-20,
.ma-lg {
  margin: 20px !important;
}
.ma-15,
.ma-md {
  margin: 15px !important;
}
.ma-10,
.ma-sm {
  margin: 10px !important;
}
.ma-5,
.ma-xs {
  margin: 5px !important;
}
.ma-4 {
  margin: 4px !important;
}
.ma-3 {
  margin: 3px !important;
}
.ma-2 {
  margin: 2px !important;
}
.ma-1 {
  margin: 1px !important;
}
.nm {
  margin: 0px !important;
}
.mna-20,
.mna-lg {
  margin: -20px !important;
}
.mna-15,
.mna-md {
  margin: -15px !important;
}
.mna-10,
.mna-sm {
  margin: -10px !important;
}
.mna-5,
.mna-xs {
  margin: -5px !important;
}
.mna-4 {
  margin: -4px !important;
}
.mna-3 {
  margin: -3px !important;
}
.mna-2 {
  margin: -2px !important;
}
.mna-1 {
  margin: -1px !important;
}
.mt-20,
.mt-lg {
  margin-top: 20px !important;
}
.mt-15,
.mt-md {
  margin-top: 15px !important;
}
.mt-10,
.mt-sm {
  margin-top: 10px !important;
}
.mt-5,
.mt-xs {
  margin-top: 5px !important;
}
.mt-4 {
  margin-top: 4px !important;
}
.mt-3 {
  margin-top: 3px !important;
}
.mt-2 {
  margin-top: 2px !important;
}
.mt-1 {
  margin-top: 1px !important;
}
.mt-0 {
  margin-top: 0px !important;
}
.mnt-20,
.mnt-lg {
  margin-top: -20px !important;
}
.mnt-15,
.mnt-md {
  margin-top: -15px !important;
}
.mnt-10,
.mnt-sm {
  margin-top: -10px !important;
}
.mnt-5,
.mnt-xs {
  margin-top: -5px !important;
}
.mnt-4 {
  margin-top: -4px !important;
}
.mnt-3 {
  margin-top: -3px !important;
}
.mnt-2 {
  margin-top: -2px !important;
}
.mnt-1 {
  margin-top: -1px !important;
}
.mr-20,
.mr-lg {
  margin-right: 20px !important;
}
.mr-15,
.mr-md {
  margin-right: 15px !important;
}
.mr-10,
.mr-sm {
  margin-right: 10px !important;
}
.mr-5,
.mr-xs {
  margin-right: 5px !important;
}
.mr-4 {
  margin-right: 4px !important;
}
.mr-3 {
  margin-right: 3px !important;
}
.mr-2 {
  margin-right: 2px !important;
}
.mr-1 {
  margin-right: 1px !important;
}
.mr-0 {
  margin-right: 0px !important;
}
.mnr-20,
.mnr-lg {
  margin-right: -20px !important;
}
.mnr-15,
.mnr-md {
  margin-right: -15px !important;
}
.mnr-10,
.mnr-sm {
  margin-right: -10px !important;
}
.mnr-5,
.mnr-xs {
  margin-right: -5px !important;
}
.mnr-4 {
  margin-right: -4px !important;
}
.mnr-3 {
  margin-right: -3px !important;
}
.mnr-2 {
  margin-right: -2px !important;
}
.mnr-1 {
  margin-right: -1px !important;
}
.mb-20,
.mb-lg {
  margin-bottom: 20px !important;
}
.mb-15,
.mb-md {
  margin-bottom: 15px !important;
}
.mb-10,
.mb-sm {
  margin-bottom: 10px !important;
}
.mb-5,
.mb-xs {
  margin-bottom: 5px !important;
}
.mb-4 {
  margin-bottom: 4px !important;
}
.mb-3 {
  margin-bottom: 3px !important;
}
.mb-2 {
  margin-bottom: 2px !important;
}
.mb-1 {
  margin-bottom: 1px !important;
}
.mb-0 {
  margin-bottom: 0px !important;
}
.mnb-20,
.mnb-lg {
  margin-bottom: -20px !important;
}
.mnb-15,
.mnb-md {
  margin-bottom: -15px !important;
}
.mnb-10,
.mnb-sm {
  margin-bottom: -10px !important;
}
.mnb-5,
.mnb-xs {
  margin-bottom: -5px !important;
}
.mnb-4 {
  margin-bottom: -4px !important;
}
.mnb-3 {
  margin-bottom: -3px !important;
}
.mnb-2 {
  margin-bottom: -2px !important;
}
.mnb-1 {
  margin-bottom: -1px !important;
}
.ml-20,
.ml-lg {
  margin-left: 20px !important;
}
.ml-15,
.ml-md {
  margin-left: 15px !important;
}
.ml-10,
.ml-sm {
  margin-left: 10px !important;
}
.ml-5,
.ml-xs {
  margin-left: 5px !important;
}
.ml-4 {
  margin-left: 4px !important;
}
.ml-3 {
  margin-left: 3px !important;
}
.ml-2 {
  margin-left: 2px !important;
}
.ml-1 {
  margin-left: 1px !important;
}
.ml-0 {
  margin-left: 0px !important;
}
.mnl-20,
.mnl-lg {
  margin-left: -20px !important;
}
.mnl-15,
.mnl-md {
  margin-left: -15px !important;
}
.mnl-10,
.mnl-sm {
  margin-left: -10px !important;
}
.mnl-5,
.mnl-xs {
  margin-left: -5px !important;
}
.mnl-4 {
  margin-left: -4px !important;
}
.mnl-3 {
  margin-left: -3px !important;
}
.mnl-2 {
  margin-left: -2px !important;
}
.mnl-1 {
  margin-left: -1px !important;
}
.pa-20,
.pa-lg {
  padding: 20px !important;
}
.pa-15,
.pa-md {
  padding: 15px !important;
}
.pa-10,
.pa-sm {
  padding: 10px !important;
}
.pa-5,
.pa-xs {
  padding: 5px !important;
}
.pa-4 {
  padding: 4px !important;
}
.pa-3 {
  padding: 3px !important;
}
.pa-2 {
  padding: 2px !important;
}
.pa-1 {
  padding: 1px !important;
}
.np {
  padding: 0px !important;
}
.pt-20,
.pt-lg {
  padding-top: 20px !important;
}
.pt-15,
.pt-md {
  padding-top: 15px !important;
}
.pt-10,
.pt-sm {
  padding-top: 10px !important;
}
.pt-5,
.pt-xs {
  padding-top: 5px !important;
}
.pt-4 {
  padding-top: 4px !important;
}
.pt-3 {
  padding-top: 3px !important;
}
.pt-2 {
  padding-top: 2px !important;
}
.pt-1 {
  padding-top: 1px !important;
}
.pt-0 {
  padding-top: 0px !important;
}
.pr-20,
.pr-lg {
  padding-right: 20px !important;
}
.pr-15,
.pr-md {
  padding-right: 15px !important;
}
.pr-10,
.pr-sm {
  padding-right: 10px !important;
}
.pr-5,
.pr-xs {
  padding-right: 5px !important;
}
.pr-4 {
  padding-right: 4px !important;
}
.pr-3 {
  padding-right: 3px !important;
}
.pr-2 {
  padding-right: 2px !important;
}
.pr-1 {
  padding-right: 1px !important;
}
.pr-0 {
  padding-right: 0px !important;
}
.pb-20,
.pb-lg {
  padding-bottom: 20px !important;
}
.pb-15,
.pb-md {
  padding-bottom: 15px !important;
}
.pb-10,
.pb-sm {
  padding-bottom: 10px !important;
}
.pb-5,
.pb-xs {
  padding-bottom: 5px !important;
}
.pb-4 {
  padding-bottom: 4px !important;
}
.pb-3 {
  padding-bottom: 3px !important;
}
.pb-2 {
  padding-bottom: 2px !important;
}
.pb-1 {
  padding-bottom: 1px !important;
}
.pb-0 {
  padding-bottom: 0px !important;
}
.pl-20,
.pl-lg {
  padding-left: 20px !important;
}
.pl-15,
.pl-md {
  padding-left: 15px !important;
}
.pl-10,
.pl-sm {
  padding-left: 10px !important;
}
.pl-5,
.pl-xs {
  padding-left: 5px !important;
}
.pl-4 {
  padding-left: 4px !important;
}
.pl-3 {
  padding-left: 3px !important;
}
.pl-2 {
  padding-left: 2px !important;
}
.pl-1 {
  padding-left: 1px !important;
}
.pl-0 {
  padding-left: 0px !important;
}
.w-44 {
  width: 44px;
}
.no-focus.form-control,
.form-control .no-focus {
  border-color: transparent;
}
.no-focus.form-control:focus,
.form-control .no-focus:focus {
  outline: 0;
}
.ovf-h {
  overflow: hidden;
}
.break-word {
  -ms-word-break: break-all;
  word-break: break-all;
  word-break: break-word;
  -webkit-hyphens: auto;
  -moz-hyphens: auto;
  hyphens: auto;
}
.builder {
  position: relative;
}
.builder [data-token] {
  cursor: pointer;
}
.builder .btn-block.ui-draggable-dragging {
  width: 104px;
  height: 68px;
  margin: 6px 12px;
  white-space: normal;
}
.builder .builder-panel-top {
  margin-bottom: 10px;
}
.builder .template-dnd-help,
.builder .custom-dnd-help {
  display: table-cell;
  vertical-align: middle;
  width: 100%;
}
.builder-active {
  background-color: #fff;
  position: absolute;
  top: 0;
  bottom: 0;
  right: 0;
  left: 0;
  width: 100%;
  height: 100%;
  z-index: 1030;
}
.builder-panel {
  position: absolute;
  top: 0;
  bottom: 0;
  right: 0;
  width: 300px;
  height: 100%;
  padding: 15px;
  background-color: #d5d4d4;
  overflow-y: auto;
}
.builder-panel .btn-close-builder {
  width: 100%;
}
.builder-content {
  position: fixed;
  left: 0;
  top: 0;
  right: 300px;
  height: 100%;
}
.builder-panel .panel a.btn {
  white-space: normal;
}
.ui-draggable-iframeFix {
  z-index: 9999 !important;
}
@media (max-width: 767px) {
  .builder .builder-panel {
    width: 100%;
    bottom: 0;
    top: auto;
    height: 35%;
    padding-left: 30px !important;
    padding-right: 30px !important;
    border-top: 1px solid #757575;
    position: fixed;
  }
  .builder .builder-content {
    right: 0;
  }
  .builder .builder-panel-top {
    position: relative;
    width: 100%;
  }
  .builder .builder-tokens {
    margin-top: 10px;
  }
}
.mautic-editable {
  min-height: 75px;
  width: 100%;
  border: dashed 1px #000;
  margin-top: 3px;
  margin-bottom: 3px;
}
.mautic-editable.over-droppable {
  border: dashed 2px #4e5e9e;
  -webkit-box-shadow: 0px 0px 2px 2px rgba(0, 0, 0, 0.75);
  -moz-box-shadow: 0px 0px 2px 2px rgba(0, 0, 0, 0.75);
  box-shadow: 0px 0px 2px 2px rgba(0, 0, 0, 0.75);
}
.mautic-editable-placeholder {
  height: 100%;
  width: 100%;
  text-align: center;
  margin-top: 25px;
}
div[contentEditable=true]:empty:not(:focus):before {
  content: attr(data-placeholder);
  padding: 5px;
  display: table-cell;
}
.inline-token-list {
  max-height: 200px;
  overflow-y: auto;
  overflow-x: hidden;
  margin-bottom: 20px;
  padding-left: 0;
  width: 240px;
}
.inline-token {
  position: relative;
  display: block;
  padding: 5px;
  margin-bottom: -1px;
  background-color: #ffffff;
  border: 1px solid #f7f7f7;
  color: #f7f7f7;
  font-size: 12px;
}
.inline-token:first-child {
  border-top-right-radius: 4px;
  border-top-left-radius: 4px;
}
.inline-token:last-child {
  margin-bottom: 0;
  border-bottom-right-radius: 4px;
  border-bottom-left-radius: 4px;
}
a.inline-token {
  color: #000000;
  text-decoration: none;
  font-family: "Open Sans", Helvetica, Arial, sans-serif;
  line-height: 1.3856;
}
a.inline-token:hover,
a.inline-token:focus {
  background-color: #DBDFEC;
}
a.inline-token .text-muted {
  color: #8393a2;
}
.confirmation-modal .modal-content {
  width: 400px;
  font-size: 1.2em;
  font-weight: bold;
  margin: 10% auto;
  padding: 8px;
  border-radius: 8px;
  background: #fff;
  text-align: center;
}
.content-overlay {
  position: absolute;
  background: #fbfbfb;
  z-index: 50;
  width: 100%;
  height: 100%;
  padding-left: 15px;
  font-weight: bold;
}
.stat-boxes .panel {
  height: 164px;
}
.has-click-event {
  cursor: pointer;
}
.mautibot-error {
  max-width: 1000px;
  margin-left: auto;
  margin-right: auto;
}
label.required:after {
  content: " *";
  color: #f86b4f;
}
#app-header .nav > li > a {
  padding: 10px 12px;
}
.search-container {
  position: relative;
  line-height: 60px;
  -webkit-transition: all 0.3s ease;
  -moz-transition: all 0.3s ease;
  -ms-transition: all 0.3s ease;
  -o-transition: all 0.3s ease;
  transition: all 0.3s ease;
}
.search-container .search {
  border: 1px solid #fff;
  position: absolute;
  left: 0px;
  width: 24px;
  height: 34px;
  padding: 0 0 0 24px;
  margin: 12px 0 0 5px;
  z-index: 1;
  -webkit-transition: all 0.5s ease;
  -moz-transition: all 0.5s ease;
  -ms-transition: all 0.5s ease;
  -o-transition: all 0.5s ease;
  transition: all 0.5s ease;
}
.search-container a.search-button {
  color: rgba(0, 0, 0, 0.6);
  position: absolute;
  left: 12px;
  z-index: 5;
}
.search-container.active .search {
  width: 225px;
  border: 1px solid #d5d5d5;
}
.search-container.active i {
  color: #4e5d9d;
}
.col-actions {
  width: 100px;
}
/* Shuffle */
.shuffle-item .card {
  height: 150px;
}
.equal,
.equal > div[class*='col-'] {
  display: -webkit-box;
  display: -moz-box;
  display: -ms-flexbox;
  display: -webkit-flex;
  display: flex;
  flex: 1 1 auto;
}
.mautic-pleasewait {
  width: 200px;
  height: 50px;
  position: fixed;
  left: 50%;
  top: 10px;
  margin: 0 0 0 -100px;
  text-align: center;
  font-weight: bold;
  font-size: 2em;
  color: #eee;
  z-index: 9999;
}
body.noscroll {
  overflow: hidden;
}
.form-select-modal .panel-body {
  min-height: 150px;
}
@media (max-width: 768px) {
  .form-select-modal .panel-body {
    min-height: 0;
  }
}
.table .input-group-sm > .input-group-addon {
  font-size: 10px;
  line-height: 1em;
}
.table .input-group-sm .dropdown-toggle {
  border-top-left-radius: 0;
  border-bottom-left-radius: 0;
}
.input-group .input-group-btn button {
  height: 32px;
}
.theme-selected {
  border: 1px solid #4e5e9e;
  -webkit-box-shadow: 0px 0px 40px #f3f3f3;
  box-shadow: 0px 0px 40px #f3f3f3;
}
#app-content.content-only .toolbar-form-buttons.pull-right {
  padding-right: 20px;
}
.fr-toolbar {
  border-top: 2px solid #4e5d9d;
}
.modal-body-content iframe.fr-iframe {
  min-height: 300px;
}
.CodeMirror {
  border: 1px solid #d5d5d5;
  border-radius: 3px;
}
table.table > tbody > tr > td.long-text {
  max-width: 500px;
  min-width: 300px;
  -ms-word-break: break-all;
  word-break: break-word;
  overflow-wrap: break-word;
  word-wrap: break-word;
  white-space: normal;
<<<<<<< HEAD
}
/*!
 * bootstrap-vertical-tabs - v1.1.0
 * https://dbtek.github.io/bootstrap-vertical-tabs
 * 2014-06-06
 * Copyright (c) 2014 Ä°smail Demirbilek
 * License: MIT
 */
.tabs-left,
.tabs-right {
  border-bottom: none;
  padding-top: 2px;
  box-shadow: none;
  -webkit-box-shadow: none;
}
.tabs-left {
  border-right: 1px solid #ddd;
  padding-right: 0 !important;
}
.tabs-right {
  border-left: 1px solid #ddd;
  padding-left: 0 !important;
}
.tabs-left > li,
.tabs-right > li {
  float: none;
  margin-bottom: 2px;
}
.tabs-left > li {
  margin-right: -1px;
}
.tabs-right > li {
  margin-left: -1px;
}
.tabs-left > li.active > a,
.tabs-left > li.active > a:hover,
.tabs-left > li.active > a:focus {
  border-bottom-color: #ddd;
  border-right-color: transparent;
}
.tabs-right > li.active > a,
.tabs-right > li.active > a:hover,
.tabs-right > li.active > a:focus {
  border-bottom: 1px solid #ddd;
  border-left-color: transparent;
}
.tabs-left > li > a {
  border-radius: 4px 0 0 4px;
  margin-right: 0;
  display: block;
}
.tabs-right > li > a {
  border-radius: 0 4px 4px 0;
  margin-right: 0;
}
.vertical-text {
  margin-top: 50px;
  border: none;
  position: relative;
}
.vertical-text > li {
  height: 20px;
  width: 120px;
  margin-bottom: 100px;
}
.vertical-text > li > a {
  border-bottom: 1px solid #ddd;
  border-right-color: transparent;
  text-align: center;
  border-radius: 4px 4px 0px 0px;
}
.vertical-text > li.active > a,
.vertical-text > li.active > a:hover,
.vertical-text > li.active > a:focus {
  border-bottom-color: transparent;
  border-right-color: #ddd;
  border-left-color: #ddd;
}
.vertical-text.tabs-left {
  left: -50px;
}
.vertical-text.tabs-right {
  right: -50px;
}
.vertical-text.tabs-right > li {
  -webkit-transform: rotate(90deg);
  -moz-transform: rotate(90deg);
  -ms-transform: rotate(90deg);
  -o-transform: rotate(90deg);
  transform: rotate(90deg);
}
.vertical-text.tabs-left > li {
  -webkit-transform: rotate(-90deg);
  -moz-transform: rotate(-90deg);
  -ms-transform: rotate(-90deg);
  -o-transform: rotate(-90deg);
  transform: rotate(-90deg);
}
.dynamicContentFilterContainer .btn-primary:hover {
  color: #5d6c7c;
}
#dynamicContentContainer .remove-item {
  display: block;
}
#dynamicContentContainer > .tab-pane > .panel > ul {
  white-space: nowrap;
  overflow: auto;
  overflow-y: hidden;
  max-width: 100%;
}
#dynamicContentContainer > .tab-pane > .panel > ul li {
  display: inline-block;
  vertical-align: top;
  float: none;
}
div[data-filter-container] .in-group {
  margin-left: 20px;
}
div[data-filter-container] .panel {
  margin-bottom: 0;
  margin-top: 20px;
}
div[data-filter-container] .panel.in-group {
  margin-top: 0;
  border-top: 0;
  border-top-left-radius: 0;
  border-top-right-radius: 0;
=======
>>>>>>> 742827ff
}<|MERGE_RESOLUTION|>--- conflicted
+++ resolved
@@ -4547,7 +4547,6 @@
   overflow-wrap: break-word;
   word-wrap: break-word;
   white-space: normal;
-<<<<<<< HEAD
 }
 /*!
  * bootstrap-vertical-tabs - v1.1.0
@@ -4675,6 +4674,4 @@
   border-top: 0;
   border-top-left-radius: 0;
   border-top-right-radius: 0;
-=======
->>>>>>> 742827ff
 }