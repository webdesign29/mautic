@import url(https://fonts.googleapis.com/css?family=Open+Sans:300italic,400italic,600italic,700italic,400,300,600,700);
html,
body {
  width: 100%;
  height: 100%;
}
body > #app-wrapper {
  overflow: hidden;
  position: relative;
  height: auto;
  min-height: 100%;
  width: 100%;
}
.sidebar-left-open {
  overflow: hidden;
}
.sidebar-left-open body > section#app-wrapper {
  overflow-x: hidden;
}
@media (min-width: 768px) {
  body {
    overflow-x: hidden;
  }
}
@media (min-width: 970px) {
  .modal {
    overflow-y: auto;
  }
  .modal-open {
    overflow: auto;
  }
}
.csstransforms3d.sidebar-open-ltr #app-header.navbar {
  -webkit-transform: translate3d(230px, 0, 0);
  transform: translate3d(230px, 0, 0);
  -webkit-transition: transform 0.3s ease;
  -o-transition: transform 0.3s ease;
  transition: transform 0.3s ease;
}
.no-csstransforms3d.sidebar-open-ltr #app-header.navbar {
  left: 230px;
}
.csstransforms3d.sidebar-open-rtl #app-header.navbar {
  -webkit-transform: translate3d(-230px, 0, 0);
  transform: translate3d(-230px, 0, 0);
  -webkit-transition: transform 0.3s ease;
  -o-transition: transform 0.3s ease;
  transition: transform 0.3s ease;
}
.no-csstransforms3d.sidebar-open-rtl #app-header.navbar {
  left: -230px;
  right: 230px;
}
#app-header.navbar {
  background-color: #ffffff;
  float: left;
  z-index: 1005;
  min-height: 60px;
  border-width: 0;
  border-radius: 0;
  margin-bottom: 0;
  -webkit-box-shadow: 0 1px 0 rgba(0, 0, 0, 0.05);
  box-shadow: 0 1px 0 rgba(0, 0, 0, 0.05);
  -webkit-transition: transform 0.3s ease;
  -o-transition: transform 0.3s ease;
  transition: transform 0.3s ease;
}
.header-fixed #app-header.navbar {
  position: fixed;
  right: 0;
  left: 0;
  top: 0;
  box-shadow: 0 5px 5px -5px rgba(0, 0, 0, 0.15), 0 1px 0 rgba(0, 0, 0, 0.03);
}
.header-fixed #app-header.navbar ~ #app-content > .content-body {
  padding-top: 60px;
}
#app-header.navbar .navbar-nocollapse:before,
#app-header.navbar .navbar-nocollapse:after {
  content: " ";
  display: table;
}
#app-header.navbar .navbar-nocollapse:after {
  clear: both;
}
#app-header.navbar .navbar-nocollapse .navbar-header {
  height: 60px;
}
#app-header.navbar .navbar-nocollapse .navbar-header .navbar-toggle {
  display: inline-block;
  float: left;
  margin: 0;
  border-width: 0;
  padding: 24px 15px;
}
#app-header.navbar .navbar-nocollapse .navbar-header .navbar-toggle .icon-bar {
  margin-left: auto;
  margin-right: auto;
  background-color: rgba(0, 0, 0, 0.6);
  height: 2px;
  width: 18px;
  border-radius: 0;
}
#app-header.navbar .navbar-nocollapse .navbar-header .navbar-toggle .icon-bar + .icon-bar {
  margin-top: 3px;
}
#app-header.navbar .navbar-nocollapse .navbar-nav {
  float: left;
  margin: 0;
}
#app-header.navbar .navbar-nocollapse .navbar-nav > li {
  float: left;
}
#app-header.navbar .navbar-nocollapse .navbar-nav > li > a {
  color: rgba(0, 0, 0, 0.6);
  line-height: 60px;
  padding-top: 0;
  padding-bottom: 0;
}
#app-header.navbar .navbar-nocollapse .navbar-nav > li > a:before,
#app-header.navbar .navbar-nocollapse .navbar-nav > li > a:after {
  content: " ";
  display: table;
}
#app-header.navbar .navbar-nocollapse .navbar-nav > li > a:after {
  clear: both;
}
#app-header.navbar .navbar-nocollapse .navbar-nav > li > a .sli {
  top: 1px;
}
#app-header.navbar .navbar-nocollapse .navbar-nav > li > a > img,
#app-header.navbar .navbar-nocollapse .navbar-nav > li > a > .img-wrapper {
  display: inline-block;
  width: 32px;
  height: 32px;
  margin-top: -11px;
  margin-bottom: -11px;
}
#app-header.navbar .navbar-nocollapse .navbar-nav > li > a > .badge,
#app-header.navbar .navbar-nocollapse .navbar-nav > li > a > .label {
  position: absolute;
  z-index: 1;
  top: 12px;
  right: 8px;
  font-size: 10px;
  padding: 0 4px;
  line-height: 16px;
  height: 16px;
  min-width: 16px;
  border-radius: 16px;
  -webkit-box-shadow: 0 0 0 2px #ffffff;
  box-shadow: 0 0 0 2px #ffffff;
}
#app-header.navbar .navbar-nocollapse .navbar-nav > li > a > .badge.pull-right,
#app-header.navbar .navbar-nocollapse .navbar-nav > li > a > .label.pull-right {
  left: auto;
  right: 4px;
}
#app-header.navbar .navbar-nocollapse .navbar-nav > li > a > .bullet {
  position: absolute;
  z-index: 1;
  top: 18px;
  right: 15px;
  -webkit-box-shadow: 0 0 0 2px #ffffff;
  box-shadow: 0 0 0 2px #ffffff;
}
#app-header.navbar .navbar-nocollapse .navbar-nav > li > a > .bullet.pull-right {
  left: auto;
  right: 4px;
}
#app-header.navbar .navbar-nocollapse .navbar-nav > li > a:hover {
  color: rgba(0, 0, 0, 0.7);
  background-color: transparent;
}
#app-header.navbar .navbar-nocollapse .navbar-nav > li > a:active,
#app-header.navbar .navbar-nocollapse .navbar-nav > li > a:focus,
#app-header.navbar .navbar-nocollapse .navbar-nav > li > a.active {
  color: rgba(0, 0, 0, 0.7);
  background-color: #f5f5f5;
  outline: 0;
}
#app-header.navbar .navbar-nocollapse .navbar-nav .dropdown-custom {
  position: static;
}
#app-header.navbar .navbar-nocollapse .navbar-nav .dropdown-custom .dropdown-menu {
  width: 320px;
  overflow: hidden;
}
@media (max-width: 480px) {
  #app-header.navbar .navbar-nocollapse .navbar-nav .dropdown-custom .dropdown-menu {
    width: auto !important;
    left: 15px !important;
    right: 15px !important;
  }
}
#app-header.navbar .navbar-nocollapse .navbar-nav .open .dropdown-menu {
  position: absolute;
  top: 100%;
  margin-top: 5px;
  left: 15px;
  float: left;
  background-color: #ffffff;
  border: 1px solid #eeeeee;
  border: 1px solid rgba(0, 0, 0, 0.06);
  -webkit-box-shadow: 0 3px 6px rgba(0, 0, 0, 0.06);
  box-shadow: 0 3px 6px rgba(0, 0, 0, 0.06);
}
#app-header.navbar .navbar-nocollapse .navbar-nav .open > a {
  color: rgba(0, 0, 0, 0.7);
  background-color: #f5f5f5;
}
#app-header.navbar .navbar-nocollapse .navbar-nav .open > a:hover,
#app-header.navbar .navbar-nocollapse .navbar-nav .open > a:focus {
  color: rgba(0, 0, 0, 0.7);
  background-color: #f5f5f5;
}
#app-header.navbar .navbar-nocollapse .navbar-nav .open > a > .badge,
#app-header.navbar .navbar-nocollapse .navbar-nav .open > a > .bullet,
#app-header.navbar .navbar-nocollapse .navbar-nav .open > a > .label {
  -webkit-box-shadow: 0 0 0 2px #f5f5f5;
  box-shadow: 0 0 0 2px #f5f5f5;
}
#app-header.navbar .navbar-nocollapse .navbar-form {
  background-color: #ffffff;
  padding-top: 0;
  padding-bottom: 0;
  margin: 0;
  position: absolute;
  z-index: 1000;
  top: -100%;
  left: 0;
  right: 0;
  border-width: 0;
  -webkit-box-shadow: none;
  box-shadow: none;
  -webkit-transition: top 0.3s ease;
  -o-transition: top 0.3s ease;
  transition: top 0.3s ease;
}
#app-header.navbar .navbar-nocollapse .navbar-form.open {
  top: 0;
  -webkit-transition: top 0.3s ease;
  -o-transition: top 0.3s ease;
  transition: top 0.3s ease;
}
#app-header.navbar .navbar-nocollapse .navbar-form .form-group,
#app-header.navbar .navbar-nocollapse .navbar-form .input-group {
  margin-top: 14px;
  margin-bottom: 14px;
}
#app-header.navbar .navbar-nocollapse .navbar-form .form-group .fa,
#app-header.navbar .navbar-nocollapse .navbar-form .input-group .fa {
  color: rgba(0, 0, 0, 0.6);
}
#app-header.navbar .navbar-nocollapse .navbar-form .form-control {
  background-color: rgba(0, 0, 0, 0.08);
  border-color: transparent;
}
#app-header.navbar .navbar-nocollapse .navbar-form .form-control::-moz-placeholder {
  color: rgba(0, 0, 0, 0.5);
  opacity: 1;
}
#app-header.navbar .navbar-nocollapse .navbar-form .form-control:-ms-input-placeholder {
  color: rgba(0, 0, 0, 0.5);
}
#app-header.navbar .navbar-nocollapse .navbar-form .form-control::-webkit-input-placeholder {
  color: rgba(0, 0, 0, 0.5);
}
#app-header.navbar .navbar-nocollapse .navbar-left {
  float: left !important;
}
#app-header.navbar .navbar-nocollapse .navbar-left .open .dropdown-menu {
  left: 0;
  right: auto;
}
#app-header.navbar .navbar-nocollapse .navbar-left .open.dropdown-custom .dropdown-menu {
  left: 15px;
  right: auto;
}
#app-header.navbar .navbar-nocollapse .navbar-right {
  float: right !important;
}
#app-header.navbar .navbar-nocollapse .navbar-right .open > a:after {
  z-index: 1003;
  bottom: -7px;
  margin-left: -8px;
  border-width: 0 8px 8px;
  border-color: transparent transparent #fff;
  position: absolute;
  content: "";
  left: 50%;
  width: 0;
  height: 0;
  border-style: solid;
}
#app-header.navbar .navbar-nocollapse .navbar-right .open > a:before {
  z-index: 1002;
  bottom: -6px;
  margin-left: -9px;
  border-width: 0 9px 9px;
  border-color: transparent transparent rgba(0, 0, 0, 0.06);
  position: absolute;
  content: "";
  left: 50%;
  width: 0;
  height: 0;
  border-style: solid;
}
#app-header.navbar .navbar-nocollapse .navbar-right .open .dropdown-menu {
  left: auto;
  right: 0;
}
#app-header.navbar .navbar-nocollapse .navbar-right .open.dropdown-custom .dropdown-menu {
  left: auto;
  right: 15px;
}
@media (min-width: 768px) {
  .header-fixed #app-header.navbar ~ .app-sidebar {
    padding-top: 60px;
  }
  .sidebar-minimized #app-header.navbar {
    left: 60px !important;
  }
  #app-header.navbar .navbar-nocollapse .navbar-form {
    position: static;
    float: left;
  }
}
.csstransforms3d.sidebar-open-ltr .app-sidebar.sidebar-left {
  -webkit-transform: translate3d(230px, 0, 0);
  transform: translate3d(230px, 0, 0);
  -webkit-transition: transform 0.3s ease;
  -o-transition: transform 0.3s ease;
  transition: transform 0.3s ease;
}
.no-csstransforms3d.sidebar-open-ltr .app-sidebar.sidebar-left {
  left: 0;
}
.csstransforms3d.sidebar-open-rtl .app-sidebar.sidebar-right {
  -webkit-transform: translate3d(-230px, 0, 0);
  transform: translate3d(-230px, 0, 0);
  -webkit-transition: transform 0.3s ease;
  -o-transition: transform 0.3s ease;
  transition: transform 0.3s ease;
}
.csstransforms3d.sidebar-open-rtl .app-sidebar.sidebar-left {
  -webkit-transform: translate3d(-230px, 0, 0);
  transform: translate3d(-230px, 0, 0);
  -webkit-transition: transform 0.3s ease;
  -o-transition: transform 0.3s ease;
  transition: transform 0.3s ease;
}
.no-csstransforms3d.sidebar-open-rtl .app-sidebar.sidebar-right {
  right: 0;
}
.no-csstransforms3d.sidebar-open-rtl .app-sidebar.sidebar-left {
  left: -230px;
}
.app-sidebar {
  position: fixed;
  z-index: 990;
  top: 0;
  bottom: 0;
  -webkit-transition: transform 0.3s ease;
  -o-transition: transform 0.3s ease;
  transition: transform 0.3s ease;
}
.app-sidebar.sidebar-left {
  width: 230px;
  left: -230px;
  background-color: #1d232b;
  box-shadow: inset -1px 0 0 0 rgba(0, 0, 0, 0.05);
  color: rgba(255, 255, 255, 0.55);
}
.app-sidebar.sidebar-left .sidebar-header,
.app-sidebar.sidebar-left .sidebar-footer {
  width: 230px;
  background-color: #4e5d9d;
}
.app-sidebar.sidebar-left .sidebar-content {
  padding-right: 1px;
}
.app-sidebar.sidebar-left .nav-sidebar > .nav > li.nav-group:after {
  content: '';
  position: absolute;
  right: 0;
  left: 50px;
  bottom: 0;
  border-bottom: 1px solid #202830;
}
.app-sidebar.sidebar-left .nav-sidebar > .nav > li > a {
  color: rgba(255, 255, 255, 0.5);
}
.app-sidebar.sidebar-left .nav-sidebar > .nav > li > a:hover,
.app-sidebar.sidebar-left .nav-sidebar > .nav > li > a:focus {
  background-color: #1d232b;
  color: rgba(255, 255, 255, 0.75);
}
.app-sidebar.sidebar-left .nav-sidebar > .nav > li.active > a,
.app-sidebar.sidebar-left .nav-sidebar > .nav > li.open > a {
  background-color: #1d232b;
  color: rgba(255, 255, 255, 0.75);
}
.app-sidebar.sidebar-left .nav-sidebar > .nav > li.active > .nav-submenu,
.app-sidebar.sidebar-left .nav-sidebar > .nav > li.open > .nav-submenu {
  background-color: #171c22;
}
.app-sidebar.sidebar-left .nav-sidebar > .nav > li > .nav-submenu {
  background-color: #1a2026;
}
.app-sidebar.sidebar-left .nav-sidebar > .nav > li > .nav-submenu:after {
  background-color: #212831;
}
.app-sidebar.sidebar-left .nav-sidebar > .nav > li > .nav-submenu > li:after {
  background-color: #222a32;
  box-shadow: 0 0 0 2px #1a2026;
}
.app-sidebar.sidebar-left .nav-sidebar > .nav > li > .nav-submenu > li > a {
  color: rgba(255, 255, 255, 0.5);
}
.app-sidebar.sidebar-left .nav-sidebar > .nav > li > .nav-submenu > li > a:hover,
.app-sidebar.sidebar-left .nav-sidebar > .nav > li > .nav-submenu > li > a:focus {
  color: rgba(255, 255, 255, 0.8);
}
.app-sidebar.sidebar-left .nav-sidebar > .nav > li > .nav-submenu > li.active > a,
.app-sidebar.sidebar-left .nav-sidebar > .nav > li > .nav-submenu > li.open > a {
  color: rgba(255, 255, 255, 0.8);
}
.app-sidebar.sidebar-left .nav-sidebar > .nav .nav-heading {
  color: rgba(255, 255, 255, 0.25);
}
.app-sidebar.sidebar-left .nav-sidebar > .nav .nav-divider {
  background-color: rgba(255, 255, 255, 0.06);
}
.app-sidebar.sidebar-left .nav.sidebar-left-dark,
.app-sidebar.sidebar-left .nav.sidebar-left-dark > li > a:hover {
  background: #0c0f12;
}
.app-sidebar.sidebar-right {
  width: 230px;
  right: -230px;
  background-color: #1d232b;
  box-shadow: inset 1px 0 0 0 rgba(0, 0, 0, 0.05);
  color: rgba(255, 255, 255, 0.55);
}
.app-sidebar.sidebar-right .sidebar-header,
.app-sidebar.sidebar-right .sidebar-footer {
  width: 230px;
  background-color: #232b34;
}
.app-sidebar.sidebar-right .sidebar-content {
  padding-left: 1px;
}
.app-sidebar.sidebar-right .nav-sidebar > .nav > li.nav-group:after {
  content: '';
  position: absolute;
  right: 0;
  left: 50px;
  bottom: 0;
  border-bottom: 1px solid #202830;
}
.app-sidebar.sidebar-right .nav-sidebar > .nav > li > a {
  color: rgba(255, 255, 255, 0.5);
}
.app-sidebar.sidebar-right .nav-sidebar > .nav > li > a:hover,
.app-sidebar.sidebar-right .nav-sidebar > .nav > li > a:focus {
  background-color: #1d232b;
  color: rgba(255, 255, 255, 0.75);
}
.app-sidebar.sidebar-right .nav-sidebar > .nav > li.active > a,
.app-sidebar.sidebar-right .nav-sidebar > .nav > li.open > a {
  background-color: #1d232b;
  color: rgba(255, 255, 255, 0.75);
}
.app-sidebar.sidebar-right .nav-sidebar > .nav > li.active > .nav-submenu,
.app-sidebar.sidebar-right .nav-sidebar > .nav > li.open > .nav-submenu {
  background-color: #171c22;
}
.app-sidebar.sidebar-right .nav-sidebar > .nav > li > .nav-submenu {
  background-color: #1a2026;
}
.app-sidebar.sidebar-right .nav-sidebar > .nav > li > .nav-submenu:after {
  background-color: #212831;
}
.app-sidebar.sidebar-right .nav-sidebar > .nav > li > .nav-submenu > li:after {
  background-color: #222a32;
  box-shadow: 0 0 0 2px #1a2026;
}
.app-sidebar.sidebar-right .nav-sidebar > .nav > li > .nav-submenu > li > a {
  color: rgba(255, 255, 255, 0.5);
}
.app-sidebar.sidebar-right .nav-sidebar > .nav > li > .nav-submenu > li > a:hover,
.app-sidebar.sidebar-right .nav-sidebar > .nav > li > .nav-submenu > li > a:focus {
  color: rgba(255, 255, 255, 0.8);
}
.app-sidebar.sidebar-right .nav-sidebar > .nav > li > .nav-submenu > li.active > a,
.app-sidebar.sidebar-right .nav-sidebar > .nav > li > .nav-submenu > li.open > a {
  color: rgba(255, 255, 255, 0.8);
}
.app-sidebar.sidebar-right .nav-sidebar > .nav .nav-heading {
  color: rgba(255, 255, 255, 0.25);
}
.app-sidebar.sidebar-right .nav-sidebar > .nav .nav-divider {
  background-color: rgba(255, 255, 255, 0.06);
}
.app-sidebar .sidebar-header {
  z-index: 10;
  height: 60px;
  padding-left: 15px;
  padding-right: 15px;
}
.header-fixed .app-sidebar .sidebar-header {
  position: absolute;
  top: 0;
  box-shadow: 0 1px 0 0 rgba(0, 0, 0, 0.06);
}
.app-sidebar .sidebar-header ~ .sidebar-content {
  top: 60px;
}
.app-sidebar .sidebar-footer {
  position: absolute;
  bottom: 0;
  z-index: 9;
  height: 46px;
  padding-left: 15px;
  padding-right: 15px;
  box-shadow: 0 -1px 0 0 rgba(0, 0, 0, 0.07);
}
.app-sidebar .sidebar-footer .form-control {
  color: #999999;
}
.app-sidebar .sidebar-footer ~ .sidebar-content {
  bottom: 46px;
}
.app-sidebar .sidebar-content {
  position: absolute;
  top: 0;
  bottom: 0;
  width: 100%;
}
.app-sidebar .sidebar-content .nav.nav-tabs {
  border-bottom: 1px solid #1b2128;
  box-shadow: none;
}
.app-sidebar .sidebar-content .nav.nav-tabs > li {
  margin-bottom: 0;
}
.app-sidebar .sidebar-content .nav.nav-tabs > li > a {
  border-width: 0;
  border-radius: 0;
  margin-right: 0;
  padding-top: 12px;
  padding-bottom: 12px;
  color: rgba(255, 255, 255, 0.45);
  background-color: transparent;
}
.app-sidebar .sidebar-content .nav.nav-tabs > li > a:hover,
.app-sidebar .sidebar-content .nav.nav-tabs > li > a:focus {
  color: rgba(255, 255, 255, 0.85);
  background-color: transparent;
}
.app-sidebar .sidebar-content .nav.nav-tabs > li.active > a {
  overflow: visible;
}
.app-sidebar .sidebar-content .nav.nav-tabs > li.active > a,
.app-sidebar .sidebar-content .nav.nav-tabs > li.active > a:hover,
.app-sidebar .sidebar-content .nav.nav-tabs > li.active > a:focus {
  color: rgba(255, 255, 255, 0.85);
  background-color: rgba(0, 0, 0, 0.06);
}
.app-sidebar .sidebar-content .nav.nav-tabs > li.active > a:after {
  top: auto;
  bottom: -1px;
  height: 1px;
}
.app-sidebar .nav-sidebar > .nav > li > a {
  padding: 12px 20px;
  -webkit-transition: all 0.15s ease;
  -o-transition: all 0.15s ease;
  transition: all 0.15s ease;
}
.app-sidebar .nav-sidebar > .nav > li > a .text {
  position: relative;
  top: -1px;
}
.app-sidebar .nav-sidebar > .nav > li > a .icon {
  font-weight: normal;
  font-size: 14px;
  min-width: 26px;
}
.app-sidebar .nav-sidebar > .nav > li > a .arrow {
  font-family: 'FontAwesome';
  position: relative;
  top: 1px;
}
.app-sidebar .nav-sidebar > .nav > li > a .arrow:after {
  content: "\f0da";
}
.app-sidebar .nav-sidebar > .nav > li.open > a .arrow:after,
.app-sidebar .nav-sidebar > .nav > li.active > a .arrow:after {
  content: "\f0d7";
}
.app-sidebar .nav-sidebar > .nav > li.open > a .icon,
.app-sidebar .nav-sidebar > .nav > li.active > a .icon {
  color: #fdb933;
}
.app-sidebar .nav-sidebar > .nav > li > .nav-submenu {
  position: relative;
  padding-left: 50px;
}
.app-sidebar .nav-sidebar > .nav > li > .nav-submenu:after {
  content: '';
  position: absolute;
  top: 0;
  bottom: 0;
  left: 26px;
  z-index: 1;
  width: 1px;
}
.app-sidebar .nav-sidebar > .nav > li > .nav-submenu > li {
  position: relative;
  list-style: none;
}
.app-sidebar .nav-sidebar > .nav > li > .nav-submenu > li:after {
  content: '';
  position: absolute;
  z-index: 2;
  top: 11px;
  left: -27px;
  width: 7px;
  height: 7px;
  border-radius: 7px;
}
.app-sidebar .nav-sidebar > .nav > li > .nav-submenu > li.active:after {
  background-color: #fdb933 !important;
}
.app-sidebar .nav-sidebar > .nav > li > .nav-submenu > li > a {
  display: block;
  padding: 5px 20px 5px 0px;
  -webkit-transition: all 0.15s ease;
  -o-transition: all 0.15s ease;
  transition: all 0.15s ease;
}
.app-sidebar .nav-sidebar > .nav .nav-heading {
  text-transform: uppercase;
  padding: 10px 18px;
}
.app-sidebar .nav-sidebar > .nav .nav-heading:first-child {
  padding-top: 20px;
}
.app-sidebar .nav-sidebar .sidebar-minimizer > .direction:after {
  font-family: 'FontAwesome';
  content: '\f053';
}
.app-sidebar .nav-sidebar .sidebar-minimizer.active .direction:after {
  content: '\f054';
}
@media (min-width: 768px) {
  .app-sidebar.sidebar-left {
    left: 0;
  }
  .app-sidebar.sidebar-left ~ #app-header.navbar {
    left: 230px;
  }
  .app-sidebar.sidebar-left ~ #app-content {
    margin-left: 230px;
  }
  .sidebar-left-collapse .app-sidebar.sidebar-left ~ #app-content {
    margin-left: 60px;
  }
  .app-sidebar.sidebar-left ~ #app-footer {
    margin-left: 230px;
  }
  .sidebar-left-collapse .app-sidebar.sidebar-left ~ #app-footer {
    margin-left: 60px;
  }
  .sidebar-minimized .app-sidebar.sidebar-left {
<<<<<<< HEAD
    width: 60px;
=======

      -webkit-transform: translate3d(-170px, 0px, 0px);
      transform: translate3d(-170px, 0px, 0px);
      -webkit-transition: transform 0.3s ease;
      -o-transition: transform 0.3s ease;
      transition: transform 0.3s ease;
>>>>>>> 3ebb08dd
  }
  .sidebar-minimized .app-sidebar.sidebar-left .nav-sidebar {
    margin-top: 10px;
  }
  .sidebar-minimized .app-sidebar.sidebar-left .nav-sidebar > .nav > li > a {
    padding-top: 12px;
    padding-bottom: 12px;
  }
  .sidebar-minimized .app-sidebar.sidebar-left .nav-sidebar > .nav > li.nav-heading,
  .sidebar-minimized .app-sidebar.sidebar-left .nav-sidebar > .nav > li > a .text,
  .sidebar-minimized .app-sidebar.sidebar-left .nav-sidebar > .nav > li > a .arrow,
  .sidebar-minimized .app-sidebar.sidebar-left .nav-sidebar > .nav > li > a .badge,
  .sidebar-minimized .app-sidebar.sidebar-left .nav-sidebar > .nav > li > a .label {
    display: none;
  }
  .sidebar-minimized .app-sidebar.sidebar-left .nav-sidebar > .nav > li > a .icon {
    min-width: 0;
    width: 100%;
    text-align: center;
  }
  .sidebar-minimized .app-sidebar.sidebar-left .nav-sidebar > .nav > li > .nav-submenu {
    display: none;
    height: auto !important;
    position: absolute;
    z-index: -1;
    top: 0;
    padding-top: 10px;
    padding-bottom: 10px;
    padding-left: 30px;
    min-width: 180px;
    border-top-right-radius: 3px;
    border-bottom-right-radius: 3px;
  }
  .sidebar-minimized .app-sidebar.sidebar-left .nav-sidebar > .nav > li > .nav-submenu:after {
    left: 16px;
  }
  .sidebar-minimized .app-sidebar.sidebar-left .nav-sidebar > .nav > li > .nav-submenu > li:after {
    left: -17px;
  }
  .sidebar-minimized .app-sidebar.sidebar-left .nav-sidebar > .nav > li.hover > .nav-submenu {
    display: block;
    left: 60px;
  }
  .sidebar-minimized .app-sidebar.sidebar-left .sidebar-content > .scroll-wrapper,
  .sidebar-minimized .app-sidebar.sidebar-left .sidebar-content > .scroll-wrapper > .scroll-content {
    overflow: visible !important;
  }
  .sidebar-minimized .app-sidebar.sidebar-left .sidebar-content > .scroll-wrapper > .scroll-bar {
    display: none !important;
  }
  .sidebar-minimized .app-sidebar.sidebar-left .sidebar-header {
    padding: 0;
<<<<<<< HEAD
    width: 60px;
=======
    left: 170px;
     -webkit-transform: translate3d(-85px, 0px, 0px);
     transform: translate3d(-85px, 0px, 0px);
     -webkit-transition: transform 0.3s ease;
     -o-transition: transform 0.3s ease;
     transition: transform 0.3s ease;
>>>>>>> 3ebb08dd
  }
  .sidebar-minimized .app-sidebar.sidebar-left .sidebar-header > .mautic-brand > .mautic-logo-text {
    display: none;
  }
}
.csstransforms3d.sidebar-open-ltr #app-content {
  -webkit-transform: translate3d(230px, 0, 0);
  transform: translate3d(230px, 0, 0);
  -webkit-transition: transform 0.3s ease;
  -o-transition: transform 0.3s ease;
  transition: transform 0.3s ease;
}
.no-csstransforms3d.sidebar-open-ltr #app-content {
  left: 230px;
}
.csstransforms3d.sidebar-open-rtl #app-content {
  -webkit-transform: translate3d(-230px, 0, 0);
  transform: translate3d(-230px, 0, 0);
  -webkit-transition: transform 0.3s ease;
  -o-transition: transform 0.3s ease;
  transition: transform 0.3s ease;
}
.no-csstransforms3d.sidebar-open-rtl #app-content {
  left: -230px;
}
#app-content {
  position: relative;
  -webkit-transition: transform 0.3s ease;
  -o-transition: transform 0.3s ease;
  transition: transform 0.3s ease;
}
#app-content:before,
#app-content:after {
  content: " ";
  display: table;
}
#app-content:after {
  clear: both;
}
#app-content > .content-body {
  width: 100%;
  float: left;
}
#app-content > .content-body .container-fluid.container-xs {
  padding-left: 5px;
  padding-right: 5px;
}
#app-content > .content-body .container-fluid.container-sm {
  padding-left: 10px;
  padding-right: 10px;
}
#app-content > .content-body .container-fluid.container-md {
  padding-left: 15px;
  padding-right: 15px;
}
#app-content > .content-body .container-fluid.container-lg {
  padding-left: 20px;
  padding-right: 20px;
}
@media (min-width: 768px) {
  #app-content {
    position: static;
  }
  .sidebar-minimized #app-content {
    margin-left: 60px !important;
  }
}
.csstransforms3d.sidebar-open-ltr #app-footer {
  -webkit-transform: translate3d(230px, 0, 0);
  transform: translate3d(230px, 0, 0);
  -webkit-transition: transform 0.3s ease;
  -o-transition: transform 0.3s ease;
  transition: transform 0.3s ease;
}
.no-csstransforms3d.sidebar-open-ltr #app-footer {
  left: 230px;
}
.csstransforms3d.sidebar-open-rtl #app-footer {
  -webkit-transform: translate3d(-230px, 0, 0);
  transform: translate3d(-230px, 0, 0);
  -webkit-transition: transform 0.3s ease;
  -o-transition: transform 0.3s ease;
  transition: transform 0.3s ease;
}
.no-csstransforms3d.sidebar-open-rtl #app-footer {
  left: -230px;
  right: 230px;
}
#app-footer {
  position: absolute;
  left: 0;
  right: 0;
  bottom: 0;
  z-index: 1000;
  height: 46px;
  line-height: 46px;
  background-color: #fbfbfb;
  -webkit-transition: transform 0.3s ease;
  -o-transition: transform 0.3s ease;
  transition: transform 0.3s ease;
}
#app-footer ~ #app-content > .content-body {
  padding-bottom: 46px;
}
#app-footer:after {
  content: "";
  position: absolute;
  z-index: -1;
  left: 0;
  right: 0;
  top: -1px;
  height: inherit;
  border-top: 1px solid rgba(0, 0, 0, 0.05);
}
@media (min-width: 768px) {
  .sidebar-minimized #app-footer {
    margin-left: 60px !important;
  }
}
hr,
.hr-expand {
  margin-top: 15px;
  margin-bottom: 15px;
  border: 0;
  border-top: 1px solid #ebedf0;
}
hr.hr-w-2,
.hr-expand.hr-w-2 {
  border-width: 2px;
}
hr.hr-w-3,
.hr-expand.hr-w-3 {
  border-width: 3px;
}
.hr-expand a.arrow {
  display: inline-block;
  position: relative;
  top: -1px;
  z-index: 1;
  background-color: #f8f8f8;
  padding: 0 15px;
  margin: 0 15px;
  border: 1px solid #ebedf0;
  border-top-width: 0;
  border-bottom-left-radius: 3px;
  border-bottom-right-radius: 3px;
  box-shadow: 0 1px 2px 0 rgba(0, 0, 0, 0.03);
  font-size: 9px;
  line-height: 22px;
  text-transform: uppercase;
}
.hr-expand a.arrow > .caret {
  margin-left: 0;
  border-top: 0px;
  border-bottom: 4px solid;
}
.hr-expand a.collapsed > .caret {
  border-top: 4px solid;
  border-bottom: 0px;
}
.hr-expand.hr-w-2 a.arrow {
  top: -2px;
}
.hr-expand.hr-w-3 a.arrow {
  top: -3px;
}
a:hover {
  cursor: pointer;
}
a:hover,
a:focus {
  text-decoration: none;
}
h1,
h2,
h3,
h4,
h5,
h6,
.h1,
.h2,
.h3,
.h4,
.h5,
.h6 {
  margin-top: 0;
  margin-bottom: 0;
  color: inherit;
}
.ellipsis {
  display: block;
  overflow: hidden;
  text-overflow: ellipsis;
  white-space: nowrap;
}
.fs-base {
  font-size: 13px;
}
.fs-2 {
  font-size: 2px !important;
}
.fs-4 {
  font-size: 4px !important;
}
.fs-6 {
  font-size: 6px !important;
}
.fs-8 {
  font-size: 8px !important;
}
.fs-10 {
  font-size: 10px !important;
}
.fs-11 {
  font-size: 11px !important;
}
.fs-12 {
  font-size: 12px !important;
}
.fs-14 {
  font-size: 14px !important;
}
.fs-16 {
  font-size: 16px !important;
}
.fs-18 {
  font-size: 18px !important;
}
.fs-20 {
  font-size: 20px !important;
}
.fs-22 {
  font-size: 22px !important;
}
.fs-24 {
  font-size: 24px !important;
}
.fs-26 {
  font-size: 26px !important;
}
.fs-28 {
  font-size: 28px !important;
}
.fs-30 {
  font-size: 30px !important;
}
.fs-32 {
  font-size: 32px !important;
}
.fs-34 {
  font-size: 34px !important;
}
.fs-36 {
  font-size: 36px !important;
}
.fs-38 {
  font-size: 38px !important;
}
.fs-40 {
  font-size: 40px !important;
}
.fs-42 {
  font-size: 42px !important;
}
.fs-44 {
  font-size: 44px !important;
}
.fs-46 {
  font-size: 46px !important;
}
.fs-48 {
  font-size: 48px !important;
}
.fs-50 {
  font-size: 50px !important;
}
.fs-52 {
  font-size: 52px !important;
}
.fs-54 {
  font-size: 54px !important;
}
.fs-56 {
  font-size: 56px !important;
}
.page-header {
  background-color: #fbfbfb;
  padding: 15px;
  margin: 0;
  border-bottom: 0;
  border-bottom: 1px solid #fff;
  box-shadow: inset 0 -1px 0 0 #e5e8eb;
}
.page-header .breadcrumb {
  padding: 5px 0;
  background-color: inherit;
  border-radius: 0;
}
.container .page-header {
  margin: -15px -15px 15px -15px;
}
.container.container-xs .page-header {
  margin: -5px -5px 5px -5px;
}
.container.container-sm .page-header {
  margin: -10px -10px 10px -10px;
}
.container.container-md .page-header {
  margin: -15px -15px 15px -15px;
}
.container.container-lg .page-header {
  margin: -20px -20px 20px -20px;
}
.fw-b {
  font-weight: 700;
}
.fw-sb {
  font-weight: 600;
}
.fw-n {
  font-weight: 400;
}
.fw-t {
  font-weight: 300;
}
.tt-u {
  text-transform: uppercase;
}
.text-muted {
  color: #8393a2;
}
a.text-muted:hover {
  color: #68798a;
}
.text-white {
  color: #ffffff;
}
a.text-white:hover {
  color: #e6e6e6;
}
.text-white.light-xs {
  color: #ffffff;
}
a.text-white.light-xs:hover {
  color: #ffffff;
}
.text-white.dark-xs {
  color: #d9d9d9;
}
a.text-white.dark-xs:hover {
  color: #cccccc;
}
.text-white.dark-sm {
  color: #b3b3b3;
}
a.text-white.dark-sm:hover {
  color: #a6a6a6;
}
.text-white.dark-md {
  color: #8c8c8c;
}
a.text-white.dark-md:hover {
  color: #808080;
}
.text-white.dark-lg {
  color: #666666;
}
a.text-white.dark-lg:hover {
  color: #595959;
}
.text-primary {
  color: #4e5d9d;
}
a.text-primary:hover {
  color: #3d497b;
}
.text-success {
  color: #00b49c;
}
a.text-success:hover {
  color: #008170;
}
.text-success.light-xs {
  color: #01ffdd;
}
a.text-success.light-xs:hover {
  color: #00e7c8;
}
.text-success.dark-xs {
  color: #00685a;
}
a.text-success.dark-xs:hover {
  color: #004e44;
}
.text-success.dark-sm {
  color: #001b17;
}
a.text-success.dark-sm:hover {
  color: #000201;
}
.text-success.dark-md {
  color: #000000;
}
a.text-success.dark-md:hover {
  color: #000000;
}
.text-success.dark-lg {
  color: #000000;
}
a.text-success.dark-lg:hover {
  color: #000000;
}
.text-warning {
  color: #fdb933;
}
a.text-warning:hover {
  color: #fba702;
}
.text-danger {
  color: #f86b4f;
}
a.text-danger:hover {
  color: #f6421e;
}
.text-info {
  color: #35b4b9;
}
a.text-info:hover {
  color: #2a8d91;
}
.text-twitter {
  color: #55acee;
}
a.text-twitter:hover {
  color: #2795e9;
}
.text-facebook {
  color: #3b5998;
}
a.text-facebook:hover {
  color: #2d4373;
}
.text-google {
  color: #dd4b39;
}
a.text-google:hover {
  color: #c23321;
}
blockquote {
  padding-left: 40px;
  border-width: 0px;
}
blockquote > p {
  position: relative;
  font-style: italic;
  font-size: 18px !important;
}
blockquote > p:before {
  position: absolute;
  top: -1px;
  margin-left: -25px;
  font-family: "FontAwesome";
  font-size: 18px;
  content: "\f10d";
  color: #ebedf0;
}
blockquote > p:after {
  position: absolute;
  bottom: -1px;
  margin-left: 5px;
  font-family: "FontAwesome";
  font-size: 18px;
  content: "\f10e";
  color: #ebedf0;
}
.blockquote-reverse {
  padding-left: 20px;
  padding-right: 40px;
  border-width: 0px;
}
.touch .scroll-content {
  height: 100%;
  overflow-y: scroll;
  -ms-overflow-style: -ms-autohiding-scrollbar;
  -webkit-overflow-scrolling: touch;
}
.no-touch .scroll-wrapper,
.no-touch .scroll-wrapper > .scroll-content {
  height: 100%;
}
.no-touch .scroll-wrapper > .scroll-rail {
  display: none !important;
}
.no-touch .scroll-wrapper > .scroll-bar {
  background-color: gray !important;
  right: 3px !important;
}
.btn,
.btn:active,
.btn.active {
  outline: 0;
}
.btn .fa {
  min-width: 13px;
}
.btn > .caret {
  margin-top: -1px;
}
.btn.btn-rounded {
  border-radius: 32px;
  padding-left: 16px;
  padding-right: 16px;
}
.btn.btn-circle {
  width: 32px;
  padding-left: 0;
  padding-right: 0;
  border-radius: 50%;
}
.btn.btn-circle.btn-lg {
  width: 43px;
}
.btn.btn-circle.btn-sm {
  width: 27px;
}
.btn.btn-circle.btn-xs {
  width: 19px;
}
.btn.btn-outline {
  background-color: transparent;
  border-width: 1px;
}
.btn.btn-outline.btn-primary {
  color: #4e5d9d;
}
.btn.btn-outline.btn-success {
  color: #00b49c;
}
.btn.btn-outline.btn-warning {
  color: #fdb933;
}
.btn.btn-outline.btn-danger {
  color: #f86b4f;
}
.btn.btn-outline.btn-info {
  color: #35b4b9;
}
.btn-link {
  font-weight: 600;
}
.btn-link:hover,
.btn-link:focus {
  text-decoration: none;
}
.btn-group .btn ~ .btn,
.btn-group .btn ~ .btn-group,
.btn-group .btn-group ~ .btn,
.btn-group .btn-group ~ .btn-group {
  margin-left: -1px;
}
.alert-dismissable .close,
.alert-dismissible .close {
  top: -1px;
}
.alert-primary {
  background: #aeb6d7;
}
.alert-secondary {
  background: #feedcb;
}
.alert-tertiary {
  background: #a3e2e4;
}
.alert-growl {
  background: rgba(0, 0, 0, 0.8);
  color: #FFFFFF;
  position: absolute;
  top: 20px;
  right: 20px;
  z-index: 100000;
  border: 1px solid #000;
}
.xdsoft_datetimepicker .xdsoft_calendar td.xdsoft_default,
.xdsoft_datetimepicker .xdsoft_calendar td.xdsoft_current,
.xdsoft_datetimepicker .xdsoft_timepicker .xdsoft_time_box > div > div.xdsoft_current {
  background: #4e5e9e;
  box-shadow: #495894 0px 1px 3px 0px inset;
}
.xdsoft_datetimepicker .xdsoft_calendar td:hover,
.xdsoft_datetimepicker .xdsoft_timepicker .xdsoft_time_box > div > div:hover {
  background: #fdb933 !important;
}
.content-body .cke_chrome {
  background: #f8f8f8;
  border: 1px solid #f0f0f0;
}
.content-body .cke_bottom,
.content-body .cke_top {
  background: #f8f8f8;
}
a.media {
  display: block;
}
.media > a {
  display: block;
}
.media.read {
  opacity: .8;
}
.media.read a {
  color: #52606d;
}
.media.new {
  background-color: #f6f7f8;
}
.media-body {
  display: block;
}
.media-heading {
  display: block;
}
.media-heading > .bullet {
  margin-top: -1px;
}
.media-list.media-list-feed {
  position: relative;
}
.media-list.media-list-feed .media {
  overflow: visible;
}
.media-list.media-list-feed .media > .media-object {
  position: relative;
  width: 28px;
  text-align: center;
}
.media-list.media-list-feed .media > .media-object:before {
  content: '';
  position: absolute;
  top: -200%;
  bottom: -200%;
  width: 1px;
  left: 50%;
  background-image: url(data:image/svg+xml;base64,PD94bWwgdmVyc2lvbj0iMS4wIiA/PjxzdmcgeG1sbnM9Imh0dHA6Ly93d3cudzMub3JnLzIwMDAvc3ZnIiB3aWR0aD0iMTAwJSIgaGVpZ2h0PSIxMDAlIiB2aWV3Qm94PSIwIDAgMSAxIiBwcmVzZXJ2ZUFzcGVjdFJhdGlvPSJub25lIj48bGluZWFyR3JhZGllbnQgaWQ9Imxlc3NoYXQtZ2VuZXJhdGVkIiBncmFkaWVudFVuaXRzPSJ1c2VyU3BhY2VPblVzZSIgeDE9IjAlIiB5MT0iMCUiIHgyPSIwJSIgeTI9IjEwMCUiPjxzdG9wIG9mZnNldD0iMCUiIHN0b3AtY29sb3I9InJnYigyNTUsIDI1NSwgMjU1KSIgc3RvcC1vcGFjaXR5PSIwIi8+PHN0b3Agb2Zmc2V0PSIxMCUiIHN0b3AtY29sb3I9IiNlNWU1ZTUiIHN0b3Atb3BhY2l0eT0iMSIvPjxzdG9wIG9mZnNldD0iOTAlIiBzdG9wLWNvbG9yPSIjZTVlNWU1IiBzdG9wLW9wYWNpdHk9IjEiLz48c3RvcCBvZmZzZXQ9IjEwMCUiIHN0b3AtY29sb3I9InJnYigyMjksIDIyOSwgMjI5KSIgc3RvcC1vcGFjaXR5PSIwIi8+PC9saW5lYXJHcmFkaWVudD48cmVjdCB4PSIwIiB5PSIwIiB3aWR0aD0iMSIgaGVpZ2h0PSIxIiBmaWxsPSJ1cmwoI2xlc3NoYXQtZ2VuZXJhdGVkKSIgLz48L3N2Zz4=);
  background-image: -webkit-linear-gradient(top, rgba(255, 255, 255, 0) 0%, #e5e5e5 10%, #e5e5e5 90%, rgba(229, 229, 229, 0) 100%);
  background-image: -moz-linear-gradient(top, rgba(255, 255, 255, 0) 0%, #e5e5e5 10%, #e5e5e5 90%, rgba(229, 229, 229, 0) 100%);
  background-image: -o-linear-gradient(top, rgba(255, 255, 255, 0) 0%, #e5e5e5 10%, #e5e5e5 90%, rgba(229, 229, 229, 0) 100%);
  background-image: linear-gradient(to bottom, rgba(255, 255, 255, 0) 0%, #e5e5e5 10%, #e5e5e5 90%, rgba(229, 229, 229, 0) 100%);
}
.media-list.media-list-feed .media > .media-object > .figure {
  position: relative;
  z-index: 5;
  display: inline-block;
  width: 14px;
  height: 14px;
  text-align: center;
  font-size: 12px;
  border-radius: 50%;
  background-color: #dce0e5;
}
.media-list.media-list-feed .media > .media-object > .figure.featured {
  width: 20px;
  height: 20px;
  line-height: 19px;
}
.media-list.media-list-feed .media:first-child > .media-object:before {
  top: 0;
}
.media-list.media-list-contact > .media-heading {
  padding: 15px 15px 5px;
  font-weight: 600;
  font-size: 12px;
  margin-bottom: 0;
}
.media-list.media-list-contact > .media {
  margin: 0;
  border-bottom: 1px solid rgba(0, 0, 0, 0.05);
}
.media-list.media-list-contact > .media a {
  padding: 10px 15px;
}
.media-list.media-list-contact > .media a:hover,
.media-list.media-list-contact > .media a:focus {
  background-color: transparent;
}
.media-list.media-list-bubble > .media {
  padding: 15px;
}
.media-list.media-list-bubble > .media:after {
  display: none;
}
.media-list.media-list-bubble > .media .media-object {
  position: relative;
  float: left;
  margin-right: 15px;
}
.media-list.media-list-bubble > .media .media-object:after {
  content: "";
  position: absolute;
  top: 7px;
  right: -18px;
  width: 0px;
  height: 0px;
  border-style: solid;
  border-width: 10px 10px 10px 0;
  border-color: transparent #f3f3f3 transparent transparent;
}
.media-list.media-list-bubble > .media .media-body .media-text {
  display: inline-block;
  padding: 8px;
  color: #52606d;
  background-color: #f3f3f3;
  border-radius: 3px;
}
.media-list.media-list-bubble > .media.media-right .media-object {
  float: right;
  margin-left: 15px;
  margin-right: 0px;
}
.media-list.media-list-bubble > .media.media-right .media-object:after {
  left: -18px;
  right: auto;
  border-width: 10px 0 10px 10px;
  border-color: transparent transparent transparent #4e5d9d;
}
.media-list.media-list-bubble > .media.media-right .media-body {
  text-align: right;
}
.media-list.media-list-bubble > .media.media-right .media-body .media-text {
  color: #f2f2f2;
  background-color: #4e5d9d;
}
.list-group-item > a {
  position: relative;
  z-index: 1;
  display: block;
}
a.list-group-item:hover,
a.list-group-item:focus {
  z-index: 2;
}
.caret {
  margin-top: -1px;
}
.dropdown-menu {
  -webkit-box-shadow: 0 3px 6px rgba(0, 0, 0, 0.06);
  box-shadow: 0 3px 6px rgba(0, 0, 0, 0.06);
}
.dropdown-menu .divider {
  margin: 5px 0;
}
.dropdown-menu .panel {
  -webkit-box-shadow: none;
  box-shadow: none;
  border-radius: 0;
  border-width: 0;
  margin-bottom: 0;
  margin-top: -5px;
  margin-bottom: -5px;
}
.dropdown-menu .panel .panel-heading {
  border-radius: 0;
}
.dropdown-menu > li > a {
  position: relative;
  z-index: 1;
  margin-top: -1px;
  padding: 5px 20px;
  border-top: 1px solid transparent;
  border-bottom: 1px solid transparent;
}
.dropdown-menu > li > a .fa {
  min-width: 15px;
}
.dropdown-menu > li > a:hover,
.dropdown-menu > li > a:focus {
  z-index: 2;
  border-color: #f3f3f3;
}
.dropdown-menu > .active > a,
.dropdown-menu > .active > a:hover,
.dropdown-menu > .active > a:focus {
  color: #596776;
  background-color: #f0f0f0;
}
.scrollable-menu {
  height: auto;
  max-height: 200px;
  overflow-x: hidden;
}
.nav > li > a {
  font-weight: normal;
}
.nav > li > a .text,
.nav > li > a .icon,
.nav > li > a .arrow {
  line-height: 18px;
}
.nav .open > a,
.nav .open > a:hover,
.nav .open > a:focus {
  background-color: transparent;
}
.nav .nav-divider {
  background-color: rgba(0, 0, 0, 0.05);
}
.nav .nav-heading {
  font-size: 12px;
  font-weight: 600;
  padding: 10px 18px;
  padding-bottom: 5px;
  color: #a0acb8;
}
.nav-tabs {
  border-top-right-radius: 3px;
  border-top-left-radius: 3px;
  -webkit-box-shadow: inset 0 -3px 8px -3px rgba(0, 0, 0, 0.05);
  box-shadow: inset 0 -3px 8px -3px rgba(0, 0, 0, 0.05);
}
.nav-tabs > li > a {
  line-height: 20px;
}
.nav-tabs > li.active > a {
  overflow: hidden;
  border-top-color: transparent;
}
.nav-tabs > li.active > a:after {
  content: '';
  position: absolute;
  top: 0;
  left: 0;
  right: 0;
  height: 2px;
  background-color: #4e5d9d;
}
/*
.tab-content {
  > .tab-pane {
    border: 1px solid @nav-tabs-active-link-hover-border-color;
    border-top-width: 0;
    border-bottom-right-radius: @nav-pills-border-radius;
    border-bottom-left-radius: @nav-pills-border-radius;
  }
}
*/
.nav-pills > li + li {
  margin-left: 5px;
}
.notes {
  overflow: hidden;
  height: auto;
  position: relative;
  padding: 0px;
  list-style-type: none;
}
.notes li > .panel > .panel-body {
  display: table !important;
  width: 100%;
  table-layout: fixed;
  border-spacing: 0;
}
.notes li > .panel > .panel-body [class*=" icon"],
.notes li > .panel > .panel-body [class^="icon"] {
  position: static;
  padding: 0;
}
.notes li > .panel > .panel-body [class*=" icon"].height-auto:before,
.notes li > .panel > .panel-body [class^="icon"].height-auto:before {
  content: "";
  position: absolute;
  width: inherit;
  top: 0;
  bottom: 0;
  z-index: -1;
  background-color: inherit;
  border: inherit;
}
.notes li > .panel > .panel-body [class*=" icon"].bdr-l.height-auto:before,
.notes li > .panel > .panel-body [class^="icon"].bdr-l.height-auto:before {
  margin-left: -1px;
}
.notes li > .panel > .panel-body [class*=" icon"].bdr-r.height-auto:before,
.notes li > .panel > .panel-body [class^="icon"].bdr-r.height-auto:before {
  margin-right: -1px;
}
.notes li > .panel > .panel-body > .col-xs-1 {
  vertical-align: middle;
}
.notes li > .panel > .panel-body > .col-xs-2,
.notes li > .panel > .panel-body > .col-xs-3,
.notes li > .panel > .panel-body > .col-xs-4,
.notes li > .panel > .panel-body > .col-xs-5,
.notes li > .panel > .panel-body > .col-xs-6,
.notes li > .panel > .panel-body > .col-xs-7,
.notes li > .panel > .panel-body > .col-xs-8,
.notes li > .panel > .panel-body > .col-xs-9,
.notes li > .panel > .panel-body > .col-xs-10,
.notes li > .panel > .panel-body > .col-xs-11,
.notes li > .panel > .panel-body > .cell {
  display: table-cell;
  vertical-align: top;
  height: 100%;
  float: none;
}
.notes li > .panel > .panel-body > .cell {
  width: 100%;
}
@media (min-width: 768px) {
  .notes li > .panel > .panel-body > .col-sm-1,
  .notes li > .panel > .panel-body > .col-sm-2,
  .notes li > .panel > .panel-body > .col-sm-3,
  .notes li > .panel > .panel-body > .col-sm-4,
  .notes li > .panel > .panel-body > .col-sm-5,
  .notes li > .panel > .panel-body > .col-sm-6,
  .notes li > .panel > .panel-body > .col-sm-7,
  .notes li > .panel > .panel-body > .col-sm-8,
  .notes li > .panel > .panel-body > .col-sm-9,
  .notes li > .panel > .panel-body > .col-sm-10,
  .notes li > .panel > .panel-body > .col-sm-11 {
    display: table-cell;
    vertical-align: top;
    height: 100%;
    float: none;
  }
}
@media (min-width: 992px) {
  .notes li > .panel > .panel-body > .col-md-1,
  .notes li > .panel > .panel-body > .col-md-2,
  .notes li > .panel > .panel-body > .col-md-3,
  .notes li > .panel > .panel-body > .col-md-4,
  .notes li > .panel > .panel-body > .col-md-5,
  .notes li > .panel > .panel-body > .col-md-6,
  .notes li > .panel > .panel-body > .col-md-7,
  .notes li > .panel > .panel-body > .col-md-8,
  .notes li > .panel > .panel-body > .col-md-9,
  .notes li > .panel > .panel-body > .col-md-10,
  .notes li > .panel > .panel-body > .col-md-11 {
    display: table-cell;
    vertical-align: top;
    height: 100%;
    float: none;
  }
}
@media (min-width: 1200px) {
  .notes li > .panel > .panel-body > .col-lg-1,
  .notes li > .panel > .panel-body > .col-lg-2,
  .notes li > .panel > .panel-body > .col-lg-3,
  .notes li > .panel > .panel-body > .col-lg-4,
  .notes li > .panel > .panel-body > .col-lg-5,
  .notes li > .panel > .panel-body > .col-lg-6,
  .notes li > .panel > .panel-body > .col-lg-7,
  .notes li > .panel > .panel-body > .col-lg-8,
  .notes li > .panel > .panel-body > .col-lg-9,
  .notes li > .panel > .panel-body > .col-lg-10,
  .notes li > .panel > .panel-body > .col-lg-11 {
    display: table-cell;
    vertical-align: top;
    height: 100%;
    float: none;
  }
}
.bullet {
  display: inline-block;
  vertical-align: middle;
  width: 6px;
  height: 6px;
  border-radius: 50%;
  background-color: #a0acb8;
}
.bullet.bullet-primary {
  background-color: #4e5d9d;
}
.bullet.bullet-success {
  background-color: #00b49c;
}
.bullet.bullet-info {
  background-color: #35b4b9;
}
.bullet.bullet-warning {
  background-color: #fdb933;
}
.bullet.bullet-danger {
  background-color: #f86b4f;
}
.label {
  display: inline-block;
  line-height: 1.5;
  padding: 0.25em 0.6em 0.15em 0.6em;
  border-radius: 2px;
  text-shadow: 0px -1px 0px rgba(0, 0, 0, 0.1);
}
.badge {
  padding-top: 0px;
  padding-bottom: 0px;
  font-size: 10px;
  text-shadow: 0px -1px 0px rgba(0, 0, 0, 0.1);
}
.mautic-brand {
  display: block;
  height: 60px;
  text-align: center;
  width: 100%;
}
.mautic-brand > svg.mautic-logo-figure {
  width: 32px;
  height: 60px;
}
.mautic-brand > svg.mautic-logo-figure .circle {
  fill: #ffffff;
}
.mautic-brand > svg.mautic-logo-figure .m,
.mautic-brand > svg.mautic-logo-figure .m-arrow {
  fill: #fdb933;
}
.mautic-brand > svg.mautic-logo-text {
  height: 60px;
  width: 98px;
}
.mautic-brand > svg.mautic-logo-text .m,
.mautic-brand > svg.mautic-logo-text .a,
.mautic-brand > svg.mautic-logo-text .u,
.mautic-brand > svg.mautic-logo-text .t,
.mautic-brand > svg.mautic-logo-text .i,
.mautic-brand > svg.mautic-logo-text .c {
  fill: #ffffff;
}
label {
  font-weight: 600;
}
.control-label.text-left {
  text-align: left;
}
.form-control {
  -webkit-box-shadow: none;
  box-shadow: none;
  -webkit-transition: border-color ease-in-out .15s;
  -o-transition: border-color ease-in-out .15s;
  transition: border-color ease-in-out .15s;
}
.form-control.form-control-rounded {
  border-radius: 32px;
}
.form-stack .form-control {
  position: relative;
  border-radius: 0;
}
.form-stack .form-control:focus {
  z-index: 1;
}
.form-stack .form-control + .form-control {
  margin-top: -1px;
}
.form-stack .form-control:first-child {
  border-radius: 3px 3px 0 0;
}
.form-stack .form-control:last-child {
  border-radius: 0 0 3px 3px;
}
.form-stack .form-control.input-lg:first-child {
  border-radius: 4px 4px 0 0;
}
.form-stack .form-control.input-lg:last-child {
  border-radius: 0 0 4px 4px;
}
.form-stack .form-control.input-sm:first-child {
  border-radius: 2px 2px 0 0;
}
.form-stack .form-control.input-sm:last-child {
  border-radius: 0 0 2px 2px;
}
.form-stack .form-control-icon:first-child > .form-control {
  border-radius: 3px 3px 0 0;
}
.form-stack .form-control-icon:first-child > .form-control.input-lg {
  border-radius: 4px 4px 0 0;
}
.form-stack .form-control-icon:first-child > .form-control.input-sm {
  border-radius: 2px 2px 0 0;
}
.form-stack .form-control-icon:last-child > .form-control {
  border-radius: 0 0 3px 3px;
}
.form-stack .form-control-icon:last-child > .form-control.input-lg {
  border-radius: 0 0 4px 4px;
}
.form-stack .form-control-icon:last-child > .form-control.input-sm {
  border-radius: 0 0 2px 2px;
}
.form-stack .form-control-icon + .form-control-icon {
  margin-top: -1px;
}
.form-control-icon {
  position: relative;
}
.form-control-icon .form-control {
  padding-left: 32px;
}
.form-control-icon .form-control.input-lg {
  padding-left: 42px;
}
.form-control-icon .form-control.input-lg + .the-icon {
  font-size: 16px;
  line-height: 42px;
  width: 42px;
}
.form-control-icon .form-control.input-sm {
  padding-left: 28px;
}
.form-control-icon .form-control.input-sm + .the-icon {
  font-size: 11px;
  line-height: 28px;
  width: 28px;
}
.form-control-icon .the-icon {
  position: absolute;
  z-index: 2;
  top: 0;
  left: 0;
  line-height: 31px;
  width: 32px;
  text-align: center;
}
.form-control-icon.form-control-icon-right .the-icon {
  right: 0;
  left: auto;
}
.form-control-icon.form-control-icon-right .form-control {
  padding-left: 12px;
  padding-right: 32px;
}
.form-control-icon.form-control-icon-right .form-control.input-lg {
  padding-left: 16px;
  padding-right: 42px;
}
.form-control-icon.form-control-icon-right .form-control.input-sm {
  padding-left: 10px;
  padding-right: 28px;
}
.btn-file {
  position: relative;
  overflow: hidden;
}
.btn-file input[type=file] {
  position: absolute;
  top: 0px;
  right: 0px;
  min-width: 100%;
  min-height: 100%;
  font-size: 999px;
  text-align: right;
  opacity: 0;
  background: red;
  cursor: inherit;
  display: block;
}
.checkbox label,
.radio label,
.checkbox-inline label,
.radio-inline label {
  font-weight: normal;
}
.checkbox[class*=" custom"],
.radio[class*=" custom"],
.checkbox-inline[class*=" custom"],
.radio-inline[class*=" custom"],
.checkbox[class^="custom"],
.radio[class^="custom"],
.checkbox-inline[class^="custom"],
.radio-inline[class^="custom"] {
  position: relative;
}
.checkbox[class*=" custom"] label,
.radio[class*=" custom"] label,
.checkbox-inline[class*=" custom"] label,
.radio-inline[class*=" custom"] label,
.checkbox[class^="custom"] label,
.radio[class^="custom"] label,
.checkbox-inline[class^="custom"] label,
.radio-inline[class^="custom"] label {
  padding-left: 24px;
}
.checkbox[class*=" custom"] label input,
.radio[class*=" custom"] label input,
.checkbox-inline[class*=" custom"] label input,
.radio-inline[class*=" custom"] label input,
.checkbox[class^="custom"] label input,
.radio[class^="custom"] label input,
.checkbox-inline[class^="custom"] label input,
.radio-inline[class^="custom"] label input {
  position: absolute;
  opacity: 0;
}
.checkbox[class*=" custom"] label input + span,
.radio[class*=" custom"] label input + span,
.checkbox-inline[class*=" custom"] label input + span,
.radio-inline[class*=" custom"] label input + span,
.checkbox[class^="custom"] label input + span,
.radio[class^="custom"] label input + span,
.checkbox-inline[class^="custom"] label input + span,
.radio-inline[class^="custom"] label input + span {
  display: inline-block;
  vertical-align: top;
  position: relative;
  width: 16px;
  height: 16px;
  margin-left: -25px;
  margin-right: 4px;
  margin-top: 1px;
  background-color: transparent;
  border-radius: 3px;
  border: 1px solid rgba(0, 0, 0, 0.2);
}
.checkbox[class*=" custom"] label input + span:after,
.radio[class*=" custom"] label input + span:after,
.checkbox-inline[class*=" custom"] label input + span:after,
.radio-inline[class*=" custom"] label input + span:after,
.checkbox[class^="custom"] label input + span:after,
.radio[class^="custom"] label input + span:after,
.checkbox-inline[class^="custom"] label input + span:after,
.radio-inline[class^="custom"] label input + span:after {
  content: "";
  display: block;
  position: absolute;
  top: 2px;
  left: 2px;
  background-color: #3c4650;
  height: 10px;
  width: 10px;
  border-radius: 2px;
  -webkit-transform: scale(0);
  -ms-transform: scale(0);
  -o-transform: scale(0);
  transform: scale(0);
  -webkit-transition: all 0.1s ease;
  -o-transition: all 0.1s ease;
  transition: all 0.1s ease;
}
.checkbox[class*=" custom"] label input:disabled + span,
.radio[class*=" custom"] label input:disabled + span,
.checkbox-inline[class*=" custom"] label input:disabled + span,
.radio-inline[class*=" custom"] label input:disabled + span,
.checkbox[class^="custom"] label input:disabled + span,
.radio[class^="custom"] label input:disabled + span,
.checkbox-inline[class^="custom"] label input:disabled + span,
.radio-inline[class^="custom"] label input:disabled + span {
  opacity: 0.4;
}
.checkbox[class*=" custom"] label input:disabled + span:hover,
.radio[class*=" custom"] label input:disabled + span:hover,
.checkbox-inline[class*=" custom"] label input:disabled + span:hover,
.radio-inline[class*=" custom"] label input:disabled + span:hover,
.checkbox[class^="custom"] label input:disabled + span:hover,
.radio[class^="custom"] label input:disabled + span:hover,
.checkbox-inline[class^="custom"] label input:disabled + span:hover,
.radio-inline[class^="custom"] label input:disabled + span:hover {
  cursor: not-allowed;
}
.checkbox[class*=" custom"] label input:checked + span,
.radio[class*=" custom"] label input:checked + span,
.checkbox-inline[class*=" custom"] label input:checked + span,
.radio-inline[class*=" custom"] label input:checked + span,
.checkbox[class^="custom"] label input:checked + span,
.radio[class^="custom"] label input:checked + span,
.checkbox-inline[class^="custom"] label input:checked + span,
.radio-inline[class^="custom"] label input:checked + span {
  border: 1px solid #3c4650;
}
.checkbox[class*=" custom"] label input:checked + span:after,
.radio[class*=" custom"] label input:checked + span:after,
.checkbox-inline[class*=" custom"] label input:checked + span:after,
.radio-inline[class*=" custom"] label input:checked + span:after,
.checkbox[class^="custom"] label input:checked + span:after,
.radio[class^="custom"] label input:checked + span:after,
.checkbox-inline[class^="custom"] label input:checked + span:after,
.radio-inline[class^="custom"] label input:checked + span:after {
  -webkit-transform: scale(1);
  -ms-transform: scale(1);
  -o-transform: scale(1);
  transform: scale(1);
  -webkit-transition: all 0.1s ease;
  -o-transition: all 0.1s ease;
  transition: all 0.1s ease;
}
.checkbox[class*=" custom"] label:hover input + span,
.radio[class*=" custom"] label:hover input + span,
.checkbox-inline[class*=" custom"] label:hover input + span,
.radio-inline[class*=" custom"] label:hover input + span,
.checkbox[class^="custom"] label:hover input + span,
.radio[class^="custom"] label:hover input + span,
.checkbox-inline[class^="custom"] label:hover input + span,
.radio-inline[class^="custom"] label:hover input + span {
  border: 1px solid rgba(0, 0, 0, 0.3);
}
.checkbox[class*=" custom"] label:hover input:checked + span,
.radio[class*=" custom"] label:hover input:checked + span,
.checkbox-inline[class*=" custom"] label:hover input:checked + span,
.radio-inline[class*=" custom"] label:hover input:checked + span,
.checkbox[class^="custom"] label:hover input:checked + span,
.radio[class^="custom"] label:hover input:checked + span,
.checkbox-inline[class^="custom"] label:hover input:checked + span,
.radio-inline[class^="custom"] label:hover input:checked + span {
  border: 1px solid #3c4650;
}
.checkbox.custom-primary label input + span:after,
.radio.custom-primary label input + span:after,
.checkbox-inline.custom-primary label input + span:after,
.radio-inline.custom-primary label input + span:after {
  background-color: #4e5d9d;
}
.checkbox.custom-primary label input:checked + span,
.radio.custom-primary label input:checked + span,
.checkbox-inline.custom-primary label input:checked + span,
.radio-inline.custom-primary label input:checked + span {
  border: 1px solid #4e5d9d;
}
.checkbox.custom-primary label:hover input + span,
.radio.custom-primary label:hover input + span,
.checkbox-inline.custom-primary label:hover input + span,
.radio-inline.custom-primary label:hover input + span {
  border: 1px solid rgba(0, 0, 0, 0.3);
}
.checkbox.custom-primary label:hover input:checked + span,
.radio.custom-primary label:hover input:checked + span,
.checkbox-inline.custom-primary label:hover input:checked + span,
.radio-inline.custom-primary label:hover input:checked + span {
  border: 1px solid #4e5d9d;
}
.checkbox.custom-info label input + span:after,
.radio.custom-info label input + span:after,
.checkbox-inline.custom-info label input + span:after,
.radio-inline.custom-info label input + span:after {
  background-color: #35b4b9;
}
.checkbox.custom-info label input:checked + span,
.radio.custom-info label input:checked + span,
.checkbox-inline.custom-info label input:checked + span,
.radio-inline.custom-info label input:checked + span {
  border: 1px solid #35b4b9;
}
.checkbox.custom-info label:hover input + span,
.radio.custom-info label:hover input + span,
.checkbox-inline.custom-info label:hover input + span,
.radio-inline.custom-info label:hover input + span {
  border: 1px solid rgba(0, 0, 0, 0.3);
}
.checkbox.custom-info label:hover input:checked + span,
.radio.custom-info label:hover input:checked + span,
.checkbox-inline.custom-info label:hover input:checked + span,
.radio-inline.custom-info label:hover input:checked + span {
  border: 1px solid #35b4b9;
}
.checkbox.custom-success label input + span:after,
.radio.custom-success label input + span:after,
.checkbox-inline.custom-success label input + span:after,
.radio-inline.custom-success label input + span:after {
  background-color: #00b49c;
}
.checkbox.custom-success label input:checked + span,
.radio.custom-success label input:checked + span,
.checkbox-inline.custom-success label input:checked + span,
.radio-inline.custom-success label input:checked + span {
  border: 1px solid #00b49c;
}
.checkbox.custom-success label:hover input + span,
.radio.custom-success label:hover input + span,
.checkbox-inline.custom-success label:hover input + span,
.radio-inline.custom-success label:hover input + span {
  border: 1px solid rgba(0, 0, 0, 0.3);
}
.checkbox.custom-success label:hover input:checked + span,
.radio.custom-success label:hover input:checked + span,
.checkbox-inline.custom-success label:hover input:checked + span,
.radio-inline.custom-success label:hover input:checked + span {
  border: 1px solid #00b49c;
}
.checkbox.custom-warning label input + span:after,
.radio.custom-warning label input + span:after,
.checkbox-inline.custom-warning label input + span:after,
.radio-inline.custom-warning label input + span:after {
  background-color: #fdb933;
}
.checkbox.custom-warning label input:checked + span,
.radio.custom-warning label input:checked + span,
.checkbox-inline.custom-warning label input:checked + span,
.radio-inline.custom-warning label input:checked + span {
  border: 1px solid #fdb933;
}
.checkbox.custom-warning label:hover input + span,
.radio.custom-warning label:hover input + span,
.checkbox-inline.custom-warning label:hover input + span,
.radio-inline.custom-warning label:hover input + span {
  border: 1px solid rgba(0, 0, 0, 0.3);
}
.checkbox.custom-warning label:hover input:checked + span,
.radio.custom-warning label:hover input:checked + span,
.checkbox-inline.custom-warning label:hover input:checked + span,
.radio-inline.custom-warning label:hover input:checked + span {
  border: 1px solid #fdb933;
}
.checkbox.custom-danger label input + span:after,
.radio.custom-danger label input + span:after,
.checkbox-inline.custom-danger label input + span:after,
.radio-inline.custom-danger label input + span:after {
  background-color: #f86b4f;
}
.checkbox.custom-danger label input:checked + span,
.radio.custom-danger label input:checked + span,
.checkbox-inline.custom-danger label input:checked + span,
.radio-inline.custom-danger label input:checked + span {
  border: 1px solid #f86b4f;
}
.checkbox.custom-danger label:hover input + span,
.radio.custom-danger label:hover input + span,
.checkbox-inline.custom-danger label:hover input + span,
.radio-inline.custom-danger label:hover input + span {
  border: 1px solid rgba(0, 0, 0, 0.3);
}
.checkbox.custom-danger label:hover input:checked + span,
.radio.custom-danger label:hover input:checked + span,
.checkbox-inline.custom-danger label:hover input:checked + span,
.radio-inline.custom-danger label:hover input:checked + span {
  border: 1px solid #f86b4f;
}
.radio-inline[class*=" custom"] label input + span,
.radio[class*=" custom"] label input + span,
.radio-inline[class^="custom"] label input + span,
.radio[class^="custom"] label input + span,
.radio-inline[class*=" custom"] label input + span:after,
.radio[class*=" custom"] label input + span:after,
.radio-inline[class^="custom"] label input + span:after,
.radio[class^="custom"] label input + span:after {
  border-radius: 50%;
}
.checkbox-inline[class*=" custom"] label,
.radio-inline[class*=" custom"] label,
.checkbox-inline[class^="custom"] label,
.radio-inline[class^="custom"] label {
  padding-left: 4px;
}
.input-group .input-group-btn + .form-control {
  margin-left: -1px;
}
.img-wrapper {
  display: inline-block;
  position: relative;
}
.img-wrapper + .img-wrapper {
  margin-left: 3px;
}
.img-wrapper.pull-right + .img-wrapper {
  margin-right: 3px;
  margin-left: 0;
}
.img-wrapper:after {
  position: absolute;
  content: "";
  z-index: 1;
  top: 0;
  bottom: 0;
  left: 0;
  right: 0;
  border-radius: inherit;
  -webkit-box-shadow: inset 0 0 3px 0 rgba(0, 0, 0, 0.3);
  box-shadow: inset 0 0 3px 0 rgba(0, 0, 0, 0.3);
}
.img-wrapper img {
  border-radius: inherit;
  display: block;
  width: 100% \9;
  max-width: 100%;
  height: auto;
}
.img-wrapper > .label,
.img-wrapper > .badge {
  position: absolute;
  z-index: 5;
  top: -10px;
  right: -10px;
}
.img-rounded {
  border-radius: 3px;
}
.table > thead > tr > th,
.table > tbody > tr > th,
.table > tfoot > tr > th,
.table > thead > tr > td,
.table > tbody > tr > td,
.table > tfoot > tr > td {
  vertical-align: middle;
}
.table > thead > tr > th {
  vertical-align: middle;
  border-bottom: 1px solid #ebedf0;
}
.progress {
  background-color: #ebedf0;
  -webkit-box-shadow: none;
  box-shadow: none;
}
.progress.progress-md {
  height: 12px;
  border-radius: 2px;
}
.progress.progress-sm {
  height: 8px;
  border-radius: 2px;
  margin-top: 2px;
}
.progress.progress-xs {
  height: 4px;
  border-radius: 2px;
}
.progress-bar {
  -webkit-box-shadow: none;
  box-shadow: none;
}
.progress-bar-success {
  background-color: #00b49c;
}
.progress-striped .progress-bar-success {
  background-image: -webkit-linear-gradient(45deg, rgba(255, 255, 255, 0.15) 25%, transparent 25%, transparent 50%, rgba(255, 255, 255, 0.15) 50%, rgba(255, 255, 255, 0.15) 75%, transparent 75%, transparent);
  background-image: -o-linear-gradient(45deg, rgba(255, 255, 255, 0.15) 25%, transparent 25%, transparent 50%, rgba(255, 255, 255, 0.15) 50%, rgba(255, 255, 255, 0.15) 75%, transparent 75%, transparent);
  background-image: linear-gradient(45deg, rgba(255, 255, 255, 0.15) 25%, transparent 25%, transparent 50%, rgba(255, 255, 255, 0.15) 50%, rgba(255, 255, 255, 0.15) 75%, transparent 75%, transparent);
}
.progress-bar-info {
  background-color: #35b4b9;
}
.progress-striped .progress-bar-info {
  background-image: -webkit-linear-gradient(45deg, rgba(255, 255, 255, 0.15) 25%, transparent 25%, transparent 50%, rgba(255, 255, 255, 0.15) 50%, rgba(255, 255, 255, 0.15) 75%, transparent 75%, transparent);
  background-image: -o-linear-gradient(45deg, rgba(255, 255, 255, 0.15) 25%, transparent 25%, transparent 50%, rgba(255, 255, 255, 0.15) 50%, rgba(255, 255, 255, 0.15) 75%, transparent 75%, transparent);
  background-image: linear-gradient(45deg, rgba(255, 255, 255, 0.15) 25%, transparent 25%, transparent 50%, rgba(255, 255, 255, 0.15) 50%, rgba(255, 255, 255, 0.15) 75%, transparent 75%, transparent);
}
.progress-bar-warning {
  background-color: #fdb933;
}
.progress-striped .progress-bar-warning {
  background-image: -webkit-linear-gradient(45deg, rgba(255, 255, 255, 0.15) 25%, transparent 25%, transparent 50%, rgba(255, 255, 255, 0.15) 50%, rgba(255, 255, 255, 0.15) 75%, transparent 75%, transparent);
  background-image: -o-linear-gradient(45deg, rgba(255, 255, 255, 0.15) 25%, transparent 25%, transparent 50%, rgba(255, 255, 255, 0.15) 50%, rgba(255, 255, 255, 0.15) 75%, transparent 75%, transparent);
  background-image: linear-gradient(45deg, rgba(255, 255, 255, 0.15) 25%, transparent 25%, transparent 50%, rgba(255, 255, 255, 0.15) 50%, rgba(255, 255, 255, 0.15) 75%, transparent 75%, transparent);
}
.progress-bar-danger {
  background-color: #f86b4f;
}
.progress-striped .progress-bar-danger {
  background-image: -webkit-linear-gradient(45deg, rgba(255, 255, 255, 0.15) 25%, transparent 25%, transparent 50%, rgba(255, 255, 255, 0.15) 50%, rgba(255, 255, 255, 0.15) 75%, transparent 75%, transparent);
  background-image: -o-linear-gradient(45deg, rgba(255, 255, 255, 0.15) 25%, transparent 25%, transparent 50%, rgba(255, 255, 255, 0.15) 50%, rgba(255, 255, 255, 0.15) 75%, transparent 75%, transparent);
  background-image: linear-gradient(45deg, rgba(255, 255, 255, 0.15) 25%, transparent 25%, transparent 50%, rgba(255, 255, 255, 0.15) 50%, rgba(255, 255, 255, 0.15) 75%, transparent 75%, transparent);
}
.app-sidebar .progress {
  background-color: #232b34;
}
.panel {
  border: 1px solid #ebedf0;
  -webkit-box-shadow: 0px 1px 1px #f3f3f3;
  box-shadow: 0px 1px 1px #f3f3f3;
}
.panel-heading {
  padding: 0 15px;
}
.panel-heading:before,
.panel-heading:after {
  content: " ";
  display: table;
}
.panel-heading:after {
  clear: both;
}
.panel-heading .panel-title {
  padding: 10px 0;
  display: table-cell;
  width: 1%;
  vertical-align: middle;
  font-weight: 600;
}
.panel-heading .panel-toolbar {
  display: table-cell;
  width: 1%;
  vertical-align: middle;
}
.panel-group .panel {
  -webkit-box-shadow: none;
  box-shadow: none;
}
.panel-footer {
  overflow: hidden;
  background-color: #fbfbfb;
}
.panel-toolbar-wrapper {
  display: block;
  background-color: #fbfbfb;
  border-bottom: 1px solid #cfd9db;
  padding: 0px 15px;
}
.box-layout {
  display: table !important;
  width: 100%;
  table-layout: fixed;
  border-spacing: 0;
}
.box-layout > [class*=" col-"],
.box-layout > [class^="col-"] {
  position: static;
  padding: 0;
}
.box-layout > [class*=" col-"].height-auto:before,
.box-layout > [class^="col-"].height-auto:before {
  content: "";
  position: absolute;
  width: inherit;
  top: 0;
  bottom: 0;
  z-index: -1;
  background-color: inherit;
  border: inherit;
}
.box-layout > [class*=" col-"] > .panel-body,
.box-layout > [class^="col-"] > .panel-body {
  white-space: nowrap;
  overflow: hidden;
}
.box-layout > [class*=" col-"].bdr-l.height-auto:before,
.box-layout > [class^="col-"].bdr-l.height-auto:before {
  margin-left: -1px;
}
.box-layout > [class*=" col-"].bdr-r.height-auto:before,
.box-layout > [class^="col-"].bdr-r.height-auto:before {
  margin-right: -1px;
}
.box-layout > .col-xs-1,
.box-layout > .col-xs-2,
.box-layout > .col-xs-3,
.box-layout > .col-xs-4,
.box-layout > .col-xs-5,
.box-layout > .col-xs-6,
.box-layout > .col-xs-7,
.box-layout > .col-xs-8,
.box-layout > .col-xs-9,
.box-layout > .col-xs-10,
.box-layout > .col-xs-11,
.box-layout > .cell {
  display: table-cell;
  vertical-align: top;
  height: 100%;
  float: none;
}
.box-layout > .cell {
  width: 100%;
}
@media (min-width: 768px) {
  .box-layout > .col-sm-1,
  .box-layout > .col-sm-2,
  .box-layout > .col-sm-3,
  .box-layout > .col-sm-4,
  .box-layout > .col-sm-5,
  .box-layout > .col-sm-6,
  .box-layout > .col-sm-7,
  .box-layout > .col-sm-8,
  .box-layout > .col-sm-9,
  .box-layout > .col-sm-10,
  .box-layout > .col-sm-11 {
    display: table-cell;
    vertical-align: top;
    height: 100%;
    float: none;
  }
}
@media (min-width: 992px) {
  .box-layout > .col-md-1,
  .box-layout > .col-md-2,
  .box-layout > .col-md-3,
  .box-layout > .col-md-4,
  .box-layout > .col-md-5,
  .box-layout > .col-md-6,
  .box-layout > .col-md-7,
  .box-layout > .col-md-8,
  .box-layout > .col-md-9,
  .box-layout > .col-md-10,
  .box-layout > .col-md-11 {
    display: table-cell;
    vertical-align: top;
    height: 100%;
    float: none;
  }
}
@media (min-width: 1200px) {
  .box-layout > .col-lg-1,
  .box-layout > .col-lg-2,
  .box-layout > .col-lg-3,
  .box-layout > .col-lg-4,
  .box-layout > .col-lg-5,
  .box-layout > .col-lg-6,
  .box-layout > .col-lg-7,
  .box-layout > .col-lg-8,
  .box-layout > .col-lg-9,
  .box-layout > .col-lg-10,
  .box-layout > .col-lg-11 {
    display: table-cell;
    vertical-align: top;
    height: 100%;
    float: none;
  }
}
.tab-pane .box-layout > [class*=" col-"].height-auto:before,
.tab-pane .box-layout > [class^="col-"].height-auto:before {
  top: auto;
}
.switch {
  vertical-align: middle;
  margin-bottom: 0;
  line-height: 0;
  cursor: pointer;
  -webkit-user-select: none;
  -moz-user-select: none;
  -ms-user-select: none;
  user-select: none;
  -webkit-tap-highlight-color: transparent;
  tap-highlight-color: transparent;
}
.switch input {
  position: absolute;
  opacity: 0;
}
.switch input ~ .text {
  display: inline-block;
  font-weight: 400;
  line-height: 24px;
  vertical-align: middle;
}
.switch input ~ .switch {
  font-size: 24px;
  position: relative;
  display: inline-block;
  vertical-align: middle;
  background-color: #fafafa;
  box-shadow: inset 0 0 0 1px #e5e5e5;
  cursor: pointer;
  height: 24px;
  width: 38.4px;
  border-radius: 28px;
  transition: border 0.25s 0.15s, box-shadow 0.25s 0.3s, padding 0.25s;
}
.switch input ~ .switch:after {
  position: absolute;
  background-color: #fff;
  border: 1px solid #e5e5e5;
  border-radius: 24px;
  box-shadow: 0 1px 4px rgba(0, 0, 0, 0.01), 0 2px 4px rgba(0, 0, 0, 0.05);
  content: '';
  display: block;
  height: 24px;
  width: 24px;
  left: 0;
  top: 0;
  transition: border .25s .15s, left .25s .1s, right .15s .175s;
}
.switch input:checked + .switch {
  border-color: #00b49c;
  box-shadow: inset 0 0 0 0.6em #00b49c;
  transition: border 0.25s, box-shadow 0.25s, padding 0.25s 0.15s;
}
.switch input:checked + .switch:after {
  border-color: #00b49c;
  left: 0.6em;
  right: 0;
  transition: border .25s, left .15s .25s, right .25s .175s;
}
.switch.switch-primary input:checked + .switch {
  border-color: #4e5d9d;
  box-shadow: inset 0 0 0 0.6em #4e5d9d;
}
.switch.switch-primary input:checked + .switch:after {
  border-color: #4e5d9d;
}
.switch.switch-info input:checked + .switch {
  border-color: #35b4b9;
  box-shadow: inset 0 0 0 0.6em #35b4b9;
}
.switch.switch-info input:checked + .switch:after {
  border-color: #35b4b9;
}
.switch.switch-success input:checked + .switch {
  border-color: #00b49c;
  box-shadow: inset 0 0 0 0.6em #00b49c;
}
.switch.switch-success input:checked + .switch:after {
  border-color: #00b49c;
}
.switch.switch-warning input:checked + .switch {
  border-color: #fdb933;
  box-shadow: inset 0 0 0 0.6em #fdb933;
}
.switch.switch-warning input:checked + .switch:after {
  border-color: #fdb933;
}
.switch.switch-danger input:checked + .switch {
  border-color: #f86b4f;
  box-shadow: inset 0 0 0 0.6em #f86b4f;
}
.switch.switch-danger input:checked + .switch:after {
  border-color: #f86b4f;
}
.switch.switch-lg input ~ .text {
  line-height: 28px;
}
.switch.switch-lg input ~ .switch {
  font-size: 28px;
  height: 28px;
  width: 44.8px;
  border-radius: 28px;
}
.switch.switch-lg input ~ .switch:after {
  border-radius: 28px;
  height: 28px;
  width: 28px;
}
.switch.switch-sm input ~ .text {
  line-height: 20px;
}
.switch.switch-sm input ~ .switch {
  font-size: 20px;
  height: 20px;
  width: 32px;
  border-radius: 20px;
}
.switch.switch-sm input ~ .switch:after {
  border-radius: 20px;
  height: 20px;
  width: 20px;
}
.switch.switch-xs input ~ .text {
  line-height: 16px;
}
.switch.switch-xs input ~ .switch {
  font-size: 16px;
  height: 16px;
  width: 25.6px;
  border-radius: 16px;
}
.switch.switch-xs input ~ .switch:after {
  border-radius: 16px;
  height: 16px;
  width: 16px;
}
.step {
  padding: 0;
  margin: 0;
}
.step > li {
  list-style: none;
}
.step > li + li {
  margin-top: 15px;
}
.step > li + li .steps:after {
  content: "";
  position: absolute;
  left: 16px;
  top: -15px;
  height: 15px;
  width: 1px;
  background-color: #a0acb8;
}
.step > li.active .steps {
  color: #47535f;
}
.step > li.active .steps > .steps-figure {
  border-color: #47535f;
}
.step > li.active a.steps:hover,
.step > li.active a.steps:focus {
  color: #47535f;
}
.step > li.active a.steps:hover > .steps-figure,
.step > li.active a.steps:focus > .steps-figure {
  border-color: #47535f;
}
.step > li a.steps:hover,
.step > li a.steps:focus {
  color: #8392a2;
}
.step > li a.steps:hover > .steps-figure,
.step > li a.steps:focus > .steps-figure {
  border-color: #8392a2;
}
.step .steps {
  position: relative;
  display: inline-block;
  color: #a0acb8;
}
.step .steps > .steps-figure {
  display: inline-block;
  width: 32px;
  height: 32px;
  text-align: center;
  font-size: 14px;
  line-height: 28px;
  border-radius: 50%;
  border: 2px solid #a0acb8;
}
.step .steps > .steps-figure + .steps-text {
  margin-left: 5px;
}
.step .steps > .steps-text + .steps-figure {
  margin-left: 5px;
}
.horizontal-step {
  padding: 0;
  margin: 0;
}
.horizontal-step > li {
  list-style: none;
  display: inline;
}
.horizontal-step > li + li {
  margin-left: 15px;
}
.horizontal-step > li + li .steps:after {
  content: "";
  position: absolute;
  left: -18px;
  top: 16px;
  height: 1px;
  width: 18px;
  background-color: #a0acb8;
}
.horizontal-step > li.active .steps {
  color: #47535f;
}
.horizontal-step > li.active .steps > .steps-figure {
  border-color: #47535f;
}
.horizontal-step > li.active a.steps:hover,
.horizontal-step > li.active a.steps:focus {
  color: #47535f;
}
.horizontal-step > li.active a.steps:hover > .steps-figure,
.horizontal-step > li.active a.steps:focus > .steps-figure {
  border-color: #47535f;
}
.horizontal-step > li a.steps:hover,
.horizontal-step > li a.steps:focus {
  color: #8392a2;
}
.horizontal-step > li a.steps:hover > .steps-figure,
.horizontal-step > li a.steps:focus > .steps-figure {
  border-color: #8392a2;
}
.horizontal-step > li a.steps.disabled {
  color: #bdc5cd;
}
.horizontal-step > li a.steps.disabled > .steps-figure {
  border-color: #bdc5cd;
}
.horizontal-step > li a.steps.disabled:hover {
  color: #bdc5cd;
  cursor: not-allowed;
}
.horizontal-step > li a.steps.disabled:hover > .steps-figure {
  border-color: #bdc5cd;
}
.horizontal-step .steps {
  position: relative;
  display: inline-block;
  color: #a0acb8;
}
.horizontal-step .steps > .steps-figure {
  display: inline-block;
  width: 32px;
  height: 32px;
  text-align: center;
  font-size: 14px;
  line-height: 28px;
  border-radius: 50%;
  border: 2px solid #a0acb8;
}
.horizontal-step .steps > .steps-figure + .steps-text {
  margin-left: 5px;
}
.horizontal-step .steps > .steps-text + .steps-figure {
  margin-left: 5px;
}
.bg-white {
  background-color: #ffffff !important;
  border-color: #f7f7f7 !important;
  color: #47535f !important;
}
.bg-white.bg-light-xs,
.bg-white .bg-light-xs {
  background-color: #ffffff !important;
  border-color: #f7f7f7 !important;
}
.bg-white.bg-light-sm,
.bg-white .bg-light-sm {
  background-color: #ffffff !important;
  border-color: #f7f7f7 !important;
}
.bg-white.bg-light-md,
.bg-white .bg-light-md {
  background-color: #ffffff !important;
  border-color: #f7f7f7 !important;
}
.bg-white.bg-light-lg,
.bg-white .bg-light-lg {
  background-color: #ffffff !important;
  border-color: #f7f7f7 !important;
}
.bg-white.bg-dark-xs,
.bg-white .bg-dark-xs {
  background-color: #fcfcfc !important;
  border-color: #f7f7f7 !important;
}
.bg-white.bg-dark-sm,
.bg-white .bg-dark-sm {
  background-color: #f7f7f7 !important;
  border-color: #f0f0f0 !important;
}
.bg-white.bg-dark-md,
.bg-white .bg-dark-md {
  background-color: #f2f2f2 !important;
  border-color: #e8e8e8 !important;
}
.bg-white.bg-dark-lg,
.bg-white .bg-dark-lg {
  background-color: #ededed !important;
  border-color: #e0e0e0 !important;
}
.bg-auto {
  background-color: #f8f8f8 !important;
  border-color: #f0f0f0 !important;
  color: #47535f !important;
}
.bg-auto.bg-light-xs,
.bg-auto .bg-light-xs {
  background-color: #fbfbfb !important;
  border-color: #f0f0f0 !important;
}
.bg-auto.bg-light-sm,
.bg-auto .bg-light-sm {
  background-color: #ffffff !important;
  border-color: #f0f0f0 !important;
}
.bg-auto.bg-light-md,
.bg-auto .bg-light-md {
  background-color: #ffffff !important;
  border-color: #f0f0f0 !important;
}
.bg-auto.bg-light-lg,
.bg-auto .bg-light-lg {
  background-color: #ffffff !important;
  border-color: #f0f0f0 !important;
}
.bg-auto.bg-dark-xs,
.bg-auto .bg-dark-xs {
  background-color: #f5f5f5 !important;
  border-color: #f0f0f0 !important;
}
.bg-auto.bg-dark-sm,
.bg-auto .bg-dark-sm {
  background-color: #f0f0f0 !important;
  border-color: #e9e9e9 !important;
}
.bg-auto.bg-dark-md,
.bg-auto .bg-dark-md {
  background-color: #ebebeb !important;
  border-color: #e1e1e1 !important;
}
.bg-auto.bg-dark-lg,
.bg-auto .bg-dark-lg {
  background-color: #e6e6e6 !important;
  border-color: #d9d9d9 !important;
}
.bg-transparent {
  background-color: transparent !important;
  color: #47535f;
}
.bg-primary {
  background-color: #4e5d9d !important;
  border-color: #495793 !important;
  color: #ffffff !important;
}
.bg-primary.bg-light-xs,
.bg-primary .bg-light-xs {
  background-color: #505fa0 !important;
  border-color: #495793 !important;
}
.bg-primary.bg-light-sm,
.bg-primary .bg-light-sm {
  background-color: #5363a7 !important;
  border-color: #495793 !important;
}
.bg-primary.bg-light-md,
.bg-primary .bg-light-md {
  background-color: #5868ac !important;
  border-color: #495793 !important;
}
.bg-primary.bg-light-lg,
.bg-primary .bg-light-lg {
  background-color: #5f6eb0 !important;
  border-color: #495793 !important;
}
.bg-primary.bg-dark-xs,
.bg-primary .bg-dark-xs {
  background-color: #4c5b9a !important;
  border-color: #495793 !important;
}
.bg-primary.bg-dark-sm,
.bg-primary .bg-dark-sm {
  background-color: #495793 !important;
  border-color: #445189 !important;
}
.bg-primary.bg-dark-md,
.bg-primary .bg-dark-md {
  background-color: #46538c !important;
  border-color: #3f4b7e !important;
}
.bg-primary.bg-dark-lg,
.bg-primary .bg-dark-lg {
  background-color: #424f85 !important;
  border-color: #3a4574 !important;
}
.bg-success {
  background-color: #00b49c !important;
  border-color: #00a58f !important;
  color: #ffffff !important;
}
.bg-success.bg-light-xs,
.bg-success .bg-light-xs {
  background-color: #00b9a0 !important;
  border-color: #00a58f !important;
}
.bg-success.bg-light-sm,
.bg-success .bg-light-sm {
  background-color: #00c3a9 !important;
  border-color: #00a58f !important;
}
.bg-success.bg-light-md,
.bg-success .bg-light-md {
  background-color: #00ceb2 !important;
  border-color: #00a58f !important;
}
.bg-success.bg-light-lg,
.bg-success .bg-light-lg {
  background-color: #00d8bb !important;
  border-color: #00a58f !important;
}
.bg-success.bg-dark-xs,
.bg-success .bg-dark-xs {
  background-color: #00af98 !important;
  border-color: #00a58f !important;
}
.bg-success.bg-dark-sm,
.bg-success .bg-dark-sm {
  background-color: #00a58f !important;
  border-color: #009581 !important;
}
.bg-success.bg-dark-md,
.bg-success .bg-dark-md {
  background-color: #009b86 !important;
  border-color: #008674 !important;
}
.bg-success.bg-dark-lg,
.bg-success .bg-dark-lg {
  background-color: #00907d !important;
  border-color: #007767 !important;
}
.bg-info {
  background-color: #35b4b9 !important;
  border-color: #32a8ad !important;
  color: #ffffff !important;
}
.bg-info.bg-light-xs,
.bg-info .bg-light-xs {
  background-color: #36b8bd !important;
  border-color: #32a8ad !important;
}
.bg-info.bg-light-sm,
.bg-info .bg-light-sm {
  background-color: #38c0c5 !important;
  border-color: #32a8ad !important;
}
.bg-info.bg-light-md,
.bg-info .bg-light-md {
  background-color: #3fc3c8 !important;
  border-color: #32a8ad !important;
}
.bg-info.bg-light-lg,
.bg-info .bg-light-lg {
  background-color: #47c5ca !important;
  border-color: #32a8ad !important;
}
.bg-info.bg-dark-xs,
.bg-info .bg-dark-xs {
  background-color: #34b0b5 !important;
  border-color: #32a8ad !important;
}
.bg-info.bg-dark-sm,
.bg-info .bg-dark-sm {
  background-color: #32a8ad !important;
  border-color: #2e9da1 !important;
}
.bg-info.bg-dark-md,
.bg-info .bg-dark-md {
  background-color: #2fa1a5 !important;
  border-color: #2b9195 !important;
}
.bg-info.bg-dark-lg,
.bg-info .bg-dark-lg {
  background-color: #2d999d !important;
  border-color: #278689 !important;
}
.bg-warning {
  background-color: #fdb933 !important;
  border-color: #fdb424 !important;
  color: #ffffff !important;
}
.bg-warning.bg-light-xs,
.bg-warning .bg-light-xs {
  background-color: #fdbb38 !important;
  border-color: #fdb424 !important;
}
.bg-warning.bg-light-sm,
.bg-warning .bg-light-sm {
  background-color: #fdbe42 !important;
  border-color: #fdb424 !important;
}
.bg-warning.bg-light-md,
.bg-warning .bg-light-md {
  background-color: #fdc24c !important;
  border-color: #fdb424 !important;
}
.bg-warning.bg-light-lg,
.bg-warning .bg-light-lg {
  background-color: #fdc556 !important;
  border-color: #fdb424 !important;
}
.bg-warning.bg-dark-xs,
.bg-warning .bg-dark-xs {
  background-color: #fdb72e !important;
  border-color: #fdb424 !important;
}
.bg-warning.bg-dark-sm,
.bg-warning .bg-dark-sm {
  background-color: #fdb424 !important;
  border-color: #fdaf15 !important;
}
.bg-warning.bg-dark-md,
.bg-warning .bg-dark-md {
  background-color: #fdb01a !important;
  border-color: #fda906 !important;
}
.bg-warning.bg-dark-lg,
.bg-warning .bg-dark-lg {
  background-color: #fdad10 !important;
  border-color: #f0a002 !important;
}
.bg-danger {
  background-color: #f86b4f !important;
  border-color: #f75f40 !important;
  color: #ffffff !important;
}
.bg-danger.bg-light-xs,
.bg-danger .bg-light-xs {
  background-color: #f86f54 !important;
  border-color: #f75f40 !important;
}
.bg-danger.bg-light-sm,
.bg-danger .bg-light-sm {
  background-color: #f9775e !important;
  border-color: #f75f40 !important;
}
.bg-danger.bg-light-md,
.bg-danger .bg-light-md {
  background-color: #f98068 !important;
  border-color: #f75f40 !important;
}
.bg-danger.bg-light-lg,
.bg-danger .bg-light-lg {
  background-color: #f98871 !important;
  border-color: #f75f40 !important;
}
.bg-danger.bg-dark-xs,
.bg-danger .bg-dark-xs {
  background-color: #f8674a !important;
  border-color: #f75f40 !important;
}
.bg-danger.bg-dark-sm,
.bg-danger .bg-dark-sm {
  background-color: #f75f40 !important;
  border-color: #f75232 !important;
}
.bg-danger.bg-dark-md,
.bg-danger .bg-dark-md {
  background-color: #f75636 !important;
  border-color: #f64623 !important;
}
.bg-danger.bg-dark-lg,
.bg-danger .bg-dark-lg {
  background-color: #f74e2d !important;
  border-color: #f63a14 !important;
}
.pagination,
.pager {
  margin: 0 0 15px 0;
}
lesshat-selector {
  -lh-property: 0; } 
@-webkit-keyframes after-anim{ 0% { width: 0%; left: 0%; } 10% { width: 30%; left: 100%; } 19.99% { width: 30%; left: 100%; } 20% { width: 0%; left: 0%; } 30% { width: 80%; left: 100%; } 30.01% { width: 0%; left: 0%; } 40% { width: 5%; left: 30%; } 50% { width: 50%; left: 100%; } 50.01% { width: 0%; left: 0%; } 60% { width: 60%; left: 20%; } 70% { width: 5%; left: 100%; } 70.01% { width: 0%; left: 0%; } 80% { width: 50%; left: 30%; } 90% { width: 10%; left: 80%; } 100% { width: 20%; left: 100%; }}
@-moz-keyframes after-anim{ 0% { width: 0%; left: 0%; } 10% { width: 30%; left: 100%; } 19.99% { width: 30%; left: 100%; } 20% { width: 0%; left: 0%; } 30% { width: 80%; left: 100%; } 30.01% { width: 0%; left: 0%; } 40% { width: 5%; left: 30%; } 50% { width: 50%; left: 100%; } 50.01% { width: 0%; left: 0%; } 60% { width: 60%; left: 20%; } 70% { width: 5%; left: 100%; } 70.01% { width: 0%; left: 0%; } 80% { width: 50%; left: 30%; } 90% { width: 10%; left: 80%; } 100% { width: 20%; left: 100%; }}
@-o-keyframes after-anim{ 0% { width: 0%; left: 0%; } 10% { width: 30%; left: 100%; } 19.99% { width: 30%; left: 100%; } 20% { width: 0%; left: 0%; } 30% { width: 80%; left: 100%; } 30.01% { width: 0%; left: 0%; } 40% { width: 5%; left: 30%; } 50% { width: 50%; left: 100%; } 50.01% { width: 0%; left: 0%; } 60% { width: 60%; left: 20%; } 70% { width: 5%; left: 100%; } 70.01% { width: 0%; left: 0%; } 80% { width: 50%; left: 30%; } 90% { width: 10%; left: 80%; } 100% { width: 20%; left: 100%; }}
@keyframes after-anim{ 0% { width: 0%; left: 0%; } 10% { width: 30%; left: 100%; } 19.99% { width: 30%; left: 100%; } 20% { width: 0%; left: 0%; } 30% { width: 80%; left: 100%; } 30.01% { width: 0%; left: 0%; } 40% { width: 5%; left: 30%; } 50% { width: 50%; left: 100%; } 50.01% { width: 0%; left: 0%; } 60% { width: 60%; left: 20%; } 70% { width: 5%; left: 100%; } 70.01% { width: 0%; left: 0%; } 80% { width: 50%; left: 30%; } 90% { width: 10%; left: 80%; } 100% { width: 20%; left: 100%; };
}
lesshat-selector {
  -lh-property: 0; } 
@-webkit-keyframes before-anim{ 0% { width: 0%; left: 0%; } 0% { width: 60%; } 19.99% { width: 40%; left: 100%; } 20% { width: 0%; left: 0%; } 25% { width: 10%; left: 10%; } 30% { width: 40%; left: 30%; } 40% { width: 60%; left: 100%; } 40.01% { width: 0%; left: 0%; } 50% { width: 10%; left: 40%; } 60% { width: 30%; left: 100%; } 60.01% { width: 0%; left: 0%; } 70% { width: 10%; left: 40%; } 80% { width: 5%; left: 100%; } 80.01% { width: 0%; left: 0%; } 90% { width: 70%; left: 10%; } 100% { width: 10%; left: 100%; }}
@-moz-keyframes before-anim{ 0% { width: 0%; left: 0%; } 0% { width: 60%; } 19.99% { width: 40%; left: 100%; } 20% { width: 0%; left: 0%; } 25% { width: 10%; left: 10%; } 30% { width: 40%; left: 30%; } 40% { width: 60%; left: 100%; } 40.01% { width: 0%; left: 0%; } 50% { width: 10%; left: 40%; } 60% { width: 30%; left: 100%; } 60.01% { width: 0%; left: 0%; } 70% { width: 10%; left: 40%; } 80% { width: 5%; left: 100%; } 80.01% { width: 0%; left: 0%; } 90% { width: 70%; left: 10%; } 100% { width: 10%; left: 100%; }}
@-o-keyframes before-anim{ 0% { width: 0%; left: 0%; } 0% { width: 60%; } 19.99% { width: 40%; left: 100%; } 20% { width: 0%; left: 0%; } 25% { width: 10%; left: 10%; } 30% { width: 40%; left: 30%; } 40% { width: 60%; left: 100%; } 40.01% { width: 0%; left: 0%; } 50% { width: 10%; left: 40%; } 60% { width: 30%; left: 100%; } 60.01% { width: 0%; left: 0%; } 70% { width: 10%; left: 40%; } 80% { width: 5%; left: 100%; } 80.01% { width: 0%; left: 0%; } 90% { width: 70%; left: 10%; } 100% { width: 10%; left: 100%; }}
@keyframes before-anim{ 0% { width: 0%; left: 0%; } 0% { width: 60%; } 19.99% { width: 40%; left: 100%; } 20% { width: 0%; left: 0%; } 25% { width: 10%; left: 10%; } 30% { width: 40%; left: 30%; } 40% { width: 60%; left: 100%; } 40.01% { width: 0%; left: 0%; } 50% { width: 10%; left: 40%; } 60% { width: 30%; left: 100%; } 60.01% { width: 0%; left: 0%; } 70% { width: 10%; left: 40%; } 80% { width: 5%; left: 100%; } 80.01% { width: 0%; left: 0%; } 90% { width: 70%; left: 10%; } 100% { width: 10%; left: 100%; };
}
.loading-bar {
  opacity: 0;
  position: absolute;
  bottom: -1px;
  z-index: 1;
  left: 0;
  right: 0;
  height: 2px;
  background-color: #adb5d7;
  overflow: hidden;
  -webkit-transition: opacity 0.3s ease;
  -moz-transition: opacity 0.3s ease;
  -o-transition: opacity 0.3s ease;
  transition: opacity 0.3s ease;
}
.loading-bar:after,
.loading-bar:before {
  content: '';
  position: absolute;
  height: 2px;
  background-color: #4e5d9d;
}
.loading-bar:after {
  left: 50%;
  width: 10%;
  -webkit-animation: after-anim 2.5s infinite linear;
  -moz-animation: after-anim 2.5s infinite linear;
  -o-animation: after-anim 2.5s infinite linear;
  animation: after-anim 2.5s infinite linear;
}
.loading-bar:before {
  left: 0%;
  width: 0%;
  -webkit-animation: before-anim 2.5s infinite linear;
  -moz-animation: before-anim 2.5s infinite linear;
  -o-animation: before-anim 2.5s infinite linear;
  animation: before-anim 2.5s infinite linear;
}
.loading-bar.active,
.loading-content .loading-bar {
  opacity: 1;
  -webkit-transition: opacity 0.3s ease;
  -moz-transition: opacity 0.3s ease;
  -o-transition: opacity 0.3s ease;
  transition: opacity 0.3s ease;
}
.offcanvas-container {
  position: relative;
  width: 100%;
  height: 100%;
  overflow: hidden;
}
.offcanvas-container .offcanvas-wrapper {
  position: absolute;
  z-index: 1;
  left: 0px;
  width: 100%;
  height: 100%;
  -webkit-transition: transform 0.2s ease;
  -o-transition: transform 0.2s ease;
  transition: transform 0.2s ease;
}
.offcanvas-container .offcanvas-main {
  position: absolute;
  top: 0px;
  width: 100%;
  height: 100%;
}
.offcanvas-container .offcanvas-left {
  position: absolute;
  z-index: 2;
  top: 0px;
  left: -100%;
  width: 100%;
  height: 100%;
}
.offcanvas-container .offcanvas-right {
  position: absolute;
  z-index: 2;
  top: 0px;
  left: 100%;
  width: 100%;
  height: 100%;
}
.offcanvas-container.offcanvas-open-rtl .offcanvas-wrapper {
  left: 100%;
  -webkit-transition: left 0.2s ease;
  -o-transition: left 0.2s ease;
  transition: left 0.2s ease;
}
.offcanvas-container.offcanvas-open-ltr .offcanvas-wrapper {
  left: -100%;
  -webkit-transition: left 0.2s ease;
  -o-transition: left 0.2s ease;
  transition: left 0.2s ease;
}
.csstransforms3d .offcanvas-container.offcanvas-open-ltr .offcanvas-wrapper {
  left: auto;
  -webkit-transform: translate3d(100%, 0, 0);
  transform: translate3d(100%, 0, 0);
  -webkit-transition: transform 0.2s ease;
  -o-transition: transform 0.2s ease;
  transition: transform 0.2s ease;
}
.csstransforms3d .offcanvas-container.offcanvas-open-rtl .offcanvas-wrapper {
  left: auto;
  -webkit-transform: translate3d(-100%, 0, 0);
  transform: translate3d(-100%, 0, 0);
  -webkit-transition: transform 0.2s ease;
  -o-transition: transform 0.2s ease;
  transition: transform 0.2s ease;
}
.timeline {
  overflow: hidden;
  height: auto;
  position: relative;
  padding: 0px;
  list-style-type: none;
}
.timeline:after {
  position: absolute;
  width: 1px;
  left: 50%;
  margin-left: -1px;
  top: 20px;
  bottom: 0px;
  content: "";
  background-image: url(data:image/svg+xml;base64,PD94bWwgdmVyc2lvbj0iMS4wIiA/PjxzdmcgeG1sbnM9Imh0dHA6Ly93d3cudzMub3JnLzIwMDAvc3ZnIiB3aWR0aD0iMTAwJSIgaGVpZ2h0PSIxMDAlIiB2aWV3Qm94PSIwIDAgMSAxIiBwcmVzZXJ2ZUFzcGVjdFJhdGlvPSJub25lIj48bGluZWFyR3JhZGllbnQgaWQ9Imxlc3NoYXQtZ2VuZXJhdGVkIiBncmFkaWVudFVuaXRzPSJ1c2VyU3BhY2VPblVzZSIgeDE9IjAlIiB5MT0iMCUiIHgyPSIwJSIgeTI9IjEwMCUiPjxzdG9wIG9mZnNldD0iMCUiIHN0b3AtY29sb3I9InJnYigyNTUsIDI1NSwgMjU1KSIgc3RvcC1vcGFjaXR5PSIwIi8+PHN0b3Agb2Zmc2V0PSIxMCUiIHN0b3AtY29sb3I9IiNlNWU1ZTUiIHN0b3Atb3BhY2l0eT0iMSIvPjxzdG9wIG9mZnNldD0iOTAlIiBzdG9wLWNvbG9yPSIjZTVlNWU1IiBzdG9wLW9wYWNpdHk9IjEiLz48c3RvcCBvZmZzZXQ9IjEwMCUiIHN0b3AtY29sb3I9InJnYigyMjksIDIyOSwgMjI5KSIgc3RvcC1vcGFjaXR5PSIwIi8+PC9saW5lYXJHcmFkaWVudD48cmVjdCB4PSIwIiB5PSIwIiB3aWR0aD0iMSIgaGVpZ2h0PSIxIiBmaWxsPSJ1cmwoI2xlc3NoYXQtZ2VuZXJhdGVkKSIgLz48L3N2Zz4=);
  background-image: -webkit-linear-gradient(top, rgba(255, 255, 255, 0) 0%, #e5e5e5 10%, #e5e5e5 90%, rgba(229, 229, 229, 0) 100%);
  background-image: -moz-linear-gradient(top, rgba(255, 255, 255, 0) 0%, #e5e5e5 10%, #e5e5e5 90%, rgba(229, 229, 229, 0) 100%);
  background-image: -o-linear-gradient(top, rgba(255, 255, 255, 0) 0%, #e5e5e5 10%, #e5e5e5 90%, rgba(229, 229, 229, 0) 100%);
  background-image: linear-gradient(to bottom, rgba(255, 255, 255, 0) 0%, #e5e5e5 10%, #e5e5e5 90%, rgba(229, 229, 229, 0) 100%);
}
.timeline .panel {
  position: relative;
  z-index: 1;
}
.timeline .header {
  position: relative;
  z-index: 10;
  clear: both;
  margin-top: 0px;
  margin-right: auto;
  margin-bottom: 20px;
  margin-left: auto;
  background-color: inherit;
  font-size: 14px;
  font-weight: 600;
  max-width: 120px;
  padding-top: 2px;
  padding-bottom: 2px;
  text-align: center;
  color: #4e5d9d;
}
.timeline .events {
  padding-left: 0px;
  overflow: auto;
}
.timeline .events .figure {
  position: absolute;
  z-index: 5;
  left: 50%;
  margin-top: 10px;
  margin-left: -10px;
  width: 20px;
  height: 20px;
  line-height: 18px;
  text-align: center;
  border-radius: 50%;
  background-color: #fff;
  border: 1px solid #dce0e5;
  font-size: 12px;
  color: #dce0e5;
}
.timeline .events > .featured {
  list-style: none;
  width: 45%;
  clear: both;
  float: none !important;
  margin-bottom: 50px;
  margin-top: 50px;
  margin-left: auto;
  margin-right: auto;
}
.timeline .events > .featured > .panel:after,
.timeline .events > .featured > .panel:before {
  display: none;
}
.timeline .events > .featured .figure {
  margin-top: -30px;
}
.timeline .events > .wrapper {
  list-style: none;
  width: 46%;
  clear: both;
}
.timeline .events > .wrapper:first-child {
  margin-top: 0 !important;
}
.timeline .events > .wrapper:nth-of-type(odd) {
  float: left;
  margin-top: -30px;
}
.timeline .events > .wrapper:nth-of-type(odd) > .panel {
  z-index: 5;
}
.timeline .events > .wrapper:nth-of-type(odd) > .panel:after,
.timeline .events > .wrapper:nth-of-type(odd) > .panel:before {
  content: "";
  position: absolute;
  width: 0px;
  height: 0px;
  border-style: solid;
}
.timeline .events > .wrapper:nth-of-type(odd) > .panel:after {
  right: -10px;
  top: 10px;
  border-width: 10px 0 10px 10px;
  border-color: transparent transparent transparent #fff;
}
.timeline .events > .wrapper:nth-of-type(odd) > .panel:before {
  right: -11px;
  top: 10px;
  border-width: 10px 0 10px 10px;
  border-color: transparent transparent transparent #ebedf0;
}
.timeline .events > .wrapper:nth-of-type(even) {
  float: right;
  margin-top: -30px;
}
.timeline .events > .wrapper:nth-of-type(even) > .panel {
  z-index: 5;
}
.timeline .events > .wrapper:nth-of-type(even) > .panel:after,
.timeline .events > .wrapper:nth-of-type(even) > .panel:before {
  content: "";
  position: absolute;
  width: 0px;
  height: 0px;
  border-style: solid;
}
.timeline .events > .wrapper:nth-of-type(even) > .panel:after {
  left: -10px;
  top: 10px;
  border-width: 10px 10px 10px 0;
  border-color: transparent #fff transparent transparent;
}
.timeline .events > .wrapper:nth-of-type(even) > .panel:before {
  left: -11px;
  top: 10px;
  border-width: 10px 10px 10px 0;
  border-color: transparent #ebedf0 transparent transparent;
}
@media (max-width: 767px) {
  .timeline .events {
    padding-left: 0px;
  }
  .timeline .events > .wrapper {
    width: auto;
  }
  .timeline .events > .wrapper:nth-of-type(odd),
  .timeline .events > .wrapper:nth-of-type(even) {
    float: none;
    clear: both;
    margin-top: 48px;
  }
  .timeline .events > .wrapper:nth-of-type(odd) > .panel:after,
  .timeline .events > .wrapper:nth-of-type(even) > .panel:after,
  .timeline .events > .wrapper:nth-of-type(odd) > .panel:before,
  .timeline .events > .wrapper:nth-of-type(even) > .panel:before {
    display: none;
  }
  .timeline .events > .wrapper > .figure {
    margin-top: -41px;
  }
}
.va-t {
  vertical-align: top !important;
}
.va-m {
  vertical-align: middle !important;
}
.va-b {
  vertical-align: bottom !important;
}
.pull-right-xs {
  float: right;
}
.pull-left-xs {
  float: left;
}
@media (min-width: 768px) {
  .pull-right-sm {
    float: right;
  }
  .pull-left-sm {
    float: left;
  }
  .text-right-sm {
    text-align: right;
  }
  .text-left-sm {
    text-align: left;
  }
  .pull-right-xs {
    float: none;
  }
  .pull-left-xs {
    float: none;
  }
}
@media (min-width: 992px) {
  .pull-right-md {
    float: right;
  }
  .pull-left-md {
    float: left;
  }
  .text-right-md {
    text-align: right;
  }
  .text-left-md {
    text-align: left;
  }
  .pull-right-xs {
    float: none;
  }
  .pull-left-xs {
    float: none;
  }
}
@media (min-width: 1200px) {
  .pull-right-lg {
    float: right;
  }
  .pull-left-lg {
    float: left;
  }
  .text-right-lg {
    text-align: right;
  }
  .text-left-lg {
    text-align: left;
  }
  .pull-right-xs {
    float: none;
  }
  .pull-left-xs {
    float: none;
  }
}
.bdr-a {
  border: 1px solid #ebedf0 !important;
}
.bdr-l {
  border-left: 1px solid #ebedf0 !important;
}
.bdr-r {
  border-right: 1px solid #ebedf0 !important;
}
.bdr-t {
  border-top: 1px solid #ebedf0 !important;
}
.bdr-b {
  border-bottom: 1px solid #ebedf0 !important;
}
.bdr-c-t {
  border-color: transparent !important;
}
.bdr-w-0 {
  border-width: 0 !important;
}
.bdr-l-wdh-0 {
  border-left-width: 0 !important;
}
.bdr-r-wdh-0 {
  border-right-width: 0 !important;
}
.bdr-t-wdh-0 {
  border-top-width: 0 !important;
}
.bdr-b-wdh-0 {
  border-bottom-width: 0 !important;
}
.bdr-rds-0 {
  border-radius: 0 !important;
}
.bdr-rds {
  border-radius: 3px !important;
}
.bdr-rds-lg {
  border-radius: 4px !important;
}
.bdr-rds-sm {
  border-radius: 2px !important;
}
@media (max-width: 767px) {
  .bdr-l-xs {
    border-left: 1px solid #ebedf0;
  }
  .bdr-r-xs {
    border-right: 1px solid #ebedf0;
  }
  .bdr-t-xs {
    border-top: 1px solid #ebedf0;
  }
  .bdr-b-xs {
    border-bottom: 1px solid #ebedf0;
  }
}
@media (min-width: 768px) {
  .bdr-l-sm {
    border-left: 1px solid #ebedf0;
  }
  .bdr-r-sm {
    border-right: 1px solid #ebedf0;
  }
  .bdr-t-sm {
    border-top: 1px solid #ebedf0;
  }
  .bdr-b-sm {
    border-bottom: 1px solid #ebedf0;
  }
}
@media (min-width: 992px) {
  .bdr-l-md {
    border-left: 1px solid #ebedf0;
  }
  .bdr-r-md {
    border-right: 1px solid #ebedf0;
  }
  .bdr-t-md {
    border-top: 1px solid #ebedf0;
  }
  .bdr-b-md {
    border-bottom: 1px solid #ebedf0;
  }
}
@media (min-width: 1200px) {
  .bdr-l-lg {
    border-left: 1px solid #ebedf0;
  }
  .bdr-r-lg {
    border-right: 1px solid #ebedf0;
  }
  .bdr-t-lg {
    border-top: 1px solid #ebedf0;
  }
  .bdr-b-lg {
    border-bottom: 1px solid #ebedf0;
  }
}
.bg-picture {
  position: relative;
  min-height: 260px;
  background-repeat: no-repeat;
  background-position: center;
  background-size: cover;
}
.bg-picture > .bg-picture-overlay {
  position: absolute;
  top: 0;
  bottom: 0;
  left: 0;
  right: 0;
  background-color: rgba(0, 0, 0, 0.5);
}
.bg-picture > .meta {
  position: absolute;
  left: 0;
  right: 0;
}
.bg-picture > .meta.top {
  top: 0;
}
.bg-picture > .meta.bottom {
  bottom: 0;
}
.shd-0,
.shd-none {
  -webkit-box-shadow: none;
  box-shadow: none;
}
.csr-move {
  cursor: move !important;
}
.ma-20,
.ma-lg {
  margin: 20px !important;
}
.ma-15,
.ma-md {
  margin: 15px !important;
}
.ma-10,
.ma-sm {
  margin: 10px !important;
}
.ma-5,
.ma-xs {
  margin: 5px !important;
}
.ma-4 {
  margin: 4px !important;
}
.ma-3 {
  margin: 3px !important;
}
.ma-2 {
  margin: 2px !important;
}
.ma-1 {
  margin: 1px !important;
}
.nm {
  margin: 0px !important;
}
.mna-20,
.mna-lg {
  margin: -20px !important;
}
.mna-15,
.mna-md {
  margin: -15px !important;
}
.mna-10,
.mna-sm {
  margin: -10px !important;
}
.mna-5,
.mna-xs {
  margin: -5px !important;
}
.mna-4 {
  margin: -4px !important;
}
.mna-3 {
  margin: -3px !important;
}
.mna-2 {
  margin: -2px !important;
}
.mna-1 {
  margin: -1px !important;
}
.mt-20,
.mt-lg {
  margin-top: 20px !important;
}
.mt-15,
.mt-md {
  margin-top: 15px !important;
}
.mt-10,
.mt-sm {
  margin-top: 10px !important;
}
.mt-5,
.mt-xs {
  margin-top: 5px !important;
}
.mt-4 {
  margin-top: 4px !important;
}
.mt-3 {
  margin-top: 3px !important;
}
.mt-2 {
  margin-top: 2px !important;
}
.mt-1 {
  margin-top: 1px !important;
}
.mt-0 {
  margin-top: 0px !important;
}
.mnt-20,
.mnt-lg {
  margin-top: -20px !important;
}
.mnt-15,
.mnt-md {
  margin-top: -15px !important;
}
.mnt-10,
.mnt-sm {
  margin-top: -10px !important;
}
.mnt-5,
.mnt-xs {
  margin-top: -5px !important;
}
.mnt-4 {
  margin-top: -4px !important;
}
.mnt-3 {
  margin-top: -3px !important;
}
.mnt-2 {
  margin-top: -2px !important;
}
.mnt-1 {
  margin-top: -1px !important;
}
.mr-20,
.mr-lg {
  margin-right: 20px !important;
}
.mr-15,
.mr-md {
  margin-right: 15px !important;
}
.mr-10,
.mr-sm {
  margin-right: 10px !important;
}
.mr-5,
.mr-xs {
  margin-right: 5px !important;
}
.mr-4 {
  margin-right: 4px !important;
}
.mr-3 {
  margin-right: 3px !important;
}
.mr-2 {
  margin-right: 2px !important;
}
.mr-1 {
  margin-right: 1px !important;
}
.mr-0 {
  margin-right: 0px !important;
}
.mnr-20,
.mnr-lg {
  margin-right: -20px !important;
}
.mnr-15,
.mnr-md {
  margin-right: -15px !important;
}
.mnr-10,
.mnr-sm {
  margin-right: -10px !important;
}
.mnr-5,
.mnr-xs {
  margin-right: -5px !important;
}
.mnr-4 {
  margin-right: -4px !important;
}
.mnr-3 {
  margin-right: -3px !important;
}
.mnr-2 {
  margin-right: -2px !important;
}
.mnr-1 {
  margin-right: -1px !important;
}
.mb-20,
.mb-lg {
  margin-bottom: 20px !important;
}
.mb-15,
.mb-md {
  margin-bottom: 15px !important;
}
.mb-10,
.mb-sm {
  margin-bottom: 10px !important;
}
.mb-5,
.mb-xs {
  margin-bottom: 5px !important;
}
.mb-4 {
  margin-bottom: 4px !important;
}
.mb-3 {
  margin-bottom: 3px !important;
}
.mb-2 {
  margin-bottom: 2px !important;
}
.mb-1 {
  margin-bottom: 1px !important;
}
.mb-0 {
  margin-bottom: 0px !important;
}
.mnb-20,
.mnb-lg {
  margin-bottom: -20px !important;
}
.mnb-15,
.mnb-md {
  margin-bottom: -15px !important;
}
.mnb-10,
.mnb-sm {
  margin-bottom: -10px !important;
}
.mnb-5,
.mnb-xs {
  margin-bottom: -5px !important;
}
.mnb-4 {
  margin-bottom: -4px !important;
}
.mnb-3 {
  margin-bottom: -3px !important;
}
.mnb-2 {
  margin-bottom: -2px !important;
}
.mnb-1 {
  margin-bottom: -1px !important;
}
.ml-20,
.ml-lg {
  margin-left: 20px !important;
}
.ml-15,
.ml-md {
  margin-left: 15px !important;
}
.ml-10,
.ml-sm {
  margin-left: 10px !important;
}
.ml-5,
.ml-xs {
  margin-left: 5px !important;
}
.ml-4 {
  margin-left: 4px !important;
}
.ml-3 {
  margin-left: 3px !important;
}
.ml-2 {
  margin-left: 2px !important;
}
.ml-1 {
  margin-left: 1px !important;
}
.ml-0 {
  margin-left: 0px !important;
}
.mnl-20,
.mnl-lg {
  margin-left: -20px !important;
}
.mnl-15,
.mnl-md {
  margin-left: -15px !important;
}
.mnl-10,
.mnl-sm {
  margin-left: -10px !important;
}
.mnl-5,
.mnl-xs {
  margin-left: -5px !important;
}
.mnl-4 {
  margin-left: -4px !important;
}
.mnl-3 {
  margin-left: -3px !important;
}
.mnl-2 {
  margin-left: -2px !important;
}
.mnl-1 {
  margin-left: -1px !important;
}
.pa-20,
.pa-lg {
  padding: 20px !important;
}
.pa-15,
.pa-md {
  padding: 15px !important;
}
.pa-10,
.pa-sm {
  padding: 10px !important;
}
.pa-5,
.pa-xs {
  padding: 5px !important;
}
.pa-4 {
  padding: 4px !important;
}
.pa-3 {
  padding: 3px !important;
}
.pa-2 {
  padding: 2px !important;
}
.pa-1 {
  padding: 1px !important;
}
.np {
  padding: 0px !important;
}
.pt-20,
.pt-lg {
  padding-top: 20px !important;
}
.pt-15,
.pt-md {
  padding-top: 15px !important;
}
.pt-10,
.pt-sm {
  padding-top: 10px !important;
}
.pt-5,
.pt-xs {
  padding-top: 5px !important;
}
.pt-4 {
  padding-top: 4px !important;
}
.pt-3 {
  padding-top: 3px !important;
}
.pt-2 {
  padding-top: 2px !important;
}
.pt-1 {
  padding-top: 1px !important;
}
.pt-0 {
  padding-top: 0px !important;
}
.pr-20,
.pr-lg {
  padding-right: 20px !important;
}
.pr-15,
.pr-md {
  padding-right: 15px !important;
}
.pr-10,
.pr-sm {
  padding-right: 10px !important;
}
.pr-5,
.pr-xs {
  padding-right: 5px !important;
}
.pr-4 {
  padding-right: 4px !important;
}
.pr-3 {
  padding-right: 3px !important;
}
.pr-2 {
  padding-right: 2px !important;
}
.pr-1 {
  padding-right: 1px !important;
}
.pr-0 {
  padding-right: 0px !important;
}
.pb-20,
.pb-lg {
  padding-bottom: 20px !important;
}
.pb-15,
.pb-md {
  padding-bottom: 15px !important;
}
.pb-10,
.pb-sm {
  padding-bottom: 10px !important;
}
.pb-5,
.pb-xs {
  padding-bottom: 5px !important;
}
.pb-4 {
  padding-bottom: 4px !important;
}
.pb-3 {
  padding-bottom: 3px !important;
}
.pb-2 {
  padding-bottom: 2px !important;
}
.pb-1 {
  padding-bottom: 1px !important;
}
.pb-0 {
  padding-bottom: 0px !important;
}
.pl-20,
.pl-lg {
  padding-left: 20px !important;
}
.pl-15,
.pl-md {
  padding-left: 15px !important;
}
.pl-10,
.pl-sm {
  padding-left: 10px !important;
}
.pl-5,
.pl-xs {
  padding-left: 5px !important;
}
.pl-4 {
  padding-left: 4px !important;
}
.pl-3 {
  padding-left: 3px !important;
}
.pl-2 {
  padding-left: 2px !important;
}
.pl-1 {
  padding-left: 1px !important;
}
.pl-0 {
  padding-left: 0px !important;
}
.no-focus.form-control,
.form-control .no-focus {
  border-color: transparent;
}
.no-focus.form-control:focus,
.form-control .no-focus:focus {
  outline: 0;
}
.ovf-h {
  overflow: hidden;
}
.break-word {
  -ms-word-break: break-all;
  word-break: break-all;
  word-break: break-word;
  -webkit-hyphens: auto;
  -moz-hyphens: auto;
  hyphens: auto;
}
.builder {
  position: relative;
}
.builder-active {
  background-color: #fff;
  position: fixed;
  top: 0;
  bottom: 0;
  right: 0;
  left: 0;
  width: 100%;
  height: 100%;
  z-index: 1030;
}
.builder-panel {
  position: fixed;
  top: 0;
  bottom: 0;
  right: 0;
  width: 300px;
  height: 100%;
  padding: 15px;
  background-color: #d5d4d4;
  overflow-y: auto;
}
.builder-panel .btn-close-builder {
  width: 100%;
}
.builder-content {
  left: 0;
  top: 0;
  right: 300px;
  height: 100%;
  position: fixed;
}
.builder-panel .panel a.btn {
  white-space: normal;
}
.ui-draggable-iframeFix {
  z-index: 9999 !important;
}
.builder [data-token] {
  cursor: pointer;
}
.builder .btn-block.ui-draggable-dragging {
  width: 104px;
  height: 68px;
  margin: 6px 12px;
  white-space: normal;
}
.builder .list-group-item.ui-draggable-dragging {
  background-color: #fff;
}
.confirmation-modal {
  position: fixed;
  font-family: Arial, Helvetica, sans-serif;
  top: 0;
  right: 0;
  bottom: 0;
  left: 0;
  background: rgba(0, 0, 0, 0.8) url(data:image/gif;base64,R0lGODlhAQABAIAAAAAAAP///yH5BAEAAAAALAAAAAABAAEAAAIBRAA7);
  z-index: 9999;
  height: 100%;
  width: 100%;
}
.confirmation-inner-wrapper {
  width: 400px;
  font-size: 1.2em;
  font-weight: bold;
  position: absolute;
  margin: 10% auto;
  padding: 8px;
  border-radius: 8px;
  background: #fff;
  text-align: center;
  z-index: 10000;
}
.content-overlay {
  position: absolute;
  background: #fbfbfb;
  z-index: 1050;
  width: 100%;
  height: 100%;
  padding-left: 15px;
  font-weight: bold;
}
.stat-boxes .panel {
  height: 164px;
}
.has-click-event {
  cursor: pointer;
}
.mautibot-error {
  max-width: 1000px;
  margin-left: auto;
  margin-right: auto;
}
label.required:after {
  content: " *";
  color: #f86b4f;
}<|MERGE_RESOLUTION|>--- conflicted
+++ resolved
@@ -675,16 +675,12 @@
     margin-left: 60px;
   }
   .sidebar-minimized .app-sidebar.sidebar-left {
-<<<<<<< HEAD
-    width: 60px;
-=======
 
       -webkit-transform: translate3d(-170px, 0px, 0px);
       transform: translate3d(-170px, 0px, 0px);
       -webkit-transition: transform 0.3s ease;
       -o-transition: transform 0.3s ease;
       transition: transform 0.3s ease;
->>>>>>> 3ebb08dd
   }
   .sidebar-minimized .app-sidebar.sidebar-left .nav-sidebar {
     margin-top: 10px;
@@ -735,18 +731,18 @@
   .sidebar-minimized .app-sidebar.sidebar-left .sidebar-content > .scroll-wrapper > .scroll-bar {
     display: none !important;
   }
+  .sidebar-minimized .app-sidebar.sidebar-left .sidebar-content {
+    right: 0;
+    width: 60px;
+  }
   .sidebar-minimized .app-sidebar.sidebar-left .sidebar-header {
     padding: 0;
-<<<<<<< HEAD
-    width: 60px;
-=======
     left: 170px;
      -webkit-transform: translate3d(-85px, 0px, 0px);
      transform: translate3d(-85px, 0px, 0px);
      -webkit-transition: transform 0.3s ease;
      -o-transition: transform 0.3s ease;
      transition: transform 0.3s ease;
->>>>>>> 3ebb08dd
   }
   .sidebar-minimized .app-sidebar.sidebar-left .sidebar-header > .mautic-brand > .mautic-logo-text {
     display: none;
@@ -4088,7 +4084,7 @@
   width: 400px;
   font-size: 1.2em;
   font-weight: bold;
-  position: absolute;
+  position: aboslute;
   margin: 10% auto;
   padding: 8px;
   border-radius: 8px;
@@ -4115,8 +4111,4 @@
   max-width: 1000px;
   margin-left: auto;
   margin-right: auto;
-}
-label.required:after {
-  content: " *";
-  color: #f86b4f;
 }