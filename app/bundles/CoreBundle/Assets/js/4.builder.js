--- conflicted
+++ resolved
@@ -803,7 +803,6 @@
         mQuery(this).trigger('slot:init', this);
     });
 };
-<<<<<<< HEAD
 
 Mautic.getSlotToolbar = function() {
     Mautic.builderContents.find('[data-slot-toolbar]').remove();
@@ -867,8 +866,6 @@
     // Remove the Add Variant button for dynamicContent slots
     parent.mQuery('#customize-slot-panel').find('.panel-heading button').remove();
 };
-=======
->>>>>>> fa6e2359
 
 Mautic.initSlotListeners = function() {
     Mautic.activateGlobalFroalaOptions();
