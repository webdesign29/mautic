/**
 * Launch builder
 *
 * @param formName
 * @param actionName
 */
Mautic.launchBuilder = function (formName, actionName) {
    var builder = mQuery('.builder');
    Mautic.codeMode = builder.hasClass('code-mode');
    Mautic.showChangeThemeWarning = true;

    mQuery('body').css('overflow-y', 'hidden');

    // Activate the builder
    builder.addClass('builder-active').removeClass('hide');

    if (typeof actionName == 'undefined') {
        actionName = formName;
    }

    var builderCss = {
        margin: "0",
        padding: "0",
        border: "none",
        width: "100%",
        height: "100%"
    };

    // Load the theme from the custom HTML textarea
    var themeHtml = mQuery('textarea.builder-html').val();

    if (Mautic.codeMode) {
        var rawTokens = mQuery.map(Mautic.builderTokens, function (element, index) {
            return index
        }).sort();
        Mautic.builderCodeMirror = CodeMirror(document.getElementById('customHtmlContainer'), {
            value: themeHtml,
            lineNumbers: true,
            mode: 'htmlmixed',
            extraKeys: {"Ctrl-Space": "autocomplete"},
            lineWrapping: true,
            hintOptions: {
                hint: function (editor) {
                    var cursor = editor.getCursor();
                    var currentLine = editor.getLine(cursor.line);
                    var start = cursor.ch;
                    var end = start;
                    while (end < currentLine.length && /[\w|}$]+/.test(currentLine.charAt(end))) ++end;
                    while (start && /[\w|{$]+/.test(currentLine.charAt(start - 1))) --start;
                    var curWord = start != end && currentLine.slice(start, end);
                    var regex = new RegExp('^' + curWord, 'i');
                    var result = {
                        list: (!curWord ? rawTokens : mQuery(rawTokens).filter(function(idx) {
                            return (rawTokens[idx].indexOf(curWord) !== -1);
                        })),
                        from: CodeMirror.Pos(cursor.line, start),
                        to: CodeMirror.Pos(cursor.line, end)
                    };

                    return result;
                }
            }
        });

        Mautic.keepPreviewAlive('builder-template-content');
    }

    var builderPanel = mQuery('.builder-panel')
        builderContent = mQuery('.builder-content')
        btnCloseBuilder = mQuery('.btn-close-builder')
        panelHeight = (builderContent.css('right') == '0px') ? builderPanel.height() : 0,
        panelWidth = (builderContent.css('right') == '0px') ? 0 : builderPanel.width(),
        spinnerLeft = (mQuery(window).width() - panelWidth - 60) / 2,
        spinnerTop = (mQuery(window).height() - panelHeight - 60) / 2;

    // Blur and focus the focussed inputs to fix the browser autocomplete bug on scroll
    builderPanel.on('scroll', function(e) {
        builderPanel.find('input:focus').blur().focus();
    });

    var overlay = mQuery('<div id="builder-overlay" class="modal-backdrop fade in"><div style="position: absolute; top:' + spinnerTop + 'px; left:' + spinnerLeft + 'px" class="builder-spinner"><i class="fa fa-spinner fa-spin fa-5x"></i></div></div>').css(builderCss).appendTo('.builder-content');

    // Disable the close button until everything is loaded
    btnCloseBuilder.prop('disabled', true);

    // Insert the Mautic assets to the header
    var assets = Mautic.htmlspecialchars_decode(mQuery('[data-builder-assets]').html());
    themeHtml = themeHtml.replace('</head>', assets+'</head>');

    // Turn Dynamic Content Tokens into builder slots
    themeHtml = Mautic.prepareDynamicContentBlocksForBuilder(themeHtml);

    Mautic.buildBuilderIframe(themeHtml, 'builder-template-content', function() {
        mQuery('#builder-overlay').addClass('hide');
        btnCloseBuilder.prop('disabled', false);
    });
};

/**
 * Frmats code style in the CodeMirror editor
 */
Mautic.formatCode = function() {
    Mautic.builderCodeMirror.autoFormatRange({line: 0, ch: 0}, {line: Mautic.builderCodeMirror.lineCount()});
}

/**
 * Opens Filemanager window
 */
Mautic.openMediaManager = function() {
    Mautic.openServerBrowser(
        mauticBasePath + '/' + mauticAssetPrefix + 'app/bundles/CoreBundle/Assets/js/libraries/ckeditor/filemanager/index.html?type=Images',
        screen.width * 0.7,
        screen.height * 0.7
    );
}

/**
 * Receives a file URL from Filemanager when selected
 */
Mautic.setFileUrl = function(url, width, height, alt) {
    Mautic.insertTextAtCMCursor(url);
}

/**
 * Inserts the text to the cursor position or replace selected range
 */
Mautic.insertTextAtCMCursor = function(text) {
    var doc = Mautic.builderCodeMirror.getDoc();
    var cursor = doc.getCursor();
    doc.replaceRange(text, cursor);
}

/**
 * Opens new window on the URL
 */
Mautic.openServerBrowser = function(url, width, height) {
    var iLeft = (screen.width - width) / 2 ;
    var iTop = (screen.height - height) / 2 ;
    var sOptions = "toolbar=no,status=no,resizable=yes,dependent=yes" ;
    sOptions += ",width=" + width ;
    sOptions += ",height=" + height ;
    sOptions += ",left=" + iLeft ;
    sOptions += ",top=" + iTop ;
    var oWindow = window.open( url, "BrowseWindow", sOptions ) ;
}

/**
 * Creates an iframe and keeps its content live from CodeMirror changes
 *
 * @param iframeId
 * @param slot
 */
Mautic.keepPreviewAlive = function(iframeId, slot) {
    var codeChanged = false;
    // Watch for code changes
    Mautic.builderCodeMirror.on('change', function(cm, change) {
        codeChanged = true;
    });

    window.setInterval(function() {
        if (codeChanged) {
            var value = (Mautic.builderCodeMirror)?Mautic.builderCodeMirror.getValue():'';
            Mautic.livePreviewInterval = Mautic.updateIframeContent(iframeId, value, slot);
            codeChanged = false;
        }
    }, 2000);
};

Mautic.killLivePreview = function() {
    window.clearInterval(Mautic.livePreviewInterval);
};

Mautic.destroyCodeMirror = function() {
    delete Mautic.builderCodeMirror;
    mQuery('#customHtmlContainer').empty();
};

/**
 * @param themeHtml
 * @param id
 * @param onLoadCallback
 */
Mautic.buildBuilderIframe = function(themeHtml, id, onLoadCallback) {
    if (mQuery('iframe#'+id).length) {
        var builder = mQuery('iframe#'+id);
    } else {
        var builder = mQuery("<iframe />", {
            css: {
                margin: "0",
                padding: "0",
                border: "none",
                width: "100%",
                height: "100%"
            },
            id: id
        }).appendTo('.builder-content');
    }

    builder.on('load', function() {
        if (typeof onLoadCallback === 'function') {
            onLoadCallback();
        }
    });

    Mautic.updateIframeContent(id, themeHtml);
};

/**
 * @param encodedHtml
 * @returns {*}
 */
Mautic.htmlspecialchars_decode = function(encodedHtml) {
    encodedHtml = encodedHtml.replace(/&quot;/g, '"');
    encodedHtml = encodedHtml.replace(/&#039;/g, "'");
    encodedHtml = encodedHtml.replace(/&amp;/g, '&');
    encodedHtml = encodedHtml.replace(/&lt;/g, '<');
    encodedHtml = encodedHtml.replace(/&gt;/g, '>');
    return encodedHtml;
};

/**
 * Initialize theme selection
 *
 * @param themeField
 */
Mautic.initSelectTheme = function(themeField) {
    var customHtml = mQuery('textarea.builder-html');
    var isNew = Mautic.isNewEntity('#page_sessionId, #emailform_sessionId');
    Mautic.showChangeThemeWarning = true;
    Mautic.builderTheme = themeField.val();

    if (isNew) {
        Mautic.showChangeThemeWarning = false;

        // Populate default content
        if (!customHtml.length || !customHtml.val().length) {
            Mautic.setThemeHtml(Mautic.builderTheme);
        }
    }

    if (customHtml.length) {
        mQuery('[data-theme]').click(function(e) {
            e.preventDefault();
            var currentLink = mQuery(this);
            var theme = currentLink.attr('data-theme');
            var isCodeMode = (theme === 'mautic_code_mode');
            Mautic.builderTheme = theme;

            if (Mautic.showChangeThemeWarning && customHtml.val().length) {
                if (!isCodeMode) {
                    if (confirm(Mautic.translate('mautic.core.builder.theme_change_warning'))) {
                        customHtml.val('');
                        Mautic.showChangeThemeWarning = false;
                    } else {
                        return;
                    }
                } else {
                    if (confirm(Mautic.translate('mautic.core.builder.code_mode_warning'))) {
                    } else {
                        return;
                    }
                }
            }

            // Set the theme field value
            themeField.val(theme);

            // Code Mode
            if (isCodeMode) {
                mQuery('.builder').addClass('code-mode');
                mQuery('.builder .code-editor').removeClass('hide');
                mQuery('.builder .code-mode-toolbar').removeClass('hide');
                mQuery('.builder .builder-toolbar').addClass('hide');
            } else {
                mQuery('.builder').removeClass('code-mode');
                mQuery('.builder .code-editor').addClass('hide');
                mQuery('.builder .code-mode-toolbar').addClass('hide');
                mQuery('.builder .builder-toolbar').removeClass('hide');

                // Load the theme HTML to the source textarea
                Mautic.setThemeHtml(theme);
            }

            // Manipulate classes to achieve the theme selection illusion
            mQuery('.theme-list .panel').removeClass('theme-selected');
            currentLink.closest('.panel').addClass('theme-selected');
            mQuery('.theme-list .select-theme-selected').addClass('hide');
            mQuery('.theme-list .select-theme-link').removeClass('hide');
            currentLink.closest('.panel').find('.select-theme-selected').removeClass('hide');
            currentLink.addClass('hide');
        });
    }
};

/**
 * Updates content of an iframe
 *
 * @param iframeId ID
 * @param content HTML content
 * @param slot
 */
Mautic.updateIframeContent = function(iframeId, content, slot) {
    if (iframeId) {
        var iframe = document.getElementById(iframeId);
        var doc = iframe.contentDocument || iframe.contentWindow.document;
        doc.open();
        doc.write(content);
        doc.close();
    } else if (slot) {
        slot.html(content);
    }
};

/**
 * Set theme's HTML
 *
 * @param theme
 */
Mautic.setThemeHtml = function(theme) {
    mQuery.get(mQuery('#builder_url').val()+'?template=' + theme, function(themeHtml) {
        var textarea = mQuery('textarea.builder-html');
        textarea.val(themeHtml);
    });
};

/**
 * Close the builder
 *
 * @param model
 */
Mautic.closeBuilder = function(model) {
    var panelHeight = (mQuery('.builder-content').css('right') == '0px') ? mQuery('.builder-panel').height() : 0,
        panelWidth = (mQuery('.builder-content').css('right') == '0px') ? 0 : mQuery('.builder-panel').width(),
        spinnerLeft = (mQuery(window).width() - panelWidth - 60) / 2,
        spinnerTop = (mQuery(window).height() - panelHeight - 60) / 2,
        customHtml;
    mQuery('.builder-spinner').css({
        left: spinnerLeft,
        top: spinnerTop
    });
    mQuery('#builder-overlay').removeClass('hide');
    mQuery('.btn-close-builder').prop('disabled', true);

    try {
        if (Mautic.codeMode) {
            customHtml = Mautic.builderCodeMirror.getValue();
            Mautic.killLivePreview();
            Mautic.destroyCodeMirror();
            delete Mautic.codeMode;
        } else {
            // Trigger slot:destroy event
            document.getElementById('builder-template-content').contentWindow.Mautic.destroySlots();

            var themeHtml = mQuery('iframe#builder-template-content').contents();

            // Remove Mautic's assets
            themeHtml.find('[data-source="mautic"]').remove();
            themeHtml.find('.atwho-container').remove();
            themeHtml.find('.fr-image-overlay, .fr-quick-insert, .fr-tooltip, .fr-toolbar, .fr-popup, .fr-image-resizer').remove();

            // Remove the slot focus highlight
            themeHtml.find('[data-slot-focus], [data-section-focus]').remove();

            // Clear the customize forms
            mQuery('#slot-form-container, #section-form-container').html('');

            customHtml = themeHtml.find('html').get(0).outerHTML
        }

        // Convert dynamic slot definitions into tokens
        customHtml = Mautic.convertDynamicContentSlotsToTokens(customHtml);

        // Store the HTML content to the HTML textarea
        mQuery('.builder-html').val(customHtml);
    } catch (error) {
        // prevent from being able to close builder
    }

    // Kill the overlay
    mQuery('#builder-overlay').remove();

    // Hide builder
    mQuery('.builder').removeClass('builder-active').addClass('hide');
    mQuery('.btn-close-builder').prop('disabled', false);
    mQuery('body').css('overflow-y', '');
    mQuery('.builder').addClass('hide');
    Mautic.stopIconSpinPostEvent();
    mQuery('#builder-template-content').remove();
};

Mautic.destroySlots = function() {
    // Trigger destroy slots event
    if (typeof Mautic.builderSlots !== 'undefined' && Mautic.builderSlots.length) {
        mQuery.each(Mautic.builderSlots, function(i, slotParams) {
            mQuery(slotParams.slot).trigger('slot:destroy', slotParams);
        });
        delete Mautic.builderSlots;
    }

    // Destroy sortable
    Mautic.builderContents.find('[data-slot-container]').sortable('destroy');

    // Remove empty class="" attr
    Mautic.builderContents.find('*[class=""]').removeAttr('class');

    // Remove border highlighted by Froala
    Mautic.builderContents = Mautic.clearFroalaStyles(Mautic.builderContents);

    // Remove style="z-index: 2501;" which Froala forgets there
    Mautic.builderContents.find('*[style="z-index: 2501;"]').removeAttr('style');

    // Make sure that the Froala editor is gone
    Mautic.builderContents.find('.fr-toolbar, .fr-line-breaker').remove();

    // Remove the class attr vrom HTML tag used by Modernizer
    var htmlTags = document.getElementsByTagName('html');
    htmlTags[0].removeAttribute('class');
};

Mautic.clearFroalaStyles = function(content) {
    mQuery.each(content.find('td, th, table, [fr-original-class], [fr-original-style]'), function() {
        var el = mQuery(this);
        if (el.attr('fr-original-class')) {
            el.attr('class', el.attr('fr-original-class'));
            el.removeAttr('fr-original-class');
        }
        if (el.attr('fr-original-style')) {
            el.attr('style', el.attr('fr-original-style'));
            el.removeAttr('fr-original-style');
        }
        if (el.css('border') === '1px solid rgb(221, 221, 221)') {
            el.css('border', '');
        }
    });
    content.find('link[href="https://cdnjs.cloudflare.com/ajax/libs/font-awesome/4.4.0/css/font-awesome.min.css"]').remove();

    // fix Mautc's tokens in the strong tag
    content.find('strong[contenteditable="false"]').removeAttr('style');

    // data-atwho-at-query causes not working tokens
    content.find('[data-atwho-at-query]').removeAttr('data-atwho-at-query');
    return content;
}

Mautic.toggleBuilderButton = function (hide) {
    if (mQuery('.toolbar-form-buttons .toolbar-standard .btn-builder')) {
        if (hide) {
            // Move the builder button out of the group and hide it
            mQuery('.toolbar-form-buttons .toolbar-standard .btn-builder')
                .addClass('hide btn-standard-toolbar')
                .appendTo('.toolbar-form-buttons')

            mQuery('.toolbar-form-buttons .toolbar-dropdown i.fa-cube').parent().addClass('hide');
        } else {
            if (!mQuery('.btn-standard-toolbar.btn-builder').length) {
                mQuery('.toolbar-form-buttons .toolbar-standard .btn-builder').addClass('btn-standard-toolbar')
            } else {
                // Move the builder button out of the group and hide it
                mQuery('.toolbar-form-buttons .btn-standard-toolbar.btn-builder')
                    .prependTo('.toolbar-form-buttons .toolbar-standard')
                    .removeClass('hide');

                mQuery('.toolbar-form-buttons .toolbar-dropdown i.fa-cube').parent().removeClass('hide');
            }
        }
    }
};

Mautic.initSectionListeners = function() {
    Mautic.activateGlobalFroalaOptions();
    Mautic.selectedSlot = null;

    Mautic.builderContents.on('section:init', function(event, section, isNew) {
        section = mQuery(section);

        if (isNew) {
            Mautic.initSlots(section.find('[data-slot-container]'));
        }

        section.on('click', function(e) {
            var clickedSection = mQuery(this);
            var previouslyFocused = Mautic.builderContents.find('[data-section-focus]');
            var sectionWrapper = mQuery(this);
            var section = sectionWrapper.find('[data-section]');
            var focusParts = {
                'top': {},
                'right': {},
                'bottom': {},
                'left': {},
                'handle': {
                    classes: 'fa fa-arrows-v'
                },
                'delete': {
                    classes: 'fa fa-remove',
                    onClick: function() {
                        if (confirm(parent.Mautic.translate('mautic.core.builder.section_delete_warning'))) {
                            var deleteBtn = mQuery(this);
                            var focusSeciton = deleteBtn.closest('[data-section-wrapper]').remove();
                        }
                    }
                }
            };
            var sectionForm = mQuery(parent.mQuery('script[data-section-form]').html());
            var sectionFormContainer = parent.mQuery('#section-form-container');

            if (previouslyFocused.length) {

                // Unfocus other section
                previouslyFocused.remove();

                // Destroy minicolors
                sectionFormContainer.find('input[data-toggle="color"]').each(function() {
                    mQuery(this).minicolors('destroy');
                });
            }

            Mautic.builderContents.find('[data-slot-focus]').each(function() {
                if (!mQuery(e.target).attr('data-slot-focus') && !mQuery(e.target).closest('data-slot').length && !mQuery(e.target).closest('[data-slot-container]').length) {
                    mQuery(this).remove();
                }
            });

            // Highlight the section
            mQuery.each(focusParts, function (key, config) {
                var focusPart = mQuery('<div/>').attr('data-section-focus', key).addClass(config.classes);

                if (config.onClick) {
                    focusPart.on('click', config.onClick);
                }

                sectionWrapper.append(focusPart);
            });

            // Open the section customize form
            sectionFormContainer.html(sectionForm);

            // Prefill the sectionform with section color
            if (section.length && section.css('background-color') !== 'rgba(0, 0, 0, 0)') {
                sectionForm.find('#builder_section_content-background-color').val(Mautic.rgb2hex(section.css('backgroundColor')));
            }

            // Prefill the sectionform with section wrapper color
            if (sectionWrapper.css('background-color') !== 'rgba(0, 0, 0, 0)') {
                sectionForm.find('#builder_section_wrapper-background-color').val(Mautic.rgb2hex(sectionWrapper.css('backgroundColor')));
            }

            // Initialize the color picker
            sectionFormContainer.find('input[data-toggle="color"]').each(function() {
                parent.Mautic.activateColorPicker(this);
            });

            // Handle color change events
            sectionForm.on('keyup paste change touchmove', function(e) {
                var field = mQuery(e.target);
                if (section.length && field.attr('id') === 'builder_section_content-background-color') {
                    Mautic.sectionBackgroundChanged(section, field.val());
                } else if (field.attr('id') === 'builder_section_wrapper-background-color') {
                    Mautic.sectionBackgroundChanged(sectionWrapper, field.val());
                }
            });

            parent.mQuery('#section-form-container').on('change.minicolors', function(e, hex) {
                var field = mQuery(e.target);
                var focusedSectionWrapper = mQuery('[data-section-focus]').parent();
                var focusedSection = focusedSectionWrapper.find('[data-section]');
                if (focusedSection.length && field.attr('id') === 'builder_section_content-background-color') {
                    Mautic.sectionBackgroundChanged(focusedSection, field.val());
                } else if (field.attr('id') === 'builder_section_wrapper-background-color') {
                    Mautic.sectionBackgroundChanged(focusedSectionWrapper, field.val());
                }
            });
        });
    });
}

Mautic.initSections = function() {
    Mautic.initSectionListeners();
    var sectionWrappers = Mautic.builderContents.find('[data-section-wrapper]');

    // Make slots sortable
    var bodyOverflow = {};
    Mautic.sortActive = false;

    mQuery('body').sortable({
        helper: function(e, ui) {
            // Fix body overflow that messes sortable up
            bodyOverflow.overflowX = mQuery('body').css('overflow-x');
            bodyOverflow.overflowY = mQuery('body').css('overflow-y');
            mQuery('body').css({
                overflowX: 'visible',
                overflowY: 'visible'
            });

            return ui;
        },
        axis: 'y',
        items: '[data-section-wrapper]',
        handle: '[data-section-focus="handle"]',
        placeholder: 'slot-placeholder',
        connectWith: 'body',
        start: function(event, ui) {
            Mautic.sortActive = true;
            ui.placeholder.height(ui.helper.outerHeight());
        },
        stop: function(event, ui) {
            if (ui.item.hasClass('section-type-handle')) {
                // Restore original overflow
                mQuery('body', parent.document).css(bodyOverflow);

                var newSection = mQuery('<div/>')
                    .attr('data-section-wrapper', ui.item.attr('data-section-type'))
                    .html(ui.item.find('script').html());
                ui.item.replaceWith(newSection);

                Mautic.builderContents.trigger('section:init', [newSection, true]);
            } else {
                // Restore original overflow
                mQuery('body').css(bodyOverflow);
            }

            Mautic.sortActive = false;
        },
    });

    // Allow to drag&drop new sections from the section type menu
    var iframe = mQuery('#builder-template-content', parent.document).contents();
    mQuery('#section-type-container .section-type-handle', parent.document).draggable({
        iframeFix: true,
        connectToSortable: 'body',
        revert: 'invalid',
        iframeOffset: iframe.offset(),
        helper: function(e, ui) {
            // Fix body overflow that messes sortable up
            bodyOverflow.overflowX = mQuery('body', parent.document).css('overflow-x');
            bodyOverflow.overflowY = mQuery('body', parent.document).css('overflow-y');
            mQuery('body', parent.document).css({
                overflowX: 'hidden',
                overflowY: 'hidden'
            });

            var helper = mQuery(this).clone()
                .css('height', mQuery(this).height())
                .css('width', mQuery(this).width());

            return helper;
        },
        zIndex: 8000,
        cursorAt: {top: 15, left: 15},
        start: function(event, ui) {
            mQuery('#builder-template-content', parent.document).css('overflow', 'hidden');
            mQuery('#builder-template-content', parent.document).attr('scrolling', 'no');
        },
        stop: function(event, ui) {
            // Restore original overflow
            mQuery('body', parent.document).css(bodyOverflow);

            mQuery('#builder-template-content', parent.document).css('overflow', 'visible');
            mQuery('#builder-template-content', parent.document).attr('scrolling', 'yes');
        },
    }).disableSelection();

    // Initialize the slots
    sectionWrappers.each(function() {
        mQuery(this).trigger('section:init', this);
    });
};

Mautic.sectionBackgroundChanged = function(element, color) {
    if (color.length) {
        color = '#'+color;
    } else {
        color = 'transparent';
    }
    element.css('background-color', color).attr('bgcolor', color);


    // Change the color of the editor for selected slots
    mQuery(element).find('[data-slot-focus]').each(function() {
        var focusedSlot = mQuery(this).closest('[data-slot]');
        if (focusedSlot.attr('data-slot') == 'text') {
            Mautic.setTextSlotEditorStyle(parent.mQuery('#slot_text_content'), focusedSlot);
        }
    });
};

Mautic.rgb2hex = function(orig) {
    var rgb = orig.replace(/\s/g,'').match(/^rgba?\((\d+),(\d+),(\d+)/i);
    return (rgb && rgb.length === 4) ? "#" +
        ("0" + parseInt(rgb[1],10).toString(16)).slice(-2) +
        ("0" + parseInt(rgb[2],10).toString(16)).slice(-2) +
        ("0" + parseInt(rgb[3],10).toString(16)).slice(-2) : orig;
};

Mautic.initSlots = function(slotContainers) {
    if (!slotContainers) {
        slotContainers = Mautic.builderContents.find('[data-slot-container]');
    }

    Mautic.builderContents.find('a').on('click', function(e) {
        e.preventDefault();
    });

    // Make slots sortable
    var bodyOverflow = {};
    Mautic.sortActive = false;

    slotContainers.sortable({
        helper: function(e, ui) {
            // Fix body overflow that messes sortable up
            bodyOverflow.overflowX = mQuery('body').css('overflow-x');
            bodyOverflow.overflowY = mQuery('body').css('overflow-y');
            mQuery('body').css({
                overflowX: 'visible',
                overflowY: 'visible'
            });

            return ui;
        },
        items: '[data-slot]',
        handle: '[data-slot-toolbar]',
        placeholder: 'slot-placeholder',
        connectWith: '[data-slot-container]',
        start: function(event, ui) {
            Mautic.sortActive = true;
            ui.placeholder.height(ui.helper.outerHeight());

            Mautic.builderContents.find('[data-slot-focus]').each( function() {
                var focusedSlot = mQuery(this).closest('[data-slot]');
                if (focusedSlot.attr('data-slot') === 'image') {
                    // Deactivate froala toolbar
                    focusedSlot.find('img').each( function() {
                        mQuery(this).froalaEditor('popups.hideAll');
                    });
                    Mautic.builderContents.find('.fr-image-resizer.fr-active').removeClass('fr-active');
                }
            });

            Mautic.builderContents.find('[data-slot-focus]').remove();
        },
        stop: function(event, ui) {
            if (ui.item.hasClass('slot-type-handle')) {
                // Restore original overflow
                mQuery('body', parent.document).css(bodyOverflow);

                var newSlot = mQuery('<div/>')
                    .attr('data-slot', ui.item.attr('data-slot-type'))
                    .html(ui.item.find('script').html())
                ui.item.replaceWith(newSlot);

                Mautic.builderContents.trigger('slot:init', newSlot);
            } else {
                // Restore original overflow
                mQuery('body').css(bodyOverflow);
            }

            Mautic.sortActive = false;
        }
    });

    // Allow to drag&drop new slots from the slot type menu
    var iframe = mQuery('#builder-template-content', parent.document).contents();
    mQuery('#slot-type-container .slot-type-handle', parent.document).draggable({
        iframeFix: true,
        connectToSortable: '[data-slot-container]',
        revert: 'invalid',
        iframeOffset: iframe.offset(),
        helper: function(e, ui) {
            // Fix body overflow that messes sortable up
            bodyOverflow.overflowX = mQuery('body', parent.document).css('overflow-x');
            bodyOverflow.overflowY = mQuery('body', parent.document).css('overflow-y');
            mQuery('body', parent.document).css({
                overflowX: 'hidden',
                overflowY: 'hidden'
            });

            var helper = mQuery(this).clone()
                .css('height', mQuery(this).height())
                .css('width', mQuery(this).width());

            return helper;
        },
        zIndex: 8000,
        cursorAt: {top: 15, left: 15},
        start: function(event, ui) {
            mQuery('#builder-template-content', parent.document).css('overflow', 'hidden');
            mQuery('#builder-template-content', parent.document).attr('scrolling', 'no');
            slotContainers.sortable('option', 'scroll', false);
        },
        stop: function(event, ui) {
            // Restore original overflow
            mQuery('body', parent.document).css(bodyOverflow);

            mQuery('#builder-template-content', parent.document).css('overflow', 'visible');
            mQuery('#builder-template-content', parent.document).attr('scrolling', 'yes');
            slotContainers.sortable('option', 'scroll', true);
        }
    }).disableSelection();

    iframe.on('scroll', function() {
        mQuery('#slot-type-container .slot-type-handle', parent.document).draggable("option", "cursorAt", { top: -1 * iframe.scrollTop() + 15 });
    });

    // Initialize the slots
    slotContainers.find('[data-slot]').each(function() {
        mQuery(this).trigger('slot:init', this);
    });
};

Mautic.getSlotToolbar = function() {
    Mautic.builderContents.find('[data-slot-toolbar]').remove();

    var slotToolbar = mQuery('<div/>').attr('data-slot-toolbar', true);
    var deleteLink  = Mautic.getSlotDeleteLink();

    deleteLink.appendTo(slotToolbar);

    return slotToolbar;
};

Mautic.getSlotDeleteLink = function() {
    if (typeof Mautic.deleteLink == 'undefined') {
        Mautic.deleteLink = mQuery('<a><i class="fa fa-lg fa-times"></i></a>')
            .attr('data-slot-action', 'delete')
            .attr('alt', 'delete')
            .addClass('btn btn-delete btn-default');
    }

    return Mautic.deleteLink;
};

Mautic.getSlotFocus = function() {
    Mautic.builderContents.find('[data-slot-focus]').remove();

    return mQuery('<div/>').attr('data-slot-focus', true);
};

Mautic.initEmailDynamicContentSlotEdit = function (clickedSlot) {
    var decId = clickedSlot.attr('data-param-dec-id');

    var focusForm;

    if (decId || decId === 0) {
        focusForm = mQuery(parent.mQuery('#emailform_dynamicContent_' + decId).html());

        // remove existing froala editor
        focusForm.find('.fr-box').remove();
    }

    var focusFormHeader = parent.mQuery('#customize-slot-panel').find('.panel-heading h4');
    var newDynConButton = mQuery('<button/>')
        .css('float', 'right')
        .addClass('btn btn-success btn-xs');

    newDynConButton.text('Add Variant');

    newDynConButton.on('click', function(e) {
        e.stopPropagation();

        var tabId = Mautic.createNewDynamicContentFilter('#dynamicContentFilterTabs_'+decId, parent.mQuery);
    });

    focusFormHeader.append(newDynConButton);

    return focusForm;
};

Mautic.removeAddVariantButton = function() {
    // Remove the Add Variant button for dynamicContent slots
    parent.mQuery('#customize-slot-panel').find('.panel-heading button').remove();
};

Mautic.initSlotListeners = function() {
    Mautic.activateGlobalFroalaOptions();
    Mautic.builderSlots = [];
    Mautic.selectedSlot = null;

    Mautic.builderContents.on('slot:selected', function(event, slot) {
        slot = mQuery(slot);
        Mautic.builderContents.find('[data-slot-focus]').remove();
        mQuery(slot).append(Mautic.getSlotFocus());
    });

    Mautic.builderContents.on('slot:init', function(event, slot) {
        slot = mQuery(slot);
        var type = slot.attr('data-slot');

        // initialize the drag handle
        var slotToolbar = Mautic.getSlotToolbar();
        var deleteLink  = Mautic.getSlotDeleteLink();
        var focus       = Mautic.getSlotFocus();

        slot.hover(function(e) {
            e.stopPropagation();

            // Get new copies of the focus, toolbar
            slotToolbar = Mautic.getSlotToolbar();
            focus       = Mautic.getSlotFocus();

            if (Mautic.sortActive) {
                // don't activate while sorting

                return;
            }

            slot.append(focus);
            deleteLink.click(function(e) {
                slot.trigger('slot:destroy', {slot: slot, type: type});
                mQuery.each(Mautic.builderSlots, function(i, slotParams) {
                    if (slotParams.slot.is(slot)) {
                        Mautic.builderSlots.splice(i, 1);
                        return false; // break the loop
                    }
                });
                slot.remove();
                focus.remove();
            });

            if (slot.offset().top < 25) {
                // If at the top of the page, move the toolbar to be visible
                slotToolbar.css('top', '0');
            } else {
                slotToolbar.css('top', '-24px');
            }

            slot.append(slotToolbar);
        }, function() {
            if (Mautic.sortActive) {
                // don't activate while sorting

                return;
            }

            slotToolbar.remove();
            focus.remove();
        });

<<<<<<< HEAD
        slot.on('click', function(e) {
            e.stopPropagation();

            Mautic.removeAddVariantButton();
=======
        slot.on('click', function() {
            Mautic.deleteCodeModeSlot();
>>>>>>> 91c4b03e

            var clickedSlot = mQuery(this);

            // Trigger the slot:change event
            clickedSlot.trigger('slot:selected', clickedSlot);

            // Destroy previously initiated minicolors
            var minicolors = parent.mQuery('#slot-form-container .minicolors');
            if (minicolors.length) {
                parent.mQuery('#slot-form-container input[data-toggle="color"]').each(function() {
                    mQuery(this).minicolors('destroy');
                });
                parent.mQuery('#slot-form-container').off('change.minicolors');
            }

            if (parent.mQuery('#slot-form-container').find('textarea.editor')) {
                // Deactivate all popups
                parent.mQuery('#slot-form-container').find('textarea.editor').each( function() {
                    parent.mQuery(this).froalaEditor('popups.hideAll');
                });
            }

            // Update form in the Customize tab to the form of the focused slot type
            var focusType = clickedSlot.attr('data-slot');
            var focusForm = mQuery(parent.mQuery('script[data-slot-type-form="'+focusType+'"]').html());
            var slotFormContainer = parent.mQuery('#slot-form-container');

            if (focusType == 'dynamicContent') {
                focusForm = Mautic.initEmailDynamicContentSlotEdit(clickedSlot);
            }

            slotFormContainer.html(focusForm);

            // Prefill the form field values with the values from slot attributes if any
            parent.mQuery.each(clickedSlot.get(0).attributes, function(i, attr) {
                var regex = /data-param-(.*)/;
                var match = regex.exec(attr.name);

                if (match !== null) {
                    focusForm.find('input[type="text"][data-slot-param="'+match[1]+'"]').val(attr.value);
                    focusForm.find('input[type="radio"][data-slot-param="'+match[1]+'"][value="'+attr.value+'"]').prop('checked', 1);

                    var selectField = focusForm.find('select[data-slot-param="'+match[1]+'"]');

                    if (selectField) {
                        selectField.val(attr.value)
                    }

                    // URL fields
                    var urlField = focusForm.find('input[type="url"][data-slot-param="'+match[1]+'"]');

                    if (urlField) {
                        urlField.val(attr.value);
                    }

                    // Number fields
                    var numberField = focusForm.find('input[type="number"][data-slot-param="'+match[1]+'"]');

                    if (numberField) {
                        numberField.val(attr.value);
                    }
                }
            });

            focusForm.on('keyup', function(e) {
                var field = mQuery(e.target);

                // Store the slot settings as attributes
                clickedSlot.attr('data-param-'+field.attr('data-slot-param'), field.val());

                // Trigger the slot:change event
                clickedSlot.trigger('slot:change', {slot: clickedSlot, field: field, type: focusType});
            });

            focusForm.find('.btn').on('click', function(e) {
                var field = mQuery(this).find('input:radio');

                if (field.length) {
                    // Store the slot settings as attributes
                    clickedSlot.attr('data-param-'+field.attr('data-slot-param'), field.val());

                    // Trigger the slot:change event
                    clickedSlot.trigger('slot:change', {slot: clickedSlot, field: field, type: focusType});
                }
            });

            // Initialize the color picker
            focusForm.find('input[data-toggle="color"]').each(function() {
                parent.Mautic.activateColorPicker(this);
            });

            // initialize code mode slots
            if ('codemode' === type) {
                Mautic.codeMode = true;
                var rawTokens = [];
                var element = focusForm.find('#slot_codemode_content')[0];
                if (element) {
                    Mautic.builderCodeMirror = CodeMirror.fromTextArea(element, {
                        //value: slot.find('#codemodeHtmlContainer').html(),
                        lineNumbers: true,
                        mode: 'htmlmixed',
                        extraKeys: {"Ctrl-Space": "autocomplete"},
                        lineWrapping: true,
                        // hintOptions: {
                        //     hint: function (editor) {
                        //         var cursor = editor.getCursor();
                        //         var currentLine = editor.getLine(cursor.line);
                        //         var start = cursor.ch;
                        //         var end = start;
                        //         while (end < currentLine.length && /[\w|}$]+/.test(currentLine.charAt(end))) ++end;
                        //         while (start && /[\w|{$]+/.test(currentLine.charAt(start - 1))) --start;
                        //         var curWord = start != end && currentLine.slice(start, end);
                        //         var regex = new RegExp('^' + curWord, 'i');
                        //         return {
                        //             list: (!curWord ? rawTokens : mQuery(rawTokens).filter(function (idx) {
                        //                 return (rawTokens[idx].indexOf(curWord) !== -1);
                        //             })),
                        //             from: CodeMirror.Pos(cursor.line, start),
                        //             to: CodeMirror.Pos(cursor.line, end)
                        //         };
                        //     }
                        // }
                    });
                    Mautic.builderCodeMirror.getDoc().setValue(slot.find('#codemodeHtmlContainer').html());
                    // Mautic.builderCodeMirror.on('mousedown', function(instance, e){
                    //     console.log(Mautic.builderCodeMirror);
                    //     instance.focus();
                    // });
                    Mautic.keepPreviewAlive(null, slot.find('#codemodeHtmlContainer'));
                }
            }

            focusForm.find('textarea.editor').each(function() {
                var theEditor = this;
                var slotHtml = parent.mQuery('<div/>').html(clickedSlot.html());
                slotHtml.find('[data-slot-focus]').remove();
                slotHtml.find('[data-slot-toolbar]').remove();

                var buttons = ['undo', 'redo', '|', 'bold', 'italic', 'underline', 'paragraphFormat', 'fontFamily', 'fontSize', 'color', 'align', 'formatOL', 'formatUL', 'quote', 'clearFormatting', 'token', 'insertLink', 'insertImage', 'insertGatedVideo', 'insertTable', 'html', 'fullscreen'];

                var builderEl = parent.mQuery('.builder');

                if (builderEl.length && builderEl.hasClass('email-builder')) {
                    buttons = parent.mQuery.grep(buttons, function (value) {
                        return value != 'insertGatedVideo';
                    });
                }

                var froalaOptions = {
                    toolbarButtons: buttons,
                    toolbarButtonsMD: buttons,
                    toolbarButtonsSM: buttons,
                    toolbarButtonsXS: buttons,
                    linkList: [], // TODO push here the list of tokens from Mautic.getPredefinedLinks
                    imageEditButtons: ['imageReplace', 'imageAlign', 'imageRemove', 'imageAlt', 'imageSize', '|', 'imageLink', 'linkOpen', 'linkEdit', 'linkRemove']
                };

                // init AtWho in a froala editor
                parent.mQuery(this).on('froalaEditor.initialized', function (e, editor) {
                    parent.Mautic.initAtWho(editor.$el, parent.Mautic.getBuilderTokensMethod(), editor);

                    Mautic.setTextSlotEditorStyle(editor.$el, clickedSlot);
                });

                parent.mQuery(this).on('froalaEditor.contentChanged', function (e, editor) {
                    var slotHtml = mQuery('<div/>').append(parent.mQuery(theEditor).froalaEditor('html.get'));
                    clickedSlot.html(slotHtml.html());
                });
                parent.mQuery(this).val(slotHtml.html());

                parent.mQuery(this).froalaEditor(parent.mQuery.extend({}, Mautic.basicFroalaOptions, froalaOptions));
            });

            parent.mQuery('#slot-form-container').on('change.minicolors', function(e, hex) {
                if (typeof hex === 'undefined') return;

                var field = mQuery(e.target);

                // Store the slot settings as attributes
                clickedSlot.attr('data-param-'+field.attr('data-slot-param'), field.val());

                // Trigger the slot:change event
                clickedSlot.trigger('slot:change', {slot: clickedSlot, field: field, type: focusType});
            });
        });

        // Initialize different slot types
        if (type === 'image' || type === 'imagecaption' || type === 'imagecard') {
            var image = slot.find('img');
            // fix of badly destroyed image slot
            image.removeAttr('data-froala.editor');

            image.on('froalaEditor.click', function (e, editor) {
                slot.closest('[data-slot]').trigger('click');
            });

            // Init Froala editor
            var froalaOptions = mQuery.extend({}, Mautic.basicFroalaOptions, {
                    linkList: [], // TODO push here the list of tokens from Mautic.getPredefinedLinks
                    imageEditButtons: ['imageReplace', 'imageAlign', 'imageAlt', 'imageSize', '|', 'imageLink', 'linkOpen', 'linkEdit', 'linkRemove'],
                    useClasses: false
                }
            );
            image.froalaEditor(froalaOptions);
        } else if (type === 'button') {
            slot.find('a').click(function(e) {
                e.preventDefault();
            });
        }

        // Store the slot to a global var
        Mautic.builderSlots.push({slot: slot, type: type});
    });

<<<<<<< HEAD
    Mautic.getPredefinedLinks = function(callback) {
        var linkList = [];
        Mautic.getTokens(Mautic.getBuilderTokensMethod(), function(tokens) {
            if (tokens.length) {
                mQuery.each(tokens, function(token, label) {
                    if (token.startsWith('{pagelink=') ||
                        token.startsWith('{assetlink=') ||
                        token.startsWith('{webview_url') ||
                        token.startsWith('{unsubscribe_url')) {

                        linkList.push({
                            text: label,
                            href: token
                        });
                    }
                });
            }
            return callback(linkList);
        });
    };

=======
>>>>>>> 91c4b03e
    Mautic.builderContents.on('slot:change', function(event, params) {
        Mautic.removeAddVariantButton();

        // Change some slot styles when the values are changed in the slot edit form
        var fieldParam = params.field.attr('data-slot-param');
        var type = params.type;

        Mautic.clearSlotFormError(fieldParam);

        if (fieldParam === 'padding-top' || fieldParam === 'padding-bottom') {
            params.slot.css(fieldParam, params.field.val() + 'px');
        } else if ('glink' === fieldParam || 'flink' === fieldParam || 'tlink' === fieldParam) {
            params.slot.find('#'+fieldParam).attr('href', params.field.val());
        } else if (fieldParam === 'href') {
            params.slot.find('a').attr('href', params.field.val());
        } else if (fieldParam === 'link-text') {
            params.slot.find('a').text(params.field.val());
        } else if (fieldParam === 'float') {
            var values = ['left', 'center', 'right'];
            params.slot.find('a').parent().attr('align', values[params.field.val()]);
        } else if (fieldParam === 'caption') {
            params.slot.find('figcaption').text(params.field.val());
        } else if (fieldParam === 'cardcaption') {
            params.slot.find('td.imagecard-caption').text(params.field.val());
        } else if (fieldParam === 'text-align') {
            var values = ['left', 'center', 'right'];
            if (type === 'imagecard') {
                params.slot.find('.imagecard-caption').css(fieldParam, values[params.field.val()]);
            } else if (type === 'imagecaption') {
                params.slot.find('figcaption').css(fieldParam, values[params.field.val()]);
            }
        } else if (fieldParam === 'align') {
            Mautic.builderContents.find('[data-slot-focus]').each( function() {
                var focusedSlot = mQuery(this).closest('[data-slot]');
                if (focusedSlot.attr('data-slot') == 'image') {
                    // Deactivate froala toolbar
                    focusedSlot.find('img').each( function() {
                        mQuery(this).froalaEditor('popups.hideAll');
                    });
                    Mautic.builderContents.find('.fr-image-resizer.fr-active').removeClass('fr-active');
                }
            });

            var values = ['left', 'center', 'right'];
            if ('socialfollow' === type) {
                params.slot.find('div.socialfollow').css('text-align', values[params.field.val()]);
            } else if ('imagecaption' === type) {
                params.slot.find('figure').css('text-align', values[params.field.val()]);
            } else if ('imagecard' === type) {
                params.slot.find('td.imagecard-image').css('text-align', values[params.field.val()]);
            } else {
                params.slot.find('img').closest('div').css('text-align', values[params.field.val()]);
            }
        } else if (fieldParam === 'button-size') {
            var values = [
                {padding: '10px 13px', fontSize: '14px'},
                {padding: '15px 20px', fontSize: '20px'},
                {padding: '22px 30px', fontSize: '30px'}
            ];
            params.slot.find('a').css(values[params.field.val()]);
        } else if (fieldParam === 'caption-color') {
            params.slot.find('.imagecard-caption').css('background-color', '#' + params.field.val());
        } else if (fieldParam === 'background-color') {
            if ('imagecard' === type) {
                params.slot.find('.imagecard').css(fieldParam, '#' + params.field.val());
            } else {
                params.slot.find('a').css(fieldParam, '#' + params.field.val());
                params.slot.find('a').attr('background', '#' + params.field.val());
            }
        } else if (fieldParam === 'color') {
            if ('imagecard' === type) {
                params.slot.find('.imagecard-caption').css(fieldParam, '#' + params.field.val());
            } else if ('imagecaption' === type) {
                params.slot.find('figcaption').css(fieldParam, '#' + params.field.val());
            } else {
                params.slot.find('a').css(fieldParam, '#' + params.field.val());
            }
        } else if (/gatedvideo/.test(fieldParam)) {
            // Handle gatedVideo replacements
            var toInsert = fieldParam.split('-')[1];
            var insertVal = params.field.val();

            if (toInsert === 'url') {
                var videoProvider = Mautic.getVideoProvider(insertVal);

                if (videoProvider == null) {
                    Mautic.slotFormError(fieldParam, 'Please enter a valid YouTube, Vimeo, or MP4 url.');
                } else {
                    params.slot.find('source')
                        .attr('src', insertVal)
                        .attr('type', videoProvider);
                }
            } else if (toInsert === 'gatetime') {
                params.slot.find('video').attr('data-gate-time', insertVal);
            } else if (toInsert === 'formid') {
                params.slot.find('video').attr('data-form-id', insertVal);
            } else if (toInsert === 'height') {
                params.slot.find('video').attr('height', insertVal);
            } else if (toInsert === 'width') {
                params.slot.find('video').attr('width', insertVal);
            }
        }

        if (params.type == 'text') {
            Mautic.setTextSlotEditorStyle(parent.mQuery('#slot_text_content'), params.slot);
        }
    });

    Mautic.builderContents.on('slot:destroy', function(event, params) {
<<<<<<< HEAD
        Mautic.removeAddVariantButton();

        if (params.type === 'text') {
            if (parent.mQuery('#slot_content').length) {
                parent.mQuery('#slot_content').froalaEditor('destroy');
                parent.mQuery('#slot_content').find('.atwho-inserted').atwho('destroy');
            }
        } else if (params.type === 'image') {
=======
        Mautic.deleteCodeModeSlot();
        if (params.type === 'image') {
>>>>>>> 91c4b03e
            var image = params.slot.find('img');
            if (typeof image !== 'undefined' && image.hasClass('fr-view')) {
                image.froalaEditor('destroy');
                image.removeAttr('data-froala.editor');
                image.removeClass('fr-view');
            }
        }

        // Remove Symfony toolbar
        Mautic.builderContents.find('.sf-toolbar').remove();
    });
};

Mautic.deleteCodeModeSlot = function() {
    Mautic.killLivePreview();
    Mautic.destroyCodeMirror();
    delete Mautic.codeMode;
};

Mautic.clearSlotFormError = function(field) {
    var customizeSlotField = parent.mQuery('#customize-form-container').find('[data-slot-param="'+field+'"]');

    if (customizeSlotField.length) {
        customizeSlotField.attr('style', '');
        customizeSlotField.next('[data-error]').remove();
    }
};

Mautic.slotFormError = function (field, message) {
    var customizeSlotField = parent.mQuery('#customize-form-container').find('[data-slot-param="'+field+'"]');

    if (customizeSlotField.length) {
        customizeSlotField.css('border-color', 'red');

        if (message.length) {
            var messageContainer = mQuery('<p/>')
                .text(message)
                .attr('data-error', 'true')
                .css({
                    color: 'red',
                    padding: '5px 0'
                });

            messageContainer.insertAfter(customizeSlotField);
        }
    }
};

Mautic.getVideoProvider = function(url) {
    var providers = [
        {
            test_regex: /^.*((youtu.be)|(youtube.com))\/((v\/)|(\/u\/\w\/)|(embed\/)|(watch\?))?\??v?=?([^#\&\?]*).*/,
            provider: 'video/youtube'
        },
        {
            test_regex: /^.*(vimeo\.com\/)((channels\/[A-z]+\/)|(groups\/[A-z]+\/videos\/))?([0-9]+)/,
            provider: 'video/vimeo'
        },
        {
            test_regex: /mp4/,
            provider: 'video/mp4'
        }
    ];

    for (var i = 0; i < providers.length; i++) {
        var vp = providers[i];
        if (vp.test_regex.test(url)) {
            return vp.provider;
        }
    }

    return null;
};

Mautic.setTextSlotEditorStyle = function(editorEl, slot)
{
    // Set the editor CSS to that of the slot
    var wrapper = parent.mQuery(editorEl).closest('.form-group').find('.fr-wrapper .fr-element').first();

    if (typeof wrapper == 'undefined') {
        return;
    }

    if (typeof slot.attr('style') !== 'undefined') {
        wrapper.attr('style', slot.attr('style'));
    }

    mQuery.each(['background-color', 'color', 'font-family', 'font-size', 'line-height', 'text-align'], function(key, style) {
        var overrideStyle = Mautic.getSlotStyle(slot, style, false);
        if (overrideStyle) {
            wrapper.css(style, overrideStyle);
        }
    });
};

Mautic.getSlotStyle = function(slot, styleName, fallback) {
    if ('background-color' == styleName) {
        // Get this browser's take on no fill
        // Must be appended else Chrome etc return 'initial'
        var temp = mQuery('<div style="background:none;display:none;"/>').appendTo('body');
        var transparent = temp.css(styleName);
        temp.remove();
    }

    var findStyle = function (slot) {
        function test(elem) {
            if ('background-color' == styleName) {
                if (typeof elem.attr('bgcolor') !== 'undefined') {
                    // Email tables
                    return elem.attr('bgcolor');
                }

                if (elem.css(styleName) == transparent) {
                    return !elem.is('body') ? test(elem.parent()) : fallback || transparent;
                } else {
                    return elem.css(styleName);
                }
            } else if (typeof elem.css(styleName) !== 'undefined') {
                return elem.css(styleName);
            } else {
                return !elem.is('body') ? test(elem.parent()) : fallback;
            }
        }

        return test(slot);
    };

    return findStyle(slot);
};

/**
 * @returns {string}
 */
Mautic.getBuilderTokensMethod = function() {
    var method = 'page:getBuilderTokens';
    if (parent.mQuery('.builder').hasClass('email-builder')) {
        method = 'email:getBuilderTokens';
    }
    return method;
};

<<<<<<< HEAD
Mautic.prepareDynamicContentBlocksForBuilder = function(builderHtml) {
    for (var token in Mautic.builderTokens) {
        // If this is a dynamic content token
        if (Mautic.builderTokens.hasOwnProperty(token) && /\{dynamic/.test(token)) {
            var defaultContent = Mautic.convertDynamicContentTokenToSlot(token);

            builderHtml = builderHtml.replace(token, defaultContent);
        }
    }

    return builderHtml;
};

Mautic.convertDynamicContentTokenToSlot = function(token) {
    var dynConData = Mautic.getDynamicContentDataForToken(token);

    if (dynConData) {
        return '<div data-slot="dynamicContent" contenteditable="false" data-param-dec-id="'+dynConData.id+'">'+dynConData.content+'</div>';
    }

    return token;
};

Mautic.getDynamicContentDataForToken = function(token) {
    var dynConName      = /\{dynamiccontent="(.*)"}/.exec(token)[1];
    var dynConTabs      = parent.mQuery('#dynamicContentTabs');
    var dynConTarget    = dynConTabs.find('a:contains("'+dynConName+'")').attr('href');
    var dynConContainer = parent.mQuery(dynConTarget);

    if (dynConContainer.html()) {
        var dynConContent = dynConContainer.find(dynConTarget+'_content');

        if (dynConContent.hasClass('editor')) {
            dynConContent = dynConContent.froalaEditor('html.get');
        } else {
            dynConContent = dynConContent.html();
        }

        return {
            id: parseInt(dynConTarget.replace(/[^0-9]/g, '')),
            content: dynConContent
        };
    }

    return null;
};

Mautic.convertDynamicContentSlotsToTokens = function (builderHtml) {
    var dynConSlots = mQuery(builderHtml).find('[data-slot="dynamicContent"]');

    if (dynConSlots.length) {
        dynConSlots.each(function(i) {
            var $this    = mQuery(this);
            var dynConId = $this.attr('data-param-dec-id');

            dynConId = '#emailform_dynamicContent_'+dynConId;

            var dynConTarget = mQuery(dynConId);
            var dynConName   = dynConTarget.find(dynConId+'_tokenName').val();
            var dynConToken  = '{dynamiccontent="'+dynConName+'"}';

            builderHtml = builderHtml.replace(this.outerHTML, dynConToken);

            // If it's still wrapped in an atwho, remove that
            if ($this.parent().hasClass('atwho-inserted')) {
                var toReplace = $this.parent('.atwho-inserted').get(0).outerHTML;

                builderHtml   = builderHtml.replace(toReplace, dynConToken);
            }
        });
    }

    return builderHtml;
};
=======

Mautic.getPredefinedLinks = function(callback) {
    var linkList = [];
    Mautic.getTokens(Mautic.getBuilderTokensMethod(), function(tokens) {
        if (tokens.length) {
            mQuery.each(tokens, function(token, label) {
                if (token.startsWith('{pagelink=') ||
                    token.startsWith('{assetlink=') ||
                    token.startsWith('{webview_url') ||
                    token.startsWith('{unsubscribe_url')) {

                    linkList.push({
                        text: label,
                        href: token
                    });
                }
            });
        }
        return callback(linkList);
    });
}
>>>>>>> 91c4b03e

// Init inside the builder's iframe
mQuery(function() {
    if (parent && parent.mQuery && parent.mQuery('#builder-template-content').length) {
        Mautic.builderContents = mQuery('body');
        if (!parent.Mautic.codeMode) {
            Mautic.initSlotListeners();
            Mautic.initSections();
            Mautic.initSlots();
        }
    }
});<|MERGE_RESOLUTION|>--- conflicted
+++ resolved
@@ -934,15 +934,11 @@
             focus.remove();
         });
 
-<<<<<<< HEAD
         slot.on('click', function(e) {
             e.stopPropagation();
 
+            Mautic.deleteCodeModeSlot();
             Mautic.removeAddVariantButton();
-=======
-        slot.on('click', function() {
-            Mautic.deleteCodeModeSlot();
->>>>>>> 91c4b03e
 
             var clickedSlot = mQuery(this);
 
@@ -1157,7 +1153,6 @@
         Mautic.builderSlots.push({slot: slot, type: type});
     });
 
-<<<<<<< HEAD
     Mautic.getPredefinedLinks = function(callback) {
         var linkList = [];
         Mautic.getTokens(Mautic.getBuilderTokensMethod(), function(tokens) {
@@ -1179,8 +1174,6 @@
         });
     };
 
-=======
->>>>>>> 91c4b03e
     Mautic.builderContents.on('slot:change', function(event, params) {
         Mautic.removeAddVariantButton();
 
@@ -1290,7 +1283,6 @@
     });
 
     Mautic.builderContents.on('slot:destroy', function(event, params) {
-<<<<<<< HEAD
         Mautic.removeAddVariantButton();
 
         if (params.type === 'text') {
@@ -1299,10 +1291,8 @@
                 parent.mQuery('#slot_content').find('.atwho-inserted').atwho('destroy');
             }
         } else if (params.type === 'image') {
-=======
-        Mautic.deleteCodeModeSlot();
-        if (params.type === 'image') {
->>>>>>> 91c4b03e
+            Mautic.deleteCodeModeSlot();
+
             var image = params.slot.find('img');
             if (typeof image !== 'undefined' && image.hasClass('fr-view')) {
                 image.froalaEditor('destroy');
@@ -1444,7 +1434,6 @@
     return method;
 };
 
-<<<<<<< HEAD
 Mautic.prepareDynamicContentBlocksForBuilder = function(builderHtml) {
     for (var token in Mautic.builderTokens) {
         // If this is a dynamic content token
@@ -1519,7 +1508,6 @@
 
     return builderHtml;
 };
-=======
 
 Mautic.getPredefinedLinks = function(callback) {
     var linkList = [];
@@ -1540,8 +1528,7 @@
         }
         return callback(linkList);
     });
-}
->>>>>>> 91c4b03e
+};
 
 // Init inside the builder's iframe
 mQuery(function() {
