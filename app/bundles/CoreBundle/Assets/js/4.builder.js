/**
 * Launch builder
 *
 * @param formName
 * @param actionName
 */
Mautic.launchBuilder = function (formName, actionName) {
    var builder = mQuery('.builder');
    Mautic.codeMode = builder.hasClass('code-mode');
    Mautic.showChangeThemeWarning = true;

    mQuery('body').css('overflow-y', 'hidden');

    // Activate the builder
    builder.addClass('builder-active').removeClass('hide');

    if (typeof actionName == 'undefined') {
        actionName = formName;
    }

    var builderCss = {
        margin: "0",
        padding: "0",
        border: "none",
        width: "100%",
        height: "100%"
    };

    // Load the theme from the custom HTML textarea
    var themeHtml = mQuery('textarea.builder-html').val();

    if (Mautic.codeMode) {
        var rawTokens = mQuery.map(Mautic.builderTokens, function (element, index) {
            return index
        }).sort();
        Mautic.builderCodeMirror = CodeMirror(document.getElementById('customHtmlContainer'), {
            value: themeHtml,
            lineNumbers: true,
            mode: 'htmlmixed',
            extraKeys: {"Ctrl-Space": "autocomplete"},
            lineWrapping: true,
            hintOptions: {
                hint: function (editor) {
                    var cursor = editor.getCursor();
                    var currentLine = editor.getLine(cursor.line);
                    var start = cursor.ch;
                    var end = start;
                    while (end < currentLine.length && /[\w|}$]+/.test(currentLine.charAt(end))) ++end;
                    while (start && /[\w|{$]+/.test(currentLine.charAt(start - 1))) --start;
                    var curWord = start != end && currentLine.slice(start, end);
                    var regex = new RegExp('^' + curWord, 'i');
                    var result = {
                        list: (!curWord ? rawTokens : mQuery(rawTokens).filter(function(idx) {
                            return (rawTokens[idx].indexOf(curWord) !== -1);
                        })),
                        from: CodeMirror.Pos(cursor.line, start),
                        to: CodeMirror.Pos(cursor.line, end)
                    };

                    return result;
                }
            }
        });

        Mautic.keepPreviewAlive('builder-template-content');
    }

    var builderPanel = mQuery('.builder-panel')
        builderContent = mQuery('.builder-content')
        btnCloseBuilder = mQuery('.btn-close-builder')
        panelHeight = (builderContent.css('right') == '0px') ? builderPanel.height() : 0,
        panelWidth = (builderContent.css('right') == '0px') ? 0 : builderPanel.width(),
        spinnerLeft = (mQuery(window).width() - panelWidth - 60) / 2,
        spinnerTop = (mQuery(window).height() - panelHeight - 60) / 2;

    // Blur and focus the focussed inputs to fix the browser autocomplete bug on scroll
    builderPanel.on('scroll', function(e) {
        builderPanel.find('input:focus').blur().focus();
    });

    var overlay = mQuery('<div id="builder-overlay" class="modal-backdrop fade in"><div style="position: absolute; top:' + spinnerTop + 'px; left:' + spinnerLeft + 'px" class="builder-spinner"><i class="fa fa-spinner fa-spin fa-5x"></i></div></div>').css(builderCss).appendTo('.builder-content');

    // Disable the close button until everything is loaded
    btnCloseBuilder.prop('disabled', true);

    // Insert the Mautic assets to the header
    var assets = Mautic.htmlspecialchars_decode(mQuery('[data-builder-assets]').html());
    themeHtml = themeHtml.replace('</head>', assets+'</head>');

    Mautic.buildBuilderIframe(themeHtml, 'builder-template-content', function() {
        mQuery('#builder-overlay').addClass('hide');
        btnCloseBuilder.prop('disabled', false);
    });
};

/**
 * Frmats code style in the CodeMirror editor
 */
Mautic.formatCode = function() {
    Mautic.builderCodeMirror.autoFormatRange({line: 0, ch: 0}, {line: Mautic.builderCodeMirror.lineCount()});
}

/**
 * Opens Filemanager window
 */
Mautic.openMediaManager = function() {
    Mautic.openServerBrowser(
        mauticBasePath + '/' + mauticAssetPrefix + 'app/bundles/CoreBundle/Assets/js/libraries/ckeditor/filemanager/index.html?type=Images',
        screen.width * 0.7,
        screen.height * 0.7
    );
}

/**
 * Receives a file URL from Filemanager when selected
 */
Mautic.setFileUrl = function(url, width, height, alt) {
    Mautic.insertTextAtCMCursor(url);
}

/**
 * Inserts the text to the cursor position or replace selected range
 */
Mautic.insertTextAtCMCursor = function(text) {
    var doc = Mautic.builderCodeMirror.getDoc();
    var cursor = doc.getCursor();
    doc.replaceRange(text, cursor);
}

/**
 * Opens new window on the URL
 */
Mautic.openServerBrowser = function(url, width, height) {
    var iLeft = (screen.width - width) / 2 ;
    var iTop = (screen.height - height) / 2 ;
    var sOptions = "toolbar=no,status=no,resizable=yes,dependent=yes" ;
    sOptions += ",width=" + width ;
    sOptions += ",height=" + height ;
    sOptions += ",left=" + iLeft ;
    sOptions += ",top=" + iTop ;
    var oWindow = window.open( url, "BrowseWindow", sOptions ) ;
}

/**
 * Creates an iframe and keeps its content live from CodeMirror changes
 *
 * @param iframeId
 */
Mautic.keepPreviewAlive = function(iframeId) {
    var codeChanged = false;
    // Watch for code changes
    Mautic.builderCodeMirror.on('change', function(cm, change) {
        codeChanged = true;
    });

    window.setInterval(function() {
        if (codeChanged) {
            var value = (Mautic.builderCodeMirror)?Mautic.builderCodeMirror.getValue():'';
            Mautic.livePreviewInterval = Mautic.updateIframeContent(iframeId, value);
            codeChanged = false;
        }
    }, 2000);
};

Mautic.killLivePreview = function() {
    window.clearInterval(Mautic.livePreviewInterval);
};

Mautic.destroyCodeMirror = function() {
    delete Mautic.builderCodeMirror;
    mQuery('#customHtmlContainer').empty();
};

/**
 * @param themeHtml
 * @param id
 * @param onLoadCallback
 */
Mautic.buildBuilderIframe = function(themeHtml, id, onLoadCallback) {
    if (mQuery('iframe#'+id).length) {
        var builder = mQuery('iframe#'+id);
    } else {
        var builder = mQuery("<iframe />", {
            css: {
                margin: "0",
                padding: "0",
                border: "none",
                width: "100%",
                height: "100%"
            },
            id: id
        }).appendTo('.builder-content');
    }

    builder.on('load', function() {
        if (typeof onLoadCallback === 'function') {
            onLoadCallback();
        }
    });

    Mautic.updateIframeContent(id, themeHtml);
};

/**
 * @param encodedHtml
 * @returns {*}
 */
Mautic.htmlspecialchars_decode = function(encodedHtml) {
    encodedHtml = encodedHtml.replace(/&quot;/g, '"');
    encodedHtml = encodedHtml.replace(/&#039;/g, "'");
    encodedHtml = encodedHtml.replace(/&amp;/g, '&');
    encodedHtml = encodedHtml.replace(/&lt;/g, '<');
    encodedHtml = encodedHtml.replace(/&gt;/g, '>');
    return encodedHtml;
};

/**
 * Initialize theme selection
 *
 * @param themeField
 */
Mautic.initSelectTheme = function(themeField) {
    var customHtml = mQuery('textarea.builder-html');
    var isNew = Mautic.isNewEntity('#page_sessionId, #emailform_sessionId');
    Mautic.showChangeThemeWarning = true;
    Mautic.builderTheme = themeField.val();

    if (isNew) {
        Mautic.showChangeThemeWarning = false;

        // Populate default content
        if (!customHtml.length || !customHtml.val().length) {
            Mautic.setThemeHtml(Mautic.builderTheme);
        }
    }

    if (customHtml.length) {
        mQuery('[data-theme]').click(function(e) {
            e.preventDefault();
            var currentLink = mQuery(this);
            var theme = currentLink.attr('data-theme');
            var isCodeMode = (theme === 'mautic_code_mode');
            Mautic.builderTheme = theme;

            if (Mautic.showChangeThemeWarning && customHtml.val().length) {
                if (!isCodeMode) {
                    if (confirm(Mautic.translate('mautic.core.builder.theme_change_warning'))) {
                        customHtml.val('');
                        Mautic.showChangeThemeWarning = false;
                    } else {
                        return;
                    }
                } else {
                    if (confirm(Mautic.translate('mautic.core.builder.code_mode_warning'))) {
                    } else {
                        return;
                    }
                }
            }

            // Set the theme field value
            themeField.val(theme);

            // Code Mode
            if (isCodeMode) {
                mQuery('.builder').addClass('code-mode');
                mQuery('.builder .code-editor').removeClass('hide');
                mQuery('.builder .code-mode-toolbar').removeClass('hide');
                mQuery('.builder .builder-toolbar').addClass('hide');
            } else {
                mQuery('.builder').removeClass('code-mode');
                mQuery('.builder .code-editor').addClass('hide');
                mQuery('.builder .code-mode-toolbar').addClass('hide');
                mQuery('.builder .builder-toolbar').removeClass('hide');

                // Load the theme HTML to the source textarea
                Mautic.setThemeHtml(theme);
            }

            // Manipulate classes to achieve the theme selection illusion
            mQuery('.theme-list .panel').removeClass('theme-selected');
            currentLink.closest('.panel').addClass('theme-selected');
            mQuery('.theme-list .select-theme-selected').addClass('hide');
            mQuery('.theme-list .select-theme-link').removeClass('hide');
            currentLink.closest('.panel').find('.select-theme-selected').removeClass('hide');
            currentLink.addClass('hide');
        });
    }
};

/**
 * Updates content of an iframe
 *
 * @param iframe ID
 * @param HTML content
 */
Mautic.updateIframeContent = function(iframeId, content) {
    var iframe = document.getElementById(iframeId);
    if (iframeId === 'codemodeHtmlContainer') {
        iframe.innerHTML = content;
        return;
    }
    var doc = iframe.contentDocument || iframe.contentWindow.document;
    doc.open();
    doc.write(content);
    doc.close();
};

/**
 * Set theme's HTML
 *
 * @param theme
 */
Mautic.setThemeHtml = function(theme) {
    mQuery.get(mQuery('#builder_url').val()+'?template=' + theme, function(themeHtml) {
        var textarea = mQuery('textarea.builder-html');
        textarea.val(themeHtml);
    });
};

/**
 * Close the builder
 *
 * @param model
 */
Mautic.closeBuilder = function(model) {
    var panelHeight = (mQuery('.builder-content').css('right') == '0px') ? mQuery('.builder-panel').height() : 0,
        panelWidth = (mQuery('.builder-content').css('right') == '0px') ? 0 : mQuery('.builder-panel').width(),
        spinnerLeft = (mQuery(window).width() - panelWidth - 60) / 2,
        spinnerTop = (mQuery(window).height() - panelHeight - 60) / 2,
        customHtml;
    mQuery('.builder-spinner').css({
        left: spinnerLeft,
        top: spinnerTop
    });
    mQuery('#builder-overlay').removeClass('hide');
    mQuery('.btn-close-builder').prop('disabled', true);

    try {
        if (Mautic.codeMode) {
            customHtml = Mautic.builderCodeMirror.getValue();
            Mautic.killLivePreview();
            Mautic.destroyCodeMirror();
            delete Mautic.codeMode;
        } else {
            // Trigger slot:destroy event
            document.getElementById('builder-template-content').contentWindow.Mautic.destroySlots();

            var themeHtml = mQuery('iframe#builder-template-content').contents();

            // Remove Mautic's assets
            themeHtml.find('[data-source="mautic"]').remove();
            themeHtml.find('.atwho-container').remove();
            themeHtml.find('.fr-image-overlay, .fr-quick-insert, .fr-tooltip, .fr-toolbar, .fr-popup, .fr-image-resizer').remove();

            // Remove the slot focus highlight
            themeHtml.find('[data-slot-focus], [data-section-focus]').remove();

            // Clear the customize forms
            mQuery('#slot-form-container, #section-form-container').html('');

            customHtml = themeHtml.find('html').get(0).outerHTML
        }

        // Store the HTML content to the HTML textarea
        mQuery('.builder-html').val(customHtml);
    } catch (error) {
        // prevent from being able to close builder
    }

    // Kill the overlay
    mQuery('#builder-overlay').remove();

    // Hide builder
    mQuery('.builder').removeClass('builder-active').addClass('hide');
    mQuery('.btn-close-builder').prop('disabled', false);
    mQuery('body').css('overflow-y', '');
    mQuery('.builder').addClass('hide');
    Mautic.stopIconSpinPostEvent();
    mQuery('#builder-template-content').remove();
};

Mautic.destroySlots = function() {
    // Trigger destroy slots event
    if (typeof Mautic.builderSlots !== 'undefined' && Mautic.builderSlots.length) {
        mQuery.each(Mautic.builderSlots, function(i, slotParams) {
            mQuery(slotParams.slot).trigger('slot:destroy', slotParams);
        });
        delete Mautic.builderSlots;
    }

    // Destroy sortable
    Mautic.builderContents.find('[data-slot-container]').sortable('destroy');

    // Remove empty class="" attr
    Mautic.builderContents.find('*[class=""]').removeAttr('class');

    // Remove border highlighted by Froala
    Mautic.builderContents = Mautic.clearFroalaStyles(Mautic.builderContents);

    // Remove style="z-index: 2501;" which Froala forgets there
    Mautic.builderContents.find('*[style="z-index: 2501;"]').removeAttr('style');

    // Make sure that the Froala editor is gone
    Mautic.builderContents.find('.fr-toolbar, .fr-line-breaker').remove();

    // Remove the class attr vrom HTML tag used by Modernizer
    var htmlTags = document.getElementsByTagName('html');
    htmlTags[0].removeAttribute('class');
};

Mautic.clearFroalaStyles = function(content) {
    mQuery.each(content.find('td, th, table, [fr-original-class], [fr-original-style]'), function() {
        var el = mQuery(this);
        if (el.attr('fr-original-class')) {
            el.attr('class', el.attr('fr-original-class'));
            el.removeAttr('fr-original-class');
        }
        if (el.attr('fr-original-style')) {
            el.attr('style', el.attr('fr-original-style'));
            el.removeAttr('fr-original-style');
        }
        if (el.css('border') === '1px solid rgb(221, 221, 221)') {
            el.css('border', '');
        }
    });
    content.find('link[href="https://cdnjs.cloudflare.com/ajax/libs/font-awesome/4.4.0/css/font-awesome.min.css"]').remove();

    // fix Mautc's tokens in the strong tag
    content.find('strong[contenteditable="false"]').removeAttr('style');

    // data-atwho-at-query causes not working tokens
    content.find('[data-atwho-at-query]').removeAttr('data-atwho-at-query');
    return content;
}

Mautic.toggleBuilderButton = function (hide) {
    if (mQuery('.toolbar-form-buttons .toolbar-standard .btn-builder')) {
        if (hide) {
            // Move the builder button out of the group and hide it
            mQuery('.toolbar-form-buttons .toolbar-standard .btn-builder')
                .addClass('hide btn-standard-toolbar')
                .appendTo('.toolbar-form-buttons')

            mQuery('.toolbar-form-buttons .toolbar-dropdown i.fa-cube').parent().addClass('hide');
        } else {
            if (!mQuery('.btn-standard-toolbar.btn-builder').length) {
                mQuery('.toolbar-form-buttons .toolbar-standard .btn-builder').addClass('btn-standard-toolbar')
            } else {
                // Move the builder button out of the group and hide it
                mQuery('.toolbar-form-buttons .btn-standard-toolbar.btn-builder')
                    .prependTo('.toolbar-form-buttons .toolbar-standard')
                    .removeClass('hide');

                mQuery('.toolbar-form-buttons .toolbar-dropdown i.fa-cube').parent().removeClass('hide');
            }
        }
    }
};

Mautic.initSectionListeners = function() {
    Mautic.activateGlobalFroalaOptions();
    Mautic.selectedSlot = null;

    Mautic.builderContents.on('section:init', function(event, section, isNew) {
        section = mQuery(section);

        if (isNew) {
            Mautic.initSlots(section.find('[data-slot-container]'));
        }

        section.on('click', function(e) {
            var clickedSection = mQuery(this);
            var previouslyFocused = Mautic.builderContents.find('[data-section-focus]');
            var sectionWrapper = mQuery(this);
            var section = sectionWrapper.find('[data-section]');
            var focusParts = {
                'top': {},
                'right': {},
                'bottom': {},
                'left': {},
                'handle': {
                    classes: 'fa fa-arrows-v'
                },
                'delete': {
                    classes: 'fa fa-remove',
                    onClick: function() {
                        if (confirm(parent.Mautic.translate('mautic.core.builder.section_delete_warning'))) {
                            var deleteBtn = mQuery(this);
                            var focusSeciton = deleteBtn.closest('[data-section-wrapper]').remove();
                        }
                    }
                }
            };
            var sectionForm = mQuery(parent.mQuery('script[data-section-form]').html());
            var sectionFormContainer = parent.mQuery('#section-form-container');

            if (previouslyFocused.length) {
<<<<<<< HEAD

                // Unfocus other section
                previouslyFocused.remove();

=======

                // Unfocus other section
                previouslyFocused.remove();

>>>>>>> 9adc6b0a
                // Destroy minicolors
                sectionFormContainer.find('input[data-toggle="color"]').each(function() {
                    mQuery(this).minicolors('destroy');
                });
            }

            Mautic.builderContents.find('[data-slot-focus]').each(function() {
                if (!mQuery(e.target).attr('data-slot-focus') && !mQuery(e.target).closest('data-slot').length && !mQuery(e.target).closest('[data-slot-container]').length) {
                    mQuery(this).remove();
                }
            });

            // Highlight the section
            mQuery.each(focusParts, function (key, config) {
                var focusPart = mQuery('<div/>').attr('data-section-focus', key).addClass(config.classes);

                if (config.onClick) {
                    focusPart.on('click', config.onClick);
                }

                sectionWrapper.append(focusPart);
            });

            // Open the section customize form
            sectionFormContainer.html(sectionForm);

            // Prefill the sectionform with section color
            if (section.length && section.css('background-color') !== 'rgba(0, 0, 0, 0)') {
                sectionForm.find('#builder_section_content-background-color').val(Mautic.rgb2hex(section.css('backgroundColor')));
            }

            // Prefill the sectionform with section wrapper color
            if (sectionWrapper.css('background-color') !== 'rgba(0, 0, 0, 0)') {
                sectionForm.find('#builder_section_wrapper-background-color').val(Mautic.rgb2hex(sectionWrapper.css('backgroundColor')));
            }

            // Initialize the color picker
            sectionFormContainer.find('input[data-toggle="color"]').each(function() {
                parent.Mautic.activateColorPicker(this);
            });

            // Handle color change events
            sectionForm.on('keyup paste change touchmove', function(e) {
                var field = mQuery(e.target);
                if (section.length && field.attr('id') === 'builder_section_content-background-color') {
                    Mautic.sectionBackgroundChanged(section, field.val());
                } else if (field.attr('id') === 'builder_section_wrapper-background-color') {
                    Mautic.sectionBackgroundChanged(sectionWrapper, field.val());
                }
            });

            parent.mQuery('#section-form-container').on('change.minicolors', function(e, hex) {
                var field = mQuery(e.target);
                var focusedSectionWrapper = mQuery('[data-section-focus]').parent();
                var focusedSection = focusedSectionWrapper.find('[data-section]');
                if (focusedSection.length && field.attr('id') === 'builder_section_content-background-color') {
                    Mautic.sectionBackgroundChanged(focusedSection, field.val());
                } else if (field.attr('id') === 'builder_section_wrapper-background-color') {
                    Mautic.sectionBackgroundChanged(focusedSectionWrapper, field.val());
                }
            });
        });
    });
}

Mautic.initSections = function() {
    Mautic.initSectionListeners();
    var sectionWrappers = Mautic.builderContents.find('[data-section-wrapper]');

    // Make slots sortable
    var bodyOverflow = {};
    Mautic.sortActive = false;

    mQuery('body').sortable({
        helper: function(e, ui) {
            // Fix body overflow that messes sortable up
            bodyOverflow.overflowX = mQuery('body').css('overflow-x');
            bodyOverflow.overflowY = mQuery('body').css('overflow-y');
            mQuery('body').css({
                overflowX: 'visible',
                overflowY: 'visible'
            });

            return ui;
        },
        axis: 'y',
        items: '[data-section-wrapper]',
        handle: '[data-section-focus="handle"]',
        placeholder: 'slot-placeholder',
        connectWith: 'body',
        start: function(event, ui) {
            Mautic.sortActive = true;
            ui.placeholder.height(ui.helper.outerHeight());
        },
        stop: function(event, ui) {
            if (ui.item.hasClass('section-type-handle')) {
                // Restore original overflow
                mQuery('body', parent.document).css(bodyOverflow);

                var newSection = mQuery('<div/>')
                    .attr('data-section-wrapper', ui.item.attr('data-section-type'))
                    .html(ui.item.find('script').html());
                ui.item.replaceWith(newSection);

                Mautic.builderContents.trigger('section:init', [newSection, true]);
            } else {
                // Restore original overflow
                mQuery('body').css(bodyOverflow);
            }

            Mautic.sortActive = false;
        },
    });

    // Allow to drag&drop new sections from the section type menu
    var iframe = mQuery('#builder-template-content', parent.document).contents();
    mQuery('#section-type-container .section-type-handle', parent.document).draggable({
        iframeFix: true,
        connectToSortable: 'body',
        revert: 'invalid',
        iframeOffset: iframe.offset(),
        helper: function(e, ui) {
            // Fix body overflow that messes sortable up
            bodyOverflow.overflowX = mQuery('body', parent.document).css('overflow-x');
            bodyOverflow.overflowY = mQuery('body', parent.document).css('overflow-y');
            mQuery('body', parent.document).css({
                overflowX: 'hidden',
                overflowY: 'hidden'
            });

            var helper = mQuery(this).clone()
                .css('height', mQuery(this).height())
                .css('width', mQuery(this).width());

            return helper;
        },
        zIndex: 8000,
        cursorAt: {top: 15, left: 15},
        start: function(event, ui) {
            mQuery('#builder-template-content', parent.document).css('overflow', 'hidden');
            mQuery('#builder-template-content', parent.document).attr('scrolling', 'no');
        },
        stop: function(event, ui) {
            // Restore original overflow
            mQuery('body', parent.document).css(bodyOverflow);

            mQuery('#builder-template-content', parent.document).css('overflow', 'visible');
            mQuery('#builder-template-content', parent.document).attr('scrolling', 'yes');
        },
    }).disableSelection();

    // Initialize the slots
    sectionWrappers.each(function() {
        mQuery(this).trigger('section:init', this);
    });
};

Mautic.sectionBackgroundChanged = function(element, color) {
    if (color.length) {
        color = '#'+color;
    } else {
        color = 'transparent';
    }
    element.css('background-color', color).attr('bgcolor', color);


    // Change the color of the editor for selected slots
    mQuery(element).find('[data-slot-focus]').each(function() {
        var focusedSlot = mQuery(this).closest('[data-slot]');
        if (focusedSlot.attr('data-slot') == 'text') {
            Mautic.setTextSlotEditorStyle(parent.mQuery('#slot_text_content'), focusedSlot);
        }
    });
}

Mautic.rgb2hex = function(orig) {
    var rgb = orig.replace(/\s/g,'').match(/^rgba?\((\d+),(\d+),(\d+)/i);
    return (rgb && rgb.length === 4) ? "#" +
        ("0" + parseInt(rgb[1],10).toString(16)).slice(-2) +
        ("0" + parseInt(rgb[2],10).toString(16)).slice(-2) +
        ("0" + parseInt(rgb[3],10).toString(16)).slice(-2) : orig;
}

Mautic.initSlots = function(slotContainers) {
    if (!slotContainers) {
        slotContainers = Mautic.builderContents.find('[data-slot-container]');
    }

    Mautic.builderContents.find('a').on('click', function(e) {
        e.preventDefault();
    });

    // Make slots sortable
    var bodyOverflow = {};
    Mautic.sortActive = false;

    slotContainers.sortable({
        helper: function(e, ui) {
            // Fix body overflow that messes sortable up
            bodyOverflow.overflowX = mQuery('body').css('overflow-x');
            bodyOverflow.overflowY = mQuery('body').css('overflow-y');
            mQuery('body').css({
                overflowX: 'visible',
                overflowY: 'visible'
            });

            return ui;
        },
        items: '[data-slot]',
        handle: '[data-slot-toolbar]',
        placeholder: 'slot-placeholder',
        connectWith: '[data-slot-container]',
        start: function(event, ui) {
            Mautic.sortActive = true;
            ui.placeholder.height(ui.helper.outerHeight());

            Mautic.builderContents.find('[data-slot-focus]').each( function() {
                var focusedSlot = mQuery(this).closest('[data-slot]');
                if (focusedSlot.attr('data-slot') === 'image') {
                    // Deactivate froala toolbar
                    focusedSlot.find('img').each( function() {
                        mQuery(this).froalaEditor('popups.hideAll');
                    });
                    Mautic.builderContents.find('.fr-image-resizer.fr-active').removeClass('fr-active');
                }
            });

            Mautic.builderContents.find('[data-slot-focus]').remove();
        },
        stop: function(event, ui) {
            if (ui.item.hasClass('slot-type-handle')) {
                // Restore original overflow
                mQuery('body', parent.document).css(bodyOverflow);

                var newSlot = mQuery('<div/>')
                    .attr('data-slot', ui.item.attr('data-slot-type'))
                    .html(ui.item.find('script').html())
                ui.item.replaceWith(newSlot);

                Mautic.builderContents.trigger('slot:init', newSlot);
            } else {
                // Restore original overflow
                mQuery('body').css(bodyOverflow);
            }

            Mautic.sortActive = false;
        },
    });

    // Allow to drag&drop new slots from the slot type menu
    var iframe = mQuery('#builder-template-content', parent.document).contents();
    mQuery('#slot-type-container .slot-type-handle', parent.document).draggable({
        iframeFix: true,
        connectToSortable: '[data-slot-container]',
        revert: 'invalid',
        iframeOffset: iframe.offset(),
        helper: function(e, ui) {
            // Fix body overflow that messes sortable up
            bodyOverflow.overflowX = mQuery('body', parent.document).css('overflow-x');
            bodyOverflow.overflowY = mQuery('body', parent.document).css('overflow-y');
            mQuery('body', parent.document).css({
                overflowX: 'hidden',
                overflowY: 'hidden'
            });

            var helper = mQuery(this).clone()
                .css('height', mQuery(this).height())
                .css('width', mQuery(this).width());

            return helper;
        },
        zIndex: 8000,
        cursorAt: {top: 15, left: 15},
        start: function(event, ui) {
            mQuery('#builder-template-content', parent.document).css('overflow', 'hidden');
            mQuery('#builder-template-content', parent.document).attr('scrolling', 'no');
            slotContainers.sortable('option', 'scroll', false);
        },
        stop: function(event, ui) {
            // Restore original overflow
            mQuery('body', parent.document).css(bodyOverflow);

            mQuery('#builder-template-content', parent.document).css('overflow', 'visible');
            mQuery('#builder-template-content', parent.document).attr('scrolling', 'yes');
            slotContainers.sortable('option', 'scroll', true);
        },
    }).disableSelection();

    iframe.on('scroll', function() {
        mQuery('#slot-type-container .slot-type-handle', parent.document).draggable("option", "cursorAt", { top: -1 * iframe.scrollTop() + 15 });
    });

    // Initialize the slots
    slotContainers.find('[data-slot]').each(function() {
        mQuery(this).trigger('slot:init', this);
    });
}

Mautic.initSlotListeners = function() {
    Mautic.activateGlobalFroalaOptions();
    Mautic.builderSlots = [];
    Mautic.selectedSlot = null;

    Mautic.builderContents.on('slot:selected', function(event, slot) {
        slot = mQuery(slot);
        Mautic.builderContents.find('[data-slot-focus]').remove();
        var focus = mQuery('<div/>').attr('data-slot-focus', true);
        slot.append(focus);
    });

    Mautic.builderContents.on('slot:init', function(event, slot) {
        slot = mQuery(slot);
        var type = slot.attr('data-slot');

        // initialize the drag handle
        var slotToolbar = mQuery('<div/>').attr('data-slot-toolbar', true);
        var deleteLink = mQuery('<a><i class="fa fa-lg fa-times"></i></a>')
            .attr('data-slot-action', 'delete')
            .attr('alt', 'delete')
            .addClass('btn btn-delete btn-default');
        deleteLink.appendTo(slotToolbar);

        Mautic.builderContents.find('[data-slot-focus]').remove();
        var focus = mQuery('<div/>').attr('data-slot-focus', true);

        slot.hover(function() {
            if (Mautic.sortActive) {
                // don't activate while sorting

                return;
            }

            slot.append(focus);
            deleteLink.click(function(e) {
                slot.trigger('slot:destroy', {slot: slot, type: type});
                mQuery.each(Mautic.builderSlots, function(i, slotParams) {
                    if (slotParams.slot.is(slot)) {
                        Mautic.builderSlots.splice(i, 1);
                        return false; // break the loop
                    }
                });
                slot.remove();
                focus.remove();
            });

            if (slot.offset().top < 25) {
                // If at the top of the page, move the toolbar to be visible
                slotToolbar.css('top', '0');
            } else {
                slotToolbar.css('top', '-24px');
            }

            slot.append(slotToolbar);
        }, function() {
            if (Mautic.sortActive) {
                // don't activate while sorting

                return;
            }

            slotToolbar.remove();
            focus.remove();
        });

        slot.on('click', function() {
            Mautic.deleteCodeModeSlot();

            var clickedSlot = mQuery(this);

            // Trigger the slot:change event
            clickedSlot.trigger('slot:selected', clickedSlot);

            // Destroy previously initiated minicolors
            var minicolors = parent.mQuery('#slot-form-container .minicolors');
            if (minicolors.length) {
                parent.mQuery('#slot-form-container input[data-toggle="color"]').each(function() {
                    mQuery(this).minicolors('destroy');
                });
                parent.mQuery('#slot-form-container').off('change.minicolors');
            }

            if (parent.mQuery('#slot-form-container').find('textarea.editor')) {
                // Deactivate all popups
                parent.mQuery('#slot-form-container').find('textarea.editor').each( function() {
                    parent.mQuery(this).froalaEditor('popups.hideAll');
                });
            }

            // Update form in the Customize tab to the form of the focused slot type
            var focusType = clickedSlot.attr('data-slot');
            var focusForm = mQuery(parent.mQuery('script[data-slot-type-form="'+focusType+'"]').html());
            parent.mQuery('#slot-form-container').html(focusForm);

            // Prefill the form field values with the values from slot attributes if any
            parent.mQuery.each(clickedSlot.get(0).attributes, function(i, attr) {
                var attrPrefix = 'data-param-';
                var regex = /data-param-(.*)/;
                var match = regex.exec(attr.name);

                if (match !== null) {
                    focusForm.find('input[type="text"][data-slot-param="'+match[1]+'"]').val(attr.value);
                    focusForm.find('input[type="radio"][data-slot-param="'+match[1]+'"][value="'+attr.value+'"]').prop('checked', 1);
                }
            });

            focusForm.on('keyup', function(e) {
                var field = mQuery(e.target);

                // Store the slot settings as attributes
                clickedSlot.attr('data-param-'+field.attr('data-slot-param'), field.val());

                // Trigger the slot:change event
                clickedSlot.trigger('slot:change', {slot: clickedSlot, field: field, type: focusType});
            });

            focusForm.find('.btn').on('click', function(e) {
                var field = mQuery(this).find('input:radio');

                if (field.length) {
                    // Store the slot settings as attributes
                    clickedSlot.attr('data-param-'+field.attr('data-slot-param'), field.val());

                    // Trigger the slot:change event
                    clickedSlot.trigger('slot:change', {slot: clickedSlot, field: field, type: focusType});
                }
            });

            // Initialize the color picker
            focusForm.find('input[data-toggle="color"]').each(function() {
                parent.Mautic.activateColorPicker(this);
            });

            // initialize code mode slots
            if ('codemode' === type) {
                Mautic.codeMode = true;
                var rawTokens = [];
                var element = focusForm.find('#slot_codemode_content')[0];
                if (element) {
                    Mautic.builderCodeMirror = CodeMirror(element, {
                        value: slot.find('#codemodeHtmlContainer').html(),
                        lineNumbers: true,
                        mode: 'htmlmixed',
                        extraKeys: {"Ctrl-Space": "autocomplete"},
                        lineWrapping: true,
                        hintOptions: {
                            hint: function (editor) {
                                var cursor = editor.getCursor();
                                var currentLine = editor.getLine(cursor.line);
                                var start = cursor.ch;
                                var end = start;
                                while (end < currentLine.length && /[\w|}$]+/.test(currentLine.charAt(end))) ++end;
                                while (start && /[\w|{$]+/.test(currentLine.charAt(start - 1))) --start;
                                var curWord = start != end && currentLine.slice(start, end);
                                var regex = new RegExp('^' + curWord, 'i');
                                return {
                                    list: (!curWord ? rawTokens : mQuery(rawTokens).filter(function (idx) {
                                        return (rawTokens[idx].indexOf(curWord) !== -1);
                                    })),
                                    from: CodeMirror.Pos(cursor.line, start),
                                    to: CodeMirror.Pos(cursor.line, end)
                                };
                            }
                        }
                    });
                    Mautic.keepPreviewAlive('codemodeHtmlContainer');
                }
            }

            focusForm.find('textarea.editor').each(function() {
                var theEditor = this;
                var slotHtml = parent.mQuery('<div/>').html(clickedSlot.html());
                slotHtml.find('[data-slot-focus]').remove();
                slotHtml.find('[data-slot-toolbar]').remove();

                var buttons = ['undo', 'redo', '|', 'bold', 'italic', 'underline', 'paragraphFormat', 'fontFamily', 'fontSize', 'color', 'align', 'formatOL', 'formatUL', 'quote', 'clearFormatting', 'token', 'insertLink', 'insertImage', 'insertGatedVideo', 'insertTable', 'html', 'fullscreen'];

                var builderEl = parent.mQuery('.builder');

                if (builderEl.length && builderEl.hasClass('email-builder')) {
                    buttons = parent.mQuery.grep(buttons, function (value) {
                        return value != 'insertGatedVideo';
                    });
                }

                var froalaOptions = {
                    toolbarButtons: buttons,
                    toolbarButtonsMD: buttons,
                    toolbarButtonsSM: buttons,
                    toolbarButtonsXS: buttons,
                    linkList: [], // TODO push here the list of tokens from Mautic.getPredefinedLinks
                    imageEditButtons: ['imageReplace', 'imageAlign', 'imageRemove', 'imageAlt', 'imageSize', '|', 'imageLink', 'linkOpen', 'linkEdit', 'linkRemove']
                };

                // init AtWho in a froala editor
                parent.mQuery(this).on('froalaEditor.initialized', function (e, editor) {
                    parent.Mautic.initAtWho(editor.$el, parent.Mautic.getBuilderTokensMethod(), editor);

                    Mautic.setTextSlotEditorStyle(editor.$el, clickedSlot);
                });

                parent.mQuery(this).on('froalaEditor.contentChanged', function (e, editor) {
                    var slotHtml = mQuery('<div/>').append(parent.mQuery(theEditor).froalaEditor('html.get'));
                    clickedSlot.html(slotHtml.html());
                });
                parent.mQuery(this).val(slotHtml.html());

                parent.mQuery(this).froalaEditor(parent.mQuery.extend({}, Mautic.basicFroalaOptions, froalaOptions));
            });

            parent.mQuery('#slot-form-container').on('change.minicolors', function(e, hex) {
                if (undefined === hex) return;

                var field = mQuery(e.target);

                // Store the slot settings as attributes
                clickedSlot.attr('data-param-'+field.attr('data-slot-param'), field.val());

                // Trigger the slot:change event
                clickedSlot.trigger('slot:change', {slot: clickedSlot, field: field, type: focusType});
            });
        });

        // Initialize different slot types
<<<<<<< HEAD
        if (type === 'image' || type === 'imagecaption' || type === 'imagecard') {
=======
        if (type === 'image') {
>>>>>>> 9adc6b0a
            var image = slot.find('img');
            // fix of badly destroyed image slot
            image.removeAttr('data-froala.editor');

            image.on('froalaEditor.click', function (e, editor) {
                slot.closest('[data-slot]').trigger('click');
            });

            // Init Froala editor
            var froalaOptions = mQuery.extend({}, Mautic.basicFroalaOptions, {
                    linkList: [], // TODO push here the list of tokens from Mautic.getPredefinedLinks
                    imageEditButtons: ['imageReplace', 'imageAlign', 'imageAlt', 'imageSize', '|', 'imageLink', 'linkOpen', 'linkEdit', 'linkRemove'],
                    useClasses: false
                }
            );
            image.froalaEditor(froalaOptions);
        } else if (type === 'button') {
            slot.find('a').click(function(e) {
                e.preventDefault();
            });
        }

        // Store the slot to a global var
        Mautic.builderSlots.push({slot: slot, type: type});
    });

    Mautic.builderContents.on('slot:change', function(event, params) {
        // Change some slot styles when the values are changed in the slot edit form
        var fieldParam = params.field.attr('data-slot-param');
        var type = params.type;
        if (fieldParam === 'padding-top' || fieldParam === 'padding-bottom') {
            params.slot.css(fieldParam, params.field.val() + 'px');
        } else if ('glink' === fieldParam || 'flink' === fieldParam || 'tlink' === fieldParam) {
            params.slot.find('#'+fieldParam).attr('href', params.field.val());
        } else if (fieldParam === 'href') {
            params.slot.find('a').attr('href', params.field.val());
        } else if (fieldParam === 'link-text') {
            params.slot.find('a').text(params.field.val());
        } else if (fieldParam === 'float') {
            var values = ['left', 'center', 'right'];
            params.slot.find('a').parent().attr('align', values[params.field.val()]);
        } else if (fieldParam === 'caption') {
            params.slot.find('figcaption').text(params.field.val());
        } else if (fieldParam === 'cardcaption') {
            params.slot.find('td.imagecard-caption').text(params.field.val());
        } else if (fieldParam === 'text-align') {
            var values = ['left', 'center', 'right'];
            if (type === 'imagecard') {
                params.slot.find('.imagecard-caption').css(fieldParam, values[params.field.val()]);
            } else if (type === 'imagecaption') {
                params.slot.find('figcaption').css(fieldParam, values[params.field.val()]);
            }
        } else if (fieldParam === 'align') {
            Mautic.builderContents.find('[data-slot-focus]').each( function() {
                var focusedSlot = mQuery(this).closest('[data-slot]');
                if (focusedSlot.attr('data-slot') == 'image') {
                    // Deactivate froala toolbar
                    focusedSlot.find('img').each( function() {
                        mQuery(this).froalaEditor('popups.hideAll');
                    });
                    Mautic.builderContents.find('.fr-image-resizer.fr-active').removeClass('fr-active');
                }
            });

            var values = ['left', 'center', 'right'];
            if ('socialfollow' === type) {
                params.slot.find('div.socialfollow').css('text-align', values[params.field.val()]);
            } else if ('imagecaption' === type) {
                params.slot.find('figure').css('text-align', values[params.field.val()]);
            } else if ('imagecard' === type) {
                params.slot.find('td.imagecard-image').css('text-align', values[params.field.val()]);
            } else {
                params.slot.find('img').closest('div').css('text-align', values[params.field.val()]);
            }
        } else if (fieldParam === 'button-size') {
            var values = [
                {padding: '10px 13px', fontSize: '14px'},
                {padding: '15px 20px', fontSize: '20px'},
                {padding: '22px 30px', fontSize: '30px'}
            ];
            params.slot.find('a').css(values[params.field.val()]);
        } else if (fieldParam === 'caption-color') {
            params.slot.find('.imagecard-caption').css('background-color', '#' + params.field.val());
        } else if (fieldParam === 'background-color') {
            if ('imagecard' === type) {
                params.slot.find('.imagecard').css(fieldParam, '#' + params.field.val());
            } else {
                params.slot.find('a').css(fieldParam, '#' + params.field.val());
                params.slot.find('a').attr('background', '#' + params.field.val());
            }
        } else if (fieldParam === 'color') {
            if ('imagecard' === type) {
                params.slot.find('.imagecard-caption').css(fieldParam, '#' + params.field.val());
            } else if ('imagecaption' === type) {
                params.slot.find('figcaption').css(fieldParam, '#' + params.field.val());
            } else {
                params.slot.find('a').css(fieldParam, '#' + params.field.val());
            }
        }

        if (params.type == 'text') {
            Mautic.setTextSlotEditorStyle(parent.mQuery('#slot_text_content'), params.slot);
        }

        event.stopPropagation();
    });

    Mautic.builderContents.on('slot:destroy', function(event, params) {
<<<<<<< HEAD
        Mautic.deleteCodeModeSlot();
=======
>>>>>>> 9adc6b0a
        if (params.type === 'image') {
            var image = params.slot.find('img');
            if (typeof image !== 'undefined' && image.hasClass('fr-view')) {
                image.froalaEditor('destroy');
                image.removeAttr('data-froala.editor');
                image.removeClass('fr-view');
            }
        }

        // Remove Symfony toolbar
        Mautic.builderContents.find('.sf-toolbar').remove();
    });
};

Mautic.deleteCodeModeSlot = function() {
    Mautic.killLivePreview();
    Mautic.destroyCodeMirror();
    delete Mautic.codeMode;
};

Mautic.setTextSlotEditorStyle = function(editorEl, slot)
{
    // Set the editor CSS to that of the slot
    var wrapper = parent.mQuery(editorEl).closest('.form-group').find('.fr-wrapper .fr-element').first();

    if (typeof wrapper == 'undefined') {
        return;
    }

    if (typeof slot.attr('style') !== 'undefined') {
        wrapper.attr('style', slot.attr('style'));
    }

    mQuery.each(['background-color', 'color', 'font-family', 'font-size', 'line-height', 'text-align'], function(key, style) {
        var overrideStyle = Mautic.getSlotStyle(slot, style, false);
        if (overrideStyle) {
            wrapper.css(style, overrideStyle);
        }
    });
}

Mautic.getSlotStyle = function(slot, styleName, fallback) {
    if ('background-color' == styleName) {
        // Get this browser's take on no fill
        // Must be appended else Chrome etc return 'initial'
        var temp = mQuery('<div style="background:none;display:none;"/>').appendTo('body');
        var transparent = temp.css(styleName);
        temp.remove();
    }

    var findStyle = function (slot) {
        function test(elem) {
            if ('background-color' == styleName) {
                if (typeof elem.attr('bgcolor') !== 'undefined') {
                    // Email tables
                    return elem.attr('bgcolor');
                }

                if (elem.css(styleName) == transparent) {
                    return !elem.is('body') ? test(elem.parent()) : fallback || transparent;
                } else {
                    return elem.css(styleName);
                }
            } else if (typeof elem.css(styleName) !== 'undefined') {
                return elem.css(styleName);
            } else {
                return !elem.is('body') ? test(elem.parent()) : fallback;
            }
        }

        return test(slot);
    };

    return findStyle(slot);
};

/**
 * @returns {string}
 */
Mautic.getBuilderTokensMethod = function() {
    var method = 'page:getBuilderTokens';
    if (parent.mQuery('.builder').hasClass('email-builder')) {
        method = 'email:getBuilderTokens';
    }
    return method;
};


Mautic.getPredefinedLinks = function(callback) {
    var linkList = [];
    Mautic.getTokens(Mautic.getBuilderTokensMethod(), function(tokens) {
        if (tokens.length) {
            mQuery.each(tokens, function(token, label) {
                if (token.startsWith('{pagelink=') ||
                    token.startsWith('{assetlink=') ||
                    token.startsWith('{webview_url') ||
                    token.startsWith('{unsubscribe_url')) {

                    linkList.push({
                        text: label,
                        href: token
                    });
                }
            });
        }
        return callback(linkList);
    });
}

// Init inside the builder's iframe
mQuery(function() {
    if (parent && parent.mQuery && parent.mQuery('#builder-template-content').length) {
        Mautic.builderContents = mQuery('body');
        if (!parent.Mautic.codeMode) {
            Mautic.initSlotListeners();
            Mautic.initSections();
            Mautic.initSlots();
        }
    }
});<|MERGE_RESOLUTION|>--- conflicted
+++ resolved
@@ -496,17 +496,10 @@
             var sectionFormContainer = parent.mQuery('#section-form-container');
 
             if (previouslyFocused.length) {
-<<<<<<< HEAD
 
                 // Unfocus other section
                 previouslyFocused.remove();
 
-=======
-
-                // Unfocus other section
-                previouslyFocused.remove();
-
->>>>>>> 9adc6b0a
                 // Destroy minicolors
                 sectionFormContainer.find('input[data-toggle="color"]').each(function() {
                     mQuery(this).minicolors('destroy');
@@ -1030,11 +1023,7 @@
         });
 
         // Initialize different slot types
-<<<<<<< HEAD
         if (type === 'image' || type === 'imagecaption' || type === 'imagecard') {
-=======
-        if (type === 'image') {
->>>>>>> 9adc6b0a
             var image = slot.find('img');
             // fix of badly destroyed image slot
             image.removeAttr('data-froala.editor');
@@ -1138,15 +1127,10 @@
         if (params.type == 'text') {
             Mautic.setTextSlotEditorStyle(parent.mQuery('#slot_text_content'), params.slot);
         }
-
-        event.stopPropagation();
     });
 
     Mautic.builderContents.on('slot:destroy', function(event, params) {
-<<<<<<< HEAD
         Mautic.deleteCodeModeSlot();
-=======
->>>>>>> 9adc6b0a
         if (params.type === 'image') {
             var image = params.slot.find('img');
             if (typeof image !== 'undefined' && image.hasClass('fr-view')) {
