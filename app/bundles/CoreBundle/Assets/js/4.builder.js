/**
 * Launch builder
 *
 * @param formName
 * @param actionName
 */
Mautic.launchBuilder = function (formName, actionName) {
    var builder = mQuery('.builder');
    Mautic.codeMode = builder.hasClass('code-mode');
    Mautic.showChangeThemeWarning = true;

    mQuery('body').css('overflow-y', 'hidden');

    // Activate the builder
    builder.addClass('builder-active').removeClass('hide');

    if (typeof actionName == 'undefined') {
        actionName = formName;
    }

    var builderCss = {
        margin: "0",
        padding: "0",
        border: "none",
        width: "100%",
        height: "100%"
    };

    // Load the theme from the custom HTML textarea
    var themeHtml = mQuery('textarea.builder-html').val();

    if (Mautic.codeMode) {
        var rawTokens = mQuery.map(Mautic.builderTokens, function (element, index) {
            return index
        }).sort();
        Mautic.builderCodeMirror = CodeMirror(document.getElementById('customHtmlContainer'), {
            value: themeHtml,
            lineNumbers: true,
            mode: 'htmlmixed',
            extraKeys: {"Ctrl-Space": "autocomplete"},
            lineWrapping: true,
            hintOptions: {
                hint: function (editor) {
                    var cursor = editor.getCursor();
                    var currentLine = editor.getLine(cursor.line);
                    var start = cursor.ch;
                    var end = start;
                    while (end < currentLine.length && /[\w|}$]+/.test(currentLine.charAt(end))) ++end;
                    while (start && /[\w|{$]+/.test(currentLine.charAt(start - 1))) --start;
                    var curWord = start != end && currentLine.slice(start, end);
                    var regex = new RegExp('^' + curWord, 'i');
                    var result = {
                        list: (!curWord ? rawTokens : mQuery(rawTokens).filter(function(idx) {
                            return (rawTokens[idx].indexOf(curWord) !== -1);
                        })),
                        from: CodeMirror.Pos(cursor.line, start),
                        to: CodeMirror.Pos(cursor.line, end)
                    };

                    return result;
                }
            }
        });

        Mautic.keepPreviewAlive('builder-template-content');
    }

    var builderPanel = mQuery('.builder-panel');
    var builderContent = mQuery('.builder-content');
    var btnCloseBuilder = mQuery('.btn-close-builder');
    var panelHeight = (builderContent.css('right') == '0px') ? builderPanel.height() : 0;
    var panelWidth = (builderContent.css('right') == '0px') ? 0 : builderPanel.width();
    var spinnerLeft = (mQuery(window).width() - panelWidth - 60) / 2;
    var spinnerTop = (mQuery(window).height() - panelHeight - 60) / 2;

    // Blur and focus the focussed inputs to fix the browser autocomplete bug on scroll
    builderPanel.on('scroll', function(e) {
        builderPanel.find('input:focus').blur();
    });

    var overlay = mQuery('<div id="builder-overlay" class="modal-backdrop fade in"><div style="position: absolute; top:' + spinnerTop + 'px; left:' + spinnerLeft + 'px" class="builder-spinner"><i class="fa fa-spinner fa-spin fa-5x"></i></div></div>').css(builderCss).appendTo('.builder-content');

    // Disable the close button until everything is loaded
    btnCloseBuilder.prop('disabled', true);

    // Insert the Mautic assets to the header
    var assets = Mautic.htmlspecialchars_decode(mQuery('[data-builder-assets]').html());
    themeHtml = themeHtml.replace('</head>', assets+'</head>');

    Mautic.buildBuilderIframe(themeHtml, 'builder-template-content', function() {
        mQuery('#builder-overlay').addClass('hide');
        btnCloseBuilder.prop('disabled', false);
    });
};

/**
 * Frmats code style in the CodeMirror editor
 */
Mautic.formatCode = function() {
    Mautic.builderCodeMirror.autoFormatRange({line: 0, ch: 0}, {line: Mautic.builderCodeMirror.lineCount()});
}

/**
 * Opens Filemanager window
 */
Mautic.openMediaManager = function() {
    Mautic.openServerBrowser(
        mauticBasePath + '/' + mauticAssetPrefix + 'app/bundles/CoreBundle/Assets/js/libraries/ckeditor/filemanager/index.html?type=Images',
        screen.width * 0.7,
        screen.height * 0.7
    );
}

/**
 * Receives a file URL from Filemanager when selected
 */
Mautic.setFileUrl = function(url, width, height, alt) {
    Mautic.insertTextAtCMCursor(url);
}

/**
 * Inserts the text to the cursor position or replace selected range
 */
Mautic.insertTextAtCMCursor = function(text) {
    var doc = Mautic.builderCodeMirror.getDoc();
    var cursor = doc.getCursor();
    doc.replaceRange(text, cursor);
}

/**
 * Opens new window on the URL
 */
Mautic.openServerBrowser = function(url, width, height) {
    var iLeft = (screen.width - width) / 2 ;
    var iTop = (screen.height - height) / 2 ;
    var sOptions = "toolbar=no,status=no,resizable=yes,dependent=yes" ;
    sOptions += ",width=" + width ;
    sOptions += ",height=" + height ;
    sOptions += ",left=" + iLeft ;
    sOptions += ",top=" + iTop ;
    var oWindow = window.open( url, "BrowseWindow", sOptions ) ;
}

/**
 * Creates an iframe and keeps its content live from CodeMirror changes
 *
 * @param iframeId
 * @param slot
 */
Mautic.keepPreviewAlive = function(iframeId, slot) {
    var codeChanged = false;
    // Watch for code changes
    Mautic.builderCodeMirror.on('change', function(cm, change) {
        codeChanged = true;
    });

    window.setInterval(function() {
        if (codeChanged) {
            var value = (Mautic.builderCodeMirror) ? Mautic.builderCodeMirror.getValue() : '';
            Mautic.livePreviewInterval = Mautic.updateIframeContent(iframeId, value, slot);

            codeChanged = false;
        }
    }, 2000);
};

Mautic.killLivePreview = function() {
    window.clearInterval(Mautic.livePreviewInterval);
};

Mautic.destroyCodeMirror = function() {
    delete Mautic.builderCodeMirror;
    mQuery('#customHtmlContainer').empty();
};

/**
 * @param themeHtml
 * @param id
 * @param onLoadCallback
 */
Mautic.buildBuilderIframe = function(themeHtml, id, onLoadCallback) {
    if (mQuery('iframe#'+id).length) {
        var builder = mQuery('iframe#'+id);
    } else {
        var builder = mQuery("<iframe />", {
            css: {
                margin: "0",
                padding: "0",
                border: "none",
                width: "100%",
                height: "100%"
            },
            id: id
        }).appendTo('.builder-content');
    }

    builder.on('load', function() {
        if (typeof onLoadCallback === 'function') {
            onLoadCallback();
        }
    });

    Mautic.updateIframeContent(id, themeHtml);
};

/**
 * @param encodedHtml
 * @returns {*}
 */
Mautic.htmlspecialchars_decode = function(encodedHtml) {
    encodedHtml = encodedHtml.replace(/&quot;/g, '"');
    encodedHtml = encodedHtml.replace(/&#039;/g, "'");
    encodedHtml = encodedHtml.replace(/&amp;/g, '&');
    encodedHtml = encodedHtml.replace(/&lt;/g, '<');
    encodedHtml = encodedHtml.replace(/&gt;/g, '>');
    return encodedHtml;
};

/**
 * Initialize theme selection
 *
 * @param themeField
 */
Mautic.initSelectTheme = function(themeField) {
    var customHtml = mQuery('textarea.builder-html');
    var isNew = Mautic.isNewEntity('#page_sessionId, #emailform_sessionId');
    Mautic.showChangeThemeWarning = true;
    Mautic.builderTheme = themeField.val();

    if (isNew) {
        Mautic.showChangeThemeWarning = false;

        // Populate default content
        if (!customHtml.length || !customHtml.val().length) {
            Mautic.setThemeHtml(Mautic.builderTheme);
        }
    }

    if (customHtml.length) {
        mQuery('[data-theme]').click(function(e) {
            e.preventDefault();
            var currentLink = mQuery(this);
            var theme = currentLink.attr('data-theme');
            var isCodeMode = (theme === 'mautic_code_mode');
            Mautic.builderTheme = theme;

            if (Mautic.showChangeThemeWarning && customHtml.val().length) {
                if (!isCodeMode) {
                    if (confirm(Mautic.translate('mautic.core.builder.theme_change_warning'))) {
                        customHtml.val('');
                        Mautic.showChangeThemeWarning = false;
                    } else {
                        return;
                    }
                } else {
                    if (confirm(Mautic.translate('mautic.core.builder.code_mode_warning'))) {
                    } else {
                        return;
                    }
                }
            }

            // Set the theme field value
            themeField.val(theme);

            // Code Mode
            if (isCodeMode) {
                mQuery('.builder').addClass('code-mode');
                mQuery('.builder .code-editor').removeClass('hide');
                mQuery('.builder .code-mode-toolbar').removeClass('hide');
                mQuery('.builder .builder-toolbar').addClass('hide');
            } else {
                mQuery('.builder').removeClass('code-mode');
                mQuery('.builder .code-editor').addClass('hide');
                mQuery('.builder .code-mode-toolbar').addClass('hide');
                mQuery('.builder .builder-toolbar').removeClass('hide');

                // Load the theme HTML to the source textarea
                Mautic.setThemeHtml(theme);
            }

            // Manipulate classes to achieve the theme selection illusion
            mQuery('.theme-list .panel').removeClass('theme-selected');
            currentLink.closest('.panel').addClass('theme-selected');
            mQuery('.theme-list .select-theme-selected').addClass('hide');
            mQuery('.theme-list .select-theme-link').removeClass('hide');
            currentLink.closest('.panel').find('.select-theme-selected').removeClass('hide');
            currentLink.addClass('hide');
        });
    }
};

/**
 * Updates content of an iframe
 *
 * @param iframeId ID
 * @param content HTML content
 * @param slot
 */
Mautic.updateIframeContent = function(iframeId, content, slot) {
    if (iframeId) {
        var iframe = document.getElementById(iframeId);
        var doc = iframe.contentDocument || iframe.contentWindow.document;
        doc.open();
        doc.write(content);
        doc.close();
    } else if (slot) {
        slot.html(content);
    }
};

/**
 * Set theme's HTML
 *
 * @param theme
 */
Mautic.setThemeHtml = function(theme) {
    mQuery.get(mQuery('#builder_url').val()+'?template=' + theme, function(themeHtml) {
        var textarea = mQuery('textarea.builder-html');
        textarea.val(themeHtml);
    });
};

/**
 * Close the builder
 *
 * @param model
 */
Mautic.closeBuilder = function(model) {
    var panelHeight = (mQuery('.builder-content').css('right') == '0px') ? mQuery('.builder-panel').height() : 0,
        panelWidth = (mQuery('.builder-content').css('right') == '0px') ? 0 : mQuery('.builder-panel').width(),
        spinnerLeft = (mQuery(window).width() - panelWidth - 60) / 2,
        spinnerTop = (mQuery(window).height() - panelHeight - 60) / 2,
        customHtml;
    mQuery('.builder-spinner').css({
        left: spinnerLeft,
        top: spinnerTop
    });
    mQuery('#builder-overlay').removeClass('hide');
    mQuery('.btn-close-builder').prop('disabled', true);

    try {
        if (Mautic.codeMode) {
            customHtml = Mautic.builderCodeMirror.getValue();
            Mautic.killLivePreview();
            Mautic.destroyCodeMirror();
            delete Mautic.codeMode;
        } else {
            // Trigger slot:destroy event
            document.getElementById('builder-template-content').contentWindow.Mautic.destroySlots();

            var themeHtml = mQuery('iframe#builder-template-content').contents();

            // Remove Mautic's assets
            themeHtml.find('[data-source="mautic"]').remove();
            themeHtml.find('.atwho-container').remove();
            themeHtml.find('.fr-image-overlay, .fr-quick-insert, .fr-tooltip, .fr-toolbar, .fr-popup, .fr-image-resizer').remove();

            // Remove the slot focus highlight
            themeHtml.find('[data-slot-focus], [data-section-focus]').remove();

            // Clear the customize forms
            mQuery('#slot-form-container, #section-form-container').html('');

            customHtml = themeHtml.find('html').get(0).outerHTML
        }

        // Store the HTML content to the HTML textarea
        mQuery('.builder-html').val(customHtml);
    } catch (error) {
        // prevent from being able to close builder
    }

    // Kill the overlay
    mQuery('#builder-overlay').remove();

    // Hide builder
    mQuery('.builder').removeClass('builder-active').addClass('hide');
    mQuery('.btn-close-builder').prop('disabled', false);
    mQuery('body').css('overflow-y', '');
    mQuery('.builder').addClass('hide');
    Mautic.stopIconSpinPostEvent();
    mQuery('#builder-template-content').remove();
};

Mautic.destroySlots = function() {
    // Trigger destroy slots event
    if (typeof Mautic.builderSlots !== 'undefined' && Mautic.builderSlots.length) {
        mQuery.each(Mautic.builderSlots, function(i, slotParams) {
            mQuery(slotParams.slot).trigger('slot:destroy', slotParams);
        });
        delete Mautic.builderSlots;
    }

    // Destroy sortable
    Mautic.builderContents.find('[data-slot-container]').sortable('destroy');

    // Remove empty class="" attr
    Mautic.builderContents.find('*[class=""]').removeAttr('class');

    // Remove border highlighted by Froala
    Mautic.builderContents = Mautic.clearFroalaStyles(Mautic.builderContents);

    // Remove style="z-index: 2501;" which Froala forgets there
    Mautic.builderContents.find('*[style="z-index: 2501;"]').removeAttr('style');

    // Make sure that the Froala editor is gone
    Mautic.builderContents.find('.fr-toolbar, .fr-line-breaker').remove();

    // Remove the class attr vrom HTML tag used by Modernizer
    var htmlTags = document.getElementsByTagName('html');
    htmlTags[0].removeAttribute('class');
};

Mautic.clearFroalaStyles = function(content) {
    mQuery.each(content.find('td, th, table, [fr-original-class], [fr-original-style]'), function() {
        var el = mQuery(this);
        if (el.attr('fr-original-class')) {
            el.attr('class', el.attr('fr-original-class'));
            el.removeAttr('fr-original-class');
        }
        if (el.attr('fr-original-style')) {
            el.attr('style', el.attr('fr-original-style'));
            el.removeAttr('fr-original-style');
        }
        if (el.css('border') === '1px solid rgb(221, 221, 221)') {
            el.css('border', '');
        }
    });
    content.find('link[href="https://cdnjs.cloudflare.com/ajax/libs/font-awesome/4.4.0/css/font-awesome.min.css"]').remove();

    // fix Mautc's tokens in the strong tag
    content.find('strong[contenteditable="false"]').removeAttr('style');

    // data-atwho-at-query causes not working tokens
    content.find('[data-atwho-at-query]').removeAttr('data-atwho-at-query');
    return content;
};

Mautic.toggleBuilderButton = function (hide) {
    if (mQuery('.toolbar-form-buttons .toolbar-standard .btn-builder')) {
        if (hide) {
            // Move the builder button out of the group and hide it
            mQuery('.toolbar-form-buttons .toolbar-standard .btn-builder')
                .addClass('hide btn-standard-toolbar')
                .appendTo('.toolbar-form-buttons')

            mQuery('.toolbar-form-buttons .toolbar-dropdown i.fa-cube').parent().addClass('hide');
        } else {
            if (!mQuery('.btn-standard-toolbar.btn-builder').length) {
                mQuery('.toolbar-form-buttons .toolbar-standard .btn-builder').addClass('btn-standard-toolbar')
            } else {
                // Move the builder button out of the group and hide it
                mQuery('.toolbar-form-buttons .btn-standard-toolbar.btn-builder')
                    .prependTo('.toolbar-form-buttons .toolbar-standard')
                    .removeClass('hide');

                mQuery('.toolbar-form-buttons .toolbar-dropdown i.fa-cube').parent().removeClass('hide');
            }
        }
    }
};

Mautic.initSectionListeners = function() {
    Mautic.activateGlobalFroalaOptions();
    Mautic.selectedSlot = null;

    Mautic.builderContents.on('section:init', function(event, section, isNew) {
        section = mQuery(section);

        if (isNew) {
            Mautic.initSlots(section.find('[data-slot-container]'));
        }

        section.on('click', function(e) {
            var clickedSection = mQuery(this);
            var previouslyFocused = Mautic.builderContents.find('[data-section-focus]');
            var sectionWrapper = mQuery(this);
            var section = sectionWrapper.find('[data-section]');
            var focusParts = {
                'top': {},
                'right': {},
                'bottom': {},
                'left': {},
                'handle': {
                    classes: 'fa fa-arrows-v'
                },
                'delete': {
                    classes: 'fa fa-remove',
                    onClick: function() {
                        if (confirm(parent.Mautic.translate('mautic.core.builder.section_delete_warning'))) {
                            var deleteBtn = mQuery(this);
                            var focusSeciton = deleteBtn.closest('[data-section-wrapper]').remove();
                        }
                    }
                }
            };
            var sectionForm = mQuery(parent.mQuery('script[data-section-form]').html());
            var sectionFormContainer = parent.mQuery('#section-form-container');

            if (previouslyFocused.length) {

                // Unfocus other section
                previouslyFocused.remove();

                // Destroy minicolors
                sectionFormContainer.find('input[data-toggle="color"]').each(function() {
                    mQuery(this).minicolors('destroy');
                });
            }

            Mautic.builderContents.find('[data-slot-focus]').each(function() {
                if (!mQuery(e.target).attr('data-slot-focus') && !mQuery(e.target).closest('data-slot').length && !mQuery(e.target).closest('[data-slot-container]').length) {
                    mQuery(this).remove();
                }
            });

            // Highlight the section
            mQuery.each(focusParts, function (key, config) {
                var focusPart = mQuery('<div/>').attr('data-section-focus', key).addClass(config.classes);

                if (config.onClick) {
                    focusPart.on('click', config.onClick);
                }

                sectionWrapper.append(focusPart);
            });

            // Open the section customize form
            sectionFormContainer.html(sectionForm);

            // Prefill the sectionform with section color
            if (section.length && section.css('background-color') !== 'rgba(0, 0, 0, 0)') {
                sectionForm.find('#builder_section_content-background-color').val(Mautic.rgb2hex(section.css('backgroundColor')));
            }

            // Prefill the sectionform with section wrapper color
            if (sectionWrapper.css('background-color') !== 'rgba(0, 0, 0, 0)') {
                sectionForm.find('#builder_section_wrapper-background-color').val(Mautic.rgb2hex(sectionWrapper.css('backgroundColor')));
            }

            // Initialize the color picker
            sectionFormContainer.find('input[data-toggle="color"]').each(function() {
                parent.Mautic.activateColorPicker(this);
            });

            // Handle color change events
            sectionForm.on('keyup paste change touchmove', function(e) {
                var field = mQuery(e.target);
                if (section.length && field.attr('id') === 'builder_section_content-background-color') {
                    Mautic.sectionBackgroundChanged(section, field.val());
                } else if (field.attr('id') === 'builder_section_wrapper-background-color') {
                    Mautic.sectionBackgroundChanged(sectionWrapper, field.val());
                }
            });

            parent.mQuery('#section-form-container').on('change.minicolors', function(e, hex) {
                var field = mQuery(e.target);
                var focusedSectionWrapper = mQuery('[data-section-focus]').parent();
                var focusedSection = focusedSectionWrapper.find('[data-section]');
                if (focusedSection.length && field.attr('id') === 'builder_section_content-background-color') {
                    Mautic.sectionBackgroundChanged(focusedSection, field.val());
                } else if (field.attr('id') === 'builder_section_wrapper-background-color') {
                    Mautic.sectionBackgroundChanged(focusedSectionWrapper, field.val());
                }
            });
        });
    });
}

Mautic.initSections = function() {
    Mautic.initSectionListeners();
    var sectionWrappers = Mautic.builderContents.find('[data-section-wrapper]');

    // Make slots sortable
    var bodyOverflow = {};
    Mautic.sortActive = false;

    mQuery('body').sortable({
        helper: function(e, ui) {
            // Fix body overflow that messes sortable up
            bodyOverflow.overflowX = mQuery('body').css('overflow-x');
            bodyOverflow.overflowY = mQuery('body').css('overflow-y');
            mQuery('body').css({
                overflowX: 'visible',
                overflowY: 'visible'
            });

            return ui;
        },
        axis: 'y',
        items: '[data-section-wrapper]',
        handle: '[data-section-focus="handle"]',
        placeholder: 'slot-placeholder',
        connectWith: 'body',
        start: function(event, ui) {
            Mautic.sortActive = true;
            ui.placeholder.height(ui.helper.outerHeight());
        },
        stop: function(event, ui) {
            if (ui.item.hasClass('section-type-handle')) {
                // Restore original overflow
                mQuery('body', parent.document).css(bodyOverflow);

                var newSection = mQuery('<div/>')
                    .attr('data-section-wrapper', ui.item.attr('data-section-type'))
                    .html(ui.item.find('script').html());
                ui.item.replaceWith(newSection);

                Mautic.builderContents.trigger('section:init', [newSection, true]);
            } else {
                // Restore original overflow
                mQuery('body').css(bodyOverflow);
            }

            Mautic.sortActive = false;
        },
    });

    // Allow to drag&drop new sections from the section type menu
    var iframe = mQuery('#builder-template-content', parent.document).contents();
    mQuery('#section-type-container .section-type-handle', parent.document).draggable({
        iframeFix: true,
        connectToSortable: 'body',
        revert: 'invalid',
        iframeOffset: iframe.offset(),
        helper: function(e, ui) {
            // Fix body overflow that messes sortable up
            bodyOverflow.overflowX = mQuery('body', parent.document).css('overflow-x');
            bodyOverflow.overflowY = mQuery('body', parent.document).css('overflow-y');
            mQuery('body', parent.document).css({
                overflowX: 'hidden',
                overflowY: 'hidden'
            });

            var helper = mQuery(this).clone()
                .css('height', mQuery(this).height())
                .css('width', mQuery(this).width());

            return helper;
        },
        zIndex: 8000,
        cursorAt: {top: 15, left: 15},
        start: function(event, ui) {
            mQuery('#builder-template-content', parent.document).css('overflow', 'hidden');
            mQuery('#builder-template-content', parent.document).attr('scrolling', 'no');
        },
        stop: function(event, ui) {
            // Restore original overflow
            mQuery('body', parent.document).css(bodyOverflow);

            mQuery('#builder-template-content', parent.document).css('overflow', 'visible');
            mQuery('#builder-template-content', parent.document).attr('scrolling', 'yes');
        }
    }).disableSelection();

    // Initialize the slots
    sectionWrappers.each(function() {
        mQuery(this).trigger('section:init', this);
    });
};

Mautic.sectionBackgroundChanged = function(element, color) {
    if (color.length) {
        color = '#'+color;
    } else {
        color = 'transparent';
    }
    element.css('background-color', color).attr('bgcolor', color);


    // Change the color of the editor for selected slots
    mQuery(element).find('[data-slot-focus]').each(function() {
        var focusedSlot = mQuery(this).closest('[data-slot]');
        if (focusedSlot.attr('data-slot') == 'text') {
            Mautic.setTextSlotEditorStyle(parent.mQuery('#slot_text_content'), focusedSlot);
        }
    });
};

Mautic.rgb2hex = function(orig) {
    var rgb = orig.replace(/\s/g,'').match(/^rgba?\((\d+),(\d+),(\d+)/i);
    return (rgb && rgb.length === 4) ? "#" +
        ("0" + parseInt(rgb[1],10).toString(16)).slice(-2) +
        ("0" + parseInt(rgb[2],10).toString(16)).slice(-2) +
        ("0" + parseInt(rgb[3],10).toString(16)).slice(-2) : orig;
};

Mautic.initSlots = function(slotContainers) {
    if (!slotContainers) {
        slotContainers = Mautic.builderContents.find('[data-slot-container]');
    }

    Mautic.builderContents.find('a').on('click', function(e) {
        e.preventDefault();
    });

    // Make slots sortable
    var bodyOverflow = {};
    Mautic.sortActive = false;

    slotContainers.sortable({
        helper: function(e, ui) {
            // Fix body overflow that messes sortable up
            bodyOverflow.overflowX = mQuery('body').css('overflow-x');
            bodyOverflow.overflowY = mQuery('body').css('overflow-y');
            mQuery('body').css({
                overflowX: 'visible',
                overflowY: 'visible'
            });

            return ui;
        },
        items: '[data-slot]',
        handle: '[data-slot-toolbar]',
        placeholder: 'slot-placeholder',
        connectWith: '[data-slot-container]',
        start: function(event, ui) {
            Mautic.sortActive = true;
            ui.placeholder.height(ui.helper.outerHeight());

            Mautic.builderContents.find('[data-slot-focus]').each( function() {
                var focusedSlot = mQuery(this).closest('[data-slot]');
                if (focusedSlot.attr('data-slot') === 'image') {
                    // Deactivate froala toolbar
                    focusedSlot.find('img').each( function() {
                        mQuery(this).froalaEditor('popups.hideAll');
                    });
                    Mautic.builderContents.find('.fr-image-resizer.fr-active').removeClass('fr-active');
                }
            });

            Mautic.builderContents.find('[data-slot-focus]').remove();
        },
        stop: function(event, ui) {
            if (ui.item.hasClass('slot-type-handle')) {
                // Restore original overflow
                mQuery('body', parent.document).css(bodyOverflow);

                var newSlot = mQuery('<div/>')
                    .attr('data-slot', ui.item.attr('data-slot-type'))
                    .html(ui.item.find('script').html())
                ui.item.replaceWith(newSlot);

                Mautic.builderContents.trigger('slot:init', newSlot);
            } else {
                // Restore original overflow
                mQuery('body').css(bodyOverflow);
            }

            Mautic.sortActive = false;
        }
    });

    // Allow to drag&drop new slots from the slot type menu
    var iframe = mQuery('#builder-template-content', parent.document).contents();
    mQuery('#slot-type-container .slot-type-handle', parent.document).draggable({
        iframeFix: true,
        connectToSortable: '[data-slot-container]',
        revert: 'invalid',
        iframeOffset: iframe.offset(),
        helper: function(e, ui) {
            // Fix body overflow that messes sortable up
            bodyOverflow.overflowX = mQuery('body', parent.document).css('overflow-x');
            bodyOverflow.overflowY = mQuery('body', parent.document).css('overflow-y');
            mQuery('body', parent.document).css({
                overflowX: 'hidden',
                overflowY: 'hidden'
            });

            return mQuery(this).clone()
                .css('height', mQuery(this).height())
                .css('width', mQuery(this).width());
        },
        zIndex: 8000,
        cursorAt: {top: 15, left: 15},
        start: function(event, ui) {
            mQuery('#builder-template-content', parent.document).css('overflow', 'hidden');
            mQuery('#builder-template-content', parent.document).attr('scrolling', 'no');
            slotContainers.sortable('option', 'scroll', false);
        },
        stop: function(event, ui) {
            // Restore original overflow
            mQuery('body', parent.document).css(bodyOverflow);

            mQuery('#builder-template-content', parent.document).css('overflow', 'visible');
            mQuery('#builder-template-content', parent.document).attr('scrolling', 'yes');
            slotContainers.sortable('option', 'scroll', true);
        }
    }).disableSelection();

    iframe.on('scroll', function() {
        mQuery('#slot-type-container .slot-type-handle', parent.document).draggable("option", "cursorAt", { top: -1 * iframe.scrollTop() + 15 });
    });

    // Initialize the slots
    slotContainers.find('[data-slot]').each(function() {
        mQuery(this).trigger('slot:init', this);
    });
};

Mautic.initSlotListeners = function() {
    Mautic.activateGlobalFroalaOptions();
    Mautic.builderSlots = [];
    Mautic.selectedSlot = null;

    Mautic.builderContents.on('slot:selected', function(event, slot) {
        slot = mQuery(slot);
        Mautic.builderContents.find('[data-slot-focus]').remove();
        var focus = mQuery('<div/>').attr('data-slot-focus', true);
        slot.append(focus);
    });

    Mautic.builderContents.on('slot:init', function(event, slot) {
        slot = mQuery(slot);
        var type = slot.attr('data-slot');

        // initialize the drag handle
        var slotToolbar = mQuery('<div/>').attr('data-slot-toolbar', true);
        var deleteLink = mQuery('<a><i class="fa fa-lg fa-times"></i></a>')
            .attr('data-slot-action', 'delete')
            .attr('alt', 'delete')
            .addClass('btn btn-delete btn-default');
        deleteLink.appendTo(slotToolbar);

        Mautic.builderContents.find('[data-slot-focus]').remove();
        var focus = mQuery('<div/>').attr('data-slot-focus', true);

        slot.hover(function() {
            if (Mautic.sortActive) {
                // don't activate while sorting

                return;
            }

            slot.append(focus);
            deleteLink.click(function(e) {
                slot.trigger('slot:destroy', {slot: slot, type: type});
                mQuery.each(Mautic.builderSlots, function(i, slotParams) {
                    if (slotParams.slot.is(slot)) {
                        Mautic.builderSlots.splice(i, 1);
                        return false; // break the loop
                    }
                });
                slot.remove();
                focus.remove();
            });

            if (slot.offset().top < 25) {
                // If at the top of the page, move the toolbar to be visible
                slotToolbar.css('top', '0');
            } else {
                slotToolbar.css('top', '-24px');
            }

            slot.append(slotToolbar);
        }, function() {
            if (Mautic.sortActive) {
                // don't activate while sorting

                return;
            }

            slotToolbar.remove();
            focus.remove();
        });

        slot.on('click', function() {
            Mautic.deleteCodeModeSlot();

            var clickedSlot = mQuery(this);

            // Trigger the slot:change event
            clickedSlot.trigger('slot:selected', clickedSlot);

            // Destroy previously initiated minicolors
            var minicolors = parent.mQuery('#slot-form-container .minicolors');
            if (minicolors.length) {
                parent.mQuery('#slot-form-container input[data-toggle="color"]').each(function() {
                    mQuery(this).minicolors('destroy');
                });
                parent.mQuery('#slot-form-container').off('change.minicolors');
            }

            if (parent.mQuery('#slot-form-container').find('textarea.editor')) {
                // Deactivate all popups
                parent.mQuery('#slot-form-container').find('textarea.editor').each( function() {
                    parent.mQuery(this).froalaEditor('popups.hideAll');
                });
            }

            // Update form in the Customize tab to the form of the focused slot type
            var focusType = clickedSlot.attr('data-slot');
            var focusForm = mQuery(parent.mQuery('script[data-slot-type-form="'+focusType+'"]').html());
            parent.mQuery('#slot-form-container').html(focusForm);


            // Prefill the form field values with the values from slot attributes if any
            parent.mQuery.each(clickedSlot.get(0).attributes, function(i, attr) {
                var regex = /data-param-(.*)/;
                var match = regex.exec(attr.name);

                if (match !== null) {

                    focusForm.find('input[type="text"][data-slot-param="'+match[1]+'"]').val(attr.value);

                    var selectField = focusForm.find('select[data-slot-param="'+match[1]+'"]');

                    if (selectField.length) {
                        selectField.val(attr.value)
                    }

                    // URL fields
                    var urlField = focusForm.find('input[type="url"][data-slot-param="'+match[1]+'"]');

                    if (urlField.length) {
                        urlField.val(attr.value);
                    }

                    // Number fields
                    var numberField = focusForm.find('input[type="number"][data-slot-param="'+match[1]+'"]');

                    if (numberField.length) {
                        numberField.val(attr.value);
                    }

                    var radioField = focusForm.find('input[type="radio"][data-slot-param="'+match[1]+'"][value="'+attr.value+'"]');

                    if (radioField.length) {
                        radioField.parent('.btn').addClass('active');
                        radioField.attr('checked', true);
                    }
                }
            });

            // initialize code mode slots
            if ('codemode' === type) {
                Mautic.codeMode = true;
                var rawTokens = [];
                var element = focusForm.find('#slot_codemode_content')[0];
                if (element) {
                    Mautic.builderCodeMirror = CodeMirror.fromTextArea(element, {
                        //value: slot.find('#codemodeHtmlContainer').html(),
                        lineNumbers: true,
                        mode: 'htmlmixed',
                        extraKeys: {"Ctrl-Space": "autocomplete"},
                        autofocus: true,
                        lineWrapping: true
                        // hintOptions: {
                        //     hint: function (editor) {
                        //         var cursor = editor.getCursor();
                        //         var currentLine = editor.getLine(cursor.line);
                        //         var start = cursor.ch;
                        //         var end = start;
                        //         while (end < currentLine.length && /[\w|}$]+/.test(currentLine.charAt(end))) ++end;
                        //         while (start && /[\w|{$]+/.test(currentLine.charAt(start - 1))) --start;
                        //         var curWord = start != end && currentLine.slice(start, end);
                        //         var regex = new RegExp('^' + curWord, 'i');
                        //         return {
                        //             list: (!curWord ? rawTokens : mQuery(rawTokens).filter(function (idx) {
                        //                 return (rawTokens[idx].indexOf(curWord) !== -1);
                        //             })),
                        //             from: CodeMirror.Pos(cursor.line, start),
                        //             to: CodeMirror.Pos(cursor.line, end)
                        //         };
                        //     }
                        // }
                    });
                    Mautic.builderCodeMirror.getDoc().setValue(slot.find('#codemodeHtmlContainer').html());

                    Mautic.keepPreviewAlive(null, slot.find('#codemodeHtmlContainer'));
                }
            }

            focusForm.on('keyup change', function(e) {
                var field = mQuery(e.target);

                // Store the slot settings as attributes
                if (field.attr('data-slot-param')) {
                    clickedSlot.attr('data-param-'+field.attr('data-slot-param'), field.val());
                }

                // Trigger the slot:change event
                clickedSlot.trigger('slot:change', {slot: clickedSlot, field: field, type: focusType});
            });

            focusForm.find('.btn').on('click', function(e) {
                var field = mQuery(this).find('input:radio');

                if (field.length) {
                    // Store the slot settings as attributes
                    clickedSlot.attr('data-param-'+field.attr('data-slot-param'), field.val());

                    // Trigger the slot:change event
                    clickedSlot.trigger('slot:change', {slot: clickedSlot, field: field, type: focusType});
                }
            });

            // Initialize the color picker
            focusForm.find('input[data-toggle="color"]').each(function() {
                parent.Mautic.activateColorPicker(this, {
                    change: function() {
                        var field = mQuery(this);

                        // Store the slot settings as attributes
                        clickedSlot.attr('data-param-'+field.attr('data-slot-param'), field.val());

                        clickedSlot.trigger('slot:change', {slot: clickedSlot, field: field, type: focusType});
                    }
                });
            });

<<<<<<< HEAD
=======
            // initialize code mode slots
            if ('codemode' === type) {
                Mautic.codeMode = true;
                var element = focusForm.find('#slot_codemode_content')[0];
                if (element) {
                    Mautic.builderCodeMirror = CodeMirror.fromTextArea(element, {
                        lineNumbers: true,
                        mode: 'htmlmixed',
                        extraKeys: {"Ctrl-Space": "autocomplete"},
                        lineWrapping: true,
                    });
                    Mautic.builderCodeMirror.getDoc().setValue(slot.find('#codemodeHtmlContainer').html());
                    Mautic.keepPreviewAlive(null, slot.find('#codemodeHtmlContainer'));
                }
            }

>>>>>>> 4cbe6eaa
            focusForm.find('textarea.editor').each(function() {
                var theEditor = this;
                var slotHtml = parent.mQuery('<div/>').html(clickedSlot.html());
                slotHtml.find('[data-slot-focus]').remove();
                slotHtml.find('[data-slot-toolbar]').remove();

                var buttons = ['undo', 'redo', '|', 'bold', 'italic', 'underline', 'paragraphFormat', 'fontFamily', 'fontSize', 'color', 'align', 'formatOL', 'formatUL', 'quote', 'clearFormatting', 'token', 'insertLink', 'insertImage', 'insertGatedVideo', 'insertTable', 'html', 'fullscreen'];

                var builderEl = parent.mQuery('.builder');

                if (builderEl.length && builderEl.hasClass('email-builder')) {
                    buttons = parent.mQuery.grep(buttons, function (value) {
                        return value != 'insertGatedVideo';
                    });
                }

                var froalaOptions = {
                    toolbarButtons: buttons,
                    toolbarButtonsMD: buttons,
                    toolbarButtonsSM: buttons,
                    toolbarButtonsXS: buttons,
                    linkList: [], // TODO push here the list of tokens from Mautic.getPredefinedLinks
                    imageEditButtons: ['imageReplace', 'imageAlign', 'imageRemove', 'imageAlt', 'imageSize', '|', 'imageLink', 'linkOpen', 'linkEdit', 'linkRemove']
                };

                // init AtWho in a froala editor
                parent.mQuery(this).on('froalaEditor.initialized', function (e, editor) {
                    parent.Mautic.initAtWho(editor.$el, parent.Mautic.getBuilderTokensMethod(), editor);

                    Mautic.setTextSlotEditorStyle(editor.$el, clickedSlot);
                });

                parent.mQuery(this).on('froalaEditor.contentChanged', function (e, editor) {
                    var slotHtml = mQuery('<div/>').append(parent.mQuery(theEditor).froalaEditor('html.get'));
                    clickedSlot.html(slotHtml.html());
                });
                parent.mQuery(this).val(slotHtml.html());

                parent.mQuery(this).froalaEditor(parent.mQuery.extend({}, Mautic.basicFroalaOptions, froalaOptions));
            });
        });

        // Initialize different slot types
        if (type === 'image' || type === 'imagecaption' || type === 'imagecard') {
            var image = slot.find('img');
            // fix of badly destroyed image slot
            image.removeAttr('data-froala.editor');

            image.on('froalaEditor.click', function (e, editor) {
                slot.closest('[data-slot]').trigger('click');
            });

            // Init Froala editor
            var froalaOptions = mQuery.extend({}, Mautic.basicFroalaOptions, {
                    linkList: [], // TODO push here the list of tokens from Mautic.getPredefinedLinks
                    imageEditButtons: ['imageReplace', 'imageAlign', 'imageAlt', 'imageSize', '|', 'imageLink', 'linkOpen', 'linkEdit', 'linkRemove'],
                    useClasses: false
                }
            );
            image.froalaEditor(froalaOptions);
        } else if (type === 'button') {
            slot.find('a').click(function(e) {
                e.preventDefault();
            });
        }

        // Store the slot to a global var
        Mautic.builderSlots.push({slot: slot, type: type});
    });

    Mautic.builderContents.on('slot:change', function(event, params) {
        // Change some slot styles when the values are changed in the slot edit form
        var fieldParam = params.field.attr('data-slot-param');
        var type = params.type;

        Mautic.clearSlotFormError(fieldParam);

        if (fieldParam === 'padding-top' || fieldParam === 'padding-bottom') {
            params.slot.css(fieldParam, params.field.val() + 'px');
        } else if ('glink' === fieldParam || 'flink' === fieldParam || 'tlink' === fieldParam) {
            params.slot.find('#'+fieldParam).attr('href', params.field.val());
        } else if (fieldParam === 'href') {
            params.slot.find('a').eq(0).attr('href', params.field.val());
        } else if (fieldParam === 'link-text') {
            params.slot.find('a').eq(0).text(params.field.val());
        } else if (fieldParam === 'float') {
            var values = ['left', 'center', 'right'];
            params.slot.find('a').parent().attr('align', values[params.field.val()]);
        } else if (fieldParam === 'caption') {
            params.slot.find('figcaption').text(params.field.val());
        } else if (fieldParam === 'cardcaption') {
            params.slot.find('td.imagecard-caption').text(params.field.val());
        } else if (fieldParam === 'text-align') {
            var values = ['left', 'center', 'right'];
            if (type === 'imagecard') {
                params.slot.find('.imagecard-caption').css(fieldParam, values[params.field.val()]);
            } else if (type === 'imagecaption') {
                params.slot.find('figcaption').css(fieldParam, values[params.field.val()]);
            }
        } else if (fieldParam === 'align') {
            Mautic.builderContents.find('[data-slot-focus]').each( function() {
                var focusedSlot = mQuery(this).closest('[data-slot]');
                if (focusedSlot.attr('data-slot') == 'image') {
                    // Deactivate froala toolbar
                    focusedSlot.find('img').each( function() {
                        mQuery(this).froalaEditor('popups.hideAll');
                    });
                    Mautic.builderContents.find('.fr-image-resizer.fr-active').removeClass('fr-active');
                }
            });

            var values = ['left', 'center', 'right'];
            if ('socialfollow' === type) {
                params.slot.find('div.socialfollow').css('text-align', values[params.field.val()]);
            } else if ('imagecaption' === type) {
                params.slot.find('figure').css('text-align', values[params.field.val()]);
            } else if ('imagecard' === type) {
                params.slot.find('td.imagecard-image').css('text-align', values[params.field.val()]);
            } else {
                params.slot.find('img').closest('div').css('text-align', values[params.field.val()]);
            }
        } else if (fieldParam === 'button-size') {
            var bg_clr = params.slot.attr('data-param-background-color');
            var values = [
                {borderWidth: '10px 20px', padding: '0', fontSize: '14px', borderColor : bg_clr, borderStyle: 'solid'},
                {borderWidth: '20px 23px', padding: '0', fontSize: '20px', borderColor : bg_clr, borderStyle: 'solid'},
                {borderWidth: '25px 40px', padding: '0', fontSize: '30px', borderColor : bg_clr, borderStyle: 'solid'}
            ];
            params.slot.find('a').css(values[params.field.val()]);
        } else if (fieldParam === 'caption-color') {
            params.slot.find('.imagecard-caption').css('background-color', '#' + params.field.val());
        } else if (fieldParam === 'background-color') {
            if ('imagecard' === type) {
                params.slot.find('.imagecard').css(fieldParam, '#' + params.field.val());
            } else {
                params.slot.find('a').css(fieldParam, '#' + params.field.val());
                params.slot.find('a').attr('background', '#' + params.field.val());
                params.slot.find('a').css('border-color', '#' + params.field.val());
            }
        } else if (fieldParam === 'color') {
            if ('imagecard' === type) {
                params.slot.find('.imagecard-caption').css(fieldParam, '#' + params.field.val());
            } else if ('imagecaption' === type) {
                params.slot.find('figcaption').css(fieldParam, '#' + params.field.val());
            } else {
                params.slot.find('a').css(fieldParam, '#' + params.field.val());
            }
        } else if (/gatedvideo/.test(fieldParam)) {
            // Handle gatedVideo replacements
            var toInsert = fieldParam.split('-')[1];
            var insertVal = params.field.val();

            if (toInsert === 'url') {
                var videoProvider = Mautic.getVideoProvider(insertVal);

                if (videoProvider == null) {
                    Mautic.slotFormError(fieldParam, 'Please enter a valid YouTube, Vimeo, or MP4 url.');
                } else {
                    params.slot.find('source')
                        .attr('src', insertVal)
                        .attr('type', videoProvider);
                }
            } else if (toInsert === 'gatetime') {
                params.slot.find('video').attr('data-gate-time', insertVal);
            } else if (toInsert === 'formid') {
                params.slot.find('video').attr('data-form-id', insertVal);
            } else if (toInsert === 'height') {
                params.slot.find('video').attr('height', insertVal);
            } else if (toInsert === 'width') {
                params.slot.find('video').attr('width', insertVal);
            }
        } else if (fieldParam === 'separator-color') {
            params.slot.find('hr').css('border-color', '#' + params.field.val());
        } else if (fieldParam === 'separator-thickness') {
            var sep_color = params.slot.attr('data-param-separator-color');
            params.slot.find('hr').css('border', params.field.val() + 'px solid #'+ sep_color);
        }

        if (params.type == 'text') {
            Mautic.setTextSlotEditorStyle(parent.mQuery('#slot_text_content'), params.slot);
        }
    });

    Mautic.builderContents.on('slot:destroy', function(event, params) {
        Mautic.deleteCodeModeSlot();
        if (params.type === 'image') {
            var image = params.slot.find('img');
            if (typeof image !== 'undefined' && image.hasClass('fr-view')) {
                image.froalaEditor('destroy');
                image.removeAttr('data-froala.editor');
                image.removeClass('fr-view');
            }
        }

        // Remove Symfony toolbar
        Mautic.builderContents.find('.sf-toolbar').remove();
    });
};

Mautic.deleteCodeModeSlot = function() {
    Mautic.killLivePreview();
    Mautic.destroyCodeMirror();
    delete Mautic.codeMode;
};

Mautic.clearSlotFormError = function(field) {
    var customizeSlotField = parent.mQuery('#customize-form-container').find('[data-slot-param="'+field+'"]');

    if (customizeSlotField.length) {
        customizeSlotField.attr('style', '');
        customizeSlotField.next('[data-error]').remove();
    }
};

Mautic.slotFormError = function (field, message) {
    var customizeSlotField = parent.mQuery('#customize-form-container').find('[data-slot-param="'+field+'"]');

    if (customizeSlotField.length) {
        customizeSlotField.css('border-color', 'red');

        if (message.length) {
            var messageContainer = mQuery('<p/>')
                .text(message)
                .attr('data-error', 'true')
                .css({
                    color: 'red',
                    padding: '5px 0'
                });

            messageContainer.insertAfter(customizeSlotField);
        }
    }
};

Mautic.getVideoProvider = function(url) {
    var providers = [
        {
            test_regex: /^.*((youtu.be)|(youtube.com))\/((v\/)|(\/u\/\w\/)|(embed\/)|(watch\?))?\??v?=?([^#\&\?]*).*/,
            provider: 'video/youtube'
        },
        {
            test_regex: /^.*(vimeo\.com\/)((channels\/[A-z]+\/)|(groups\/[A-z]+\/videos\/))?([0-9]+)/,
            provider: 'video/vimeo'
        },
        {
            test_regex: /mp4/,
            provider: 'video/mp4'
        }
    ];

    for (var i = 0; i < providers.length; i++) {
        var vp = providers[i];
        if (vp.test_regex.test(url)) {
            return vp.provider;
        }
    }

    return null;
};

Mautic.setTextSlotEditorStyle = function(editorEl, slot)
{
    // Set the editor CSS to that of the slot
    var wrapper = parent.mQuery(editorEl).closest('.form-group').find('.fr-wrapper .fr-element').first();

    if (typeof wrapper == 'undefined') {
        return;
    }

    if (typeof slot.attr('style') !== 'undefined') {
        wrapper.attr('style', slot.attr('style'));
    }

    mQuery.each(['background-color', 'color', 'font-family', 'font-size', 'line-height', 'text-align'], function(key, style) {
        var overrideStyle = Mautic.getSlotStyle(slot, style, false);
        if (overrideStyle) {
            wrapper.css(style, overrideStyle);
        }
    });
};

Mautic.getSlotStyle = function(slot, styleName, fallback) {
    if ('background-color' == styleName) {
        // Get this browser's take on no fill
        // Must be appended else Chrome etc return 'initial'
        var temp = mQuery('<div style="background:none;display:none;"/>').appendTo('body');
        var transparent = temp.css(styleName);
        temp.remove();
    }

    var findStyle = function (slot) {
        function test(elem) {
            if ('background-color' == styleName) {
                if (typeof elem.attr('bgcolor') !== 'undefined') {
                    // Email tables
                    return elem.attr('bgcolor');
                }

                if (elem.css(styleName) == transparent) {
                    return !elem.is('body') ? test(elem.parent()) : fallback || transparent;
                } else {
                    return elem.css(styleName);
                }
            } else if (typeof elem.css(styleName) !== 'undefined') {
                return elem.css(styleName);
            } else {
                return !elem.is('body') ? test(elem.parent()) : fallback;
            }
        }

        return test(slot);
    };

    return findStyle(slot);
};

/**
 * @returns {string}
 */
Mautic.getBuilderTokensMethod = function() {
    var method = 'page:getBuilderTokens';
    if (parent.mQuery('.builder').hasClass('email-builder')) {
        method = 'email:getBuilderTokens';
    }
    return method;
};


Mautic.getPredefinedLinks = function(callback) {
    var linkList = [];
    Mautic.getTokens(Mautic.getBuilderTokensMethod(), function(tokens) {
        if (tokens.length) {
            mQuery.each(tokens, function(token, label) {
                if (token.startsWith('{pagelink=') ||
                    token.startsWith('{assetlink=') ||
                    token.startsWith('{webview_url') ||
                    token.startsWith('{unsubscribe_url')) {

                    linkList.push({
                        text: label,
                        href: token
                    });
                }
            });
        }
        return callback(linkList);
    });
}

// Init inside the builder's iframe
mQuery(function() {
    if (parent && parent.mQuery && parent.mQuery('#builder-template-content').length) {
        Mautic.builderContents = mQuery('body');
        if (!parent.Mautic.codeMode) {
            Mautic.initSlotListeners();
            Mautic.initSections();
            Mautic.initSlots();
        }
    }
});<|MERGE_RESOLUTION|>--- conflicted
+++ resolved
@@ -1010,8 +1010,6 @@
                 });
             });
 
-<<<<<<< HEAD
-=======
             // initialize code mode slots
             if ('codemode' === type) {
                 Mautic.codeMode = true;
@@ -1028,7 +1026,6 @@
                 }
             }
 
->>>>>>> 4cbe6eaa
             focusForm.find('textarea.editor').each(function() {
                 var theEditor = this;
                 var slotHtml = parent.mQuery('<div/>').html(clickedSlot.html());
