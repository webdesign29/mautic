--- conflicted
+++ resolved
@@ -3586,16 +3586,9 @@
     }
     if (clickInGutter(cm, e)) return;
     var start = posFromMouse(cm, e);
-<<<<<<< HEAD
-
-    if (typeof Mautic != 'undefined' && Mautic.codeMode != true) {
-      console.log(Mautic);
-        window.focus();
-=======
     var codeMode = typeof Mautic != 'undefined' && Mautic.codeMode === true;
     if (!codeMode) {
       window.focus();
->>>>>>> d0d5f716
     }
 
     switch (e_button(e)) {
