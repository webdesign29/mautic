var MauticVars  = {};
var mQuery      = jQuery.noConflict(true);
window.jQuery   = mQuery;

// Polyfil for ES6 startsWith method
if (!String.prototype.startsWith) {
    String.prototype.startsWith = function(searchString, position){
      position = position || 0;
      return this.substr(position, searchString.length) === searchString;
  };
}

//set default ajax options
MauticVars.activeRequests = 0;

mQuery.ajaxSetup({
    beforeSend: function (request, settings) {
        if (settings.showLoadingBar) {
            mQuery('.loading-bar').addClass('active');
            MauticVars.activeRequests++;
        }

        if (typeof IdleTimer != 'undefined') {
            //append last active time
            var userLastActive = IdleTimer.getLastActive();
            var queryGlue = (settings.url.indexOf("?") == -1) ? '?' : '&';

            settings.url = settings.url + queryGlue + 'mauticUserLastActive=' + userLastActive;
        }

        if (mQuery('#mauticLastNotificationId').length) {
            //append last notifications
            var queryGlue = (settings.url.indexOf("?") == -1) ? '?' : '&';

            settings.url = settings.url + queryGlue + 'mauticLastNotificationId=' + mQuery('#mauticLastNotificationId').val();
        }

        return true;
    },

    cache: false
});

// Force stop the page loading bar when no more requests are being in progress
mQuery( document ).ajaxStop(function(event) {
    // Seems to be stuck
    MauticVars.activeRequests = 0;
    Mautic.stopPageLoadingBar();
});

mQuery( document ).ready(function() {
    if (typeof mauticContent !== 'undefined') {
        mQuery("html").Core({
            console: false
        });
    }

    if (typeof IdleTimer != 'undefined') {
        IdleTimer.init({
            idleTimeout: 60000, //1 min
            awayTimeout: 900000, //15 min
            statusChangeUrl: mauticAjaxUrl + '?action=updateUserStatus'
        });
    }

    // Prevent backspace from activating browser back
    mQuery(document).on('keydown', function (e) {
        if (e.which === 8 && !mQuery(e.target).is("input:not([readonly]):not([type=radio]):not([type=checkbox]), textarea, [contentEditable], [contentEditable=true]")) {
            e.preventDefault();
        }
    });
});

//Fix for back/forward buttons not loading ajax content with History.pushState()
MauticVars.manualStateChange = true;

if (typeof History != 'undefined') {
    History.Adapter.bind(window, 'statechange', function () {
        if (MauticVars.manualStateChange == true) {
            //back/forward button pressed
            window.location.reload();
        }
        MauticVars.manualStateChange = true;
    });
}

//set global Chart defaults
if (typeof Chart != 'undefined') {
    // configure global Chart options
    Chart.defaults.global.elements.line.borderWidth = 1;
    Chart.defaults.global.elements.point.radius = 2;
    Chart.defaults.global.legend.labels.boxWidth = 12;
    Chart.defaults.global.maintainAspectRatio = false;
}

//live search vars
MauticVars.liveCache            = new Array();
MauticVars.lastSearchStr        = "";
MauticVars.globalLivecache      = new Array();
MauticVars.lastGlobalSearchStr  = "";

//used for spinning icons to show something is in progress)
MauticVars.iconClasses          = {};

//prevent multiple ajax calls from multiple clicks
MauticVars.routeInProgress       = '';

//prevent interval ajax requests from overlapping
MauticVars.moderatedIntervals    = {};
MauticVars.intervalsInProgress   = {};

var Mautic = {
    loadedContent: {},

    keyboardShortcutHtml: {},

    builderTokens: {},

    builderTokensRequestInProgress: false,

    addKeyboardShortcut: function (sequence, description, func, section) {
        Mousetrap.bind(sequence, func);
        var sectionName = section || 'global';

        if (! Mautic.keyboardShortcutHtml.hasOwnProperty(sectionName)) {
            Mautic.keyboardShortcutHtml[sectionName] = {};
        }

        Mautic.keyboardShortcutHtml[sectionName][sequence] = '<div class="col-xs-6"><mark>' + sequence + '</mark>: ' + description + '</div>';
    },

    /**
     * Binds global keyboard shortcuts
     */
    bindGlobalKeyboardShortcuts: function () {
        Mautic.addKeyboardShortcut('shift+d', 'Load the Dashboard', function (e) {
            mQuery('#mautic_dashboard_index').click();
        });

        Mautic.addKeyboardShortcut('shift+c', 'Load Contacts',  function(e) {
            mQuery('#mautic_contact_index').click();
        });

        Mautic.addKeyboardShortcut('shift+right', 'Activate Right Menu', function (e) {
            mQuery(".navbar-right a[data-toggle='sidebar']").click();
        });

        Mautic.addKeyboardShortcut('shift+n', 'Show Notifications', function (e) {
            mQuery('.dropdown-notification').click();
        });

        Mautic.addKeyboardShortcut('shift+s', 'Global Search', function (e) {
            mQuery('#globalSearchContainer .search-button').click();
        });

        Mousetrap.bind('?', function (e) {
            var modalWindow = mQuery('#MauticSharedModal');

            modalWindow.find('.modal-title').html('Keyboard Shortcuts');
            modalWindow.find('.modal-body').html(function() {
                var modalHtml = '';
                var sections = Object.keys(Mautic.keyboardShortcutHtml);
                sections.forEach(function(section) {
                    var sectionTitle = (section + '').replace(/^([a-z\u00E0-\u00FC])|\s+([a-z\u00E0-\u00FC])/g, function ($1) {
                        return $1.toUpperCase();
                    });
                    modalHtml += '<h4>' + sectionTitle + '</h4><br />';
                    modalHtml += '<div class="row">';
                    var sequences = Object.keys(Mautic.keyboardShortcutHtml[section]);
                    sequences.forEach(function(sequence) {
                        modalHtml += Mautic.keyboardShortcutHtml[section][sequence];
                    });
                    modalHtml += '</div><hr />';
                });

                return modalHtml;
            });
            modalWindow.find('.modal-footer').html('<p>Press <mark>shift+?</mark> at any time to view this help modal.');
            modalWindow.modal();
        });
    },

    /**
     * Setups browser notifications
     */
    setupBrowserNotifier: function () {
        //request notification support
        notify.requestPermission();
        notify.config({
            autoClose: 10000
        });

        Mautic.browserNotifier = {
            isSupported:     notify.isSupported,
            permissionLevel: notify.permissionLevel()
        };

        Mautic.browserNotifier.isSupported        = notify.isSupported;
        Mautic.browserNotifier.permissionLevel    = notify.permissionLevel();
        Mautic.browserNotifier.createNotification = function (title, options) {
            return notify.createNotification(title, options);
        }
    },

    /**
     * Stops the ajax page loading indicator
     */
    stopPageLoadingBar: function () {
        if (MauticVars.activeRequests < 1) {
            MauticVars.activeRequests = 0;
        } else {
            MauticVars.activeRequests--;
        }

        if (MauticVars.loadingBarTimeout) {
            clearTimeout(MauticVars.loadingBarTimeout);
        }

        if (MauticVars.activeRequests == 0) {
            mQuery('.loading-bar').removeClass('active');
        }
    },

    /**
     * Activate page loading bar
     */
    startPageLoadingBar: function() {
        mQuery('.loading-bar').addClass('active');
        MauticVars.activeRequests++;
    },

    /**
     * Starts the ajax loading indicator for the right canvas
     */
    startCanvasLoadingBar: function () {
        mQuery('.canvas-loading-bar').addClass('active');
    },

    /**
     * Starts the ajax loading indicator for modals
     *
     * @param modalTarget
     */
    startModalLoadingBar: function (modalTarget) {
        mQuery(modalTarget + ' .modal-loading-bar').addClass('active');
    },

    /**
     * Stops the ajax loading indicator for the right canvas
     */
    stopCanvasLoadingBar: function () {
        mQuery('.canvas-loading-bar').removeClass('active');
    },

    /**
     * Stops the ajax loading indicator for modals
     */
    stopModalLoadingBar: function (modalTarget) {
        mQuery(modalTarget + ' .modal-loading-bar').removeClass('active');
    },

    /**
     * Activate label loading spinner
     *
     * @param el
     */
    activateLabelLoadingIndicator: function(el) {
        var labelSpinner    = mQuery("label[for='"+el+"']");
        Mautic.labelSpinner = mQuery('<i class="fa fa-fw fa-spinner fa-spin"></i>');
        labelSpinner.append(Mautic.labelSpinner);
    },

    /**
     * Remove the spinner from label
     */
    removeLabelLoadingIndicator: function() {
        mQuery(Mautic.labelSpinner).remove();
    },

    activateGlobalFroalaOptions: function() {
        Mautic.basicFroalaOptions = {
            enter: mQuery.FroalaEditor.ENTER_BR,
            imageUploadURL: mauticBaseUrl + 's/file/upload',
            imageManagerLoadURL: mauticBaseUrl + 's/file/list',
            imageManagerDeleteURL: mauticBaseUrl + 's/file/delete',
            useClasses: false,
            imageOutputSize: true,
            htmlAllowedTags: ['a', 'abbr', 'address', 'area', 'article', 'aside', 'audio', 'b', 'base', 'bdi', 'bdo', 'blockquote', 'br', 'button', 'canvas', 'caption', 'cite', 'code', 'col', 'colgroup', 'datalist', 'dd', 'del', 'details', 'dfn', 'dialog', 'div', 'dl', 'dt', 'em', 'embed', 'fieldset', 'figcaption', 'figure', 'footer', 'form', 'h1', 'h2', 'h3', 'h4', 'h5', 'h6', 'header', 'hgroup', 'hr', 'i', 'iframe', 'img', 'input', 'ins', 'kbd', 'keygen', 'label', 'legend', 'li', 'link', 'main', 'map', 'mark', 'menu', 'menuitem', 'meter', 'nav', 'noscript', 'object', 'ol', 'optgroup', 'option', 'output', 'p', 'param', 'pre', 'progress', 'queue', 'rp', 'rt', 'ruby', 's', 'samp', 'script', 'style', 'section', 'select', 'small', 'source', 'span', 'strike', 'strong', 'sub', 'summary', 'sup', 'table', 'tbody', 'td', 'textarea', 'tfoot', 'th', 'thead', 'time', 'title', 'tr', 'track', 'u', 'ul', 'var', 'video', 'wbr', 'center'],
            htmlAllowedAttrs: ['data-atwho-at-query', 'data-section', 'data-section-wrapper', 'accept', 'accept-charset', 'accesskey', 'action', 'align', 'alt', 'async', 'autocomplete', 'autofocus', 'autoplay', 'autosave', 'background', 'bgcolor', 'border', 'charset', 'cellpadding', 'cellspacing', 'checked', 'cite', 'class', 'color', 'cols', 'colspan', 'content', 'contenteditable', 'contextmenu', 'controls', 'coords', 'data', 'data-.*', 'datetime', 'default', 'defer', 'dir', 'dirname', 'disabled', 'download', 'draggable', 'dropzone', 'enctype', 'for', 'form', 'formaction', 'headers', 'height', 'hidden', 'high', 'href', 'hreflang', 'http-equiv', 'icon', 'id', 'ismap', 'itemprop', 'keytype', 'kind', 'label', 'lang', 'language', 'list', 'loop', 'low', 'max', 'maxlength', 'media', 'method', 'min', 'multiple', 'name', 'novalidate', 'open', 'optimum', 'pattern', 'ping', 'placeholder', 'poster', 'preload', 'pubdate', 'radiogroup', 'readonly', 'rel', 'required', 'reversed', 'rows', 'rowspan', 'sandbox', 'scope', 'scoped', 'scrolling', 'seamless', 'selected', 'shape', 'size', 'sizes', 'span', 'src', 'srcdoc', 'srclang', 'srcset', 'start', 'step', 'summary', 'spellcheck', 'style', 'tabindex', 'target', 'title', 'type', 'translate', 'usemap', 'value', 'valign', 'width', 'wrap', 'contenteditable']
        };

        // Set the Froala license key
        mQuery.FroalaEditor.DEFAULTS.key = 'MCHCPd1XQVZFSHSd1C==';
    },

    /**
     * Initiate various functions on page load, manual or ajax
     */
    onPageLoad: function (container, response, inModal) {
        Mautic.initDateRangePicker('#daterange_date_from', '#daterange_date_to');

        //initiate links
        mQuery(container + " a[data-toggle='ajax']").off('click.ajax');
        mQuery(container + " a[data-toggle='ajax']").on('click.ajax', function (event) {
            event.preventDefault();

            return Mautic.ajaxifyLink(this, event);
        });

        mQuery(".sidebar-left a[data-toggle='ajax']").on('click.ajax', function (event) {
            mQuery("html").removeClass('sidebar-open-ltr');
        });
        mQuery('.sidebar-right a[data-toggle="ajax"]').on('click.ajax', function (event) {
            mQuery("html").removeClass('sidebar-open-rtl');
        });

        Mautic.activateGlobalFroalaOptions();

        //initialize forms
        mQuery(container + " form[data-toggle='ajax']").each(function (index) {
            Mautic.ajaxifyForm(mQuery(this).attr('name'));
        });

        //initialize ajax'd modals
        mQuery(container + " *[data-toggle='ajaxmodal']").off('click.ajaxmodal');
        mQuery(container + " *[data-toggle='ajaxmodal']").on('click.ajaxmodal', function (event) {
            event.preventDefault();

            Mautic.ajaxifyModal(this, event);
        });

        //initalize live search boxes
        mQuery(container + " *[data-toggle='livesearch']").each(function (index) {
            Mautic.activateLiveSearch(mQuery(this), "lastSearchStr", "liveCache");
        });

        //initialize list filters
        mQuery(container + " *[data-toggle='listfilter']").each(function (index) {
            Mautic.activateListFilterSelect(mQuery(this));
        });

        //initialize tooltips
        mQuery(container + " *[data-toggle='tooltip']").tooltip({html: true, container: 'body'});

        //initialize sortable lists
        mQuery(container + " *[data-toggle='sortablelist']").each(function (index) {
            var prefix = mQuery(this).attr('data-prefix');

            if (mQuery('#' + prefix + '_additem').length) {
                mQuery('#' + prefix + '_additem').click(function () {
                    var count = mQuery('#' + prefix + '_itemcount').val();
                    var prototype = mQuery('#' + prefix + '_additem').attr('data-prototype');
                    prototype = prototype.replace(/__name__/g, count);
                    mQuery(prototype).appendTo(mQuery('#' + prefix + '_list div.list-sortable'));
                    mQuery('#' + prefix + '_list_' + count).focus();
                    count++;
                    mQuery('#' + prefix + '_itemcount').val(count);
                    return false;
                });
            }

            mQuery('#' + prefix + '_list div.list-sortable').sortable({
                items: 'div.sortable',
                handle: 'span.postaddon',
                axis: 'y',
                containment: '#' + prefix + '_list',
                stop: function (i) {
                    var order = 0;
                    mQuery('#' + prefix + '_list div.list-sortable div.input-group input').each(function () {
                        var name = mQuery(this).attr('name');
                        name = name.replace(/(\[list\]\[[0-9]+\])$/g, '') + '[list][' + order + ']';
                        mQuery(this).attr('name', name);
                        order++;
                    });
                }
            });
        });

        //downloads
        mQuery(container + " a[data-toggle='download']").off('click.download');
        mQuery(container + " a[data-toggle='download']").on('click.download', function (event) {
            event.preventDefault();

            var link = mQuery(this).attr('href');

            //initialize download links
            var iframe = mQuery("<iframe/>").attr({
                src: link,
                style: "visibility:hidden;display:none"
            }).appendTo(mQuery('body'));
        });

        mQuery(container + " a[data-toggle='confirmation']").off('click.confirmation');
        mQuery(container + " a[data-toggle='confirmation']").on('click.confirmation', function (event) {
            event.preventDefault();
            MauticVars.ignoreIconSpin = true;
            return Mautic.showConfirmation(this);
        });

        //initialize date/time
        mQuery(container + " *[data-toggle='datetime']").each(function() {
            Mautic.activateDateTimeInputs(this, 'datetime');
        });

        mQuery(container + " *[data-toggle='date']").each(function() {
            Mautic.activateDateTimeInputs(this, 'date');
        });

        mQuery(container + " *[data-toggle='time']").each(function() {
            Mautic.activateDateTimeInputs(this, 'time');
        });

        mQuery(container + " input[data-toggle='color']").each(function() {
            Mautic.activateColorPicker(this);
        });

        mQuery(container + " select").not('.multiselect, .not-chosen').each(function() {
            Mautic.activateChosenSelect(this);
        });

        mQuery(container + " select.multiselect").each(function() {
            Mautic.activateMultiSelect(this);
        });

        //initialize tab/hash activation
        mQuery(container + " .nav-tabs[data-toggle='tab-hash']").each(function() {
            // Show tab based on hash
            var hash  = document.location.hash;
            var prefix = 'tab-';

            if (hash) {
                var hashPieces = hash.split('?');
                hash           = hashPieces[0].replace("#", "#" + prefix);
                var activeTab  = mQuery(this).find('a[href=' + hash + ']').first();

                if (mQuery(activeTab).length) {
                    mQuery('.nav-tabs li').removeClass('active');
                    mQuery('.tab-pane').removeClass('in active');
                    mQuery(activeTab).parent().addClass('active');
                    mQuery(hash).addClass('in active');
                }
            }

            mQuery(this).find('a').on('shown.bs.tab', function (e) {
                window.location.hash = e.target.hash.replace("#" + prefix, "#");
            });
        });

        //spin icons on button click
        mQuery(container + ' .btn:not(.btn-nospin)').on('click.spinningicons', function (event) {
            Mautic.startIconSpinOnEvent(event);
        });

        //Copy form buttons to the toolbar
        if (mQuery(container + " .bottom-form-buttons").length) {
            if (inModal) {
                if (mQuery(container + ' .modal-form-buttons').length) {
                    //hide the bottom buttons
                    mQuery(container + ' .bottom-form-buttons').addClass('hide');
                    var buttons = mQuery(container + " .bottom-form-buttons").html();

                    //make sure working with a clean slate
                    mQuery(container + ' .modal-form-buttons').html('');

                    mQuery(buttons).filter("button").each(function (i, v) {
                        //get the ID
                        var id = mQuery(this).attr('id');
                        var button = mQuery("<button type='button' />")
                            .addClass(mQuery(this).attr('class'))
                            .addClass('btn-copy')
                            .html(mQuery(this).html())
                            .appendTo(container + ' .modal-form-buttons')
                            .on('click.ajaxform', function (event) {
                                if (mQuery(this).hasClass('disabled')) {
                                    return false;
                                }

                                // Disable the form buttons until this action is complete
                                if (!mQuery(this).hasClass('btn-dnd')) {
                                    mQuery(this).parent().find('button').prop('disabled', true);
                                }

                                event.preventDefault();
                                Mautic.startIconSpinOnEvent(event);
                                mQuery('#' + id).click();
                            });
                    });
                }
            } else {
                //hide the toolbar actions if applicable
                mQuery('.toolbar-action-buttons').addClass('hide');

                if (mQuery('.toolbar-form-buttons').hasClass('hide')) {
                    //hide the bottom buttons
                    mQuery(container + ' .bottom-form-buttons').addClass('hide');
                    var buttons = mQuery(container + " .bottom-form-buttons").html();

                    //make sure working with a clean slate
                    mQuery(container + ' .toolbar-form-buttons .toolbar-standard').html('');
                    mQuery(container + ' .toolbar-form-buttons .toolbar-dropdown .drop-menu').html('');

                    var lastIndex = mQuery(buttons).filter("button").length - 1;
                    mQuery(buttons).filter("button").each(function (i, v) {
                        //get the ID
                        var id = mQuery(this).attr('id');

                        var buttonClick = function (event) {
                            event.preventDefault();

                            // Disable the form buttons until this action is complete
                            if (!mQuery(this).hasClass('btn-dnd')) {
                                mQuery(this).parent().find('button').prop('disabled', true);
                            }

                            Mautic.startIconSpinOnEvent(event);
                            mQuery('#' + id).click();
                        };

                        mQuery("<button type='button' />")
                            .addClass(mQuery(this).attr('class'))
                            .addClass('btn-copy')
                            .attr('id', mQuery(this).attr('id') + '_toolbar')
                            .html(mQuery(this).html())
                            .on('click.ajaxform', buttonClick)
                            .appendTo('.toolbar-form-buttons .toolbar-standard');

                        if (i === lastIndex) {
                            mQuery(".toolbar-form-buttons .toolbar-dropdown .btn-main")
                                .off('.ajaxform')
                                .attr('id', mQuery(this).attr('id') + '_toolbar_mobile')
                                .html(mQuery(this).html())
                                .on('click.ajaxform', buttonClick);
                        } else {
                            mQuery("<a />")
                                .attr('id', mQuery(this).attr('id') + '_toolbar_mobile')
                                .html(mQuery(this).html())
                                .on('click.ajaxform', buttonClick)
                                .appendTo(mQuery('<li />').prependTo('.toolbar-form-buttons .toolbar-dropdown .dropdown-menu'))
                        }

                    });
                    mQuery('.toolbar-form-buttons').removeClass('hide');
                }
            }
        }

        if (mQuery(container + ' textarea.editor').length) {
            mQuery(container + ' textarea.editor').each(function () {
                var textarea = mQuery(this);

                // init AtWho in a froala editor
                if (textarea.hasClass('editor-builder-tokens')) {
                    textarea.on('froalaEditor.initialized', function (e, editor) {
                        Mautic.initAtWho(editor.$el, textarea.attr('data-token-callback'), editor);
                    });
                }

                textarea.on('froalaEditor.blur', function (e, editor) {
                    editor.popups.hideAll();
                });

                var maxButtons = ['undo', 'redo', '|', 'bold', 'italic', 'underline', 'paragraphFormat', 'fontFamily', 'fontSize', 'color', 'align', 'orderedList', 'unorderedList', 'quote', 'clearFormatting', 'insertLink', 'insertImage', 'insertTable', 'html', 'fullscreen'];
                var minButtons = ['undo', 'redo', '|', 'bold', 'italic', 'underline'];

                if (textarea.hasClass('editor-advanced') || textarea.hasClass('editor-basic-fullpage')) {
                    var options = {
                        // Set custom buttons with separator between them.
                        toolbarButtons: maxButtons,
                        toolbarButtonsMD: maxButtons,
                        heightMin: 300
                    };

                    if (textarea.hasClass('editor-basic-fullpage')) {
                        options.fullPage = true;
                        options.htmlAllowedTags = ['.*'];
                        options.htmlAllowedAttrs = ['.*'];
                        options.htmlRemoveTags = [];
                        options.lineBreakerTags = [];
                    }

                    textarea.on('froalaEditor.focus', function (e, editor) {
                        Mautic.showChangeThemeWarning = true;
                    });

                    textarea.froalaEditor(mQuery.extend(options, Mautic.basicFroalaOptions));
                } else {
                    textarea.froalaEditor(mQuery.extend({
                        // Set custom buttons with separator between them.
                        toolbarButtons: minButtons,
                        heightMin: 100
                    }, Mautic.basicFroalaOptions));
                }
            });
        }

        //activate shuffles
        if (mQuery('.shuffle-grid').length) {
            var grid = mQuery(".shuffle-grid");

            //give a slight delay in order for images to load so that shuffle starts out with correct dimensions
            setTimeout(function () {
                grid.shuffle({
                    itemSelector: ".shuffle",
                    sizer: false
                });

                // Update shuffle on sidebar minimize/maximize
                mQuery("html")
                    .on("fa.sidebar.minimize", function () {
                        grid.shuffle("update");
                    })
                    .on("fa.sidebar.maximize", function () {
                        grid.shuffle("update");
                    });

                // Update shuffle if in a tab
                if (grid.parents('.tab-pane').length) {
                    var tabId = grid.parents('.tab-pane').first().attr('id');
                    var tab   = mQuery('a[href="#' + tabId + '"]').on('shown.bs.tab', function() {
                        grid.shuffle("update");
                    });
                }
            }, 1000);
        }

        //prevent auto closing dropdowns for dropdown forms
        if (mQuery('.dropdown-menu-form').length) {
            mQuery('.dropdown-menu-form').on('click', function (e) {
                e.stopPropagation();
            });
        }

        //run specific on loads
        var contentSpecific = false;
        if (response && response.mauticContent) {
            contentSpecific = response.mauticContent;
        } else if (container == 'body') {
            contentSpecific = mauticContent;
        }

        if (container == '#app-content' || container == 'body') {
            //register global keyboard shortcuts
            Mautic.bindGlobalKeyboardShortcuts();
        }

        if (contentSpecific && typeof Mautic[contentSpecific + "OnLoad"] == 'function') {
            if (typeof Mautic[contentSpecific + "OnLoad"] == 'function') {
                if (typeof Mautic.loadedContent[contentSpecific] == 'undefined') {
                    Mautic.loadedContent[contentSpecific] = true;
                    Mautic[contentSpecific + "OnLoad"](container, response);
                }
            }
        }

        if (!inModal && container == 'body') {
            //prevent notification dropdown from closing if clicking an action
            mQuery('#notificationsDropdown').on('click', function (e) {
                if (mQuery(e.target).hasClass('do-not-close')) {
                    e.stopPropagation();
                }
            });

            if (mQuery('#globalSearchContainer').length) {
                mQuery('#globalSearchContainer .search-button').click(function () {
                    mQuery('#globalSearchContainer').addClass('active');
                    if (mQuery('#globalSearchInput').val()) {
                        mQuery('#globalSearchDropdown').addClass('open');
                    }
                    setTimeout(function () {
                        mQuery('#globalSearchInput').focus();
                    }, 100);
                    mQuery('body').on('click.globalsearch', function (event) {
                        var target = event.target;
                        if (!mQuery(target).parents('#globalSearchContainer').length && !mQuery(target).parents('#globalSearchDropdown').length) {
                            Mautic.closeGlobalSearchResults();
                        }
                    });
                });

                mQuery("#globalSearchInput").on('change keyup paste', function () {
                    if (mQuery(this).val()) {
                        mQuery('#globalSearchDropdown').addClass('open');
                    } else {
                        mQuery('#globalSearchDropdown').removeClass('open');
                    }
                });
                Mautic.activateLiveSearch("#globalSearchInput", "lastGlobalSearchStr", "globalLivecache");
            }
        }

        Mautic.renderCharts();
        Mautic.renderMaps(container);
        Mautic.stopIconSpinPostEvent();

        //stop loading bar
        if ((response && typeof response.stopPageLoading != 'undefined' && response.stopPageLoading) || container == '#app-content' || container == '.page-list') {
            Mautic.stopPageLoadingBar();
        }
    },

    /**
     * Initialize AtWho dropdown in a Froala editor.
     *
     * @param jQuery element
     * @param method to get the tokens from
     * @param Froala Editor
     */
    initAtWho: function(element, method, froala) {
        // Avoid to request the tokens if not necessary
        if (Mautic.builderTokensRequestInProgress) {
            // Wait till previous request finish
            var intervalID = setInterval(function(){
                if (!Mautic.builderTokensRequestInProgress) {
                    clearInterval(intervalID);
                    Mautic.configureAtWho(element, method, froala);
                }
            }, 500);
        } else {
            Mautic.configureAtWho(element, method, froala);
        }
    },

    /**
     * Initialize AtWho dropdown in a Froala editor.
     *
     * @param jQuery element
     * @param method to get the tokens from
     * @param Froala Editor
     */
    configureAtWho: function(element, method, froala) {
        Mautic.getTokens(method, function(tokens) {
            element.atwho({
                at: '{',
                displayTpl: '<li>${name} <small>${id}</small></li>',
                insertTpl: "${id}",
                editableAtwhoQueryAttrs: {"data-fr-verified": true},
                data: mQuery.map(tokens, function(value, i) {
                    return {'id':i, 'name':value};
                })
            });

            if (froala) {
                froala.events.on('keydown', function (e) {
                    if ((e.which == mQuery.FroalaEditor.KEYCODE.TAB ||
                        e.which == mQuery.FroalaEditor.KEYCODE.ENTER) &&
                        froala.$el.atwho('isSelecting')) {
                        return false;
                    }
                }, true);
            }
        });
    },

    /**
     * Download the tokens
     *
     * @param method to fetch the tokens from
     * @param callback(tokens) to call when finished
     */
    getTokens: function(method, callback) {
        // Check if the builderTokens var holding the tokens was already loaded
        if (!mQuery.isEmptyObject(Mautic.builderTokens)) {
            return callback(Mautic.builderTokens);
        }

        Mautic.builderTokensRequestInProgress = true;

        // OK, let's fetch the tokens.
        mQuery.ajax({
            url: mauticAjaxUrl,
            data: 'action=' + method,
            success: function (response) {
                if (typeof response.tokens === 'object') {

                    // store the tokens to the session storage
                    Mautic.builderTokens = response.tokens;

                    // return the callback with tokens
                    callback(response.tokens);
                }
            },
            error: function (request, textStatus, errorThrown) {
                Mautic.processAjaxError(request, textStatus, errorThrown);
            },
            complete: function() {
                Mautic.builderTokensRequestInProgress = false;
            }
        });
    },

    /**
     * Convert to chosen select
     *
     * @param el
     */
    activateChosenSelect: function(el) {
        var noResultsText = mQuery(el).data('no-results-text');
        if (!noResultsText) {
            noResultsText = mauticLang['chosenNoResults'];
        }
        mQuery(el).chosen({
            placeholder_text_multiple: mauticLang['chosenChooseMore'],
            placeholder_text_single: mauticLang['chosenChooseOne'],
            no_results_text: noResultsText,
            width: "100%",
            allow_single_deselect: true,
            include_group_label_in_selected: true,
            search_contains: true
        });
    },

    /**
     * Convert to multiselect
     *
     * @param el
     */
    activateMultiSelect: function(el) {
        var moveOption = function(v, prev) {
            var theOption = mQuery(el).find('option[value="' + v + '"]').first();
            var lastSelected = mQuery(el).find('option:not(:disabled)').filter(function () {
                return mQuery(this).prop('selected');
            }).last();

            if (typeof prev !== 'undefined') {
                if (prev) {
                    var prevOption = mQuery(el).find('option[value="' + prev + '"]').first();
                    theOption.insertAfter(prevOption);
                    return;
                }
            } else if (lastSelected.length) {
                theOption.insertAfter(lastSelected);
                return;
            }
            theOption.prependTo(el);
        };

        mQuery(el).multiSelect({
            afterInit: function(container) {
                var funcName = mQuery(el).data('afterInit');
                if (funcName) {
                    Mautic[funcName]('init', container);
                }

                var selectThat = this,
                    $selectableSearch      = this.$selectableUl.prev(),
                    $selectionSearch       = this.$selectionUl.prev(),
                    selectableSearchString = '#' + this.$container.attr('id') + ' .ms-elem-selectable:not(.ms-selected)',
                    selectionSearchString  = '#' + this.$container.attr('id') + ' .ms-elem-selection.ms-selected';

                this.qs1 = $selectableSearch.quicksearch(selectableSearchString)
                    .on('keydown', function (e) {
                        if (e.which === 40) {
                            selectThat.$selectableUl.focus();
                            return false;
                        }
                    });

                this.qs2 = $selectionSearch.quicksearch(selectionSearchString)
                    .on('keydown', function (e) {
                        if (e.which == 40) {
                            selectThat.$selectionUl.focus();
                            return false;
                        }
                    });

                var selectOrder = mQuery(el).data('order');
                if (selectOrder && selectOrder.length > 1) {
                    this.deselect_all();
                    mQuery.each(selectOrder, function(k, v) {
                        selectThat.select(v);
                    });
                }

                var isSortable = mQuery(el).data('sortable');
                if (isSortable) {
                    mQuery(el).parent('.choice-wrapper').find('.ms-selection').first().sortable({
                        items: '.ms-elem-selection',
                        helper: function (e, ui) {
                            ui.width(mQuery(el).width());
                            return ui;
                        },
                        axis: 'y',
                        scroll: false,
                        update: function(event, ui) {
                            var prev      = ui.item.prev();
                            var prevValue = (prev.length) ? prev.data('ms-value') : '';
                            moveOption(ui.item.data('ms-value'), prevValue);
                        }
                    });
                }
            },
            afterSelect: function(value) {
                var funcName = mQuery(el).data('afterSelect');
                if (funcName) {
                    Mautic[funcName]('select', value);
                }
                this.qs1.cache();
                this.qs2.cache();

                moveOption(value);
            },
            afterDeselect: function(value) {
                var funcName = mQuery(el).data('afterDeselect');
                if (funcName) {
                    Mautic[funcName]('deselect', value);
                }

                this.qs1.cache();
                this.qs2.cache();
            },
            selectableHeader: "<input type='text' class='ms-search form-control' autocomplete='off'>",
            selectionHeader:  "<input type='text' class='ms-search form-control' autocomplete='off'>",
            keepOrder: true
        });
    },

    /**
     * Activate containers datetime inputs
     * @param container
     */
    activateDateTimeInputs: function(el, type) {
        if (typeof type == 'undefined') {
            type = 'datetime';
        }

        var format = mQuery(el).data('format');
        if (type == 'datetime') {
            mQuery(el).datetimepicker({
                format: (format) ? format : 'Y-m-d H:i',
                lazyInit: true,
                validateOnBlur: false,
                allowBlank: true,
                scrollInput: false
            });
        } else if(type == 'date') {
            mQuery(el).datetimepicker({
                timepicker: false,
                format: (format) ? format : 'Y-m-d',
                lazyInit: true,
                validateOnBlur: false,
                allowBlank: true,
                scrollInput: false,
                closeOnDateSelect: true
            });
        } else if (type == 'time') {
            mQuery(el).datetimepicker({
                datepicker: false,
                format: (format) ? format : 'H:i',
                lazyInit: true,
                validateOnBlur: false,
                allowBlank: true,
                scrollInput: false
            });
        }

        mQuery(el).addClass('calendar-activated');
    },

    /**
     * Close global search results
     */
    closeGlobalSearchResults: function () {
        mQuery('#globalSearchContainer').removeClass('active');
        mQuery('#globalSearchDropdown').removeClass('open');
        mQuery('body').off('click.globalsearch');
    },

    /**
     * Functions to be ran on ajax page unload
     */
    onPageUnload: function (container, response) {
        //unload tooltips so they don't double show
        if (typeof container != 'undefined') {
            mQuery(container + " *[data-toggle='tooltip']").tooltip('destroy');

            //unload lingering modals from body so that there will not be multiple modals generated from new ajaxed content
            if (typeof MauticVars.modalsReset == 'undefined') {
                MauticVars.modalsReset = {};
            }

            mQuery(container + ' textarea.editor').each(function () {
                mQuery('textarea.editor').froalaEditor('destroy');
            });

            //turn off shuffle events
            mQuery('html')
                .off('fa.sidebar.minimize')
                .off('fa.sidebar.maximize');

            mQuery(container + " input[data-toggle='color']").each(function() {
                mQuery(this).minicolors('destroy');
            });
        }

        //run specific unloads
        var contentSpecific = false;
        if (container == '#app-content') {
            //full page gets precedence
            Mousetrap.reset();

            contentSpecific = mauticContent;

            // trash created chart objects to save some memory
            if (typeof Mautic.chartObjects !== 'undefined') {
                mQuery.each(Mautic.chartObjects, function (i, chart) {
                    chart.destroy();
                });
                Mautic.chartObjects = [];
            }

            // trash created map objects to save some memory
            if (typeof Mautic.mapObjects !== 'undefined') {
                mQuery.each(Mautic.mapObjects, function (i, map) {
                    map.removeAllMarkers();
                    map.remove();
                });
                Mautic.mapObjects = [];
            }

	    // trash tokens to save some memory
            if (typeof Mautic.builderTokens !== 'undefined') {
                Mautic.builderTokens = {};
            }
        } else if (response && response.mauticContent) {
            contentSpecific = response.mauticContent;
        }

        if (contentSpecific) {
            if (typeof Mautic[contentSpecific + "OnUnload"] == 'function') {
                Mautic[contentSpecific + "OnUnload"](container, response);
            }

            if (typeof (Mautic.loadedContent[contentSpecific])) {
                delete Mautic.loadedContent[contentSpecific];
            }
        }

    },

    /**
     * Takes a given route, retrieves the HTML, and then updates the content
     * @param route
     * @param link
     * @param method
     * @param target
     * @param showPageLoading
     * @param callback
     * @param data
     */
    loadContent: function (route, link, method, target, showPageLoading, callback, data) {
        if (typeof Mautic.loadContentXhr == 'undefined') {
            Mautic.loadContentXhr = {};
        } else if (typeof Mautic.loadContentXhr[target] != 'undefined') {
            Mautic.loadContentXhr[target].abort();
        }

        showPageLoading = (typeof showPageLoading == 'undefined' || showPageLoading) ? true : false;

        Mautic.loadContentXhr[target] = mQuery.ajax({
            showLoadingBar: showPageLoading,
            url: route,
            type: method,
            dataType: "json",
            data: data,
            success: function (response) {
                if (response) {
                    response.stopPageLoading = showPageLoading;

                    if (response.callback) {
                        window["Mautic"][response.callback].apply('window', [response]);
                        return;
                    }
                    if (response.redirect) {
                        Mautic.redirectWithBackdrop(response.redirect);
                    } else if (target || response.target) {
                        if (target) response.target = target;
                        Mautic.processPageContent(response);
                    } else {
                        //clear the live cache
                        MauticVars.liveCache = new Array();
                        MauticVars.lastSearchStr = '';

                        //set route and activeLink if the response didn't override
                        if (typeof response.route === 'undefined') {
                            response.route = route;
                        }

                        if (typeof response.activeLink === 'undefined' && link) {
                            response.activeLink = link;
                        }

                        Mautic.processPageContent(response);
                    }

                    //restore button class if applicable
                    Mautic.stopIconSpinPostEvent();
                }
                MauticVars.routeInProgress = '';
            },
            error: function (request, textStatus, errorThrown) {
                Mautic.processAjaxError(request, textStatus, errorThrown, true);

                //clear routeInProgress
                MauticVars.routeInProgress = '';

                //restore button class if applicable
                Mautic.stopIconSpinPostEvent();

                //stop loading bar
                Mautic.stopPageLoadingBar();
            },
            complete: function () {
                if (typeof callback !== 'undefined') {
                    if (typeof callback == 'function') {
                        callback();
                    } else {
                        window["Mautic"][callback].apply('window', []);
                    }
                }
                delete Mautic.loadContentXhr[target];
            }
        });

        //prevent firing of href link
        //mQuery(link).attr("href", "javascript: void(0)");
        return false;
    },

    /**
     * Inserts a new javascript file request into the document head
     *
     * @param url
     * @param onLoadCallback
     * @param alreadyLoadedCallback
     */
    loadScript: function (url, onLoadCallback, alreadyLoadedCallback) {
        // check if the asset has been loaded
        if (typeof Mautic.headLoadedAssets == 'undefined') {
            Mautic.headLoadedAssets = {};
        } else if (typeof Mautic.headLoadedAssets[url] != 'undefined') {
            // URL has already been appended to head

            if (alreadyLoadedCallback && typeof Mautic[alreadyLoadedCallback] == 'function') {
                Mautic[alreadyLoadedCallback]();
            }

            return;
        }

        // Note that asset has been appended
        Mautic.headLoadedAssets[url] = 1;

        mQuery.getScript(url, function( data, textStatus, jqxhr ) {
            if (textStatus == 'success') {
                if (onLoadCallback && typeof Mautic[onLoadCallback] == 'function') {
                    Mautic[onLoadCallback]();
                } else if (typeof Mautic[mauticContent + "OnLoad"] == 'function') {
                    // Likely a page refresh; execute onLoad content
                    if (typeof Mautic.loadedContent[mauticContent] == 'undefined') {
                        Mautic.loadedContent[mauticContent] = true;
                        Mautic[mauticContent + "OnLoad"]('#app-content', {});
                    }
                }
            }
        });
    },

    /**
     * Inserts a new stylesheet into the document head
     *
     * @param url
     */
    loadStylesheet: function (url) {
        // check if the asset has been loaded
        if (typeof Mautic.headLoadedAssets == 'undefined') {
            Mautic.headLoadedAssets = {};
        } else if (typeof Mautic.headLoadedAssets[url] != 'undefined') {
            // URL has already been appended to head
            return;
        }

        // Note that asset has been appended
        Mautic.headLoadedAssets[url] = 1;

        var link = document.createElement("link");
        link.type = "text/css";
        link.rel = "stylesheet";
        link.href = url;
        mQuery('head').append(link);
    },

    /**
     * Just a little visual that an action is taking place
     *
     * @param event|string
     */
    startIconSpinOnEvent: function (target) {
        if (MauticVars.ignoreIconSpin) {
            MauticVars.ignoreIconSpin = false;
            return;
        }

        if (typeof target == 'object' && typeof(target.target) !== 'undefined') {
            target = target.target;
        }

        if (mQuery(target).length) {
            var hasBtn = mQuery(target).hasClass('btn');
            var hasIcon = mQuery(target).hasClass('fa');

            var i = (hasBtn && mQuery(target).find('i.fa').length) ? mQuery(target).find('i.fa') : target;

            if ((hasBtn && mQuery(target).find('i.fa').length) || hasIcon) {
                var el = (hasIcon) ? target : mQuery(target).find('i.fa').first();
                var identifierClass = (new Date).getTime();
                MauticVars.iconClasses[identifierClass] = mQuery(el).attr('class');

                var specialClasses = ['fa-fw', 'fa-lg', 'fa-2x', 'fa-3x', 'fa-4x', 'fa-5x', 'fa-li', 'text-white', 'text-muted'];
                var appendClasses = "";

                //check for special classes to add to spinner
                for (var i = 0; i < specialClasses.length; i++) {
                    if (mQuery(el).hasClass(specialClasses[i])) {
                        appendClasses += " " + specialClasses[i];
                    }
                }
                mQuery(el).removeClass();
                mQuery(el).addClass('fa fa-spinner fa-spin ' + identifierClass + appendClasses);
            }
        }
    },

    /**
     * Stops the icon spinning after an event is complete
     */
    stopIconSpinPostEvent: function (specificId) {
        if (typeof specificId != 'undefined' && specificId in MauticVars.iconClasses) {
            mQuery('.' + specificId).removeClass('fa fa-spinner fa-spin ' + specificId).addClass(MauticVars.iconClasses[specificId]);
            delete MauticVars.iconClasses[specificId];
        } else {
            mQuery.each(MauticVars.iconClasses, function (index, value) {
                mQuery('.' + index).removeClass('fa fa-spinner fa-spin ' + index).addClass(value);
            });

            MauticVars.iconClasses = {};
        }
    },

    /**
     * Displays backdrop with wait message then redirects
     *
     * @param url
     */
    redirectWithBackdrop: function(url) {
        Mautic.activateBackdrop();
        setTimeout(function() {
            window.location = url;
        }, 50);
    },

    /**
     * Acivates a backdrop
     */
    activateBackdrop: function(hideWait) {
        if (!mQuery('#mautic-backdrop').length) {
            var container = mQuery('<div />', {
                id: 'mautic-backdrop'
            });

            mQuery('<div />', {
                'class': 'modal-backdrop fade in'
            }).appendTo(container);

            if (typeof hideWait == 'undefined') {
                mQuery('<div />', {
                    "class": 'mautic-pleasewait'
                }).html(mauticLang.pleaseWait)
                    .appendTo(container);
            }

            container.appendTo('body');
        }
    },

    /**
     * Deactivates backdrop
     */
    deactivateBackgroup: function() {
        if (mQuery('#mautic-backdrop').length) {
            mQuery('#mautic-backdrop').remove();
        }
    },

    /**
     * Posts a form and returns the output.
     * Uses jQuery form plugin so it handles files as well.
     *
     * @param form
     * @param callback
     */
    postForm: function (form, callback) {
        var form = mQuery(form);

        var modalParent = form.closest('.modal');
        var inMain = mQuery(modalParent).length > 0 ? false : true;

        var action = form.attr('action');

        if (!inMain) {
            var modalTarget = '#' + mQuery(modalParent).attr('id');
            Mautic.startModalLoadingBar(modalTarget);
        }
        var showLoading = (!inMain || form.attr('data-hide-loadingbar')) ? false : true;

        form.ajaxSubmit({
            showLoadingBar: showLoading,
            success: function (data) {
                if (!inMain) {
                    Mautic.stopModalLoadingBar(modalTarget);
                }

                if (data.redirect) {
                    Mautic.redirectWithBackdrop(data.redirect);
                } else {
                    MauticVars.formSubmitInProgress = false;
                    if (!inMain) {
                        var modalId = mQuery(modalParent).attr('id');
                    }

                    if (data.sessionExpired) {
                        if (!inMain) {
                            mQuery('#' + modalId).modal('hide');
                            mQuery('.modal-backdrop').remove();
                        }
                        Mautic.processPageContent(data);
                    } else if (callback) {
                        data.inMain = inMain;

                        if (!inMain) {
                            data.modalId = modalId;
                        }

                        if (typeof callback == 'function') {
                            callback(data);
                        } else if (typeof Mautic[callback] == 'function') {
                            Mautic[callback](data);
                        }
                    }
                }
            },
            error: function (request, textStatus, errorThrown) {
                MauticVars.formSubmitInProgress = false;

                Mautic.processAjaxError(request, textStatus, errorThrown, inMain);
            }
        });
    },

    /**
     * Updates new content
     * @param response
     */
    processPageContent: function (response) {
        if (response) {
            Mautic.deactivateBackgroup();

            if (!response.target) {
                response.target = '#app-content';
            }

            //inactive tooltips, etc
            Mautic.onPageUnload(response.target, response);

            //set content
            if (response.newContent) {
                if (response.replaceContent && response.replaceContent == 'true') {
                    mQuery(response.target).replaceWith(response.newContent);
                } else {
                    mQuery(response.target).html(response.newContent);
                }
            }

            if (response.flashes) {
                Mautic.setFlashes(response.flashes);
            }

            if (response.notifications) {
                Mautic.setNotifications(response.notifications);
            }

            if (response.browserNotifications) {
                Mautic.setBrowserNotifications(response.browserNotifications);
            }

            if (response.route) {
                //update URL in address bar
                MauticVars.manualStateChange = false;
                History.pushState(null, "Mautic", response.route);
            }

            if (response.target == '#app-content') {
                //update type of content displayed
                if (response.mauticContent) {
                    mauticContent = response.mauticContent;
                }

                if (response.activeLink) {
                    var link = response.activeLink;
                    if (link !== undefined && link.charAt(0) != '#') {
                        link = "#" + link;
                    }

                    var parent = mQuery(link).parent();

                    //remove current classes from menu items
                    mQuery(".nav-sidebar").find(".active").removeClass("active");

                    //add current to parent <li>
                    parent.addClass("active");

                    //get parent
                    var openParent = parent.closest('li.open');

                    //remove ancestor classes
                    mQuery(".nav-sidebar").find(".open").each(function () {
                        if (!openParent.hasClass('open') || (openParent.hasClass('open') && openParent[0] !== mQuery(this)[0])) {
                            mQuery(this).removeClass('open');
                        }
                    });

                    //add current_ancestor classes
                    //mQuery(parent).parentsUntil(".nav-sidebar", "li").addClass("current_ancestor");
                }

                mQuery('body').animate({
                    scrollTop: 0
                }, 0);

            } else {
                var overflow = mQuery(response.target).css('overflow');
                var overflowY = mQuery(response.target).css('overflowY');
                if (overflow == 'auto' || overflow == 'scroll' || overflowY == 'auto' || overflowY == 'scroll') {
                    mQuery(response.target).animate({
                        scrollTop: 0
                    }, 0);
                }
            }

            if (response.overlayEnabled) {
                mQuery(response.overlayTarget + ' .content-overlay').remove();
            }

            //activate content specific stuff
            Mautic.onPageLoad(response.target, response);
        }
    },

    /**
     * Prepares form for ajax submission
     * @param form
     */
    ajaxifyForm: function (formName) {
        Mautic.initializeFormFieldVisibilitySwitcher(formName);

        //prevent enter submitting form and instead jump to next line
        var form = 'form[name="' + formName + '"]';
        mQuery(form + ' input, ' + form + ' select').off('keydown.ajaxform');
        mQuery(form + ' input, ' + form + ' select').on('keydown.ajaxform', function (e) {
            if(e.keyCode == 13 && (e.metaKey || e.ctrlKey)) {
                if (MauticVars.formSubmitInProgress) {
                    return false;
                }

                // Find save button first then apply
                var saveButton = mQuery(form).find('button.btn-save');
                var applyButton = mQuery(form).find('button.btn-apply');

                var modalParent = mQuery(form).closest('.modal');
                var inMain      = mQuery(modalParent).length > 0 ? false : true;

                if (mQuery(saveButton).length) {
                    if (inMain) {
                        if (mQuery(form).find('button.btn-save.btn-copy').length) {
                            mQuery(mQuery(form).find('button.btn-save.btn-copy')).trigger('click');

                            return;
                        }
                    } else {
                        if (mQuery(modalParent).find('button.btn-save.btn-copy').length) {
                            mQuery(mQuery(modalParent).find('button.btn-save.btn-copy')).trigger('click');

                            return;
                        }
                    }

                    mQuery(saveButton).trigger('click');
                } else if (mQuery(applyButton).length) {
                    if (inMain) {
                        if (mQuery(form).find('button.btn-apply.btn-copy').length) {
                            mQuery(mQuery(form).find('button.btn-apply.btn-copy')).trigger('click');

                            return;
                        }
                    } else {
                        if (mQuery(modalParent).find('button.btn-apply.btn-copy').length) {
                            mQuery(mQuery(modalParent).find('button.btn-apply.btn-copy')).trigger('click');

                            return;
                        }
                    }

                    mQuery(applyButton).trigger('click');
                }
            } else if (e.keyCode == 13 && mQuery(e.target).is(':input')) {
                var inputs = mQuery(this).parents('form').eq(0).find(':input');
                if (inputs[inputs.index(this) + 1] != null) {
                    inputs[inputs.index(this) + 1].focus();
                }
                e.preventDefault();
                return false;
            }
        });

        //activate the submit buttons so symfony knows which were clicked
        mQuery(form + ' :submit').each(function () {
            mQuery(this).off('click.ajaxform');
            mQuery(this).on('click.ajaxform', function () {
                if (mQuery(this).attr('name') && !mQuery("input[name='" + mQuery(this).attr('name') + "']").length) {
                    mQuery('form[name="' + formName + '"]').append(
                        mQuery("<input type='hidden'>").attr({
                            name: mQuery(this).attr('name'),
                            value: mQuery(this).attr('value')
                        })
                    );
                }
            });
        });

        //activate the forms
        mQuery(form).off('submit.ajaxform');
        mQuery(form).on('submit.ajaxform', (function (e) {
            e.preventDefault();
            var form = mQuery(this);

            if (MauticVars.formSubmitInProgress) {
                return false;
            } else {
                var callbackAsync = form.data('submit-callback-async');
                if (callbackAsync && typeof Mautic[callbackAsync] == 'function') {
                    Mautic[callbackAsync].apply(this, [form, function() {
                        Mautic.postMauticForm(form);
                    }]);
                } else {
                    var callback = form.data('submit-callback');

                    // Allow a callback to do stuff before submit and abort if needed
                    if (callback && typeof Mautic[callback] == 'function') {
                        if (!Mautic[callback]()) {
                            return false;
                        }
                    }

                    Mautic.postMauticForm(form);
                }
            }

            return false;
        }));
    },

    postMauticForm: function(form) {
        MauticVars.formSubmitInProgress = true;
        Mautic.postForm(form, function (response) {
            if (response.inMain) {
                Mautic.processPageContent(response);
            } else {
                Mautic.processModalContent(response, '#' + response.modalId);
            }
        });
    },

    /**
     * Retrieves content of href via ajax
     * @param el
     * @param event
     * @returns {boolean}
     */
    ajaxifyLink: function (el, event) {
        if (mQuery(el).hasClass('disabled')) {
            return false;
        }

        var route = mQuery(el).attr('href');
        if (route.indexOf('javascript') >= 0 || MauticVars.routeInProgress === route) {
            return false;
        }

        if (event.ctrlKey || event.metaKey) {
            //open the link in a new window
            route = route.split("?")[0];
            window.open(route, '_blank');
            return;
        }

        //prevent leaving if currently in a form
        if (mQuery(".form-exit-unlock-id").length) {
            if (mQuery(el).attr('data-ignore-formexit') != 'true') {
                var unlockParameter = (mQuery('.form-exit-unlock-parameter').length) ? mQuery('.form-exit-unlock-parameter').val() : '';
                Mautic.unlockEntity(mQuery('.form-exit-unlock-model').val(), mQuery('.form-exit-unlock-id').val(), unlockParameter);
            }
        }

        var link = mQuery(el).attr('data-menu-link');
        if (link !== undefined && link.charAt(0) != '#') {
            link = "#" + link;
        }

        var method = mQuery(el).attr('data-method');
        if (!method) {
            method = 'GET'
        }

        MauticVars.routeInProgress = route;

        var target = mQuery(el).attr('data-target');
        if (!target) {
            target = null;
        }

        //give an ajaxified link the option of not displaying the global loading bar
        var showLoadingBar = (mQuery(el).attr('data-hide-loadingbar')) ? false : true;

        //close the global search results if opened
        if (mQuery('#globalSearchContainer').length && mQuery('#globalSearchContainer').hasClass('active')) {
            Mautic.closeGlobalSearchResults();
        }

        Mautic.loadContent(route, link, method, target, showLoadingBar);
    },

    /**
     * Load a modal with ajax content
     *
     * @param el
     * @param event
     *
     * @returns {boolean}
     */
    ajaxifyModal: function (el, event) {
        if (mQuery(el).hasClass('disabled')) {
            return false;
        }

        var target = mQuery(el).attr('data-target');

        var route = mQuery(el).attr('href');
        if (route.indexOf('javascript') >= 0) {
            return false;
        }

        mQuery('body').addClass('noscroll');

        var method = mQuery(el).attr('data-method');
        if (!method) {
            method = 'GET'
        }

        var header = mQuery(el).attr('data-header');
        var footer = mQuery(el).attr('data-footer');

        Mautic.loadAjaxModal(target, route, method, header, footer);
    },

    /**
     * Retrieve ajax content for modal
     * @param target
     * @param route
     * @param method
     * @param header
     * @param footer
     */
    loadAjaxModal: function (target, route, method, header, footer) {

        //show the modal
        if (mQuery(target + ' .loading-placeholder').length) {
            mQuery(target + ' .loading-placeholder').removeClass('hide');
            mQuery(target + ' .modal-body-content').addClass('hide');

            if (mQuery(target + ' .modal-loading-bar').length) {
                mQuery(target + ' .modal-loading-bar').addClass('active');
            }
        }

        if (footer == 'false') {
            mQuery(target + " .modal-footer").addClass('hide');
        }

        //move the modal to the body tag to get around positioned div issues
        mQuery(target).on('show.bs.modal', function () {
            if (header) {
                mQuery(target + " .modal-title").html(header);
            }

            if (footer && footer != 'false') {
                mQuery(target + " .modal-footer").html(header);
            }
        });

        //clean slate upon close
        mQuery(target).on('hidden.bs.modal', function () {
            mQuery('body').removeClass('noscroll');

            //unload
            Mautic.onPageUnload(target);

            Mautic.resetModal(target);

            if (typeof Mautic.modalContentXhr[target] != 'undefined') {
                Mautic.modalContentXhr[target].abort();
                delete Mautic.modalContentXhr[target];
            }
        });

        mQuery(target).modal('show');

        if (typeof Mautic.modalContentXhr == 'undefined') {
            Mautic.modalContentXhr = {};
        } else if (typeof Mautic.modalContentXhr[target] != 'undefined') {
            Mautic.modalContentXhr[target].abort();
        }

        Mautic.modalContentXhr[target] = mQuery.ajax({
            url: route,
            type: method,
            dataType: "json",
            success: function (response) {
                if (response) {
                    Mautic.processModalContent(response, target);
                }
                Mautic.stopIconSpinPostEvent();
            },
            error: function (request, textStatus, errorThrown) {
                Mautic.processAjaxError(request, textStatus, errorThrown);
                Mautic.stopIconSpinPostEvent();
            },
            complete: function () {
                Mautic.stopModalLoadingBar(target);
                delete Mautic.modalContentXhr[target];
            }
        });
    },

    /**
     * Clears content from a shared modal
     * @param target
     */
    resetModal: function (target) {
        if (mQuery(target).hasClass('in')) {
            return;
        }

        mQuery(target + " .modal-title").html('');
        mQuery(target + " .modal-body-content").html('');

        if (mQuery(target + " loading-placeholder").length) {
            mQuery(target + " loading-placeholder").removeClass('hide');
        }
        if (mQuery(target + " .modal-footer").length) {
            var hasFooterButtons = mQuery(target + " .modal-footer .modal-form-buttons").length;
            mQuery(target + " .modal-footer").html('');
            if (hasFooterButtons) {
                //add footer buttons
                mQuery('<div class="modal-form-buttons" />').appendTo(target + " .modal-footer");
            }
            mQuery(target + " .modal-footer").removeClass('hide');
        }
    },

    /**
     * Handles modal content post ajax request
     * @param response
     * @param target
     */
    processModalContent: function (response, target) {
        if (response.error) {
            Mautic.stopIconSpinPostEvent();

            alert(response.error);
            return;
        }

        if (response.sessionExpired || (response.closeModal && response.newContent)) {
            mQuery(target).modal('hide');
            mQuery('body').removeClass('modal-open');
            mQuery('.modal-backdrop').remove();
            //assume the content is to refresh main app
            Mautic.processPageContent(response);
        } else {
            if (response.flashes) {
                Mautic.setFlashes(response.flashes);
            }

            if (response.notifications) {
                Mautic.setNotifications(response.notifications);
            }

            if (response.browserNotifications) {
                Mautic.setBrowserNotifications(response.browserNotifications);
            }

            if (response.callback) {
                window["Mautic"][response.callback].apply('window', [response]);
                return;
            }

            if (response.closeModal) {
                mQuery('body').removeClass('noscroll');
                mQuery(target).modal('hide');
                Mautic.onPageUnload(target, response);

                if (response.mauticContent) {
                    if (typeof Mautic[response.mauticContent + "OnLoad"] == 'function') {
                        if (typeof Mautic.loadedContent[response.mauticContent] == 'undefined') {
                            Mautic.loadedContent[response.mauticContent] = true;
                            Mautic[response.mauticContent + "OnLoad"](target, response);
                        }
                    }
                }
            } else if (response.target) {
                mQuery(response.target).html(response.newContent);

                //activate content specific stuff
                Mautic.onPageLoad(response.target, response, true);
            } else {
                //load the content
                if (mQuery(target + ' .loading-placeholder').length) {
                    mQuery(target + ' .loading-placeholder').addClass('hide');
                    mQuery(target + ' .modal-body-content').html(response.newContent);
                    mQuery(target + ' .modal-body-content').removeClass('hide');
                } else {
                    mQuery(target + ' .modal-body').html(response.newContent);
                }

                //activate content specific stuff
                Mautic.onPageLoad(target, response, true);
            }
        }
    },

    /**
     * Display confirmation modal
     */
    showConfirmation: function (el) {
        var precheck = mQuery(el).data('precheck');

        if (precheck) {
            if (typeof precheck == 'function') {
                if (!precheck()) {
                    return;
                }
            } else if (typeof Mautic[precheck] == 'function') {
                if (!Mautic[precheck]()) {
                    return;
                }
            }
        }

        var message = mQuery(el).data('message');
        var confirmText = mQuery(el).data('confirm-text');
        var confirmAction = mQuery(el).attr('href');
        var confirmCallback = mQuery(el).data('confirm-callback');
        var cancelText = mQuery(el).data('cancel-text');
        var cancelCallback = mQuery(el).data('cancel-callback');

        var confirmContainer = mQuery("<div />").attr({"class": "modal fade confirmation-modal"});
        var confirmDialogDiv = mQuery("<div />").attr({"class": "modal-dialog"});
        var confirmContentDiv = mQuery("<div />").attr({"class": "modal-content"});
        var confirmFooterDiv = mQuery("<div />").attr({"class": "modal-body text-center"});
        var confirmHeaderDiv = mQuery("<div />").attr({"class": "modal-header"});
        confirmHeaderDiv.append(mQuery('<h4 />').attr({"class": "modal-title"}).text(message));
        var confirmButton = mQuery('<button type="button" />')
            .addClass("btn btn-danger")
            .css("marginRight", "5px")
            .css("marginLeft", "5px")
            .click(function () {
                if (typeof Mautic[confirmCallback] === "function") {
                    window["Mautic"][confirmCallback].apply('window', [confirmAction, el]);
                }
            })
            .html(confirmText);
        if (cancelText) {
            var cancelButton = mQuery('<button type="button" />')
                .addClass("btn btn-primary")
                .click(function () {
                    if (cancelCallback && typeof Mautic[cancelCallback] === "function") {
                        window["Mautic"][cancelCallback].apply('window', []);
                    } else {
                        Mautic.dismissConfirmation();
                    }
                })
                .html(cancelText);
        }

        if (typeof cancelButton != 'undefined') {
            confirmFooterDiv.append(cancelButton);
        }

        confirmFooterDiv.append(confirmButton);

        confirmContentDiv.append(confirmHeaderDiv);
        confirmContentDiv.append(confirmFooterDiv);

        confirmContainer.append(confirmDialogDiv.append(confirmContentDiv));
        mQuery('body').append(confirmContainer);

        mQuery('.confirmation-modal').on('hidden.bs.modal', function () {
            mQuery(this).remove();
        });

        mQuery('.confirmation-modal').modal('show');

    },

    /**
     * Dismiss confirmation modal
     */
    dismissConfirmation: function () {
        if (mQuery('.confirmation-modal').length) {
            mQuery('.confirmation-modal').modal('hide');
        }
    },

    /**
     * Reorder table data
     * @param name
     * @param orderby
     * @param tmpl
     * @param target
     */
    reorderTableData: function (name, orderby, tmpl, target, baseUrl) {
        if (typeof baseUrl == 'undefined') {
            baseUrl = window.location.pathname;
        }

        if (baseUrl.indexOf('tmpl') == -1) {
            baseUrl = baseUrl + "?tmpl=" + tmpl
        }

        var route = baseUrl + "&name=" + name + "&orderby=" + encodeURIComponent(orderby);
        Mautic.loadContent(route, '', 'POST', target);
    },

    /**
     *
     * @param name
     * @param filterby
     * @param filterValue
     * @param tmpl
     * @param target
     */
    filterTableData: function (name, filterby, filterValue, tmpl, target, baseUrl) {
        if (typeof baseUrl == 'undefined') {
            baseUrl = window.location.pathname;
        }

        if (baseUrl.indexOf('tmpl') == -1) {
            baseUrl = baseUrl + "?tmpl=" + tmpl
        }

        var route = baseUrl + "&name=" + name + "&filterby=" + encodeURIComponent(filterby) + "&value=" + encodeURIComponent(filterValue)
        Mautic.loadContent(route, '', 'POST', target);
    },

    /**
     *
     * @param name
     * @param limit
     * @param tmpl
     * @param target
     */
    limitTableData: function (name, limit, tmpl, target, baseUrl) {
        if (typeof baseUrl == 'undefined') {
            baseUrl = window.location.pathname;
        }

        if (baseUrl.indexOf('tmpl') == -1) {
            baseUrl = baseUrl + "?tmpl=" + tmpl
        }

        var route = baseUrl + "&name=" + name + "&limit=" + limit;
        Mautic.loadContent(route, '', 'POST', target);
    },

    /**
     * Executes an object action
     *
     * @param action
     */
    executeAction: function (action) {
        if (typeof Mautic.activeActions == 'undefined') {
            Mautic.activeActions = {};
        } else if (typeof Mautic.activeActions[action] != 'undefined') {
            // Action is currently being executed
            return;
        }

        Mautic.activeActions[action] = true;

        //dismiss modal if activated
        Mautic.dismissConfirmation();
        mQuery.ajax({
            showLoadingBar: true,
            url: action,
            type: "POST",
            dataType: "json",
            success: function (response) {
                Mautic.processPageContent(response);
            },
            error: function (request, textStatus, errorThrown) {
                Mautic.processAjaxError(request, textStatus, errorThrown);
            },
            complete: function() {
                delete Mautic.activeActions[action]
            }
        });
    },

    /**
     * Executes a batch action
     *
     * @param action
     */
    executeBatchAction: function (action, el) {
        if (typeof Mautic.activeActions == 'undefined') {
            Mautic.activeActions = {};
        } else if (typeof Mautic.activeActions[action] != 'undefined') {
            // Action is currently being executed
            return;
        }

        var items = Mautic.getCheckedListIds(el, true);

        var queryGlue = action.indexOf('?') >= 0 ? '&' : '?';

        // Append the items to the action to send with the POST
        var action = action + queryGlue + 'ids=' + items;

        // Hand over processing to the executeAction method
        Mautic.executeAction(action);
    },

    /**
     * Retrieves the IDs of the items checked in a list
     *
     * @param el
     * @param stringify
     * @returns {*}
     */
    getCheckedListIds: function(el, stringify) {
        var checkboxes = 'input[class=list-checkbox]:checked';

        // Check for a target
        if (typeof el != 'undefined' && el) {
            var target = mQuery(el).data('target');
            if (target) {
                checkboxes = target + ' ' + checkboxes;
            }
        }

        // Retrieve all of the selected items
        var items = mQuery(checkboxes).map(function () {
            return mQuery(this).val();
        }).get();

        if (stringify) {
            items = JSON.stringify(items);
        }

        return items;
    },

    /**
     * Checks that items are checked before showing confirmation
     *
     * @returns int
     */
    batchActionPrecheck: function() {
        return mQuery('input[class=list-checkbox]:checked').length;
    },

    /**
     * Activates Typeahead.js command lists for search boxes
     * @param elId
     * @param modelName
     */
    activateSearchAutocomplete: function (elId, modelName) {
        if (mQuery('#' + elId).length) {
            var livesearch = (mQuery('#' + elId).attr("data-toggle=['livesearch']")) ? true : false;

            var typeaheadObject = Mautic.activateTypeahead('#' + elId, {
                prefetch: true,
                remote: false,
                limit: 0,
                action: 'commandList&model=' + modelName,
                multiple: true
            });
            mQuery(typeaheadObject).on('typeahead:selected', function (event, datum) {
                if (livesearch) {
                    //force live search update,
                    MauticVars.lastSearchStr = '';
                    mQuery('#' + elId).keyup();
                }
            }).on('typeahead:autocompleted', function (event, datum) {
                if (livesearch) {
                    //force live search update
                    MauticVars.lastSearchStr = '';
                    mQuery('#' + elId).keyup();
                }
            });
        }
    },

    /**
     * Activate live search feature
     *
     * @param el
     * @param searchStrVar
     * @param liveCacheVar
     */
    activateLiveSearch: function (el, searchStrVar, liveCacheVar) {
        if (!mQuery(el).length) {
            return;
        }

        //find associated button
        var btn = "button[data-livesearch-parent='" + mQuery(el).attr('id') + "']";

        mQuery(el).on('focus', function () {
            Mautic.currentSearchString = mQuery(this).val().trim();
        });
        mQuery(el).on('change keyup paste', {}, function (event) {
            var searchStr = mQuery(el).val().trim();

            var spaceKeyPressed = (event.which == 32 || event.keyCode == 32);
            var enterKeyPressed = (event.which == 13 || event.keyCode == 13);
            var deleteKeyPressed = (event.which == 8 || event.keyCode == 8);

            if (!enterKeyPressed && Mautic.currentSearchString && Mautic.currentSearchString == searchStr) {
                return;
            }

            var target = mQuery(el).attr('data-target');
            var diff = searchStr.length - MauticVars[searchStrVar].length;

            if (diff < 0) {
                diff = parseInt(diff) * -1;
            }

            var overlayEnabled = mQuery(el).attr('data-overlay');
            if (!overlayEnabled || overlayEnabled == 'false') {
                overlayEnabled = false;
            } else {
                overlayEnabled = true;
            }

            var overlayTarget = mQuery(el).attr('data-overlay-target');
            if (!overlayTarget) overlayTarget = target;

            if (overlayEnabled) {
                mQuery(el).off('blur.livesearchOverlay');
                mQuery(el).on('blur.livesearchOverlay', function() {
                   mQuery(overlayTarget + ' .content-overlay').remove();
                });
            }

            if (!deleteKeyPressed && overlayEnabled) {
                var overlay = mQuery('<div />', {"class": "content-overlay"}).html(mQuery(el).attr('data-overlay-text'));
                if (mQuery(el).attr('data-overlay-background')) {
                    overlay.css('background', mQuery(el).attr('data-overlay-background'));
                }
                if (mQuery(el).attr('data-overlay-color')) {
                    overlay.css('color', mQuery(el).attr('data-overlay-color'));
                }
            }

            //searchStr in MauticVars[liveCacheVar] ||
            if ((!searchStr && MauticVars[searchStrVar].length) || diff >= 3 || spaceKeyPressed || enterKeyPressed) {
                MauticVars[searchStrVar] = searchStr;
                event.data.livesearch = true;

                Mautic.filterList(event,
                    mQuery(el).attr('id'),
                    mQuery(el).attr('data-action'),
                    target,
                    liveCacheVar,
                    overlayEnabled,
                    overlayTarget
                );
            } else if (overlayEnabled) {
                if (!mQuery(overlayTarget + ' .content-overlay').length) {
                    mQuery(overlayTarget).prepend(overlay);
                }
            }
        });

        if (mQuery(btn).length) {
            mQuery(btn).on('click', {'parent': mQuery(el).attr('id')}, function (event) {
                var searchStr = mQuery(el).val().trim();
                MauticVars[searchStrVar] = searchStr;

                Mautic.filterButtonClicked = true;
                Mautic.filterList(event,
                    event.data.parent,
                    mQuery('#' + event.data.parent).attr('data-action'),
                    mQuery('#' + event.data.parent).attr('data-target'),
                    'liveCache',
                    mQuery(this).attr('data-livesearch-action')
                );
            });

            if (mQuery(el).val()) {
                mQuery(btn).attr('data-livesearch-action', 'clear');
                mQuery(btn + ' i').removeClass('fa-search').addClass('fa-eraser');
            } else {
                mQuery(btn).attr('data-livesearch-action', 'search');
                mQuery(btn + ' i').removeClass('fa-eraser').addClass('fa-search');
            }
        }
    },

    /**
     * Filters list based on search contents
     */
    filterList: function (e, elId, route, target, liveCacheVar, action, overlayEnabled, overlayTarget) {
        if (typeof liveCacheVar == 'undefined') {
            liveCacheVar = "liveCache";
        }

        var el = mQuery('#' + elId);
        //only submit if the element exists, its a livesearch, or on button click

        if (el.length && (e.data.livesearch || mQuery(e.target).prop('tagName') == 'BUTTON' || mQuery(e.target).parent().prop('tagName') == 'BUTTON')) {
            var value = el.val().trim();
            //should the content be cleared?
            if (!value) {
                //force action since we have no content
                action = 'clear';
            } else if (action == 'clear') {
                el.val('');
                el.typeahead('val', '');
                value = '';
            }

            //make the request
            //@TODO reevaluate search caching as it seems to cause issues
            if (false && value && value in MauticVars[liveCacheVar]) {
                var response = {"newContent": MauticVars[liveCacheVar][value]};
                response.target = target;
                response.overlayEnabled = overlayEnabled;
                response.overlayTarget = overlayTarget;

                Mautic.processPageContent(response);
            } else {
                var searchName = el.attr('name');
                if (searchName == 'undefined') {
                    searchName = 'search';
                }

                if (typeof Mautic.liveSearchXhr !== 'undefined') {
                    //ensure current search request is aborted
                    Mautic['liveSearchXhr'].abort();
                }

                var btn = "button[data-livesearch-parent='" + elId + "']";
                if (mQuery(btn).length && !mQuery(btn).hasClass('btn-nospin') && !Mautic.filterButtonClicked) {
                    Mautic.startIconSpinOnEvent(btn);
                }

                var tmpl = mQuery('#' + elId).data('tmpl');
                if (!tmpl) {
                    tmpl = 'list';
                }

                var tmplParam = (route.indexOf('tmpl') == -1) ? '&tmpl=' + tmpl : '';

                // In a modal?
                var checkInModalTarget = (overlayTarget) ? overlayTarget : target;
                var modalParent        = mQuery(checkInModalTarget).closest('.modal');
                var inModal            = mQuery(modalParent).length > 0;

                if (inModal) {
                    var modalTarget = '#' + mQuery(modalParent).attr('id');
                    Mautic.startModalLoadingBar(modalTarget);
                }
                var showLoading = (inModal) ? false : true;

                Mautic.liveSearchXhr = mQuery.ajax({
                    showLoadingBar: showLoading,
                    url: route,
                    type: "GET",
                    data: searchName + "=" + encodeURIComponent(value) + tmplParam,
                    dataType: "json",
                    success: function (response) {
                        //cache the response
                        if (response.newContent) {
                            MauticVars[liveCacheVar][value] = response.newContent;
                        }
                        //note the target to be updated
                        response.target = target;
                        response.overlayEnabled = overlayEnabled;
                        response.overlayTarget = overlayTarget;

                        //update the buttons class and action
                        if (mQuery(btn).length) {
                            if (action == 'clear') {
                                mQuery(btn).attr('data-livesearch-action', 'search');
                                mQuery(btn).children('i').first().removeClass('fa-eraser').addClass('fa-search');
                            } else {
                                mQuery(btn).attr('data-livesearch-action', 'clear');
                                mQuery(btn).children('i').first().removeClass('fa-search').addClass('fa-eraser');
                            }
                        }

                        if (inModal) {
                            Mautic.processModalContent(response);
                            Mautic.stopModalLoadingBar(modalTarget);
                        } else {
                            Mautic.processPageContent(response);
                            Mautic.stopPageLoadingBar();
                        }
                    },
                    error: function (request, textStatus, errorThrown) {
                        Mautic.processAjaxError(request, textStatus, errorThrown);

                        //update the buttons class and action
                        if (mQuery(btn).length) {
                            if (action == 'clear') {
                                mQuery(btn).attr('data-livesearch-action', 'search');
                                mQuery(btn).children('i').first().removeClass('fa-eraser').addClass('fa-search');
                            } else {
                                mQuery(btn).attr('data-livesearch-action', 'clear');
                                mQuery(btn).children('i').first().removeClass('fa-search').addClass('fa-eraser');
                            }
                        }
                    },
                    complete: function() {
                        delete Mautic.liveSearchXhr;
                        delete Mautic.filterButtonClicked;
                    }
                });
            }
        }
    },

    /**
     * Filters a list based on select value
     *
     * @param el
     */
    activateListFilterSelect: function(el) {
        var filterName       = mQuery(el).attr('name');
        var isMultiple       = mQuery(el).attr('multiple') ? true : false;
        var prefixExceptions = mQuery(el).data('prefix-exceptions');

        if (isMultiple && prefixExceptions) {
            if (typeof Mautic.listFilterValues == 'undefined') {
                Mautic.listFilterValues = {};
            }

            // Store values for comparison on change
            Mautic.listFilterValues[filterName] = mQuery(el).val();
        }

        mQuery(el).on('change', function() {
            var filterVal = mQuery(this).val();
            if (filterVal == null) {
                filterVal = [];
            }

            if (prefixExceptions) {
                var limited = prefixExceptions.split(',');

                if (filterVal.length > 1) {
                    for (var i=0; i<filterVal.length; i++) {
                        if (mQuery.inArray(filterVal[i], Mautic.listFilterValues[filterName]) == -1) {
                            var newOption = mQuery(this).find('option[value="' + filterVal[i] + '"]');
                            var prefix    = mQuery(newOption).parent().data('prefix');

                            if (mQuery.inArray(prefix, limited) != -1) {
                                mQuery(newOption).siblings().prop('selected', false);

                                filterVal = mQuery(this).val();
                                mQuery(this).trigger('chosen:updated');
                            }
                        }
                    }
                }

                Mautic.listFilterValues[filterName] = filterVal;
            }

            var tmpl = mQuery(this).data('tmpl');
            if (!tmpl) {
                tmpl = 'list';
            }

            var filters   = (isMultiple) ? JSON.stringify(filterVal) : filterVal;
            var request   = window.location.pathname + '?tmpl=' + tmpl + '&' + filterName + '=' + filters;

            Mautic.loadContent(request, '', 'POST', mQuery(this).data('target'));
        });
    },

    /**
     * Removes a list option from a list generated by ListType
     * @param el
     */
    removeFormListOption: function (el) {
        var sortableDiv = mQuery(el).parents('div.sortable');
        var inputCount = mQuery(sortableDiv).parents('div.form-group').find('input.sortable-itemcount');
        var count = mQuery(inputCount).val();
        count--;
        mQuery(inputCount).val(count);
        mQuery(sortableDiv).remove();
    },

    /**
     * Toggles published status of an entity
     *
     * @param el
     * @param model
     * @param id
     */
    togglePublishStatus: function (event, el, model, id, extra, backdrop) {
        event.preventDefault();

        var wasPublished = mQuery(el).hasClass('fa-toggle-on');

        mQuery(el).removeClass('fa-toggle-on fa-toggle-off').addClass('fa-spin fa-spinner');

        //destroy tooltips so it can be regenerated
        mQuery(el).tooltip('destroy');
        //clear the lookup cache
        MauticVars.liveCache = new Array();

        if (backdrop) {
            Mautic.activateBackdrop();
        }

        if (extra) {
            extra = '&' + extra;
        }
        mQuery(el).tooltip('destroy');
        mQuery.ajax({
            url: mauticAjaxUrl,
            type: "POST",
            data: "action=togglePublishStatus&model=" + model + '&id=' + id + extra,
            dataType: "json",
            success: function (response) {
                if (response.reload) {
                    Mautic.redirectWithBackdrop(window.location);
                } else if (response.statusHtml) {
                    mQuery(el).replaceWith(response.statusHtml);
                    mQuery(el).tooltip({html: true, container: 'body'});
                }
            },
            error: function (request, textStatus, errorThrown) {
                var addClass = (wasPublished) ? 'fa-toggle-on' : 'fa-toggle-off';
                mQuery(el).removeClass('fa-spin fa-spinner').addClass(addClass);

                Mautic.processAjaxError(request, textStatus, errorThrown);
            }
        });
    },

    /**
     * Toggles the class for yes/no button groups
     * @param changedId
     */
    toggleYesNoButtonClass: function (changedId) {
        changedId = '#' + changedId;

        var isYesButton   = mQuery(changedId).parent().hasClass('btn-yes');
        var isExtraButton = mQuery(changedId).parent().hasClass('btn-extra');

        if (isExtraButton) {
            mQuery(changedId).parents('.btn-group').find('.btn').removeClass('btn-success btn-danger').addClass('btn-default');
        } else {
            //change the other
            var otherButton = isYesButton ? '.btn-no' : '.btn-yes';
            var otherLabel = mQuery(changedId).parent().parent().find(otherButton);

            if (mQuery(changedId).prop('checked')) {
                var thisRemove = 'btn-default',
                    otherAdd = 'btn-default';
                if (isYesButton) {
                    var thisAdd = 'btn-success',
                        otherRemove = 'btn-danger';
                } else {
                    var thisAdd = 'btn-danger',
                        otherRemove = 'btn-success';
                }
            } else {
                var thisAdd = 'btn-default';
                if (isYesButton) {
                    var thisAdd = 'btn-success',
                        otherRemove = 'btn-danger';
                } else {
                    var thisAdd = 'btn-danger',
                        otherRemove = 'btn-success';
                }
            }

            mQuery(changedId).parent().removeClass(thisRemove).addClass(thisAdd);
            mQuery(otherLabel).removeClass(otherRemove).addClass(otherAdd);
        }
    },

    /**
     * Apply filter
     * @param list
     */
    setSearchFilter: function (el, searchId, string) {
        if (typeof searchId == 'undefined')
            searchId = '#list-search';
        else
            searchId = '#' + searchId;

        if (string || string === '') {
            var current = string;
        } else {
            var filter  = mQuery(el).val();
            var current = mQuery('#list-search').typeahead('val') + " " + filter;
        }

        //append the filter
        mQuery(searchId).typeahead('val', current);

        //submit search
        var e = mQuery.Event("keypress", {which: 13});
        e.data = {};
        e.data.livesearch = true;
        Mautic.filterList(
            e,
            'list-search',
            mQuery(searchId).attr('data-action'),
            mQuery(searchId).attr('data-target'),
            'liveCache'
        );
    },

    /**
     * Unlock an entity
     *
     * @param model
     * @param id
     */
    unlockEntity: function (model, id, parameter) {
        mQuery.ajax({
            url: mauticAjaxUrl,
            type: "POST",
            data: "action=unlockEntity&model=" + model + "&id=" + id + "&parameter=" + parameter,
            dataType: "json"
        });
    },

    /**
     * Processes ajax errors
     *
     *
     * @param request
     * @param textStatus
     * @param errorThrown
     */
    processAjaxError: function (request, textStatus, errorThrown, mainContent) {
        if (textStatus == 'abort') {
            Mautic.stopPageLoadingBar();
            Mautic.stopCanvasLoadingBar();
            Mautic.stopIconSpinPostEvent();
            return;
        }

        var inDevMode = typeof mauticEnv !== 'undefined' && mauticEnv == 'dev';

        if (inDevMode) {
            console.log(request);
        }

        if (typeof request.responseJSON !== 'undefined') {
            response = request.responseJSON;
        } else {
            //Symfony may have added some excess buffer if an exception was hit during a sub rendering and because
            //it uses ob_start, PHP dumps the buffer upon hitting the exception.  So let's filter that out.
            var errorStart = request.responseText.indexOf('{"newContent');
            var jsonString = request.responseText.slice(errorStart);

            if (jsonString) {
                try {
                    var response = mQuery.parseJSON(jsonString);
                    if (inDevMode) {
                        console.log(response);
                    }
                } catch (err) {
                    if (inDevMode) {
                        console.log(err);
                    }
                }
            } else {
                response = {};
            }
        }

        if (response) {
            if (response.newContent && mainContent) {
                //an error page was returned
                mQuery('#app-content .content-body').html(response.newContent);
                if (response.route && response.route.indexOf("ajax") == -1) {
                    //update URL in address bar
                    MauticVars.manualStateChange = false;
                    History.pushState(null, "Mautic", response.route);
                }
            } else if (response.newContent && mQuery('.modal.in').length) {
                //assume a modal was the recipient of the information
                mQuery('.modal.in .modal-body-content').html(response.newContent);
                mQuery('.modal.in .modal-body-content').removeClass('hide');
                if (mQuery('.modal.in  .loading-placeholder').length) {
                    mQuery('.modal.in  .loading-placeholder').addClass('hide');
                }
            } else if (inDevMode) {
                if (response.error) {
                    var error = response.error.code + ': ' + errorThrown + '; ' + response.error.exception;
                    alert(error);
                }
            }
        }

        Mautic.stopPageLoadingBar();
        Mautic.stopCanvasLoadingBar();
        Mautic.stopIconSpinPostEvent();
    },

    /**
     * Emulates empty data object if doughnut/pie chart data are empty.
     *
     *
     * @param data
     */
    emulateNoDataForPieChart: function (data) {
        var dataEmpty = true;
        mQuery.each(data, function (i, part) {
            if (part.value) {
                dataEmpty = false;
            }
        });
        if (dataEmpty) {
            data = [{
                value: 1,
                color: "#efeeec",
                highlight: "#EBEBEB",
                label: "No data"
            }];
        }
        return data;
    },

    /**
     * Moderates intervals to prevent ajax overlaps
     *
     * @param key
     * @param callback
     * @param timeout
     */
    setModeratedInterval: function (key, callback, timeout, params) {
        if (typeof MauticVars.intervalsInProgress[key] != 'undefined') {
            //action is still pending so clear and reschedule
            clearTimeout(MauticVars.moderatedIntervals[key]);
        } else {
            MauticVars.intervalsInProgress[key] = true;

            //perform callback
            if (typeof params == 'undefined') {
                params = [];
            }

            if (typeof callback == 'function') {
                callback(params);
            } else {
                window["Mautic"][callback].apply('window', params);
            }
        }

        //schedule new timeout
        MauticVars.moderatedIntervals[key] = setTimeout(function () {
            Mautic.setModeratedInterval(key, callback, timeout, params)
        }, timeout);
    },

    /**
     * Call at the end of the moderated interval callback function to let setModeratedInterval know
     * the action is done and it's safe to execute again
     *
     * @param key
     */
    moderatedIntervalCallbackIsComplete: function (key) {
        delete MauticVars.intervalsInProgress[key];
    },

    /**
     * Clears a moderated interval
     *
     * @param key
     */
    clearModeratedInterval: function (key) {
        Mautic.moderatedIntervalCallbackIsComplete(key);
        clearTimeout(MauticVars.moderatedIntervals[key]);
        delete MauticVars.moderatedIntervals[key];
    },

    /**
     * Sets flashes
     * @param flashes
     */
    setFlashes: function (flashes) {
        mQuery('#flashes').append(flashes);

        mQuery('#flashes .alert-new').each(function () {
            var me = this;
            window.setTimeout(function () {
                mQuery(me).fadeTo(500, 0).slideUp(500, function () {
                    mQuery(this).remove();
                });
            }, 4000);

            mQuery(this).removeClass('alert-new');
        });
    },

    /**
     * Set browser notifications
     *
     * @param notifications
     */
    setBrowserNotifications: function (notifications) {
        mQuery.each(notifications, function (key, notification) {
            Mautic.browserNotifier.createNotification(
                notification.title,
                {
                    body: notification.message,
                    icon: notification.icon
                }
            );
        });
    },

    /**
     *
     * @param notifications
     */
    setNotifications: function (notifications) {
        if (notifications.lastId) {
            mQuery('#mauticLastNotificationId').val(notifications.lastId);
        }

        if (mQuery('#notifications .mautic-update')) {
            mQuery('#notifications .mautic-update').remove();
        }

        if (notifications.hasNewNotifications) {
            if (mQuery('#newNotificationIndicator').hasClass('hide')) {
                mQuery('#newNotificationIndicator').removeClass('hide');
            }
        }

        if (notifications.content) {
            mQuery('#notifications').prepend(notifications.content);

            if (!mQuery('#notificationMautibot').hasClass('hide')) {
                mQuery('#notificationMautibot').addClass('hide');
            }
        }

        if (notifications.sound) {
            mQuery('.playSound').remove();

            mQuery.playSound(notifications.sound);
        }
    },

    /**
     * Marks notifications as read and clears unread indicators
     */
    markNotificationsRead: function () {
        mQuery("#notificationsDropdown").unbind('hide.bs.dropdown');
        mQuery('#notificationsDropdown').on('hidden.bs.dropdown', function () {
            if (!mQuery('#newNotificationIndicator').hasClass('hide')) {
                mQuery('#notifications .is-unread').remove();
                mQuery('#newNotificationIndicator').addClass('hide');

                mQuery.ajax({
                    url: mauticAjaxUrl,
                    type: "GET",
                    data: "action=markNotificationsRead"
                });
            }
        });
    },

    /**
     * Clear notification(s)
     * @param id
     */
    clearNotification: function (id) {
        if (id) {
            mQuery("#notification" + id).fadeTo("fast", 0.01).slideUp("fast", function () {
                mQuery(this).find("*[data-toggle='tooltip']").tooltip('destroy');
                mQuery(this).remove();

                if (!mQuery('#notifications .notification').length) {
                    if (mQuery('#notificationMautibot').hasClass('hide')) {
                        mQuery('#notificationMautibot').removeClass('hide');
                    }
                }
            });
        } else {
            mQuery("#notifications .notification").fadeOut(300, function () {
                mQuery(this).remove();

                if (mQuery('#notificationMautibot').hasClass('hide')) {
                    mQuery('#notificationMautibot').removeClass('hide');
                }
            });
        }

        mQuery.ajax({
            url: mauticAjaxUrl,
            type: "GET",
            data: "action=clearNotification&id=" + id
        });
    },

    /**
     * Converts an input to a color picker
     * @param el
     */
    activateColorPicker: function(el) {
        var pickerOptions = mQuery(el).data('color-options');
        if (!pickerOptions) {
            pickerOptions = {
                theme: 'bootstrap',
                change: function (hex, opacity) {
                    mQuery(el).trigger('change.minicolors', hex);
                }
            };
        }

        mQuery(el).minicolors(pickerOptions);
    },

    /**
     * Activates typeahead
     * @param el
     * @param options
     * @returns {*}
     */
    activateTypeahead: function (el, options) {
        if (typeof options == 'undefined' || !mQuery(el).length) {
            return;
        }

        if (typeof options.remote == 'undefined') {
            options.remote = (options.action) ? true : false;
        }

        if (typeof options.prefetch == 'undefined') {
            options.prefetch = false;
        }

        if (typeof options.limit == 'undefined') {
            options.limit = 5;
        }

        if (!options.displayKey) {
            options.displayKey = 'value';
        }

        if (typeof options.multiple == 'undefined') {
            options.multiple = false;
        }

        if (typeof options.minLength == 'undefined') {
            options.minLength = 2;
        }

        if (options.prefetch || options.remote) {
            if (typeof options.action == 'undefined') {
                return;
            }

            var sourceOptions = {
                datumTokenizer: Bloodhound.tokenizers.obj.whitespace(options.displayKey),
                queryTokenizer: Bloodhound.tokenizers.whitespace,
                dupDetector: function (remoteMatch, localMatch) {
                    return (remoteMatch[options.displayKey] == localMatch[options.displayKey]);
                },
                ttl: 15000,
                limit: options.limit
            };

            var filterClosure = function (list) {
                if (typeof list.ignore_wdt != 'undefined') {
                    delete list.ignore_wdt;
                }

                if (typeof list.success != 'undefined') {
                    delete list.success;
                }

                if (typeof list == 'object') {
                    if (typeof list[0] != 'undefined') {
                        //meant to be an array and not an object
                        list = mQuery.map(list, function (el) {
                            return el;
                        });
                    } else {
                        //empty object so return empty array
                        list = [];
                    }
                }

                return list;
            };

            if (options.remote) {
                sourceOptions.remote = {
                    url: mauticAjaxUrl + "?action=" + options.action + "&filter=%QUERY",
                    filter: filterClosure
                };
            }

            if (options.prefetch) {
                sourceOptions.prefetch = {
                    url: mauticAjaxUrl + "?action=" + options.action,
                    filter: filterClosure
                };
            }

            var theBloodhound = new Bloodhound(sourceOptions);
            theBloodhound.initialize();
        } else {
            var substringMatcher = function (strs, strKeys) {
                return function findMatches(q, cb) {
                    var matches, substrRegex;

                    // an array that will be populated with substring matches
                    matches = [];

                    // regex used to determine if a string contains the substring `q`
                    substrRegex = new RegExp(q, 'i');

                    // iterate through the pool of strings and for any string that
                    // contains the substring `q`, add it to the `matches` array
                    mQuery.each(strs, function (i, str) {
                        if (typeof str == 'object') {
                            str = str[options.displayKey];
                        }

                        if (substrRegex.test(str)) {
                            // the typeahead jQuery plugin expects suggestions to a
                            // JavaScript object, refer to typeahead docs for more info
                            var match = {};

                            match[options.displayKey] = str;

                            if (strKeys.length && typeof strKeys[i] != 'undefined') {
                                match['id'] = strKeys[i];
                            }
                            matches.push(match);
                        }
                    });

                    cb(matches);
                };
            };

            var lookupOptions = (options.dataOptions) ? options.dataOptions : mQuery(el).data('options');
            var lookupKeys = (options.dataOptionKeys) ? options.dataOptionKeys : [];
            if (!lookupOptions) {
                return;
            }
        }

        var theName = el.replace(/[^a-z0-9\s]/gi, '').replace(/[-\s]/g, '_');

        var theTypeahead = mQuery(el).typeahead(
            {
                hint: true,
                highlight: true,
                minLength: options.minLength,
                multiple: options.multiple
            },
            {
                name: theName,
                displayKey: options.displayKey,
                source: (typeof theBloodhound != 'undefined') ? theBloodhound.ttAdapter() : substringMatcher(lookupOptions, lookupKeys)
            }
        ).on('keypress', function (event) {
                if ((event.keyCode || event.which) == 13) {
                    mQuery(el).typeahead('close');
                }
            }).on('focus', function() {
                if(mQuery(el).typeahead('val') === '' && !options.minLength) {
                    mQuery(el).data('ttTypeahead').input.trigger('queryChanged', '');
                }
            });

        return theTypeahead;
    },

    /**
     * Execute an action to AjaxController
     *
     * @param action
     * @param data
     * @param successClosure
     * @param showLoadingBar
     */
    ajaxActionRequest: function(action, data, successClosure, showLoadingBar) {
        if (typeof Mautic.ajaxActionXhr == 'undefined') {
            Mautic.ajaxActionXhr = {};
        } else if (typeof Mautic.ajaxActionXhr[action] != 'undefined') {
            Mautic.removeLabelLoadingIndicator();
            Mautic.ajaxActionXhr[action].abort();
        }

        if (typeof showLoadingBar == 'undefined') {
            showLoadingBar = false;
        }

        Mautic.ajaxActionXhr[action] = mQuery.ajax({
            url: mauticAjaxUrl + '?action=' + action,
            type: 'POST',
            data: data,
            showLoadingBar: showLoadingBar,
            success: function (response) {
                if (typeof successClosure == 'function') {
                    successClosure(response);
                }
            },
            error: function (request, textStatus, errorThrown) {
                Mautic.processAjaxError(request, textStatus, errorThrown, true);
            },
            complete: function () {
                delete Mautic.ajaxActionXhr[action];
            }
        });
    },

    /**
     * Helper function to timeframe based graphs
     *
     * @param element
     * @param action
     * @param query
     * @param callback
     */
    getChartData: function(element, action, query, callback) {
        var element = mQuery(element);
        var wrapper = element.closest('ul');
        var button  = mQuery('#time-scopes .button-label');
        wrapper.find('a').removeClass('bg-primary');
        element.addClass('bg-primary');
        button.text(element.text());

        // Append action
        query = query + '&action=' + action;

        mQuery.ajax({
            showLoadingBar: true,
            url: mauticAjaxUrl,
            type: 'POST',
            data: query,
            dataType: "json",
            success: function (response) {
                if (response.success) {
                    Mautic.stopPageLoadingBar();
                    if (typeof callback == 'function') {
                        callback(response);
                    } else if(typeof window["Mautic"][callback] !== 'undefined') {
                        window["Mautic"][callback].apply('window', [response]);
                    }
                }
            },
            error: function (request, textStatus, errorThrown) {
                Mautic.processAjaxError(request, textStatus, errorThrown);
            }
        });
    },

    /**
     * Get entity ID of pages that have an input with id of entityId
     *
     * @returns {*}
     */
    getEntityId: function() {
        return (mQuery('input#entityId').length) ? mQuery('input#entityId').val() : 0;
    },

    /**
     * Close the given modal and redirect to a URL
     *
     * @param el
     * @param url
     */
    closeModalAndRedirect: function(el, url) {
        Mautic.startModalLoadingBar(el);

        Mautic.loadContent(url);

        mQuery('body').removeClass('noscroll');
    },

    /**
     * Render the chart.js charts
     *
     * @param mQuery|string scope
     */
    renderCharts: function(scope) {
        var charts = [];
        if (!Mautic.chartObjects) Mautic.chartObjects = [];

        if (mQuery.type(scope) === 'string') {
            charts = mQuery(scope).find('canvas.chart');
        } else if (scope) {
            charts = scope.find('canvas.chart');
        } else {
            charts = mQuery('canvas.chart');
        }

        if (charts.length) {
            charts.each(function(index, canvas) {
                canvas = mQuery(canvas);
                if (!canvas.hasClass('chart-rendered')) {
                    if (canvas.hasClass('line-chart')) {
                        Mautic.renderLineChart(canvas)
                    } else if (canvas.hasClass('pie-chart')) {
                        Mautic.renderPieChart(canvas)
                    } else if (canvas.hasClass('bar-chart')) {
                        Mautic.renderBarChart(canvas)
                    } else if (canvas.hasClass('simple-bar-chart')) {
                        Mautic.renderSimpleBarChart(canvas)
                    }
                }
                canvas.addClass('chart-rendered');
            });
        }
    },

    /**
     * Render the chart.js line chart
     *
     * @param mQuery element canvas
     */
    renderLineChart: function(canvas) {
        var data = mQuery.parseJSON(canvas.text());
        if (!data.labels.length || !data.datasets.length) return;
        var chart = new Chart(canvas, {
            type: 'line',
            data: data,
            options: {
                lineTension : 0.2,
                borderWidth: 1,
                scales: {
                    yAxes: [{
                        ticks: {
                            beginAtZero: true
                        }
                    }]
                }
            }
        });
        Mautic.chartObjects.push(chart);
    },

    /**
     * Render the chart.js pie chart
     *
     * @param mQuery element canvas
     */
    renderPieChart: function(canvas) {
        var data = mQuery.parseJSON(canvas.text());
        var options = {borderWidth: 1};
        var disableLegend = canvas.attr('data-disable-legend');
        if (typeof disableLegend !== 'undefined' && disableLegend !== false) {
            options.legend = {
                display: false
            }
        }
        // data = Mautic.emulateNoDataForPieChart(data);
        var chart = new Chart(canvas, {
            type: 'pie',
            data: data,
            options: options
        });
        Mautic.chartObjects.push(chart);
    },

    /**
     * Render the chart.js bar chart
     *
     * @param mQuery element canvas
     */
    renderBarChart: function(canvas) {
        var data = mQuery.parseJSON(canvas.text());
        var chart = new Chart(canvas, {
            type: 'bar',
            data: data,
            options: {}
        });
        Mautic.chartObjects.push(chart);
    },

    /**
     * Render the chart.js simple bar chart
     *
     * @param mQuery element canvas
     */
    renderSimpleBarChart: function(canvas) {
        var data = mQuery.parseJSON(canvas.text());
        var chart = new Chart(canvas, {
            type: 'bar',
            data: data,
            options: {
                scales: {
                    xAxes: [{
                        stacked: false,
                        ticks: {fontSize: 9},
                        gridLines: {display:false}
                    }],
                    yAxes: [{
                        display: false,
                        stacked: false,
                        ticks: {beginAtZero: true, display: false},
                        gridLines: {display:false}
                    }],
                    display: false,
                },
                legend: {
                    display: false
                }
            }
        });
        Mautic.chartObjects.push(chart);
    },

    /**
     * Render vector maps
     *
     * @param mQuery element scope
     */
    renderMaps: function(scope) {
        if (!Mautic.mapObjects) Mautic.mapObjects = [];
        var maps = [];

        if (mQuery.type(scope) === 'string') {
            maps = mQuery(scope).find('.vector-map');
        } else if (scope) {
            maps = scope.find('.vector-map');
        } else {
            maps = mQuery('.vector-map');
        }

        if (maps.length) {
            maps.each(function(index, element) {
                var wrapper = mQuery(element);
                try {
                    var data = mQuery.parseJSON(wrapper.text());
                } catch (error) {

                    return;
                }

                // Markers have numerical indexes
                var firstKey = Object.keys(data)[0];

                // Check type of data
                if (firstKey == "0") {
                    // Markers
                    var markersData = data,
                        regionsData = {};
                } else {
                    // Regions
                    var markersData = {},
                        regionsData = data;
                }

                wrapper.text('');
                wrapper.vectorMap({
                    backgroundColor: 'transparent',
                    zoomOnScroll: false,
                    markers: markersData,
                    markerStyle: {
                        initial: {
                            fill: '#40C7B5'
                        },
                        selected: {
                            fill: '#40C7B5'
                        }
                    },
                    regionStyle: {
                        initial: {
                            "fill": '#dce0e5',
                            "fill-opacity": 1,
                            "stroke": 'none',
                            "stroke-width": 0,
                            "stroke-opacity": 1
                        },
                        hover: {
                            "fill-opacity": 0.7,
                            "cursor": 'pointer'
                        }
                    },
                    map: 'world_mill_en',
                    series: {
                        regions: [{
                            values: regionsData,
                            scale: ['#dce0e5', '#40C7B5'],
                            normalizeFunction: 'polynomial'
                        }]
                    },
                    onRegionTipShow: function (event, label, index) {
                        if (data[index] > 0) {
                            label.html(
                                '<b>'+label.html()+'</b></br>'+
                                data[index]+' Leads'
                            );
                        }
                    }
                });
                Mautic.mapObjects.push(wrapper.vectorMap('get', 'mapObject'));
            });
        }
    },

    /**
     * Initialize graph date range selectors
     */
    initDateRangePicker: function (fromId, toId) {
        var dateFrom = mQuery(fromId);
        var dateTo = mQuery(toId);

        if (dateFrom.length && dateTo.length) {
            dateFrom.datetimepicker({
                format: 'M j, Y',
                onShow: function (ct) {
                    this.setOptions({
                        maxDate: dateTo.val() ? new Date(dateTo.val()) : false
                    });
                },
                timepicker: false
            });

            dateTo.datetimepicker({
                format: 'M j, Y',
                onShow: function (ct) {
                    this.setOptions({
                        maxDate: new Date(),
                        minDate: dateFrom.val() ? new Date(dateFrom.val()) : false
                    });
                },
                timepicker: false
            });
        }
    },

<<<<<<< HEAD
    /**
     * Default empty content
     */
    froalaEmptyContent: '<!DOCTYPE html><html><head><title></title></head><body></body></html>',

    /**
     * Initialize theme selection
     *
     * @param themeField
     */
=======
>>>>>>> 991252d7
    intiSelectTheme: function(themeField) {
        var customHtml = mQuery('textarea.builder-html');
        var isNew = Mautic.isNewEntity('#page_sessionId, #emailform_sessionId');
        Mautic.showChangeThemeWarning = true;

        if (isNew) {
            Mautic.showChangeThemeWarning = false;
        }

        if (customHtml.length) {

            if (!customHtml.val().length) {
                Mautic.setThemeHtml(themeField.val());
            }

            mQuery('[data-theme]').click(function(e) {
                e.preventDefault();
                var currentLink = mQuery(this);

                if (Mautic.showChangeThemeWarning && customHtml.val().length) {
                    if (confirm('You will lose the current content if you switch the theme.')) {
                        customHtml.val('');
                        Mautic.showChangeThemeWarning = false;
                    } else {
                        return;
                    }
                }

                // Set the theme field value
                themeField.val(currentLink.attr('data-theme'));

                // Load the theme HTML to the source textarea
                Mautic.setThemeHtml(currentLink.attr('data-theme'));

                // Manipulate classes to achieve the theme selection illustion
                mQuery('.theme-list .panel').removeClass('theme-selected');
                currentLink.closest('.panel').addClass('theme-selected');
                mQuery('.theme-list .select-theme-selected').addClass('hide');
                mQuery('.theme-list .select-theme-link').removeClass('hide');
                currentLink.closest('.panel').find('.select-theme-selected').removeClass('hide');
                currentLink.addClass('hide');
            });
        }
    },

    /**
     * Set theme's HTML
     *
     * @param theme
     */
    setThemeHtml: function(theme) {
        mQuery.get(mQuery('#builder_url').val()+'?template=' + theme, function(themeHtml) {
            var textarea = mQuery('textarea.builder-html');
            textarea.val(themeHtml);
            textarea.froalaEditor('html.set', themeHtml);
        });
    },

<<<<<<< HEAD
    /**
     * Initialize form field visibility switcher
     *
     * @param formName
     */
    initializeFormFieldVisibilitySwitcher: function (formName)
    {
        Mautic.switchFormFieldVisibilty(formName);

        mQuery('form[name="'+formName+'"]').change(function() {
            Mautic.switchFormFieldVisibilty(formName);
        });
    },

    /**
     * Switch form field visibility based on selected values
     */
    switchFormFieldVisibilty: function (formName) {
        var form   = mQuery('form[name="'+formName+'"]');
        var fields = {};

        // find all fields to show
        form.find('[data-show-on]').each(function(index, el) {
            var field = mQuery(el);
            var showOn = jQuery.parseJSON(field.attr('data-show-on'));

            mQuery.each(showOn, function(fieldId, condition) {
                if (typeof fields[field.attr('id')] == 'undefined' || fields[field.attr('id')] !== true) {
                    if (mQuery('#' + fieldId).is(':checkbox') || mQuery('#' + fieldId).is(':radio')) {
                        if ((condition == 'checked' && mQuery('#' + fieldId).is(':checked')) || (condition == '' && !mQuery('#' + fieldId).is(':checked'))) {
                            fields[field.attr('id')] = true;
                        } else {
                            fields[field.attr('id')] = false;
                        }
                    } else {
                        var sourceFieldVal = mQuery('#' + fieldId).val();
                        if (mQuery.inArray(sourceFieldVal, condition) === -1) {
                            fields[field.attr('id')] = false;
                        } else {
                            fields[field.attr('id')] = true;
                        }
                    }
                }
            });
        });

        // find all fields to hide
        form.find('[data-hide-on]').each(function(index, el) {
            var field  = mQuery(el);
            var hideOn = jQuery.parseJSON(field.attr('data-hide-on'));
            mQuery.each(hideOn, function(fieldId, condition) {
                if (mQuery('#' + fieldId).is(':checkbox') || mQuery('#' + fieldId).is(':radio')) {
                    if ((condition == 'checked' && mQuery('#' + fieldId).is(':checked')) || (condition == '' && !mQuery('#' + fieldId).is(':checked'))) {
                        fields[field.attr('id')] = false;
                    } else {
                        fields[field.attr('id')] = true;
                    }
                } else {
                    var sourceFieldVal = mQuery('#' + fieldId).val();
                    if (mQuery.inArray(sourceFieldVal, condition) !== -1) {
                        fields[field.attr('id')] = false;
                    } else if (typeof fields[field.attr('id')] == 'undefined') {
                        fields[field.attr('id')] = true;
                    }
                }
            });
        });

        // show/hide according to conditions
        mQuery.each(fields, function(fieldId, show) {
            var fieldContainer = mQuery('#' + fieldId).closest('[class*="col-"]');;
            if (show) {
                fieldContainer.fadeIn();
            } else {
                fieldContainer.fadeOut();
            }
        });
=======

    /**
     * Check if the the entity ID is temporary (for new entities)
     *
     * @param string idInputSelector
     */
    isNewEntity: function(idInputSelector) {
        id = mQuery(idInputSelector);
        if (id.length) {
            return id.val().match("^new_");
        }
        return null;
>>>>>>> 991252d7
    }
};<|MERGE_RESOLUTION|>--- conflicted
+++ resolved
@@ -3372,19 +3372,11 @@
         }
     },
 
-<<<<<<< HEAD
-    /**
-     * Default empty content
-     */
-    froalaEmptyContent: '<!DOCTYPE html><html><head><title></title></head><body></body></html>',
-
     /**
      * Initialize theme selection
      *
      * @param themeField
      */
-=======
->>>>>>> 991252d7
     intiSelectTheme: function(themeField) {
         var customHtml = mQuery('textarea.builder-html');
         var isNew = Mautic.isNewEntity('#page_sessionId, #emailform_sessionId');
@@ -3443,7 +3435,6 @@
         });
     },
 
-<<<<<<< HEAD
     /**
      * Initialize form field visibility switcher
      *
@@ -3521,7 +3512,8 @@
                 fieldContainer.fadeOut();
             }
         });
-=======
+    },
+
 
     /**
      * Check if the the entity ID is temporary (for new entities)
@@ -3534,6 +3526,5 @@
             return id.val().match("^new_");
         }
         return null;
->>>>>>> 991252d7
     }
 };