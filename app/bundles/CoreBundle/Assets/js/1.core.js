--- conflicted
+++ resolved
@@ -927,11 +927,7 @@
             Mousetrap.reset();
 
             contentSpecific = mauticContent;
-<<<<<<< HEAD
-
-=======
-            
->>>>>>> 832ed578
+
             // trash created chart objects to save some memory
             if (typeof Mautic.chartObjects !== 'undefined') {
                 mQuery.each(Mautic.chartObjects, function (i, chart) {
@@ -3077,11 +3073,7 @@
         if (!data.labels.length || !data.datasets.length) return;
         var chart = new Chart(canvas, {
             type: 'line',
-<<<<<<< HEAD
             data: data,
-=======
-            data: data, 
->>>>>>> 832ed578
             options: {lineTension : 0.2, borderWidth: 1}
         });
         Mautic.chartObjects.push(chart);
@@ -3119,11 +3111,7 @@
         var data = mQuery.parseJSON(canvas.text());
         var chart = new Chart(canvas, {
             type: 'bar',
-<<<<<<< HEAD
             data: data,
-=======
-            data: data, 
->>>>>>> 832ed578
             options: {}
         });
         Mautic.chartObjects.push(chart);
@@ -3138,20 +3126,7 @@
         var data = mQuery.parseJSON(canvas.text());
         var chart = new Chart(canvas, {
             type: 'bar',
-<<<<<<< HEAD
             data: data,
-            options: {
-                scales: {
-                     xAxes: [{
-                         ticks: {
-                             fontSize: 9,
-                             stacked: true
-                         }
-                     }],
-                    yAxes: [{display: false,}],
-
-=======
-            data: data, 
             options: {
                 scales: {
                     xAxes: [{
@@ -3166,7 +3141,6 @@
                         gridLines: {display:false}
                     }],
                     display: false,
->>>>>>> 832ed578
                 },
                 legend: {
                     display: false
