--- conflicted
+++ resolved
@@ -927,11 +927,7 @@
             Mousetrap.reset();
 
             contentSpecific = mauticContent;
-<<<<<<< HEAD
-
-=======
-            
->>>>>>> d030a9b4
+
             // trash created chart objects to save some memory
             if (typeof Mautic.chartObjects !== 'undefined') {
                 mQuery.each(Mautic.chartObjects, function (i, chart) {
@@ -3077,10 +3073,6 @@
         if (!data.labels.length || !data.datasets.length) return;
         var chart = new Chart(canvas, {
             type: 'line',
-<<<<<<< HEAD
-            data: data,
-            options: {lineTension : 0.2, borderWidth: 1}
-=======
             data: data, 
             options: {
                 lineTension : 0.2,
@@ -3093,7 +3085,6 @@
                     }]
                 }
             }
->>>>>>> d030a9b4
         });
         Mautic.chartObjects.push(chart);
     },
@@ -3130,11 +3121,7 @@
         var data = mQuery.parseJSON(canvas.text());
         var chart = new Chart(canvas, {
             type: 'bar',
-<<<<<<< HEAD
             data: data,
-=======
-            data: data, 
->>>>>>> d030a9b4
             options: {}
         });
         Mautic.chartObjects.push(chart);
@@ -3149,7 +3136,6 @@
         var data = mQuery.parseJSON(canvas.text());
         var chart = new Chart(canvas, {
             type: 'bar',
-<<<<<<< HEAD
             data: data,
             options: {
                 scales: {
@@ -3165,13 +3151,6 @@
                         gridLines: {display:false}
                     }],
                     display: false,
-=======
-            data: data, 
-            options: {
-                scales: {
-                    xAxes: [{display: false,}],
-                    yAxes: [{display: false,}]
->>>>>>> d030a9b4
                 },
                 legend: {
                     display: false
