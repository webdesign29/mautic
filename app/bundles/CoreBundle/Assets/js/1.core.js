--- conflicted
+++ resolved
@@ -3067,9 +3067,6 @@
         var chart = new Chart(canvas, {
             type: 'line',
             data: data, 
-<<<<<<< HEAD
-            options: {lineTension : 0.2, borderWidth: 1}
-=======
             options: {
                 lineTension : 0.2,
                 borderWidth: 1,
@@ -3081,7 +3078,6 @@
                     }]
                 }
             }
->>>>>>> d030a9b4
         });
         Mautic.chartObjects.push(chart);
     },
@@ -3136,7 +3132,6 @@
             data: data, 
             options: {
                 scales: {
-<<<<<<< HEAD
                     xAxes: [{
                         stacked: false,
                         ticks: {fontSize: 9},
@@ -3149,10 +3144,6 @@
                         gridLines: {display:false}
                     }],
                     display: false,
-=======
-                    xAxes: [{display: false,}],
-                    yAxes: [{display: false,}]
->>>>>>> d030a9b4
                 },
                 legend: {
                     display: false
