var MauticVars  = {};
var mQuery      = jQuery.noConflict(true);
window.jQuery   = mQuery;

// Polyfil for ES6 startsWith method
if (!String.prototype.startsWith) {
    String.prototype.startsWith = function(searchString, position){
      position = position || 0;
      return this.substr(position, searchString.length) === searchString;
  };
}

//set default ajax options
MauticVars.activeRequests = 0;

mQuery.ajaxSetup({
    beforeSend: function (request, settings) {
        if (settings.showLoadingBar) {
            mQuery('.loading-bar').addClass('active');
            MauticVars.activeRequests++;
        }

        if (typeof IdleTimer != 'undefined') {
            //append last active time
            var userLastActive = IdleTimer.getLastActive();
            var queryGlue = (settings.url.indexOf("?") == -1) ? '?' : '&';

            settings.url = settings.url + queryGlue + 'mauticUserLastActive=' + userLastActive;
        }

        if (mQuery('#mauticLastNotificationId').length) {
            //append last notifications
            var queryGlue = (settings.url.indexOf("?") == -1) ? '?' : '&';

            settings.url = settings.url + queryGlue + 'mauticLastNotificationId=' + mQuery('#mauticLastNotificationId').val();
        }

        return true;
    },

    cache: false
});

// Force stop the page loading bar when no more requests are being in progress
mQuery( document ).ajaxStop(function(event) {
    // Seems to be stuck
    MauticVars.activeRequests = 0;
    Mautic.stopPageLoadingBar();
});

mQuery( document ).ready(function() {
    Mautic.basicFroalaOptions = {
        enter: mQuery.FroalaEditor.ENTER_BR,
        imageUploadURL: mauticBaseUrl + 's/file/upload',
        imageManagerLoadURL: mauticBaseUrl + 's/file/list',
        imageManagerDeleteURL: mauticBaseUrl + 's/file/delete',
        useClasses: false
    };

    // Set the Froala license key
    mQuery.FroalaEditor.DEFAULTS.key = 'MCHCPd1XQVZFSHSd1C==';

    if (typeof mauticContent !== 'undefined') {
        mQuery("html").Core({
            console: false
        });
    }

    if (typeof IdleTimer != 'undefined') {
        IdleTimer.init({
            idleTimeout: 60000, //1 min
            awayTimeout: 900000, //15 min
            statusChangeUrl: mauticAjaxUrl + '?action=updateUserStatus'
        });
    }

    // Prevent backspace from activating browser back
    mQuery(document).on('keydown', function (e) {
        if (e.which === 8 && !mQuery(e.target).is("input:not([readonly]):not([type=radio]):not([type=checkbox]), textarea, [contentEditable], [contentEditable=true]")) {
            e.preventDefault();
        }
    });
});

//Fix for back/forward buttons not loading ajax content with History.pushState()
MauticVars.manualStateChange = true;

if (typeof History != 'undefined') {
    History.Adapter.bind(window, 'statechange', function () {
        if (MauticVars.manualStateChange == true) {
            //back/forward button pressed
            window.location.reload();
        }
        MauticVars.manualStateChange = true;
    });
}

//set global Chart defaults
if (typeof Chart != 'undefined') {
    // configure global Chart options
    Chart.defaults.global.elements.line.borderWidth = 1;
    Chart.defaults.global.elements.point.radius = 2;
    Chart.defaults.global.legend.labels.boxWidth = 12;
    Chart.defaults.global.maintainAspectRatio = false;
}

//live search vars
MauticVars.liveCache            = new Array();
MauticVars.lastSearchStr        = "";
MauticVars.globalLivecache      = new Array();
MauticVars.lastGlobalSearchStr  = "";

//used for spinning icons to show something is in progress)
MauticVars.iconClasses          = {};

//prevent multiple ajax calls from multiple clicks
MauticVars.routeInProgress       = '';

//prevent interval ajax requests from overlapping
MauticVars.moderatedIntervals    = {};
MauticVars.intervalsInProgress   = {};

var Mautic = {
    loadedContent: {},

    keyboardShortcutHtml: {},

    builderTokens: {},

    builderTokensRequestInProgress: false,

    addKeyboardShortcut: function (sequence, description, func, section) {
        Mousetrap.bind(sequence, func);
        var sectionName = section || 'global';

        if (! Mautic.keyboardShortcutHtml.hasOwnProperty(sectionName)) {
            Mautic.keyboardShortcutHtml[sectionName] = {};
        }

        Mautic.keyboardShortcutHtml[sectionName][sequence] = '<div class="col-xs-6"><mark>' + sequence + '</mark>: ' + description + '</div>';
    },

    /**
     * Binds global keyboard shortcuts
     */
    bindGlobalKeyboardShortcuts: function () {
        Mautic.addKeyboardShortcut('shift+d', 'Load the Dashboard', function (e) {
            mQuery('#mautic_dashboard_index').click();
        });

        Mautic.addKeyboardShortcut('shift+c', 'Load Contacts',  function(e) {
            mQuery('#mautic_contact_index').click();
        });

        Mautic.addKeyboardShortcut('shift+right', 'Activate Right Menu', function (e) {
            mQuery(".navbar-right a[data-toggle='sidebar']").click();
        });

        Mautic.addKeyboardShortcut('shift+n', 'Show Notifications', function (e) {
            mQuery('.dropdown-notification').click();
        });

        Mautic.addKeyboardShortcut('shift+s', 'Global Search', function (e) {
            mQuery('#globalSearchContainer .search-button').click();
        });

        Mousetrap.bind('?', function (e) {
            var modalWindow = mQuery('#MauticSharedModal');

            modalWindow.find('.modal-title').html('Keyboard Shortcuts');
            modalWindow.find('.modal-body').html(function() {
                var modalHtml = '';
                var sections = Object.keys(Mautic.keyboardShortcutHtml);
                sections.forEach(function(section) {
                    var sectionTitle = (section + '').replace(/^([a-z\u00E0-\u00FC])|\s+([a-z\u00E0-\u00FC])/g, function ($1) {
                        return $1.toUpperCase();
                    });
                    modalHtml += '<h4>' + sectionTitle + '</h4><br />';
                    modalHtml += '<div class="row">';
                    var sequences = Object.keys(Mautic.keyboardShortcutHtml[section]);
                    sequences.forEach(function(sequence) {
                        modalHtml += Mautic.keyboardShortcutHtml[section][sequence];
                    });
                    modalHtml += '</div><hr />';
                });

                return modalHtml;
            });
            modalWindow.find('.modal-footer').html('<p>Press <mark>shift+?</mark> at any time to view this help modal.');
            modalWindow.modal();
        });
    },

    /**
     * Setups browser notifications
     */
    setupBrowserNotifier: function () {
        //request notification support
        notify.requestPermission();
        notify.config({
            autoClose: 10000
        });

        Mautic.browserNotifier = {
            isSupported:     notify.isSupported,
            permissionLevel: notify.permissionLevel()
        };

        Mautic.browserNotifier.isSupported        = notify.isSupported;
        Mautic.browserNotifier.permissionLevel    = notify.permissionLevel();
        Mautic.browserNotifier.createNotification = function (title, options) {
            return notify.createNotification(title, options);
        }
    },

    /**
     * Stops the ajax page loading indicator
     */
    stopPageLoadingBar: function () {
        if (MauticVars.activeRequests < 1) {
            MauticVars.activeRequests = 0;
        } else {
            MauticVars.activeRequests--;
        }

        if (MauticVars.loadingBarTimeout) {
            clearTimeout(MauticVars.loadingBarTimeout);
        }

        if (MauticVars.activeRequests == 0) {
            mQuery('.loading-bar').removeClass('active');
        }
    },

    /**
     * Activate page loading bar
     */
    startPageLoadingBar: function() {
        mQuery('.loading-bar').addClass('active');
        MauticVars.activeRequests++;
    },

    /**
     * Starts the ajax loading indicator for the right canvas
     */
    startCanvasLoadingBar: function () {
        mQuery('.canvas-loading-bar').addClass('active');
    },

    /**
     * Starts the ajax loading indicator for modals
     *
     * @param modalTarget
     */
    startModalLoadingBar: function (modalTarget) {
        mQuery(modalTarget + ' .modal-loading-bar').addClass('active');
    },

    /**
     * Stops the ajax loading indicator for the right canvas
     */
    stopCanvasLoadingBar: function () {
        mQuery('.canvas-loading-bar').removeClass('active');
    },

    /**
     * Stops the ajax loading indicator for modals
     */
    stopModalLoadingBar: function (modalTarget) {
        mQuery(modalTarget + ' .modal-loading-bar').removeClass('active');
    },

    /**
     * Activate label loading spinner
     *
     * @param el
     */
    activateLabelLoadingIndicator: function(el) {
        var labelSpinner    = mQuery("label[for='"+el+"']");
        Mautic.labelSpinner = mQuery('<i class="fa fa-fw fa-spinner fa-spin"></i>');
        labelSpinner.append(Mautic.labelSpinner);
    },

    /**
     * Remove the spinner from label
     */
    removeLabelLoadingIndicator: function() {
        mQuery(Mautic.labelSpinner).remove();;
    },

    /**
     * Initiate various functions on page load, manual or ajax
     */
    onPageLoad: function (container, response, inModal) {
        //initiate links
        mQuery(container + " a[data-toggle='ajax']").off('click.ajax');
        mQuery(container + " a[data-toggle='ajax']").on('click.ajax', function (event) {
            event.preventDefault();

            return Mautic.ajaxifyLink(this, event);
        });

        mQuery(".sidebar-left a[data-toggle='ajax']").on('click.ajax', function (event) {
            mQuery("html").removeClass('sidebar-open-ltr');
        });
        mQuery('.sidebar-right a[data-toggle="ajax"]').on('click.ajax', function (event) {
            mQuery("html").removeClass('sidebar-open-rtl');
        });

        //initialize forms
        mQuery(container + " form[data-toggle='ajax']").each(function (index) {
            Mautic.ajaxifyForm(mQuery(this).attr('name'));
        });

        //initialize ajax'd modals
        mQuery(container + " *[data-toggle='ajaxmodal']").off('click.ajaxmodal');
        mQuery(container + " *[data-toggle='ajaxmodal']").on('click.ajaxmodal', function (event) {
            event.preventDefault();

            Mautic.ajaxifyModal(this, event);
        });

        //initalize live search boxes
        mQuery(container + " *[data-toggle='livesearch']").each(function (index) {
            Mautic.activateLiveSearch(mQuery(this), "lastSearchStr", "liveCache");
        });

        //initialize list filters
        mQuery(container + " *[data-toggle='listfilter']").each(function (index) {
            Mautic.activateListFilterSelect(mQuery(this));
        });

        //initialize tooltips
        mQuery(container + " *[data-toggle='tooltip']").tooltip({html: true, container: 'body'});

        //initialize sortable lists
        mQuery(container + " *[data-toggle='sortablelist']").each(function (index) {
            var prefix = mQuery(this).attr('data-prefix');

            if (mQuery('#' + prefix + '_additem').length) {
                mQuery('#' + prefix + '_additem').click(function () {
                    var count = mQuery('#' + prefix + '_itemcount').val();
                    var prototype = mQuery('#' + prefix + '_additem').attr('data-prototype');
                    prototype = prototype.replace(/__name__/g, count);
                    mQuery(prototype).appendTo(mQuery('#' + prefix + '_list div.list-sortable'));
                    mQuery('#' + prefix + '_list_' + count).focus();
                    count++;
                    mQuery('#' + prefix + '_itemcount').val(count);
                    return false;
                });
            }

            mQuery('#' + prefix + '_list div.list-sortable').sortable({
                items: 'div.sortable',
                handle: 'span.postaddon',
                axis: 'y',
                containment: '#' + prefix + '_list',
                stop: function (i) {
                    var order = 0;
                    mQuery('#' + prefix + '_list div.list-sortable div.input-group input').each(function () {
                        var name = mQuery(this).attr('name');
                        name = name.replace(/(\[list\]\[[0-9]+\])$/g, '') + '[list][' + order + ']';
                        mQuery(this).attr('name', name);
                        order++;
                    });
                }
            });
        });

        //downloads
        mQuery(container + " a[data-toggle='download']").off('click.download');
        mQuery(container + " a[data-toggle='download']").on('click.download', function (event) {
            event.preventDefault();

            var link = mQuery(this).attr('href');

            //initialize download links
            var iframe = mQuery("<iframe/>").attr({
                src: link,
                style: "visibility:hidden;display:none"
            }).appendTo(mQuery('body'));
        });

        mQuery(container + " a[data-toggle='confirmation']").off('click.confirmation');
        mQuery(container + " a[data-toggle='confirmation']").on('click.confirmation', function (event) {
            event.preventDefault();
            MauticVars.ignoreIconSpin = true;
            return Mautic.showConfirmation(this);
        });

        //initialize date/time
        mQuery(container + " *[data-toggle='datetime']").each(function() {
            Mautic.activateDateTimeInputs(this, 'datetime');
        });

        mQuery(container + " *[data-toggle='date']").each(function() {
            Mautic.activateDateTimeInputs(this, 'date');
        });

        mQuery(container + " *[data-toggle='time']").each(function() {
            Mautic.activateDateTimeInputs(this, 'time');
        });

        mQuery(container + " input[data-toggle='color']").each(function() {
            Mautic.activateColorPicker(this);
        });

        mQuery(container + " select").not('.multiselect, .not-chosen').each(function() {
            Mautic.activateChosenSelect(this);
        });

        mQuery(container + " select.multiselect").each(function() {
            Mautic.activateMultiSelect(this);
        });

        //initialize tab/hash activation
        mQuery(container + " .nav-tabs[data-toggle='tab-hash']").each(function() {
            // Show tab based on hash
            var hash  = document.location.hash;
            var prefix = 'tab-';

            if (hash) {
                var hashPieces = hash.split('?');
                hash           = hashPieces[0].replace("#", "#" + prefix);
                var activeTab  = mQuery(this).find('a[href=' + hash + ']').first();

                if (mQuery(activeTab).length) {
                    mQuery('.nav-tabs li').removeClass('active');
                    mQuery('.tab-pane').removeClass('in active');
                    mQuery(activeTab).parent().addClass('active');
                    mQuery(hash).addClass('in active');
                }
            }

            mQuery(this).find('a').on('shown.bs.tab', function (e) {
                window.location.hash = e.target.hash.replace("#" + prefix, "#");
            });
        });

        //spin icons on button click
        mQuery(container + ' .btn:not(.btn-nospin)').on('click.spinningicons', function (event) {
            Mautic.startIconSpinOnEvent(event);
        });

        //Copy form buttons to the toolbar
        if (mQuery(container + " .bottom-form-buttons").length) {
            if (inModal) {
                if (mQuery(container + ' .modal-form-buttons').length) {
                    //hide the bottom buttons
                    mQuery(container + ' .bottom-form-buttons').addClass('hide');
                    var buttons = mQuery(container + " .bottom-form-buttons").html();

                    //make sure working with a clean slate
                    mQuery(container + ' .modal-form-buttons').html('');

                    mQuery(buttons).filter("button").each(function (i, v) {
                        //get the ID
                        var id = mQuery(this).attr('id');
                        var button = mQuery("<button type='button' />")
                            .addClass(mQuery(this).attr('class'))
                            .addClass('btn-copy')
                            .html(mQuery(this).html())
                            .appendTo(container + ' .modal-form-buttons')
                            .on('click.ajaxform', function (event) {
                                if (mQuery(this).hasClass('disabled')) {
                                    return false;
                                }

                                // Disable the form buttons until this action is complete
                                if (!mQuery(this).hasClass('btn-dnd')) {
                                    mQuery(this).parent().find('button').prop('disabled', true);
                                }

                                event.preventDefault();
                                Mautic.startIconSpinOnEvent(event);
                                mQuery('#' + id).click();
                            });
                    });
                }
            } else {
                //hide the toolbar actions if applicable
                mQuery('.toolbar-action-buttons').addClass('hide');

                if (mQuery('.toolbar-form-buttons').hasClass('hide')) {
                    //hide the bottom buttons
                    mQuery(container + ' .bottom-form-buttons').addClass('hide');
                    var buttons = mQuery(container + " .bottom-form-buttons").html();

                    //make sure working with a clean slate
                    mQuery(container + ' .toolbar-form-buttons .toolbar-standard').html('');
                    mQuery(container + ' .toolbar-form-buttons .toolbar-dropdown .drop-menu').html('');

                    var lastIndex = mQuery(buttons).filter("button").length - 1;
                    mQuery(buttons).filter("button").each(function (i, v) {
                        //get the ID
                        var id = mQuery(this).attr('id');

                        var buttonClick = function (event) {
                            event.preventDefault();

                            // Disable the form buttons until this action is complete
                            if (!mQuery(this).hasClass('btn-dnd')) {
                                mQuery(this).parent().find('button').prop('disabled', true);
                            }

                            Mautic.startIconSpinOnEvent(event);
                            mQuery('#' + id).click();
                        };

                        mQuery("<button type='button' />")
                            .addClass(mQuery(this).attr('class'))
                            .addClass('btn-copy')
                            .attr('id', mQuery(this).attr('id') + '_toolbar')
                            .html(mQuery(this).html())
                            .on('click.ajaxform', buttonClick)
                            .appendTo('.toolbar-form-buttons .toolbar-standard');

                        if (i === lastIndex) {
                            mQuery(".toolbar-form-buttons .toolbar-dropdown .btn-main")
                                .off('.ajaxform')
                                .attr('id', mQuery(this).attr('id') + '_toolbar_mobile')
                                .html(mQuery(this).html())
                                .on('click.ajaxform', buttonClick);
                        } else {
                            mQuery("<a />")
                                .attr('id', mQuery(this).attr('id') + '_toolbar_mobile')
                                .html(mQuery(this).html())
                                .on('click.ajaxform', buttonClick)
                                .appendTo(mQuery('<li />').prependTo('.toolbar-form-buttons .toolbar-dropdown .dropdown-menu'))
                        }

                    });
                    mQuery('.toolbar-form-buttons').removeClass('hide');
                }
            }
        }

        mQuery.each(['editor', 'editor-basic', 'editor-advanced', 'editor-advanced-2rows', 'editor-fullpage', 'editor-basic-fullpage'], function (index, editorClass) {
            if (mQuery(container + ' textarea.' + editorClass).length) {
                mQuery(container + ' textarea.' + editorClass).each(function () {
                    var textarea = mQuery(this);

                    // init AtWho in a froala editor
                    if (textarea.hasClass('editor-builder-tokens')) {
                        textarea.on('froalaEditor.initialized', function (e, editor) {
                            Mautic.initAtWho(editor.$el, textarea.attr('data-token-callback'));
                        });
                    }

                    // var settings = {};

                    // if (editorClass != 'editor') {
                    //     // Set the custom editor toolbar
                    //     var toolbar = editorClass.replace('editor-', '').replace('-', '_');
                    //     settings.toolbar = toolbar;
                    // }

                    // if (editorClass != 'editor' && editorClass != 'editor-basic') {
                    //     // Do not strip classes and the like
                    //     settings.allowedContent = true;
                    // }

                    // if (editorClass == 'editor-fullpage' || editorClass == 'editor-basic-fullpage') {
                    //     // Allow full page editing and add tools to update html document
                    //     settings.fullPage     = true;
                    //     settings.extraPlugins = "sourcedialog,docprops,filemanager";
                    // }


                    if (editorClass == 'editor') {
                        //     settings.removePlugins = 'resize';

                        textarea.froalaEditor(mQuery.extend({
                            // Set custom buttons with separator between them.
                            toolbarButtons: ['undo', 'redo' , '|', 'bold', 'italic', 'underline', 'strikethrough', 'outdent', 'indent', 'clearFormatting','insertLink', 'insertImage','insertTable', 'html'],
                            toolbarButtonsMD: ['undo', 'redo' , '|', 'bold', 'italic', 'underline', 'strikethrough', 'outdent', 'indent', 'clearFormatting','insertLink', 'insertImage', 'insertTable', 'html'],
                            toolbarButtonsSM: ['undo', 'redo' , '-', 'bold', 'italic', 'underline'],
                            toolbarButtonsXS: ['undo', 'redo' , '-', 'bold', 'italic', 'underline'],
                            heightMin: 100
                        }, Mautic.basicFroalaOptions));

                    } else {
                        textarea.froalaEditor(Mautic.basicFroalaOptions);
                    }
                });
            }
        });

        //activate shuffles
        if (mQuery('.shuffle-grid').length) {
            var grid = mQuery(".shuffle-grid");

            //give a slight delay in order for images to load so that shuffle starts out with correct dimensions
            setTimeout(function () {
                grid.shuffle({
                    itemSelector: ".shuffle",
                    sizer: false
                });

                // Update shuffle on sidebar minimize/maximize
                mQuery("html")
                    .on("fa.sidebar.minimize", function () {
                        grid.shuffle("update");
                    })
                    .on("fa.sidebar.maximize", function () {
                        grid.shuffle("update");
                    });

                // Update shuffle if in a tab
                if (grid.parents('.tab-pane').length) {
                    var tabId = grid.parents('.tab-pane').first().attr('id');
                    var tab   = mQuery('a[href="#' + tabId + '"]').on('shown.bs.tab', function() {
                        grid.shuffle("update");
                    });
                }
            }, 1000);
        }

        //prevent auto closing dropdowns for dropdown forms
        if (mQuery('.dropdown-menu-form').length) {
            mQuery('.dropdown-menu-form').on('click', function (e) {
                e.stopPropagation();
            });
        }

        //run specific on loads
        var contentSpecific = false;
        if (response && response.mauticContent) {
            contentSpecific = response.mauticContent;
        } else if (container == 'body') {
            contentSpecific = mauticContent;
        }

        if (container == '#app-content' || container == 'body') {
            //register global keyboard shortcuts
            Mautic.bindGlobalKeyboardShortcuts();
        }

        if (contentSpecific && typeof Mautic[contentSpecific + "OnLoad"] == 'function') {
            if (typeof Mautic[contentSpecific + "OnLoad"] == 'function') {
                if (typeof Mautic.loadedContent[contentSpecific] == 'undefined') {
                    Mautic.loadedContent[contentSpecific] = true;
                    Mautic[contentSpecific + "OnLoad"](container, response);
                }
            }
        }

        if (!inModal && container == 'body') {
            //prevent notification dropdown from closing if clicking an action
            mQuery('#notificationsDropdown').on('click', function (e) {
                if (mQuery(e.target).hasClass('do-not-close')) {
                    e.stopPropagation();
                }
            });

            if (mQuery('#globalSearchContainer').length) {
                mQuery('#globalSearchContainer .search-button').click(function () {
                    mQuery('#globalSearchContainer').addClass('active');
                    if (mQuery('#globalSearchInput').val()) {
                        mQuery('#globalSearchDropdown').addClass('open');
                    }
                    setTimeout(function () {
                        mQuery('#globalSearchInput').focus();
                    }, 100);
                    mQuery('body').on('click.globalsearch', function (event) {
                        var target = event.target;
                        if (!mQuery(target).parents('#globalSearchContainer').length && !mQuery(target).parents('#globalSearchDropdown').length) {
                            Mautic.closeGlobalSearchResults();
                        }
                    });
                });

                mQuery("#globalSearchInput").on('change keyup paste', function () {
                    if (mQuery(this).val()) {
                        mQuery('#globalSearchDropdown').addClass('open');
                    } else {
                        mQuery('#globalSearchDropdown').removeClass('open');
                    }
                });
                Mautic.activateLiveSearch("#globalSearchInput", "lastGlobalSearchStr", "globalLivecache");
            }
        }

        Mautic.renderCharts();
        Mautic.renderMaps(container);
        Mautic.stopIconSpinPostEvent();

        //stop loading bar
        if ((response && typeof response.stopPageLoading != 'undefined' && response.stopPageLoading) || container == '#app-content' || container == '.page-list') {
            Mautic.stopPageLoadingBar();
        }
    },

    /**
     * Initialize AtWho dropdown in a Froala editor.
     *
     * @param jQuery element
     * @param method to get the tokens from
     * @param Froala Editor
     */
    initAtWho: function(element, method, froala) {
        // Avoid to request the tokens if not necessary
        if (Mautic.builderTokensRequestInProgress) {
            // Wait till previous request finish
            var intervalID = setInterval(function(){
                if (!Mautic.builderTokensRequestInProgress) {
                    clearInterval(intervalID);
                    Mautic.configureAtWho(element, method, froala);
                }
            }, 500);
        } else {
            Mautic.configureAtWho(element, method, froala);
        }
    },

    /**
     * Initialize AtWho dropdown in a Froala editor.
     *
     * @param jQuery element
     * @param method to get the tokens from
     * @param Froala Editor
     */
    configureAtWho: function(element, method, froala) {
        Mautic.getTokens(method, function(tokens) {
            element.atwho({
                at: '{',
                displayTpl: '<li>${name} <small>${id}</small></li>',
                insertTpl: "${id}",
                editableAtwhoQueryAttrs: {"data-fr-verified": true},
                data: mQuery.map(tokens, function(value, i) {
                    return {'id':i, 'name':value};
                })
            });

            if (froala) {
                froala.events.on('keydown', function (e) {
                    if ((e.which == mQuery.FroalaEditor.KEYCODE.TAB || 
                        e.which == mQuery.FroalaEditor.KEYCODE.ENTER) && 
                        froala.$el.atwho('isSelecting')) {
                        return false;
                    }
                }, true);
            }
        });
    },

    /**
     * Download the tokens
     *
     * @param method to fetch the tokens from
     * @param callback(tokens) to call when finished
     */
    getTokens: function(method, callback) {
        // Check if the builderTokens var holding the tokens exists
        if (typeof builderTokens === 'object') {
            return callback(builderTokens);
        }
        // Check if the builderTokens var holding the tokens exists in the parent frame
        if (typeof parent.builderTokens === 'object') {
            return callback(parent.builderTokens);
        }
        // Check if the builderTokens var holding the tokens was already loaded
        if (!mQuery.isEmptyObject(Mautic.builderTokens)) {
            return callback(Mautic.builderTokens);
        }

        Mautic.builderTokensRequestInProgress = true;

        // OK, let's fetch the tokens.
        mQuery.ajax({
            url: mauticAjaxUrl,
            data: 'action=' + method,
            success: function (response) {
                if (typeof response.tokens === 'object') {

                    // store the tokens to the session storage
                    Mautic.builderTokens = response.tokens;

                    // return the callback with tokens
                    callback(response.tokens);
                }
            },
            error: function (request, textStatus, errorThrown) {
                Mautic.processAjaxError(request, textStatus, errorThrown);
            },
            complete: function() {
                Mautic.builderTokensRequestInProgress = false;
            }
        });
    },

    /**
     * Convert to chosen select
     *
     * @param el
     */
    activateChosenSelect: function(el) {
        var noResultsText = mQuery(el).data('no-results-text');
        if (!noResultsText) {
            noResultsText = mauticLang['chosenNoResults'];
        }
        mQuery(el).chosen({
            placeholder_text_multiple: mauticLang['chosenChooseMore'],
            placeholder_text_single: mauticLang['chosenChooseOne'],
            no_results_text: noResultsText,
            width: "100%",
            allow_single_deselect: true,
            include_group_label_in_selected: true,
            search_contains: true
        });
    },

    /**
     * Convert to multiselect
     *
     * @param el
     */
    activateMultiSelect: function(el) {
        var moveOption = function(v, prev) {
            var theOption = mQuery(el).find('option[value="' + v + '"]').first();
            var lastSelected = mQuery(el).find('option:not(:disabled)').filter(function () {
                return mQuery(this).prop('selected');
            }).last();

            if (typeof prev !== 'undefined') {
                if (prev) {
                    var prevOption = mQuery(el).find('option[value="' + prev + '"]').first();
                    theOption.insertAfter(prevOption);
                    return;
                }
            } else if (lastSelected.length) {
                theOption.insertAfter(lastSelected);
                return;
            }
            theOption.prependTo(el);
        };

        mQuery(el).multiSelect({
            afterInit: function(container) {
                var funcName = mQuery(el).data('afterInit');
                if (funcName) {
                    Mautic[funcName]('init', container);
                }

                var selectThat = this,
                    $selectableSearch      = this.$selectableUl.prev(),
                    $selectionSearch       = this.$selectionUl.prev(),
                    selectableSearchString = '#' + this.$container.attr('id') + ' .ms-elem-selectable:not(.ms-selected)',
                    selectionSearchString  = '#' + this.$container.attr('id') + ' .ms-elem-selection.ms-selected';

                this.qs1 = $selectableSearch.quicksearch(selectableSearchString)
                    .on('keydown', function (e) {
                        if (e.which === 40) {
                            selectThat.$selectableUl.focus();
                            return false;
                        }
                    });

                this.qs2 = $selectionSearch.quicksearch(selectionSearchString)
                    .on('keydown', function (e) {
                        if (e.which == 40) {
                            selectThat.$selectionUl.focus();
                            return false;
                        }
                    });

                var selectOrder = mQuery(el).data('order');
                if (selectOrder && selectOrder.length > 1) {
                    this.deselect_all();
                    mQuery.each(selectOrder, function(k, v) {
                        selectThat.select(v);
                    });
                }

                var isSortable = mQuery(el).data('sortable');
                if (isSortable) {
                    mQuery(el).parent('.choice-wrapper').find('.ms-selection').first().sortable({
                        items: '.ms-elem-selection',
                        helper: function (e, ui) {
                            ui.width(mQuery(el).width());
                            return ui;
                        },
                        axis: 'y',
                        scroll: false,
                        update: function(event, ui) {
                            var prev      = ui.item.prev();
                            var prevValue = (prev.length) ? prev.data('ms-value') : '';
                            moveOption(ui.item.data('ms-value'), prevValue);
                        }
                    });
                }
            },
            afterSelect: function(value) {
                var funcName = mQuery(el).data('afterSelect');
                if (funcName) {
                    Mautic[funcName]('select', value);
                }
                this.qs1.cache();
                this.qs2.cache();

                moveOption(value);
            },
            afterDeselect: function(value) {
                var funcName = mQuery(el).data('afterDeselect');
                if (funcName) {
                    Mautic[funcName]('deselect', value);
                }

                this.qs1.cache();
                this.qs2.cache();
            },
            selectableHeader: "<input type='text' class='ms-search form-control' autocomplete='off'>",
            selectionHeader:  "<input type='text' class='ms-search form-control' autocomplete='off'>",
            keepOrder: true
        });
    },

    /**
     * Activate containers datetime inputs
     * @param container
     */
    activateDateTimeInputs: function(el, type) {
        if (typeof type == 'undefined') {
            type = 'datetime';
        }

        var format = mQuery(el).data('format');
        if (type == 'datetime') {
            mQuery(el).datetimepicker({
                format: (format) ? format : 'Y-m-d H:i',
                lazyInit: true,
                validateOnBlur: false,
                allowBlank: true,
                scrollInput: false
            });
        } else if(type == 'date') {
            mQuery(el).datetimepicker({
                timepicker: false,
                format: (format) ? format : 'Y-m-d',
                lazyInit: true,
                validateOnBlur: false,
                allowBlank: true,
                scrollInput: false,
                closeOnDateSelect: true
            });
        } else if (type == 'time') {
            mQuery(el).datetimepicker({
                datepicker: false,
                format: (format) ? format : 'H:i',
                lazyInit: true,
                validateOnBlur: false,
                allowBlank: true,
                scrollInput: false
            });
        }

        mQuery(el).addClass('calendar-activated');
    },

    /**
     * Close global search results
     */
    closeGlobalSearchResults: function () {
        mQuery('#globalSearchContainer').removeClass('active');
        mQuery('#globalSearchDropdown').removeClass('open');
        mQuery('body').off('click.globalsearch');
    },

    /**
     * Functions to be ran on ajax page unload
     */
    onPageUnload: function (container, response) {
        //unload tooltips so they don't double show
        if (typeof container != 'undefined') {
            mQuery(container + " *[data-toggle='tooltip']").tooltip('destroy');

            //unload lingering modals from body so that there will not be multiple modals generated from new ajaxed content
            if (typeof MauticVars.modalsReset == 'undefined') {
                MauticVars.modalsReset = {};
            }

            // mQuery.each(['editor', 'editor-basic', 'editor-advanced', 'editor-advanced-2rows', 'editor-fullpage'], function (index, editorClass) {
            //     mQuery(container + ' textarea.' + editorClass).each(function () {
            //         for (var name in CKEDITOR.instances) {
            //             var instance = CKEDITOR.instances[name];
            //             if (this && this == instance.element.$) {
            //                 instance.destroy(true);
            //             }
            //         }
            //     });
            // });

            //turn off shuffle events
            mQuery('html')
                .off('fa.sidebar.minimize')
                .off('fa.sidebar.maximize');

            mQuery(container + " input[data-toggle='color']").each(function() {
                mQuery(this).minicolors('destroy');
            });
        }

        //run specific unloads
        var contentSpecific = false;
        if (container == '#app-content') {
            //full page gets precedence
            Mousetrap.reset();

            contentSpecific = mauticContent;
            
            // trash created chart objects to save some memory
            if (typeof Mautic.chartObjects !== 'undefined') {
                mQuery.each(Mautic.chartObjects, function (i, chart) {
                    chart.destroy();
                });
                Mautic.chartObjects = [];
            }

            // trash created map objects to save some memory
            if (typeof Mautic.mapObjects !== 'undefined') {
                mQuery.each(Mautic.mapObjects, function (i, map) {
                    map.removeAllMarkers();
                    map.remove();
                });
                Mautic.mapObjects = [];
            }
        } else if (response && response.mauticContent) {
            contentSpecific = response.mauticContent;
        }

        if (contentSpecific) {
            if (typeof Mautic[contentSpecific + "OnUnload"] == 'function') {
                Mautic[contentSpecific + "OnUnload"](container, response);
            }

            if (typeof (Mautic.loadedContent[contentSpecific])) {
                delete Mautic.loadedContent[contentSpecific];
            }
        }
<<<<<<< HEAD

        // trash created chart objects to save some memory
        if (typeof Mautic.chartObjects !== 'undefined') {
            delete Mautic.chartObjects;
        }

        // trash created map objects to save some memory
        if (typeof Mautic.mapObjects !== 'undefined') {
            delete Mautic.mapObjects;
        }

        // trash tokens to save some memory
        if (typeof Mautic.builderTokens !== 'undefined') {
            Mautic.builderTokens = {};
        }
=======
>>>>>>> d030a9b4
    },

    /**
     * Takes a given route, retrieves the HTML, and then updates the content
     * @param route
     * @param link
     * @param method
     * @param target
     * @param showPageLoading
     * @param callback
     * @param data
     */
    loadContent: function (route, link, method, target, showPageLoading, callback, data) {
        if (typeof Mautic.loadContentXhr == 'undefined') {
            Mautic.loadContentXhr = {};
        } else if (typeof Mautic.loadContentXhr[target] != 'undefined') {
            Mautic.loadContentXhr[target].abort();
        }

        showPageLoading = (typeof showPageLoading == 'undefined' || showPageLoading) ? true : false;

        Mautic.loadContentXhr[target] = mQuery.ajax({
            showLoadingBar: showPageLoading,
            url: route,
            type: method,
            dataType: "json",
            data: data,
            success: function (response) {
                if (response) {
                    response.stopPageLoading = showPageLoading;

                    if (response.callback) {
                        window["Mautic"][response.callback].apply('window', [response]);
                        return;
                    }
                    if (response.redirect) {
                        Mautic.redirectWithBackdrop(response.redirect);
                    } else if (target || response.target) {
                        if (target) response.target = target;
                        Mautic.processPageContent(response);
                    } else {
                        //clear the live cache
                        MauticVars.liveCache = new Array();
                        MauticVars.lastSearchStr = '';

                        //set route and activeLink if the response didn't override
                        if (typeof response.route === 'undefined') {
                            response.route = route;
                        }

                        if (typeof response.activeLink === 'undefined' && link) {
                            response.activeLink = link;
                        }

                        Mautic.processPageContent(response);
                    }

                    //restore button class if applicable
                    Mautic.stopIconSpinPostEvent();
                }
                MauticVars.routeInProgress = '';
            },
            error: function (request, textStatus, errorThrown) {
                Mautic.processAjaxError(request, textStatus, errorThrown, true);

                //clear routeInProgress
                MauticVars.routeInProgress = '';

                //restore button class if applicable
                Mautic.stopIconSpinPostEvent();

                //stop loading bar
                Mautic.stopPageLoadingBar();
            },
            complete: function () {
                if (typeof callback !== 'undefined') {
                    if (typeof callback == 'function') {
                        callback();
                    } else {
                        window["Mautic"][callback].apply('window', []);
                    }
                }
                delete Mautic.loadContentXhr[target];
            }
        });

        //prevent firing of href link
        //mQuery(link).attr("href", "javascript: void(0)");
        return false;
    },

    /**
     * Inserts a new javascript file request into the document head
     *
     * @param url
     * @param onLoadCallback
     * @param alreadyLoadedCallback
     */
    loadScript: function (url, onLoadCallback, alreadyLoadedCallback) {
        // check if the asset has been loaded
        if (typeof Mautic.headLoadedAssets == 'undefined') {
            Mautic.headLoadedAssets = {};
        } else if (typeof Mautic.headLoadedAssets[url] != 'undefined') {
            // URL has already been appended to head

            if (alreadyLoadedCallback && typeof Mautic[alreadyLoadedCallback] == 'function') {
                Mautic[alreadyLoadedCallback]();
            }

            return;
        }

        // Note that asset has been appended
        Mautic.headLoadedAssets[url] = 1;

        mQuery.getScript(url, function( data, textStatus, jqxhr ) {
            if (textStatus == 'success') {
                if (onLoadCallback && typeof Mautic[onLoadCallback] == 'function') {
                    Mautic[onLoadCallback]();
                } else if (typeof Mautic[mauticContent + "OnLoad"] == 'function') {
                    // Likely a page refresh; execute onLoad content
                    if (typeof Mautic.loadedContent[mauticContent] == 'undefined') {
                        Mautic.loadedContent[mauticContent] = true;
                        Mautic[mauticContent + "OnLoad"]('#app-content', {});
                    }
                }
            }
        });
    },

    /**
     * Inserts a new stylesheet into the document head
     *
     * @param url
     */
    loadStylesheet: function (url) {
        // check if the asset has been loaded
        if (typeof Mautic.headLoadedAssets == 'undefined') {
            Mautic.headLoadedAssets = {};
        } else if (typeof Mautic.headLoadedAssets[url] != 'undefined') {
            // URL has already been appended to head
            return;
        }

        // Note that asset has been appended
        Mautic.headLoadedAssets[url] = 1;

        var link = document.createElement("link");
        link.type = "text/css";
        link.rel = "stylesheet";
        link.href = url;
        mQuery('head').append(link);
    },

    /**
     * Just a little visual that an action is taking place
     *
     * @param event|string
     */
    startIconSpinOnEvent: function (target) {
        if (MauticVars.ignoreIconSpin) {
            MauticVars.ignoreIconSpin = false;
            return;
        }

        if (typeof target == 'object' && typeof(target.target) !== 'undefined') {
            target = target.target;
        }

        if (mQuery(target).length) {
            var hasBtn = mQuery(target).hasClass('btn');
            var hasIcon = mQuery(target).hasClass('fa');

            var i = (hasBtn && mQuery(target).find('i.fa').length) ? mQuery(target).find('i.fa') : target;

            if ((hasBtn && mQuery(target).find('i.fa').length) || hasIcon) {
                var el = (hasIcon) ? target : mQuery(target).find('i.fa').first();
                var identifierClass = (new Date).getTime();
                MauticVars.iconClasses[identifierClass] = mQuery(el).attr('class');

                var specialClasses = ['fa-fw', 'fa-lg', 'fa-2x', 'fa-3x', 'fa-4x', 'fa-5x', 'fa-li', 'text-white', 'text-muted'];
                var appendClasses = "";

                //check for special classes to add to spinner
                for (var i = 0; i < specialClasses.length; i++) {
                    if (mQuery(el).hasClass(specialClasses[i])) {
                        appendClasses += " " + specialClasses[i];
                    }
                }
                mQuery(el).removeClass();
                mQuery(el).addClass('fa fa-spinner fa-spin ' + identifierClass + appendClasses);
            }
        }
    },

    /**
     * Stops the icon spinning after an event is complete
     */
    stopIconSpinPostEvent: function (specificId) {
        if (typeof specificId != 'undefined' && specificId in MauticVars.iconClasses) {
            mQuery('.' + specificId).removeClass('fa fa-spinner fa-spin ' + specificId).addClass(MauticVars.iconClasses[specificId]);
            delete MauticVars.iconClasses[specificId];
        } else {
            mQuery.each(MauticVars.iconClasses, function (index, value) {
                mQuery('.' + index).removeClass('fa fa-spinner fa-spin ' + index).addClass(value);
            });

            MauticVars.iconClasses = {};
        }
    },

    /**
     * Displays backdrop with wait message then redirects
     *
     * @param url
     */
    redirectWithBackdrop: function(url) {
        Mautic.activateBackdrop();
        setTimeout(function() {
            window.location = url;
        }, 50);
    },

    /**
     * Acivates a backdrop
     */
    activateBackdrop: function(hideWait) {
        if (!mQuery('#mautic-backdrop').length) {
            var container = mQuery('<div />', {
                id: 'mautic-backdrop'
            });

            mQuery('<div />', {
                'class': 'modal-backdrop fade in'
            }).appendTo(container);

            if (typeof hideWait == 'undefined') {
                mQuery('<div />', {
                    "class": 'mautic-pleasewait'
                }).html(mauticLang.pleaseWait)
                    .appendTo(container);
            }

            container.appendTo('body');
        }
    },

    /**
     * Deactivates backdrop
     */
    deactivateBackgroup: function() {
        if (mQuery('#mautic-backdrop').length) {
            mQuery('#mautic-backdrop').remove();
        }
    },

    /**
     * Posts a form and returns the output.
     * Uses jQuery form plugin so it handles files as well.
     *
     * @param form
     * @param callback
     */
    postForm: function (form, callback) {
        var form = mQuery(form);

        var modalParent = form.closest('.modal');
        var inMain = mQuery(modalParent).length > 0 ? false : true;

        var action = form.attr('action');

        if (!inMain) {
            var modalTarget = '#' + mQuery(modalParent).attr('id');
            Mautic.startModalLoadingBar(modalTarget);
        }
        var showLoading = (!inMain || form.attr('data-hide-loadingbar')) ? false : true;

        form.ajaxSubmit({
            showLoadingBar: showLoading,
            success: function (data) {
                if (!inMain) {
                    Mautic.stopModalLoadingBar(modalTarget);
                }

                if (data.redirect) {
                    Mautic.redirectWithBackdrop(data.redirect);
                } else {
                    MauticVars.formSubmitInProgress = false;
                    if (!inMain) {
                        var modalId = mQuery(modalParent).attr('id');
                    }

                    if (data.sessionExpired) {
                        if (!inMain) {
                            mQuery('#' + modalId).modal('hide');
                            mQuery('.modal-backdrop').remove();
                        }
                        Mautic.processPageContent(data);
                    } else if (callback) {
                        data.inMain = inMain;

                        if (!inMain) {
                            data.modalId = modalId;
                        }

                        if (typeof callback == 'function') {
                            callback(data);
                        } else if (typeof Mautic[callback] == 'function') {
                            Mautic[callback](data);
                        }
                    }
                }
            },
            error: function (request, textStatus, errorThrown) {
                MauticVars.formSubmitInProgress = false;

                Mautic.processAjaxError(request, textStatus, errorThrown, inMain);
            }
        });
    },

    /**
     * Updates new content
     * @param response
     */
    processPageContent: function (response) {
        if (response) {
            Mautic.deactivateBackgroup();

            if (!response.target) {
                response.target = '#app-content';
            }

            //inactive tooltips, etc
            Mautic.onPageUnload(response.target, response);

            //set content
            if (response.newContent) {
                if (response.replaceContent && response.replaceContent == 'true') {
                    mQuery(response.target).replaceWith(response.newContent);
                } else {
                    mQuery(response.target).html(response.newContent);
                }
            }

            if (response.flashes) {
                Mautic.setFlashes(response.flashes);
            }

            if (response.notifications) {
                Mautic.setNotifications(response.notifications);
            }

            if (response.browserNotifications) {
                Mautic.setBrowserNotifications(response.browserNotifications);
            }

            if (response.route) {
                //update URL in address bar
                MauticVars.manualStateChange = false;
                History.pushState(null, "Mautic", response.route);
            }

            if (response.target == '#app-content') {
                //update type of content displayed
                if (response.mauticContent) {
                    mauticContent = response.mauticContent;
                }

                if (response.activeLink) {
                    var link = response.activeLink;
                    if (link !== undefined && link.charAt(0) != '#') {
                        link = "#" + link;
                    }

                    var parent = mQuery(link).parent();

                    //remove current classes from menu items
                    mQuery(".nav-sidebar").find(".active").removeClass("active");

                    //add current to parent <li>
                    parent.addClass("active");

                    //get parent
                    var openParent = parent.closest('li.open');

                    //remove ancestor classes
                    mQuery(".nav-sidebar").find(".open").each(function () {
                        if (!openParent.hasClass('open') || (openParent.hasClass('open') && openParent[0] !== mQuery(this)[0])) {
                            mQuery(this).removeClass('open');
                        }
                    });

                    //add current_ancestor classes
                    //mQuery(parent).parentsUntil(".nav-sidebar", "li").addClass("current_ancestor");
                }

                mQuery('body').animate({
                    scrollTop: 0
                }, 0);

            } else {
                var overflow = mQuery(response.target).css('overflow');
                var overflowY = mQuery(response.target).css('overflowY');
                if (overflow == 'auto' || overflow == 'scroll' || overflowY == 'auto' || overflowY == 'scroll') {
                    mQuery(response.target).animate({
                        scrollTop: 0
                    }, 0);
                }
            }

            if (response.overlayEnabled) {
                mQuery(response.overlayTarget + ' .content-overlay').remove();
            }

            //activate content specific stuff
            Mautic.onPageLoad(response.target, response);
        }
    },

    /**
     * Prepares form for ajax submission
     * @param form
     */
    ajaxifyForm: function (formName) {
        //prevent enter submitting form and instead jump to next line
        var form = 'form[name="' + formName + '"]';
        mQuery(form + ' input, ' + form + ' select').off('keydown.ajaxform');
        mQuery(form + ' input, ' + form + ' select').on('keydown.ajaxform', function (e) {
            if(e.keyCode == 13 && (e.metaKey || e.ctrlKey)) {
                if (MauticVars.formSubmitInProgress) {
                    return false;
                }

                // Find save button first then apply
                var saveButton = mQuery(form).find('button.btn-save');
                var applyButton = mQuery(form).find('button.btn-apply');

                var modalParent = mQuery(form).closest('.modal');
                var inMain      = mQuery(modalParent).length > 0 ? false : true;

                if (mQuery(saveButton).length) {
                    if (inMain) {
                        if (mQuery(form).find('button.btn-save.btn-copy').length) {
                            mQuery(mQuery(form).find('button.btn-save.btn-copy')).trigger('click');

                            return;
                        }
                    } else {
                        if (mQuery(modalParent).find('button.btn-save.btn-copy').length) {
                            mQuery(mQuery(modalParent).find('button.btn-save.btn-copy')).trigger('click');

                            return;
                        }
                    }

                    mQuery(saveButton).trigger('click');
                } else if (mQuery(applyButton).length) {
                    if (inMain) {
                        if (mQuery(form).find('button.btn-apply.btn-copy').length) {
                            mQuery(mQuery(form).find('button.btn-apply.btn-copy')).trigger('click');

                            return;
                        }
                    } else {
                        if (mQuery(modalParent).find('button.btn-apply.btn-copy').length) {
                            mQuery(mQuery(modalParent).find('button.btn-apply.btn-copy')).trigger('click');

                            return;
                        }
                    }

                    mQuery(applyButton).trigger('click');
                }
            } else if (e.keyCode == 13 && mQuery(e.target).is(':input')) {
                var inputs = mQuery(this).parents('form').eq(0).find(':input');
                if (inputs[inputs.index(this) + 1] != null) {
                    inputs[inputs.index(this) + 1].focus();
                }
                e.preventDefault();
                return false;
            }
        });

        //activate the submit buttons so symfony knows which were clicked
        mQuery(form + ' :submit').each(function () {
            mQuery(this).off('click.ajaxform');
            mQuery(this).on('click.ajaxform', function () {
                if (mQuery(this).attr('name') && !mQuery("input[name='" + mQuery(this).attr('name') + "']").length) {
                    mQuery('form[name="' + formName + '"]').append(
                        mQuery("<input type='hidden'>").attr({
                            name: mQuery(this).attr('name'),
                            value: mQuery(this).attr('value')
                        })
                    );
                }
            });
        });

        //activate the forms
        mQuery(form).off('submit.ajaxform');
        mQuery(form).on('submit.ajaxform', (function (e) {
            e.preventDefault();

            if (MauticVars.formSubmitInProgress) {
                return false;
            } else {
                var callback = mQuery(this).data('submit-callback');

                // Allow a callback to do stuff before submit and abort if needed
                if (callback && typeof Mautic[callback] == 'function') {
                    if (!Mautic[callback]()) {

                        return false;
                    }
                }

                MauticVars.formSubmitInProgress = true;
            }

            Mautic.postForm(mQuery(this), function (response) {
                if (response.inMain) {
                    Mautic.processPageContent(response);
                } else {
                    Mautic.processModalContent(response, '#' + response.modalId);
                }
            });

            return false;
        }));
    },

    /**
     * Retrieves content of href via ajax
     * @param el
     * @param event
     * @returns {boolean}
     */
    ajaxifyLink: function (el, event) {
        if (mQuery(el).hasClass('disabled')) {
            return false;
        }

        var route = mQuery(el).attr('href');
        if (route.indexOf('javascript') >= 0 || MauticVars.routeInProgress === route) {
            return false;
        }

        if (event.ctrlKey || event.metaKey) {
            //open the link in a new window
            route = route.split("?")[0];
            window.open(route, '_blank');
            return;
        }

        //prevent leaving if currently in a form
        if (mQuery(".form-exit-unlock-id").length) {
            if (mQuery(el).attr('data-ignore-formexit') != 'true') {
                var unlockParameter = (mQuery('.form-exit-unlock-parameter').length) ? mQuery('.form-exit-unlock-parameter').val() : '';
                Mautic.unlockEntity(mQuery('.form-exit-unlock-model').val(), mQuery('.form-exit-unlock-id').val(), unlockParameter);
            }
        }

        var link = mQuery(el).attr('data-menu-link');
        if (link !== undefined && link.charAt(0) != '#') {
            link = "#" + link;
        }

        var method = mQuery(el).attr('data-method');
        if (!method) {
            method = 'GET'
        }

        MauticVars.routeInProgress = route;

        var target = mQuery(el).attr('data-target');
        if (!target) {
            target = null;
        }

        //give an ajaxified link the option of not displaying the global loading bar
        var showLoadingBar = (mQuery(el).attr('data-hide-loadingbar')) ? false : true;

        //close the global search results if opened
        if (mQuery('#globalSearchContainer').length && mQuery('#globalSearchContainer').hasClass('active')) {
            Mautic.closeGlobalSearchResults();
        }

        Mautic.loadContent(route, link, method, target, showLoadingBar);
    },

    /**
     * Load a modal with ajax content
     *
     * @param el
     * @param event
     *
     * @returns {boolean}
     */
    ajaxifyModal: function (el, event) {
        if (mQuery(el).hasClass('disabled')) {
            return false;
        }

        var target = mQuery(el).attr('data-target');

        var route = mQuery(el).attr('href');
        if (route.indexOf('javascript') >= 0) {
            return false;
        }

        mQuery('body').addClass('noscroll');

        var method = mQuery(el).attr('data-method');
        if (!method) {
            method = 'GET'
        }

        var header = mQuery(el).attr('data-header');
        var footer = mQuery(el).attr('data-footer');

        Mautic.loadAjaxModal(target, route, method, header, footer);
    },

    /**
     * Retrieve ajax content for modal
     * @param target
     * @param route
     * @param method
     * @param header
     * @param footer
     */
    loadAjaxModal: function (target, route, method, header, footer) {

        //show the modal
        if (mQuery(target + ' .loading-placeholder').length) {
            mQuery(target + ' .loading-placeholder').removeClass('hide');
            mQuery(target + ' .modal-body-content').addClass('hide');

            if (mQuery(target + ' .modal-loading-bar').length) {
                mQuery(target + ' .modal-loading-bar').addClass('active');
            }
        }

        if (footer == 'false') {
            mQuery(target + " .modal-footer").addClass('hide');
        }

        //move the modal to the body tag to get around positioned div issues
        mQuery(target).on('show.bs.modal', function () {
            if (header) {
                mQuery(target + " .modal-title").html(header);
            }

            if (footer && footer != 'false') {
                mQuery(target + " .modal-footer").html(header);
            }
        });

        //clean slate upon close
        mQuery(target).on('hidden.bs.modal', function () {
            mQuery('body').removeClass('noscroll');

            //unload
            Mautic.onPageUnload(target);

            Mautic.resetModal(target);

            if (typeof Mautic.modalContentXhr[target] != 'undefined') {
                Mautic.modalContentXhr[target].abort();
                delete Mautic.modalContentXhr[target];
            }
        });

        mQuery(target).modal('show');

        if (typeof Mautic.modalContentXhr == 'undefined') {
            Mautic.modalContentXhr = {};
        } else if (typeof Mautic.modalContentXhr[target] != 'undefined') {
            Mautic.modalContentXhr[target].abort();
        }

        Mautic.modalContentXhr[target] = mQuery.ajax({
            url: route,
            type: method,
            dataType: "json",
            success: function (response) {
                if (response) {
                    Mautic.processModalContent(response, target);
                }
                Mautic.stopIconSpinPostEvent();
            },
            error: function (request, textStatus, errorThrown) {
                Mautic.processAjaxError(request, textStatus, errorThrown);
                Mautic.stopIconSpinPostEvent();
            },
            complete: function () {
                Mautic.stopModalLoadingBar(target);
                delete Mautic.modalContentXhr[target];
            }
        });
    },

    /**
     * Clears content from a shared modal
     * @param target
     */
    resetModal: function (target) {
        if (mQuery(target).hasClass('in')) {
            return;
        }

        mQuery(target + " .modal-title").html('');
        mQuery(target + " .modal-body-content").html('');

        if (mQuery(target + " loading-placeholder").length) {
            mQuery(target + " loading-placeholder").removeClass('hide');
        }
        if (mQuery(target + " .modal-footer").length) {
            var hasFooterButtons = mQuery(target + " .modal-footer .modal-form-buttons").length;
            mQuery(target + " .modal-footer").html('');
            if (hasFooterButtons) {
                //add footer buttons
                mQuery('<div class="modal-form-buttons" />').appendTo(target + " .modal-footer");
            }
            mQuery(target + " .modal-footer").removeClass('hide');
        }
    },

    /**
     * Handles modal content post ajax request
     * @param response
     * @param target
     */
    processModalContent: function (response, target) {
        if (response.error) {
            Mautic.stopIconSpinPostEvent();

            alert(response.error);
            return;
        }

        if (response.sessionExpired || (response.closeModal && response.newContent)) {
            mQuery(target).modal('hide');
            mQuery('body').removeClass('modal-open');
            mQuery('.modal-backdrop').remove();
            //assume the content is to refresh main app
            Mautic.processPageContent(response);
        } else {
            if (response.flashes) {
                Mautic.setFlashes(response.flashes);
            }

            if (response.notifications) {
                Mautic.setNotifications(response.notifications);
            }

            if (response.browserNotifications) {
                Mautic.setBrowserNotifications(response.browserNotifications);
            }

            if (response.callback) {
                window["Mautic"][response.callback].apply('window', [response]);
                return;
            }

            if (response.closeModal) {
                mQuery('body').removeClass('noscroll');
                mQuery(target).modal('hide');
                Mautic.onPageUnload(target, response);

                if (response.mauticContent) {
                    if (typeof Mautic[response.mauticContent + "OnLoad"] == 'function') {
                        if (typeof Mautic.loadedContent[response.mauticContent] == 'undefined') {
                            Mautic.loadedContent[response.mauticContent] = true;
                            Mautic[response.mauticContent + "OnLoad"](target, response);
                        }
                    }
                }
            } else if (response.target) {
                mQuery(response.target).html(response.newContent);

                //activate content specific stuff
                Mautic.onPageLoad(response.target, response, true);
            } else {
                //load the content
                if (mQuery(target + ' .loading-placeholder').length) {
                    mQuery(target + ' .loading-placeholder').addClass('hide');
                    mQuery(target + ' .modal-body-content').html(response.newContent);
                    mQuery(target + ' .modal-body-content').removeClass('hide');
                } else {
                    mQuery(target + ' .modal-body').html(response.newContent);
                }

                //activate content specific stuff
                Mautic.onPageLoad(target, response, true);
            }
        }
    },

    /**
     * Display confirmation modal
     */
    showConfirmation: function (el) {
        var precheck = mQuery(el).data('precheck');

        if (precheck) {
            if (typeof precheck == 'function') {
                if (!precheck()) {
                    return;
                }
            } else if (typeof Mautic[precheck] == 'function') {
                if (!Mautic[precheck]()) {
                    return;
                }
            }
        }

        var message = mQuery(el).data('message');
        var confirmText = mQuery(el).data('confirm-text');
        var confirmAction = mQuery(el).attr('href');
        var confirmCallback = mQuery(el).data('confirm-callback');
        var cancelText = mQuery(el).data('cancel-text');
        var cancelCallback = mQuery(el).data('cancel-callback');

        var confirmContainer = mQuery("<div />").attr({"class": "modal fade confirmation-modal"});
        var confirmDialogDiv = mQuery("<div />").attr({"class": "modal-dialog"});
        var confirmContentDiv = mQuery("<div />").attr({"class": "modal-content"});
        var confirmFooterDiv = mQuery("<div />").attr({"class": "modal-body text-center"});
        var confirmHeaderDiv = mQuery("<div />").attr({"class": "modal-header"});
        confirmHeaderDiv.append(mQuery('<h4 />').attr({"class": "modal-title"}).text(message));
        var confirmButton = mQuery('<button type="button" />')
            .addClass("btn btn-danger")
            .css("marginRight", "5px")
            .css("marginLeft", "5px")
            .click(function () {
                if (typeof Mautic[confirmCallback] === "function") {
                    window["Mautic"][confirmCallback].apply('window', [confirmAction, el]);
                }
            })
            .html(confirmText);
        if (cancelText) {
            var cancelButton = mQuery('<button type="button" />')
                .addClass("btn btn-primary")
                .click(function () {
                    if (cancelCallback && typeof Mautic[cancelCallback] === "function") {
                        window["Mautic"][cancelCallback].apply('window', []);
                    } else {
                        Mautic.dismissConfirmation();
                    }
                })
                .html(cancelText);
        }

        if (typeof cancelButton != 'undefined') {
            confirmFooterDiv.append(cancelButton);
        }

        confirmFooterDiv.append(confirmButton);

        confirmContentDiv.append(confirmHeaderDiv);
        confirmContentDiv.append(confirmFooterDiv);

        confirmContainer.append(confirmDialogDiv.append(confirmContentDiv));
        mQuery('body').append(confirmContainer);

        mQuery('.confirmation-modal').on('hidden.bs.modal', function () {
            mQuery(this).remove();
        });

        mQuery('.confirmation-modal').modal('show');

    },

    /**
     * Dismiss confirmation modal
     */
    dismissConfirmation: function () {
        if (mQuery('.confirmation-modal').length) {
            mQuery('.confirmation-modal').modal('hide');
        }
    },

    /**
     * Reorder table data
     * @param name
     * @param orderby
     * @param tmpl
     * @param target
     */
    reorderTableData: function (name, orderby, tmpl, target, baseUrl) {
        if (typeof baseUrl == 'undefined') {
            baseUrl = window.location.pathname;
        }

        if (baseUrl.indexOf('tmpl') == -1) {
            baseUrl = baseUrl + "?tmpl=" + tmpl
        }

        var route = baseUrl + "&name=" + name + "&orderby=" + encodeURIComponent(orderby);
        Mautic.loadContent(route, '', 'POST', target);
    },

    /**
     *
     * @param name
     * @param filterby
     * @param filterValue
     * @param tmpl
     * @param target
     */
    filterTableData: function (name, filterby, filterValue, tmpl, target, baseUrl) {
        if (typeof baseUrl == 'undefined') {
            baseUrl = window.location.pathname;
        }

        if (baseUrl.indexOf('tmpl') == -1) {
            baseUrl = baseUrl + "?tmpl=" + tmpl
        }

        var route = baseUrl + "&name=" + name + "&filterby=" + encodeURIComponent(filterby) + "&value=" + encodeURIComponent(filterValue)
        Mautic.loadContent(route, '', 'POST', target);
    },

    /**
     *
     * @param name
     * @param limit
     * @param tmpl
     * @param target
     */
    limitTableData: function (name, limit, tmpl, target, baseUrl) {
        if (typeof baseUrl == 'undefined') {
            baseUrl = window.location.pathname;
        }

        if (baseUrl.indexOf('tmpl') == -1) {
            baseUrl = baseUrl + "?tmpl=" + tmpl
        }

        var route = baseUrl + "&name=" + name + "&limit=" + limit;
        Mautic.loadContent(route, '', 'POST', target);
    },

    /**
     * Executes an object action
     *
     * @param action
     */
    executeAction: function (action) {
        if (typeof Mautic.activeActions == 'undefined') {
            Mautic.activeActions = {};
        } else if (typeof Mautic.activeActions[action] != 'undefined') {
            // Action is currently being executed
            return;
        }

        Mautic.activeActions[action] = true;

        //dismiss modal if activated
        Mautic.dismissConfirmation();
        mQuery.ajax({
            showLoadingBar: true,
            url: action,
            type: "POST",
            dataType: "json",
            success: function (response) {
                Mautic.processPageContent(response);
            },
            error: function (request, textStatus, errorThrown) {
                Mautic.processAjaxError(request, textStatus, errorThrown);
            },
            complete: function() {
                delete Mautic.activeActions[action]
            }
        });
    },

    /**
     * Executes a batch action
     *
     * @param action
     */
    executeBatchAction: function (action, el) {
        if (typeof Mautic.activeActions == 'undefined') {
            Mautic.activeActions = {};
        } else if (typeof Mautic.activeActions[action] != 'undefined') {
            // Action is currently being executed
            return;
        }

        var items = Mautic.getCheckedListIds(el, true);

        var queryGlue = action.indexOf('?') >= 0 ? '&' : '?';

        // Append the items to the action to send with the POST
        var action = action + queryGlue + 'ids=' + items;

        // Hand over processing to the executeAction method
        Mautic.executeAction(action);
    },

    /**
     * Retrieves the IDs of the items checked in a list
     *
     * @param el
     * @param stringify
     * @returns {*}
     */
    getCheckedListIds: function(el, stringify) {
        var checkboxes = 'input[class=list-checkbox]:checked';

        // Check for a target
        if (typeof el != 'undefined' && el) {
            var target = mQuery(el).data('target');
            if (target) {
                checkboxes = target + ' ' + checkboxes;
            }
        }

        // Retrieve all of the selected items
        var items = mQuery(checkboxes).map(function () {
            return mQuery(this).val();
        }).get();

        if (stringify) {
            items = JSON.stringify(items);
        }

        return items;
    },

    /**
     * Checks that items are checked before showing confirmation
     *
     * @returns int
     */
    batchActionPrecheck: function() {
        return mQuery('input[class=list-checkbox]:checked').length;
    },

    /**
     * Activates Typeahead.js command lists for search boxes
     * @param elId
     * @param modelName
     */
    activateSearchAutocomplete: function (elId, modelName) {
        if (mQuery('#' + elId).length) {
            var livesearch = (mQuery('#' + elId).attr("data-toggle=['livesearch']")) ? true : false;

            var typeaheadObject = Mautic.activateTypeahead('#' + elId, {
                prefetch: true,
                remote: false,
                limit: 0,
                action: 'commandList&model=' + modelName,
                multiple: true
            });
            mQuery(typeaheadObject).on('typeahead:selected', function (event, datum) {
                if (livesearch) {
                    //force live search update,
                    MauticVars.lastSearchStr = '';
                    mQuery('#' + elId).keyup();
                }
            }).on('typeahead:autocompleted', function (event, datum) {
                if (livesearch) {
                    //force live search update
                    MauticVars.lastSearchStr = '';
                    mQuery('#' + elId).keyup();
                }
            });
        }
    },

    /**
     * Activate live search feature
     *
     * @param el
     * @param searchStrVar
     * @param liveCacheVar
     */
    activateLiveSearch: function (el, searchStrVar, liveCacheVar) {
        if (!mQuery(el).length) {
            return;
        }

        //find associated button
        var btn = "button[data-livesearch-parent='" + mQuery(el).attr('id') + "']";

        mQuery(el).on('focus', function () {
            Mautic.currentSearchString = mQuery(this).val().trim();
        });
        mQuery(el).on('change keyup paste', {}, function (event) {
            var searchStr = mQuery(el).val().trim();

            var spaceKeyPressed = (event.which == 32 || event.keyCode == 32);
            var enterKeyPressed = (event.which == 13 || event.keyCode == 13);
            var deleteKeyPressed = (event.which == 8 || event.keyCode == 8);

            if (!enterKeyPressed && Mautic.currentSearchString && Mautic.currentSearchString == searchStr) {
                return;
            }

            var target = mQuery(el).attr('data-target');
            var diff = searchStr.length - MauticVars[searchStrVar].length;

            if (diff < 0) {
                diff = parseInt(diff) * -1;
            }

            var overlayEnabled = mQuery(el).attr('data-overlay');
            if (!overlayEnabled || overlayEnabled == 'false') {
                overlayEnabled = false;
            } else {
                overlayEnabled = true;
            }

            var overlayTarget = mQuery(el).attr('data-overlay-target');
            if (!overlayTarget) overlayTarget = target;

            if (overlayEnabled) {
                mQuery(el).off('blur.livesearchOverlay');
                mQuery(el).on('blur.livesearchOverlay', function() {
                   mQuery(overlayTarget + ' .content-overlay').remove();
                });
            }

            if (!deleteKeyPressed && overlayEnabled) {
                var overlay = mQuery('<div />', {"class": "content-overlay"}).html(mQuery(el).attr('data-overlay-text'));
                if (mQuery(el).attr('data-overlay-background')) {
                    overlay.css('background', mQuery(el).attr('data-overlay-background'));
                }
                if (mQuery(el).attr('data-overlay-color')) {
                    overlay.css('color', mQuery(el).attr('data-overlay-color'));
                }
            }

            //searchStr in MauticVars[liveCacheVar] ||
            if ((!searchStr && MauticVars[searchStrVar].length) || diff >= 3 || spaceKeyPressed || enterKeyPressed) {
                MauticVars[searchStrVar] = searchStr;
                event.data.livesearch = true;

                Mautic.filterList(event,
                    mQuery(el).attr('id'),
                    mQuery(el).attr('data-action'),
                    target,
                    liveCacheVar,
                    overlayEnabled,
                    overlayTarget
                );
            } else if (overlayEnabled) {
                if (!mQuery(overlayTarget + ' .content-overlay').length) {
                    mQuery(overlayTarget).prepend(overlay);
                }
            }
        });

        if (mQuery(btn).length) {
            mQuery(btn).on('click', {'parent': mQuery(el).attr('id')}, function (event) {
                var searchStr = mQuery(el).val().trim();
                MauticVars[searchStrVar] = searchStr;

                Mautic.filterButtonClicked = true;
                Mautic.filterList(event,
                    event.data.parent,
                    mQuery('#' + event.data.parent).attr('data-action'),
                    mQuery('#' + event.data.parent).attr('data-target'),
                    'liveCache',
                    mQuery(this).attr('data-livesearch-action')
                );
            });

            if (mQuery(el).val()) {
                mQuery(btn).attr('data-livesearch-action', 'clear');
                mQuery(btn + ' i').removeClass('fa-search').addClass('fa-eraser');
            } else {
                mQuery(btn).attr('data-livesearch-action', 'search');
                mQuery(btn + ' i').removeClass('fa-eraser').addClass('fa-search');
            }
        }
    },

    /**
     * Filters list based on search contents
     */
    filterList: function (e, elId, route, target, liveCacheVar, action, overlayEnabled, overlayTarget) {
        if (typeof liveCacheVar == 'undefined') {
            liveCacheVar = "liveCache";
        }

        var el = mQuery('#' + elId);
        //only submit if the element exists, its a livesearch, or on button click

        if (el.length && (e.data.livesearch || mQuery(e.target).prop('tagName') == 'BUTTON' || mQuery(e.target).parent().prop('tagName') == 'BUTTON')) {
            var value = el.val().trim();
            //should the content be cleared?
            if (!value) {
                //force action since we have no content
                action = 'clear';
            } else if (action == 'clear') {
                el.val('');
                el.typeahead('val', '');
                value = '';
            }

            //make the request
            //@TODO reevaluate search caching as it seems to cause issues
            if (false && value && value in MauticVars[liveCacheVar]) {
                var response = {"newContent": MauticVars[liveCacheVar][value]};
                response.target = target;
                response.overlayEnabled = overlayEnabled;
                response.overlayTarget = overlayTarget;

                Mautic.processPageContent(response);
            } else {
                var searchName = el.attr('name');
                if (searchName == 'undefined') {
                    searchName = 'search';
                }

                if (typeof Mautic.liveSearchXhr !== 'undefined') {
                    //ensure current search request is aborted
                    Mautic['liveSearchXhr'].abort();
                }

                var btn = "button[data-livesearch-parent='" + elId + "']";
                if (mQuery(btn).length && !mQuery(btn).hasClass('btn-nospin') && !Mautic.filterButtonClicked) {
                    Mautic.startIconSpinOnEvent(btn);
                }

                var tmpl = mQuery('#' + elId).data('tmpl');
                if (!tmpl) {
                    tmpl = 'list';
                }

                var tmplParam = (route.indexOf('tmpl') == -1) ? '&tmpl=' + tmpl : '';

                // In a modal?
                var checkInModalTarget = (overlayTarget) ? overlayTarget : target;
                var modalParent        = mQuery(checkInModalTarget).closest('.modal');
                var inModal            = mQuery(modalParent).length > 0;

                if (inModal) {
                    var modalTarget = '#' + mQuery(modalParent).attr('id');
                    Mautic.startModalLoadingBar(modalTarget);
                }
                var showLoading = (inModal) ? false : true;

                Mautic.liveSearchXhr = mQuery.ajax({
                    showLoadingBar: showLoading,
                    url: route,
                    type: "GET",
                    data: searchName + "=" + encodeURIComponent(value) + tmplParam,
                    dataType: "json",
                    success: function (response) {
                        //cache the response
                        if (response.newContent) {
                            MauticVars[liveCacheVar][value] = response.newContent;
                        }
                        //note the target to be updated
                        response.target = target;
                        response.overlayEnabled = overlayEnabled;
                        response.overlayTarget = overlayTarget;

                        //update the buttons class and action
                        if (mQuery(btn).length) {
                            if (action == 'clear') {
                                mQuery(btn).attr('data-livesearch-action', 'search');
                                mQuery(btn).children('i').first().removeClass('fa-eraser').addClass('fa-search');
                            } else {
                                mQuery(btn).attr('data-livesearch-action', 'clear');
                                mQuery(btn).children('i').first().removeClass('fa-search').addClass('fa-eraser');
                            }
                        }

                        if (inModal) {
                            Mautic.processModalContent(response);
                            Mautic.stopModalLoadingBar(modalTarget);
                        } else {
                            Mautic.processPageContent(response);
                            Mautic.stopPageLoadingBar();
                        }
                    },
                    error: function (request, textStatus, errorThrown) {
                        Mautic.processAjaxError(request, textStatus, errorThrown);

                        //update the buttons class and action
                        if (mQuery(btn).length) {
                            if (action == 'clear') {
                                mQuery(btn).attr('data-livesearch-action', 'search');
                                mQuery(btn).children('i').first().removeClass('fa-eraser').addClass('fa-search');
                            } else {
                                mQuery(btn).attr('data-livesearch-action', 'clear');
                                mQuery(btn).children('i').first().removeClass('fa-search').addClass('fa-eraser');
                            }
                        }
                    },
                    complete: function() {
                        delete Mautic.liveSearchXhr;
                        delete Mautic.filterButtonClicked;
                    }
                });
            }
        }
    },

    /**
     * Filters a list based on select value
     *
     * @param el
     */
    activateListFilterSelect: function(el) {
        var filterName       = mQuery(el).attr('name');
        var isMultiple       = mQuery(el).attr('multiple') ? true : false;
        var prefixExceptions = mQuery(el).data('prefix-exceptions');

        if (isMultiple && prefixExceptions) {
            if (typeof Mautic.listFilterValues == 'undefined') {
                Mautic.listFilterValues = {};
            }

            // Store values for comparison on change
            Mautic.listFilterValues[filterName] = mQuery(el).val();
        }

        mQuery(el).on('change', function() {
            var filterVal = mQuery(this).val();
            if (filterVal == null) {
                filterVal = [];
            }

            if (prefixExceptions) {
                var limited = prefixExceptions.split(',');

                if (filterVal.length > 1) {
                    for (var i=0; i<filterVal.length; i++) {
                        if (mQuery.inArray(filterVal[i], Mautic.listFilterValues[filterName]) == -1) {
                            var newOption = mQuery(this).find('option[value="' + filterVal[i] + '"]');
                            var prefix    = mQuery(newOption).parent().data('prefix');

                            if (mQuery.inArray(prefix, limited) != -1) {
                                mQuery(newOption).siblings().prop('selected', false);

                                filterVal = mQuery(this).val();
                                mQuery(this).trigger('chosen:updated');
                            }
                        }
                    }
                }

                Mautic.listFilterValues[filterName] = filterVal;
            }

            var tmpl = mQuery(this).data('tmpl');
            if (!tmpl) {
                tmpl = 'list';
            }

            var filters   = (isMultiple) ? JSON.stringify(filterVal) : filterVal;
            var request   = window.location.pathname + '?tmpl=' + tmpl + '&' + filterName + '=' + filters;

            Mautic.loadContent(request, '', 'POST', mQuery(this).data('target'));
        });
    },

    /**
     * Removes a list option from a list generated by ListType
     * @param el
     */
    removeFormListOption: function (el) {
        var sortableDiv = mQuery(el).parents('div.sortable');
        var inputCount = mQuery(sortableDiv).parents('div.form-group').find('input.sortable-itemcount');
        var count = mQuery(inputCount).val();
        count--;
        mQuery(inputCount).val(count);
        mQuery(sortableDiv).remove();
    },

    /**
     * Toggles published status of an entity
     *
     * @param el
     * @param model
     * @param id
     */
    togglePublishStatus: function (event, el, model, id, extra, backdrop) {
        event.preventDefault();

        var wasPublished = mQuery(el).hasClass('fa-toggle-on');

        mQuery(el).removeClass('fa-toggle-on fa-toggle-off').addClass('fa-spin fa-spinner');

        //destroy tooltips so it can be regenerated
        mQuery(el).tooltip('destroy');
        //clear the lookup cache
        MauticVars.liveCache = new Array();

        if (backdrop) {
            Mautic.activateBackdrop();
        }

        if (extra) {
            extra = '&' + extra;
        }
        mQuery(el).tooltip('destroy');
        mQuery.ajax({
            url: mauticAjaxUrl,
            type: "POST",
            data: "action=togglePublishStatus&model=" + model + '&id=' + id + extra,
            dataType: "json",
            success: function (response) {
                if (response.reload) {
                    Mautic.redirectWithBackdrop(window.location);
                } else if (response.statusHtml) {
                    mQuery(el).replaceWith(response.statusHtml);
                    mQuery(el).tooltip({html: true, container: 'body'});
                }
            },
            error: function (request, textStatus, errorThrown) {
                var addClass = (wasPublished) ? 'fa-toggle-on' : 'fa-toggle-off';
                mQuery(el).removeClass('fa-spin fa-spinner').addClass(addClass);

                Mautic.processAjaxError(request, textStatus, errorThrown);
            }
        });
    },

    /**
     * Toggles the class for yes/no button groups
     * @param changedId
     */
    toggleYesNoButtonClass: function (changedId) {
        changedId = '#' + changedId;

        var isYesButton = mQuery(changedId).parent().hasClass('btn-yes');

        //change the other
        var otherButton = isYesButton ? '.btn-no' : '.btn-yes';
        var otherLabel = mQuery(changedId).parent().parent().find(otherButton);

        if (mQuery(changedId).prop('checked')) {
            var thisRemove = 'btn-default',
                otherAdd = 'btn-default';
            if (isYesButton) {
                var thisAdd = 'btn-success',
                    otherRemove = 'btn-danger';
            } else {
                var thisAdd = 'btn-danger',
                    otherRemove = 'btn-success';
            }
        } else {
            var thisAdd = 'btn-default';
            if (isYesButton) {
                var thisAdd = 'btn-success',
                    otherRemove = 'btn-danger';
            } else {
                var thisAdd = 'btn-danger',
                    otherRemove = 'btn-success';
            }
        }
        mQuery(changedId).parent().removeClass(thisRemove).addClass(thisAdd);
        mQuery(otherLabel).removeClass(otherRemove).addClass(otherAdd);
    },

    /**
     * Apply filter
     * @param list
     */
    setSearchFilter: function (el, searchId, string) {
        if (typeof searchId == 'undefined')
            searchId = '#list-search';
        else
            searchId = '#' + searchId;

        if (string || string === '') {
            var current = string;
        } else {
            var filter  = mQuery(el).val();
            var current = mQuery('#list-search').typeahead('val') + " " + filter;
        }

        //append the filter
        mQuery(searchId).typeahead('val', current);

        //submit search
        var e = mQuery.Event("keypress", {which: 13});
        e.data = {};
        e.data.livesearch = true;
        Mautic.filterList(
            e,
            'list-search',
            mQuery(searchId).attr('data-action'),
            mQuery(searchId).attr('data-target'),
            'liveCache'
        );
    },

    /**
     * Unlock an entity
     *
     * @param model
     * @param id
     */
    unlockEntity: function (model, id, parameter) {
        mQuery.ajax({
            url: mauticAjaxUrl,
            type: "POST",
            data: "action=unlockEntity&model=" + model + "&id=" + id + "&parameter=" + parameter,
            dataType: "json"
        });
    },

    /**
     * Processes ajax errors
     *
     *
     * @param request
     * @param textStatus
     * @param errorThrown
     */
    processAjaxError: function (request, textStatus, errorThrown, mainContent) {
        if (textStatus == 'abort') {
            Mautic.stopPageLoadingBar();
            Mautic.stopCanvasLoadingBar();
            Mautic.stopIconSpinPostEvent();
            return;
        }

        var inDevMode = typeof mauticEnv !== 'undefined' && mauticEnv == 'dev';

        if (inDevMode) {
            console.log(request);
        }

        if (typeof request.responseJSON !== 'undefined') {
            response = request.responseJSON;
        } else {
            //Symfony may have added some excess buffer if an exception was hit during a sub rendering and because
            //it uses ob_start, PHP dumps the buffer upon hitting the exception.  So let's filter that out.
            var errorStart = request.responseText.indexOf('{"newContent');
            var jsonString = request.responseText.slice(errorStart);

            if (jsonString) {
                try {
                    var response = mQuery.parseJSON(jsonString);
                    if (inDevMode) {
                        console.log(response);
                    }
                } catch (err) {
                    if (inDevMode) {
                        console.log(err);
                    }
                }
            } else {
                response = {};
            }
        }

        if (response) {
            if (response.newContent && mainContent) {
                //an error page was returned
                mQuery('#app-content .content-body').html(response.newContent);
                if (response.route && response.route.indexOf("ajax") == -1) {
                    //update URL in address bar
                    MauticVars.manualStateChange = false;
                    History.pushState(null, "Mautic", response.route);
                }
            } else if (response.newContent && mQuery('.modal.in').length) {
                //assume a modal was the recipient of the information
                mQuery('.modal.in .modal-body-content').html(response.newContent);
                mQuery('.modal.in .modal-body-content').removeClass('hide');
                if (mQuery('.modal.in  .loading-placeholder').length) {
                    mQuery('.modal.in  .loading-placeholder').addClass('hide');
                }
            } else if (inDevMode) {
                if (response.error) {
                    var error = response.error.code + ': ' + errorThrown + '; ' + response.error.exception;
                    alert(error);
                }
            }
        }

        Mautic.stopPageLoadingBar();
        Mautic.stopCanvasLoadingBar();
        Mautic.stopIconSpinPostEvent();
    },

    /**
     * Emulates empty data object if doughnut/pie chart data are empty.
     *
     *
     * @param data
     */
    emulateNoDataForPieChart: function (data) {
        var dataEmpty = true;
        mQuery.each(data, function (i, part) {
            if (part.value) {
                dataEmpty = false;
            }
        });
        if (dataEmpty) {
            data = [{
                value: 1,
                color: "#efeeec",
                highlight: "#EBEBEB",
                label: "No data"
            }];
        }
        return data;
    },

    /**
     * Moderates intervals to prevent ajax overlaps
     *
     * @param key
     * @param callback
     * @param timeout
     */
    setModeratedInterval: function (key, callback, timeout, params) {
        if (typeof MauticVars.intervalsInProgress[key] != 'undefined') {
            //action is still pending so clear and reschedule
            clearTimeout(MauticVars.moderatedIntervals[key]);
        } else {
            MauticVars.intervalsInProgress[key] = true;

            //perform callback
            if (typeof params == 'undefined') {
                params = [];
            }

            if (typeof callback == 'function') {
                callback(params);
            } else {
                window["Mautic"][callback].apply('window', params);
            }
        }

        //schedule new timeout
        MauticVars.moderatedIntervals[key] = setTimeout(function () {
            Mautic.setModeratedInterval(key, callback, timeout, params)
        }, timeout);
    },

    /**
     * Call at the end of the moderated interval callback function to let setModeratedInterval know
     * the action is done and it's safe to execute again
     *
     * @param key
     */
    moderatedIntervalCallbackIsComplete: function (key) {
        delete MauticVars.intervalsInProgress[key];
    },

    /**
     * Clears a moderated interval
     *
     * @param key
     */
    clearModeratedInterval: function (key) {
        Mautic.moderatedIntervalCallbackIsComplete(key);
        clearTimeout(MauticVars.moderatedIntervals[key]);
        delete MauticVars.moderatedIntervals[key];
    },

    /**
     * Sets flashes
     * @param flashes
     */
    setFlashes: function (flashes) {
        mQuery('#flashes').append(flashes);

        mQuery('#flashes .alert-new').each(function () {
            var me = this;
            window.setTimeout(function () {
                mQuery(me).fadeTo(500, 0).slideUp(500, function () {
                    mQuery(this).remove();
                });
            }, 4000);

            mQuery(this).removeClass('alert-new');
        });
    },

    /**
     * Set browser notifications
     *
     * @param notifications
     */
    setBrowserNotifications: function (notifications) {
        mQuery.each(notifications, function (key, notification) {
            Mautic.browserNotifier.createNotification(
                notification.title,
                {
                    body: notification.message,
                    icon: notification.icon
                }
            );
        });
    },

    /**
     *
     * @param notifications
     */
    setNotifications: function (notifications) {
        if (notifications.lastId) {
            mQuery('#mauticLastNotificationId').val(notifications.lastId);
        }

        if (mQuery('#notifications .mautic-update')) {
            mQuery('#notifications .mautic-update').remove();
        }

        if (notifications.hasNewNotifications) {
            if (mQuery('#newNotificationIndicator').hasClass('hide')) {
                mQuery('#newNotificationIndicator').removeClass('hide');
            }
        }

        if (notifications.content) {
            mQuery('#notifications').prepend(notifications.content);

            if (!mQuery('#notificationMautibot').hasClass('hide')) {
                mQuery('#notificationMautibot').addClass('hide');
            }
        }

        if (notifications.sound) {
            mQuery('.playSound').remove();

            mQuery.playSound(notifications.sound);
        }
    },

    /**
     * Marks notifications as read and clears unread indicators
     */
    markNotificationsRead: function () {
        mQuery("#notificationsDropdown").unbind('hide.bs.dropdown');
        mQuery('#notificationsDropdown').on('hidden.bs.dropdown', function () {
            if (!mQuery('#newNotificationIndicator').hasClass('hide')) {
                mQuery('#notifications .is-unread').remove();
                mQuery('#newNotificationIndicator').addClass('hide');

                mQuery.ajax({
                    url: mauticAjaxUrl,
                    type: "GET",
                    data: "action=markNotificationsRead"
                });
            }
        });
    },

    /**
     * Clear notification(s)
     * @param id
     */
    clearNotification: function (id) {
        if (id) {
            mQuery("#notification" + id).fadeTo("fast", 0.01).slideUp("fast", function () {
                mQuery(this).find("*[data-toggle='tooltip']").tooltip('destroy');
                mQuery(this).remove();

                if (!mQuery('#notifications .notification').length) {
                    if (mQuery('#notificationMautibot').hasClass('hide')) {
                        mQuery('#notificationMautibot').removeClass('hide');
                    }
                }
            });
        } else {
            mQuery("#notifications .notification").fadeOut(300, function () {
                mQuery(this).remove();

                if (mQuery('#notificationMautibot').hasClass('hide')) {
                    mQuery('#notificationMautibot').removeClass('hide');
                }
            });
        }

        mQuery.ajax({
            url: mauticAjaxUrl,
            type: "GET",
            data: "action=clearNotification&id=" + id
        });
    },

    /**
     * Converts an input to a color picker
     * @param el
     */
    activateColorPicker: function(el) {
        var pickerOptions = mQuery(el).data('color-options');
        if (!pickerOptions) {
            pickerOptions = {
                theme: 'bootstrap'
            };
        }

        mQuery(el).minicolors(pickerOptions);
    },

    /**
     * Activates typeahead
     * @param el
     * @param options
     * @returns {*}
     */
    activateTypeahead: function (el, options) {
        if (typeof options == 'undefined' || !mQuery(el).length) {
            return;
        }

        if (typeof options.remote == 'undefined') {
            options.remote = (options.action) ? true : false;
        }

        if (typeof options.prefetch == 'undefined') {
            options.prefetch = false;
        }

        if (typeof options.limit == 'undefined') {
            options.limit = 5;
        }

        if (!options.displayKey) {
            options.displayKey = 'value';
        }

        if (typeof options.multiple == 'undefined') {
            options.multiple = false;
        }

        if (typeof options.minLength == 'undefined') {
            options.minLength = 2;
        }

        if (options.prefetch || options.remote) {
            if (typeof options.action == 'undefined') {
                return;
            }

            var sourceOptions = {
                datumTokenizer: Bloodhound.tokenizers.obj.whitespace(options.displayKey),
                queryTokenizer: Bloodhound.tokenizers.whitespace,
                dupDetector: function (remoteMatch, localMatch) {
                    return (remoteMatch[options.displayKey] == localMatch[options.displayKey]);
                },
                ttl: 15000,
                limit: options.limit
            };

            var filterClosure = function (list) {
                if (typeof list.ignore_wdt != 'undefined') {
                    delete list.ignore_wdt;
                }

                if (typeof list.success != 'undefined') {
                    delete list.success;
                }

                if (typeof list == 'object') {
                    if (typeof list[0] != 'undefined') {
                        //meant to be an array and not an object
                        list = mQuery.map(list, function (el) {
                            return el;
                        });
                    } else {
                        //empty object so return empty array
                        list = [];
                    }
                }

                return list;
            };

            if (options.remote) {
                sourceOptions.remote = {
                    url: mauticAjaxUrl + "?action=" + options.action + "&filter=%QUERY",
                    filter: filterClosure
                };
            }

            if (options.prefetch) {
                sourceOptions.prefetch = {
                    url: mauticAjaxUrl + "?action=" + options.action,
                    filter: filterClosure
                };
            }

            var theBloodhound = new Bloodhound(sourceOptions);
            theBloodhound.initialize();
        } else {
            var substringMatcher = function (strs, strKeys) {
                return function findMatches(q, cb) {
                    var matches, substrRegex;

                    // an array that will be populated with substring matches
                    matches = [];

                    // regex used to determine if a string contains the substring `q`
                    substrRegex = new RegExp(q, 'i');

                    // iterate through the pool of strings and for any string that
                    // contains the substring `q`, add it to the `matches` array
                    mQuery.each(strs, function (i, str) {
                        if (typeof str == 'object') {
                            str = str[options.displayKey];
                        }

                        if (substrRegex.test(str)) {
                            // the typeahead jQuery plugin expects suggestions to a
                            // JavaScript object, refer to typeahead docs for more info
                            var match = {};

                            match[options.displayKey] = str;

                            if (strKeys.length && typeof strKeys[i] != 'undefined') {
                                match['id'] = strKeys[i];
                            }
                            matches.push(match);
                        }
                    });

                    cb(matches);
                };
            };

            var lookupOptions = (options.dataOptions) ? options.dataOptions : mQuery(el).data('options');
            var lookupKeys = (options.dataOptionKeys) ? options.dataOptionKeys : [];
            if (!lookupOptions) {
                return;
            }
        }

        var theName = el.replace(/[^a-z0-9\s]/gi, '').replace(/[-\s]/g, '_');

        var theTypeahead = mQuery(el).typeahead(
            {
                hint: true,
                highlight: true,
                minLength: options.minLength,
                multiple: options.multiple
            },
            {
                name: theName,
                displayKey: options.displayKey,
                source: (typeof theBloodhound != 'undefined') ? theBloodhound.ttAdapter() : substringMatcher(lookupOptions, lookupKeys)
            }
        ).on('keypress', function (event) {
                if ((event.keyCode || event.which) == 13) {
                    mQuery(el).typeahead('close');
                }
            }).on('focus', function() {
                if(mQuery(el).typeahead('val') === '' && !options.minLength) {
                    mQuery(el).data('ttTypeahead').input.trigger('queryChanged', '');
                }
            });

        return theTypeahead;
    },

    /**
     * Execute an action to AjaxController
     *
     * @param action
     * @param data
     * @param successClosure
     * @param showLoadingBar
     */
    ajaxActionRequest: function(action, data, successClosure, showLoadingBar) {
        if (typeof Mautic.ajaxActionXhr == 'undefined') {
            Mautic.ajaxActionXhr = {};
        } else if (typeof Mautic.ajaxActionXhr[action] != 'undefined') {
            Mautic.removeLabelLoadingIndicator();
            Mautic.ajaxActionXhr[action].abort();
        }

        if (typeof showLoadingBar == 'undefined') {
            showLoadingBar = false;
        }

        Mautic.ajaxActionXhr[action] = mQuery.ajax({
            url: mauticAjaxUrl + '?action=' + action,
            type: 'POST',
            data: data,
            showLoadingBar: showLoadingBar,
            success: function (response) {
                if (typeof successClosure == 'function') {
                    successClosure(response);
                }
            },
            error: function (request, textStatus, errorThrown) {
                Mautic.processAjaxError(request, textStatus, errorThrown, true);
            },
            complete: function () {
                delete Mautic.ajaxActionXhr[action];
            }
        });
    },

    /**
     * Helper function to timeframe based graphs
     *
     * @param element
     * @param action
     * @param query
     * @param callback
     */
    getChartData: function(element, action, query, callback) {
        var element = mQuery(element);
        var wrapper = element.closest('ul');
        var button  = mQuery('#time-scopes .button-label');
        wrapper.find('a').removeClass('bg-primary');
        element.addClass('bg-primary');
        button.text(element.text());

        // Append action
        query = query + '&action=' + action;

        mQuery.ajax({
            showLoadingBar: true,
            url: mauticAjaxUrl,
            type: 'POST',
            data: query,
            dataType: "json",
            success: function (response) {
                if (response.success) {
                    Mautic.stopPageLoadingBar();
                    if (typeof callback == 'function') {
                        callback(response);
                    } else if(typeof window["Mautic"][callback] !== 'undefined') {
                        window["Mautic"][callback].apply('window', [response]);
                    }
                }
            },
            error: function (request, textStatus, errorThrown) {
                Mautic.processAjaxError(request, textStatus, errorThrown);
            }
        });
    },

    /**
     * Get entity ID of pages that have an input with id of entityId
     *
     * @returns {*}
     */
    getEntityId: function() {
        return (mQuery('input#entityId').length) ? mQuery('input#entityId').val() : 0;
    },

    /**
     * Close the given modal and redirect to a URL
     *
     * @param el
     * @param url
     */
    closeModalAndRedirect: function(el, url) {
        Mautic.startModalLoadingBar(el);

        Mautic.loadContent(url);

        mQuery('body').removeClass('noscroll');
    },

    /**
     * Render the chart.js charts
     *
     * @param mQuery|string scope
     */
    renderCharts: function(scope) {
        var charts = [];
        if (!Mautic.chartObjects) Mautic.chartObjects = [];

        if (mQuery.type(scope) === 'string') {
            charts = mQuery(scope).find('canvas.chart');
        } else if (scope) {
            charts = scope.find('canvas.chart');
        } else {
            charts = mQuery('canvas.chart');
        }

        if (charts.length) {
            charts.each(function(index, canvas) {
                canvas = mQuery(canvas);
                if (!canvas.hasClass('chart-rendered')) {
                    if (canvas.hasClass('line-chart')) {
                        Mautic.renderLineChart(canvas)
                    } else if (canvas.hasClass('pie-chart')) {
                        Mautic.renderPieChart(canvas)
                    } else if (canvas.hasClass('bar-chart')) {
                        Mautic.renderBarChart(canvas)
                    } else if (canvas.hasClass('simple-bar-chart')) {
                        Mautic.renderSimpleBarChart(canvas)
                    }
                }
                canvas.addClass('chart-rendered');
            });
        }
    },

    /**
     * Render the chart.js line chart
     *
     * @param mQuery element canvas
     */
    renderLineChart: function(canvas) {
        var data = mQuery.parseJSON(canvas.text());
        if (!data.labels.length || !data.datasets.length) return;
        var chart = new Chart(canvas, {
            type: 'line',
            data: data, 
            options: {
                lineTension : 0.2,
                borderWidth: 1,
                scales: {
                    yAxes: [{
                        ticks: {
                            beginAtZero: true
                        }
                    }]
                }
            }
        });
        Mautic.chartObjects.push(chart);
    },

    /**
     * Render the chart.js pie chart
     *
     * @param mQuery element canvas
     */
    renderPieChart: function(canvas) {
        var data = mQuery.parseJSON(canvas.text());
        var options = {borderWidth: 1};
        var disableLegend = canvas.attr('data-disable-legend');
        if (typeof disableLegend !== 'undefined' && disableLegend !== false) {
            options.legend = {
                display: false
            }
        }
        // data = Mautic.emulateNoDataForPieChart(data);
        var chart = new Chart(canvas, {
            type: 'pie',
            data: data,
            options: options
        });
        Mautic.chartObjects.push(chart);
    },

    /**
     * Render the chart.js bar chart
     *
     * @param mQuery element canvas
     */
    renderBarChart: function(canvas) {
        var data = mQuery.parseJSON(canvas.text());
        var chart = new Chart(canvas, {
            type: 'bar',
            data: data, 
            options: {}
        });
        Mautic.chartObjects.push(chart);
    },

    /**
     * Render the chart.js simple bar chart
     *
     * @param mQuery element canvas
     */
    renderSimpleBarChart: function(canvas) {
        var data = mQuery.parseJSON(canvas.text());
        var chart = new Chart(canvas, {
            type: 'bar',
            data: data, 
            options: {
                scales: {
                    xAxes: [{display: false,}],
                    yAxes: [{display: false,}]
                },
                legend: {
                    display: false
                }
            }
        });
        Mautic.chartObjects.push(chart);
    },

    /**
     * Render vector maps
     *
     * @param mQuery element scope
     */
    renderMaps: function(scope) {
        if (!Mautic.mapObjects) Mautic.mapObjects = [];
        var maps = [];

        if (mQuery.type(scope) === 'string') {
            maps = mQuery(scope).find('.vector-map');
        } else if (scope) {
            maps = scope.find('.vector-map');
        } else {
            maps = mQuery('.vector-map');
        }

        if (maps.length) {
            maps.each(function(index, element) {
                var wrapper = mQuery(element);
                try {
                    var data = mQuery.parseJSON(wrapper.text());
                } catch (error) {

                    return;
                }

                // Markers have numerical indexes
                var firstKey = Object.keys(data)[0];

                // Check type of data
                if (firstKey == "0") {
                    // Markers
                    var markersData = data,
                        regionsData = {};
                } else {
                    // Regions
                    var markersData = {},
                        regionsData = data;
                }

                wrapper.text('');
                wrapper.vectorMap({
                    backgroundColor: 'transparent',
                    zoomOnScroll: false,
                    markers: markersData,
                    markerStyle: {
                        initial: {
                            fill: '#40C7B5'
                        },
                        selected: {
                            fill: '#40C7B5'
                        }
                    },
                    regionStyle: {
                        initial: {
                            "fill": '#dce0e5',
                            "fill-opacity": 1,
                            "stroke": 'none',
                            "stroke-width": 0,
                            "stroke-opacity": 1
                        },
                        hover: {
                            "fill-opacity": 0.7,
                            "cursor": 'pointer'
                        }
                    },
                    map: 'world_mill_en',
                    series: {
                        regions: [{
                            values: regionsData,
                            scale: ['#dce0e5', '#40C7B5'],
                            normalizeFunction: 'polynomial'
                        }]
                    },
                    onRegionTipShow: function (event, label, index) {
                        if (data[index] > 0) {
                            label.html(
                                '<b>'+label.html()+'</b></br>'+
                                data[index]+' Leads'
                            );
                        }
                    }
                });
                Mautic.mapObjects.push(wrapper.vectorMap('get', 'mapObject'));
            });
        }
    },

    initDateRangePicker: function () {
        var dateFrom = mQuery('#daterange_date_from');
        var dateTo = mQuery('#daterange_date_to');

        dateFrom.datetimepicker({
            format: 'M j, Y',
            onShow: function(ct) {
                this.setOptions({
                    maxDate: dateTo.val() ? new Date(dateTo.val()) : false
                });
            },
            timepicker: false
        });
        dateTo.datetimepicker({
            format: 'M j, Y',
            onShow: function(ct) {
                this.setOptions({
                    maxDate: new Date(),
                    minDate: dateFrom.val() ? new Date(dateFrom.val()) : false
                });
            },
            timepicker: false
        });
    },

    initCodeEditors: function() {
        var codeEditors = mQuery('textarea.code-editor').not('[data-code-editor=loaded]');
        Mautic.codeEditors = [];
        if (codeEditors.length) {
            codeEditors.each(function() {
                var textarea = mQuery(this);
                var editor = CodeMirror.fromTextArea(this, {
                    // lineNumbers: true,
                    // matchBrackets: true,
                    indentUnit: 4,
                    mode: 'htmlmixed'
                });

                // Mark the textarea that the editor was loaded
                textarea.attr('data-code-editor', 'loaded');

                // Set editor content from the textarea on init
                editor.setValue(textarea.val());
                editor.refresh();

                // Update the textarea content on editor blur
                editor.on('blur', function() {
                    textarea.val(editor.getValue());
                });

                // Init the atWho dropdown
                // Mautic.initAtWho(mQuery('.CodeMirror-code'), textarea.attr('data-token-callback'));
                // CodeMirror doesn't use contentEditable ;(

                // Save the textarea with the editor to a global array so it can be used elsewhere
                Mautic.codeEditors.push({editor: editor, textarea: textarea});
            });
        }
    },

    refreshCodeEditors: function() {
        if (typeof Mautic.codeEditors !== 'undefined' && Mautic.codeEditors.length) {
            mQuery.each(Mautic.codeEditors, function (i, value) {
                value.editor.setValue(value.textarea.val());
                value.editor.refresh();
            });
        }
    },


    intiSelectTheme: function(themeField) {
        mQuery('[data-theme]').click(function(e) {
            e.preventDefault();
            var currentLink = mQuery(this);
            var customHtml = mQuery('textarea.builder-html');
            
            if (customHtml.val().length) {
                if (confirm('You will lose the current content if you switch the theme.')) {
                    customHtml.val('');
                } else {
                    return;
                }
            }

            // Set the theme field value
            themeField.val(currentLink.attr('data-theme'));

            // Manipulate classes to achieve the theme selection ilustion
            mQuery('.theme-list .panel').removeClass('theme-selected');
            currentLink.closest('.panel').addClass('theme-selected');
            mQuery('.theme-list .select-theme-selected').addClass('hide');
            mQuery('.theme-list .select-theme-link').removeClass('hide');
            currentLink.closest('.panel').find('.select-theme-selected').removeClass('hide');
            currentLink.addClass('hide');
        });
    }
};<|MERGE_RESOLUTION|>--- conflicted
+++ resolved
@@ -1024,6 +1024,11 @@
                 });
                 Mautic.mapObjects = [];
             }
+
+	    // trash tokens to save some memory
+            if (typeof Mautic.builderTokens !== 'undefined') {
+                Mautic.builderTokens = {};
+            }
         } else if (response && response.mauticContent) {
             contentSpecific = response.mauticContent;
         }
@@ -1037,24 +1042,7 @@
                 delete Mautic.loadedContent[contentSpecific];
             }
         }
-<<<<<<< HEAD
-
-        // trash created chart objects to save some memory
-        if (typeof Mautic.chartObjects !== 'undefined') {
-            delete Mautic.chartObjects;
-        }
-
-        // trash created map objects to save some memory
-        if (typeof Mautic.mapObjects !== 'undefined') {
-            delete Mautic.mapObjects;
-        }
-
-        // trash tokens to save some memory
-        if (typeof Mautic.builderTokens !== 'undefined') {
-            Mautic.builderTokens = {};
-        }
-=======
->>>>>>> d030a9b4
+
     },
 
     /**
