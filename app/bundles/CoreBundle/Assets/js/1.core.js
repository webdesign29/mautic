var MauticVars  = {};
var mQuery      = jQuery.noConflict(true);
window.jQuery   = mQuery;

// Polyfil for ES6 startsWith method
if (!String.prototype.startsWith) {
    String.prototype.startsWith = function(searchString, position){
      position = position || 0;
      return this.substr(position, searchString.length) === searchString;
  };
}

//set default ajax options
MauticVars.activeRequests = 0;

mQuery.ajaxSetup({
    beforeSend: function (request, settings) {
        if (settings.showLoadingBar) {
            mQuery('.loading-bar').addClass('active');
            MauticVars.activeRequests++;
        }

        if (typeof IdleTimer != 'undefined') {
            //append last active time
            var userLastActive = IdleTimer.getLastActive();
            var queryGlue = (settings.url.indexOf("?") == -1) ? '?' : '&';

            settings.url = settings.url + queryGlue + 'mauticUserLastActive=' + userLastActive;
        }

        if (mQuery('#mauticLastNotificationId').length) {
            //append last notifications
            var queryGlue = (settings.url.indexOf("?") == -1) ? '?' : '&';

            settings.url = settings.url + queryGlue + 'mauticLastNotificationId=' + mQuery('#mauticLastNotificationId').val();
        }

        return true;
    },

    cache: false
});

// Force stop the page loading bar when no more requests are being in progress
mQuery( document ).ajaxStop(function(event) {
    // Seems to be stuck
    MauticVars.activeRequests = 0;
    Mautic.stopPageLoadingBar();
});

mQuery( document ).ready(function() {
    if (typeof mauticContent !== 'undefined') {
        mQuery("html").Core({
            console: false
        });
    }

    if (typeof IdleTimer != 'undefined') {
        IdleTimer.init({
            idleTimeout: 60000, //1 min
            awayTimeout: 900000, //15 min
            statusChangeUrl: mauticAjaxUrl + '?action=updateUserStatus'
        });
    }

    // Prevent backspace from activating browser back
    mQuery(document).on('keydown', function (e) {
        if (e.which === 8 && !mQuery(e.target).is("input:not([readonly]):not([type=radio]):not([type=checkbox]), textarea, [contentEditable], [contentEditable=true]")) {
            e.preventDefault();
        }
    });
});

//Fix for back/forward buttons not loading ajax content with History.pushState()
MauticVars.manualStateChange = true;

if (typeof History != 'undefined') {
    History.Adapter.bind(window, 'statechange', function () {
        if (MauticVars.manualStateChange == true) {
            //back/forward button pressed
            window.location.reload();
        }
        MauticVars.manualStateChange = true;
    });
}

//set global Chart defaults
if (typeof Chart != 'undefined') {
    // configure global Chart options
    Chart.defaults.global.elements.line.borderWidth = 1;
    Chart.defaults.global.elements.point.radius = 2;
    Chart.defaults.global.legend.labels.boxWidth = 12;
    Chart.defaults.global.maintainAspectRatio = false;
}

//live search vars
MauticVars.liveCache            = new Array();
MauticVars.lastSearchStr        = "";
MauticVars.globalLivecache      = new Array();
MauticVars.lastGlobalSearchStr  = "";

//used for spinning icons to show something is in progress)
MauticVars.iconClasses          = {};

//prevent multiple ajax calls from multiple clicks
MauticVars.routeInProgress       = '';

//prevent interval ajax requests from overlapping
MauticVars.moderatedIntervals    = {};
MauticVars.intervalsInProgress   = {};

var Mautic = {
    loadedContent: {},

    keyboardShortcutHtml: {},

    builderTokens: {},

    builderTokensRequestInProgress: false,

    addKeyboardShortcut: function (sequence, description, func, section) {
        Mousetrap.bind(sequence, func);
        var sectionName = section || 'global';

        if (! Mautic.keyboardShortcutHtml.hasOwnProperty(sectionName)) {
            Mautic.keyboardShortcutHtml[sectionName] = {};
        }

        Mautic.keyboardShortcutHtml[sectionName][sequence] = '<div class="col-xs-6"><mark>' + sequence + '</mark>: ' + description + '</div>';
    },

    /**
     * Binds global keyboard shortcuts
     */
    bindGlobalKeyboardShortcuts: function () {
        Mautic.addKeyboardShortcut('shift+d', 'Load the Dashboard', function (e) {
            mQuery('#mautic_dashboard_index').click();
        });

        Mautic.addKeyboardShortcut('shift+c', 'Load Contacts',  function(e) {
            mQuery('#mautic_contact_index').click();
        });

        Mautic.addKeyboardShortcut('shift+right', 'Activate Right Menu', function (e) {
            mQuery(".navbar-right a[data-toggle='sidebar']").click();
        });

        Mautic.addKeyboardShortcut('shift+n', 'Show Notifications', function (e) {
            mQuery('.dropdown-notification').click();
        });

        Mautic.addKeyboardShortcut('shift+s', 'Global Search', function (e) {
            mQuery('#globalSearchContainer .search-button').click();
        });

        Mousetrap.bind('?', function (e) {
            var modalWindow = mQuery('#MauticSharedModal');

            modalWindow.find('.modal-title').html('Keyboard Shortcuts');
            modalWindow.find('.modal-body').html(function() {
                var modalHtml = '';
                var sections = Object.keys(Mautic.keyboardShortcutHtml);
                sections.forEach(function(section) {
                    var sectionTitle = (section + '').replace(/^([a-z\u00E0-\u00FC])|\s+([a-z\u00E0-\u00FC])/g, function ($1) {
                        return $1.toUpperCase();
                    });
                    modalHtml += '<h4>' + sectionTitle + '</h4><br />';
                    modalHtml += '<div class="row">';
                    var sequences = Object.keys(Mautic.keyboardShortcutHtml[section]);
                    sequences.forEach(function(sequence) {
                        modalHtml += Mautic.keyboardShortcutHtml[section][sequence];
                    });
                    modalHtml += '</div><hr />';
                });

                return modalHtml;
            });
            modalWindow.find('.modal-footer').html('<p>Press <mark>shift+?</mark> at any time to view this help modal.');
            modalWindow.modal();
        });
    },

    /**
     * Setups browser notifications
     */
    setupBrowserNotifier: function () {
        //request notification support
        notify.requestPermission();
        notify.config({
            autoClose: 10000
        });

        Mautic.browserNotifier = {
            isSupported:     notify.isSupported,
            permissionLevel: notify.permissionLevel()
        };

        Mautic.browserNotifier.isSupported        = notify.isSupported;
        Mautic.browserNotifier.permissionLevel    = notify.permissionLevel();
        Mautic.browserNotifier.createNotification = function (title, options) {
            return notify.createNotification(title, options);
        }
    },

    /**
     * Stops the ajax page loading indicator
     */
    stopPageLoadingBar: function () {
        if (MauticVars.activeRequests < 1) {
            MauticVars.activeRequests = 0;
        } else {
            MauticVars.activeRequests--;
        }

        if (MauticVars.loadingBarTimeout) {
            clearTimeout(MauticVars.loadingBarTimeout);
        }

        if (MauticVars.activeRequests == 0) {
            mQuery('.loading-bar').removeClass('active');
        }
    },

    /**
     * Activate page loading bar
     */
    startPageLoadingBar: function() {
        mQuery('.loading-bar').addClass('active');
        MauticVars.activeRequests++;
    },

    /**
     * Starts the ajax loading indicator for the right canvas
     */
    startCanvasLoadingBar: function () {
        mQuery('.canvas-loading-bar').addClass('active');
    },

    /**
     * Starts the ajax loading indicator for modals
     *
     * @param modalTarget
     */
    startModalLoadingBar: function (modalTarget) {
        mQuery(modalTarget + ' .modal-loading-bar').addClass('active');
    },

    /**
     * Stops the ajax loading indicator for the right canvas
     */
    stopCanvasLoadingBar: function () {
        mQuery('.canvas-loading-bar').removeClass('active');
    },

    /**
     * Stops the ajax loading indicator for modals
     */
    stopModalLoadingBar: function (modalTarget) {
        mQuery(modalTarget + ' .modal-loading-bar').removeClass('active');
    },

    /**
     * Activate label loading spinner
     *
     * @param el
     */
    activateLabelLoadingIndicator: function(el) {
        var labelSpinner    = mQuery("label[for='"+el+"']");
        Mautic.labelSpinner = mQuery('<i class="fa fa-fw fa-spinner fa-spin"></i>');
        labelSpinner.append(Mautic.labelSpinner);
    },

    /**
     * Remove the spinner from label
     */
    removeLabelLoadingIndicator: function() {
        mQuery(Mautic.labelSpinner).remove();
    },

    activateGlobalFroalaOptions: function() {
        Mautic.basicFroalaOptions = {
            enter: mQuery.FroalaEditor.ENTER_BR,
            imageUploadURL: mauticBaseUrl + 's/file/upload',
            imageManagerLoadURL: mauticBaseUrl + 's/file/list',
            imageManagerDeleteURL: mauticBaseUrl + 's/file/delete',
            useClasses: false,
            imageOutputSize: true,
            htmlAllowedTags: ['a', 'abbr', 'address', 'area', 'article', 'aside', 'audio', 'b', 'base', 'bdi', 'bdo', 'blockquote', 'br', 'button', 'canvas', 'caption', 'cite', 'code', 'col', 'colgroup', 'datalist', 'dd', 'del', 'details', 'dfn', 'dialog', 'div', 'dl', 'dt', 'em', 'embed', 'fieldset', 'figcaption', 'figure', 'footer', 'form', 'h1', 'h2', 'h3', 'h4', 'h5', 'h6', 'header', 'hgroup', 'hr', 'i', 'iframe', 'img', 'input', 'ins', 'kbd', 'keygen', 'label', 'legend', 'li', 'link', 'main', 'map', 'mark', 'menu', 'menuitem', 'meter', 'nav', 'noscript', 'object', 'ol', 'optgroup', 'option', 'output', 'p', 'param', 'pre', 'progress', 'queue', 'rp', 'rt', 'ruby', 's', 'samp', 'script', 'style', 'section', 'select', 'small', 'source', 'span', 'strike', 'strong', 'sub', 'summary', 'sup', 'table', 'tbody', 'td', 'textarea', 'tfoot', 'th', 'thead', 'time', 'title', 'tr', 'track', 'u', 'ul', 'var', 'video', 'wbr', 'center'],
            htmlAllowedAttrs: ['data-atwho-at-query', 'data-section', 'data-section-wrapper', 'accept', 'accept-charset', 'accesskey', 'action', 'align', 'alt', 'async', 'autocomplete', 'autofocus', 'autoplay', 'autosave', 'background', 'bgcolor', 'border', 'charset', 'cellpadding', 'cellspacing', 'checked', 'cite', 'class', 'color', 'cols', 'colspan', 'content', 'contenteditable', 'contextmenu', 'controls', 'coords', 'data', 'data-.*', 'datetime', 'default', 'defer', 'dir', 'dirname', 'disabled', 'download', 'draggable', 'dropzone', 'enctype', 'for', 'form', 'formaction', 'headers', 'height', 'hidden', 'high', 'href', 'hreflang', 'http-equiv', 'icon', 'id', 'ismap', 'itemprop', 'keytype', 'kind', 'label', 'lang', 'language', 'list', 'loop', 'low', 'max', 'maxlength', 'media', 'method', 'min', 'multiple', 'name', 'novalidate', 'open', 'optimum', 'pattern', 'ping', 'placeholder', 'poster', 'preload', 'pubdate', 'radiogroup', 'readonly', 'rel', 'required', 'reversed', 'rows', 'rowspan', 'sandbox', 'scope', 'scoped', 'scrolling', 'seamless', 'selected', 'shape', 'size', 'sizes', 'span', 'src', 'srcdoc', 'srclang', 'srcset', 'start', 'step', 'summary', 'spellcheck', 'style', 'tabindex', 'target', 'title', 'type', 'translate', 'usemap', 'value', 'valign', 'width', 'wrap', 'contenteditable']
        };

        // Set the Froala license key
        mQuery.FroalaEditor.DEFAULTS.key = 'MCHCPd1XQVZFSHSd1C==';
    },

    /**
     * Initiate various functions on page load, manual or ajax
     */
    onPageLoad: function (container, response, inModal) {
        Mautic.initDateRangePicker('#daterange_date_from', '#daterange_date_to');

        //initiate links
        mQuery(container + " a[data-toggle='ajax']").off('click.ajax');
        mQuery(container + " a[data-toggle='ajax']").on('click.ajax', function (event) {
            event.preventDefault();

            return Mautic.ajaxifyLink(this, event);
        });

        mQuery(".sidebar-left a[data-toggle='ajax']").on('click.ajax', function (event) {
            mQuery("html").removeClass('sidebar-open-ltr');
        });
        mQuery('.sidebar-right a[data-toggle="ajax"]').on('click.ajax', function (event) {
            mQuery("html").removeClass('sidebar-open-rtl');
        });

        Mautic.activateGlobalFroalaOptions();

        //initialize forms
        mQuery(container + " form[data-toggle='ajax']").each(function (index) {
            Mautic.ajaxifyForm(mQuery(this).attr('name'));
        });

        //initialize ajax'd modals
        mQuery(container + " *[data-toggle='ajaxmodal']").off('click.ajaxmodal');
        mQuery(container + " *[data-toggle='ajaxmodal']").on('click.ajaxmodal', function (event) {
            event.preventDefault();

            Mautic.ajaxifyModal(this, event);
        });

        //initalize live search boxes
        mQuery(container + " *[data-toggle='livesearch']").each(function (index) {
            Mautic.activateLiveSearch(mQuery(this), "lastSearchStr", "liveCache");
        });

        //initialize list filters
        mQuery(container + " *[data-toggle='listfilter']").each(function (index) {
            Mautic.activateListFilterSelect(mQuery(this));
        });

        //initialize tooltips
        mQuery(container + " *[data-toggle='tooltip']").tooltip({html: true, container: 'body'});

        //initialize sortable lists
        mQuery(container + " *[data-toggle='sortablelist']").each(function (index) {
            var prefix = mQuery(this).attr('data-prefix');

            if (mQuery('#' + prefix + '_additem').length) {
                mQuery('#' + prefix + '_additem').click(function () {
                    var count = mQuery('#' + prefix + '_itemcount').val();
                    var prototype = mQuery('#' + prefix + '_additem').attr('data-prototype');
                    prototype = prototype.replace(/__name__/g, count);
                    mQuery(prototype).appendTo(mQuery('#' + prefix + '_list div.list-sortable'));
                    mQuery('#' + prefix + '_list_' + count).focus();
                    count++;
                    mQuery('#' + prefix + '_itemcount').val(count);
                    return false;
                });
            }

            mQuery('#' + prefix + '_list div.list-sortable').sortable({
                items: 'div.sortable',
                handle: 'span.postaddon',
                axis: 'y',
                containment: '#' + prefix + '_list',
                stop: function (i) {
                    var order = 0;
                    mQuery('#' + prefix + '_list div.list-sortable div.input-group input').each(function () {
                        var name = mQuery(this).attr('name');
                        name = name.replace(/(\[list\]\[[0-9]+\])$/g, '') + '[list][' + order + ']';
                        mQuery(this).attr('name', name);
                        order++;
                    });
                }
            });
        });

        //downloads
        mQuery(container + " a[data-toggle='download']").off('click.download');
        mQuery(container + " a[data-toggle='download']").on('click.download', function (event) {
            event.preventDefault();

            var link = mQuery(this).attr('href');

            //initialize download links
            var iframe = mQuery("<iframe/>").attr({
                src: link,
                style: "visibility:hidden;display:none"
            }).appendTo(mQuery('body'));
        });

        mQuery(container + " a[data-toggle='confirmation']").off('click.confirmation');
        mQuery(container + " a[data-toggle='confirmation']").on('click.confirmation', function (event) {
            event.preventDefault();
            MauticVars.ignoreIconSpin = true;
            return Mautic.showConfirmation(this);
        });

        //initialize date/time
        mQuery(container + " *[data-toggle='datetime']").each(function() {
            Mautic.activateDateTimeInputs(this, 'datetime');
        });

        mQuery(container + " *[data-toggle='date']").each(function() {
            Mautic.activateDateTimeInputs(this, 'date');
        });

        mQuery(container + " *[data-toggle='time']").each(function() {
            Mautic.activateDateTimeInputs(this, 'time');
        });

        mQuery(container + " input[data-toggle='color']").each(function() {
            Mautic.activateColorPicker(this);
        });

        mQuery(container + " select").not('.multiselect, .not-chosen').each(function() {
            Mautic.activateChosenSelect(this);
        });

        mQuery(container + " select.multiselect").each(function() {
            Mautic.activateMultiSelect(this);
        });

        //initialize tab/hash activation
        mQuery(container + " .nav-tabs[data-toggle='tab-hash']").each(function() {
            // Show tab based on hash
            var hash  = document.location.hash;
            var prefix = 'tab-';

            if (hash) {
                var hashPieces = hash.split('?');
                hash           = hashPieces[0].replace("#", "#" + prefix);
                var activeTab  = mQuery(this).find('a[href=' + hash + ']').first();

                if (mQuery(activeTab).length) {
                    mQuery('.nav-tabs li').removeClass('active');
                    mQuery('.tab-pane').removeClass('in active');
                    mQuery(activeTab).parent().addClass('active');
                    mQuery(hash).addClass('in active');
                }
            }

            mQuery(this).find('a').on('shown.bs.tab', function (e) {
                window.location.hash = e.target.hash.replace("#" + prefix, "#");
            });
        });

        //spin icons on button click
        mQuery(container + ' .btn:not(.btn-nospin)').on('click.spinningicons', function (event) {
            Mautic.startIconSpinOnEvent(event);
        });

        //Copy form buttons to the toolbar
        if (mQuery(container + " .bottom-form-buttons").length) {
            if (inModal) {
                if (mQuery(container + ' .modal-form-buttons').length) {
                    //hide the bottom buttons
                    mQuery(container + ' .bottom-form-buttons').addClass('hide');
                    var buttons = mQuery(container + " .bottom-form-buttons").html();

                    //make sure working with a clean slate
                    mQuery(container + ' .modal-form-buttons').html('');

                    mQuery(buttons).filter("button").each(function (i, v) {
                        //get the ID
                        var id = mQuery(this).attr('id');
                        var button = mQuery("<button type='button' />")
                            .addClass(mQuery(this).attr('class'))
                            .addClass('btn-copy')
                            .html(mQuery(this).html())
                            .appendTo(container + ' .modal-form-buttons')
                            .on('click.ajaxform', function (event) {
                                if (mQuery(this).hasClass('disabled')) {
                                    return false;
                                }

                                // Disable the form buttons until this action is complete
                                if (!mQuery(this).hasClass('btn-dnd')) {
                                    mQuery(this).parent().find('button').prop('disabled', true);
                                }

                                event.preventDefault();
                                Mautic.startIconSpinOnEvent(event);
                                mQuery('#' + id).click();
                            });
                    });
                }
            } else {
                //hide the toolbar actions if applicable
                mQuery('.toolbar-action-buttons').addClass('hide');

                if (mQuery('.toolbar-form-buttons').hasClass('hide')) {
                    //hide the bottom buttons
                    mQuery(container + ' .bottom-form-buttons').addClass('hide');
                    var buttons = mQuery(container + " .bottom-form-buttons").html();

                    //make sure working with a clean slate
                    mQuery(container + ' .toolbar-form-buttons .toolbar-standard').html('');
                    mQuery(container + ' .toolbar-form-buttons .toolbar-dropdown .drop-menu').html('');

                    var lastIndex = mQuery(buttons).filter("button").length - 1;
                    mQuery(buttons).filter("button").each(function (i, v) {
                        //get the ID
                        var id = mQuery(this).attr('id');

                        var buttonClick = function (event) {
                            event.preventDefault();

                            // Disable the form buttons until this action is complete
                            if (!mQuery(this).hasClass('btn-dnd')) {
                                mQuery(this).parent().find('button').prop('disabled', true);
                            }

                            Mautic.startIconSpinOnEvent(event);
                            mQuery('#' + id).click();
                        };

                        mQuery("<button type='button' />")
                            .addClass(mQuery(this).attr('class'))
                            .addClass('btn-copy')
                            .attr('id', mQuery(this).attr('id') + '_toolbar')
                            .html(mQuery(this).html())
                            .on('click.ajaxform', buttonClick)
                            .appendTo('.toolbar-form-buttons .toolbar-standard');

                        if (i === lastIndex) {
                            mQuery(".toolbar-form-buttons .toolbar-dropdown .btn-main")
                                .off('.ajaxform')
                                .attr('id', mQuery(this).attr('id') + '_toolbar_mobile')
                                .html(mQuery(this).html())
                                .on('click.ajaxform', buttonClick);
                        } else {
                            mQuery("<a />")
                                .attr('id', mQuery(this).attr('id') + '_toolbar_mobile')
                                .html(mQuery(this).html())
                                .on('click.ajaxform', buttonClick)
                                .appendTo(mQuery('<li />').prependTo('.toolbar-form-buttons .toolbar-dropdown .dropdown-menu'))
                        }

                    });
                    mQuery('.toolbar-form-buttons').removeClass('hide');
                }
            }
        }

        if (mQuery(container + ' textarea.editor').length) {
            mQuery(container + ' textarea.editor').each(function () {
                var textarea = mQuery(this);

                // init AtWho in a froala editor
                if (textarea.hasClass('editor-builder-tokens')) {
                    textarea.on('froalaEditor.initialized', function (e, editor) {
                        Mautic.initAtWho(editor.$el, textarea.attr('data-token-callback'), editor);
                    });
                }

                textarea.on('froalaEditor.blur', function (e, editor) {
                    editor.popups.hideAll();
                });

                var maxButtons = ['undo', 'redo' , '|', 'bold', 'italic', 'underline', 'strikeThrough', 'fontFamily', 'fontSize', 'color', 'paragraphFormat', 'align', 'orderedList', 'unorderedList', 'quote', 'strikethrough', 'outdent', 'indent', 'clearFormatting','insertLink', 'insertImage','insertTable', 'html', 'fullscreen'];
                var minButtons = ['bold', 'italic', 'underline'];

                if (textarea.hasClass('editor-advanced') || textarea.hasClass('editor-basic-fullpage')) {
                    var options = {
                        // Set custom buttons with separator between them.
                        toolbarButtons: maxButtons,
                        toolbarButtonsMD: maxButtons,
                        heightMin: 300
                    };

                    if (textarea.hasClass('editor-basic-fullpage')) {
                        options.fullPage = true;
                        options.htmlAllowedTags = ['.*'];
                        options.htmlAllowedAttrs = ['.*'];
                        options.htmlRemoveTags = [];
                        options.lineBreakerTags = [];
                    }

                    textarea.on('froalaEditor.focus', function (e, editor) {
                        Mautic.showChangeThemeWarning = true;
                    });

<<<<<<< HEAD
                    textarea.froalaEditor(mQuery.extend(Mautic.basicFroalaOptions, options));
                } else {
                    textarea.froalaEditor(mQuery.extend(Mautic.basicFroalaOptions, {
                        toolbarButtons: minButtons,
                        toolbarButtonsMD: minButtons,
                        toolbarButtonsSM: minButtons,
                        toolbarButtonsXS: minButtons,
                        heightMin: 100
                    }));

                }
            });
        }
=======
                    // var settings = {};

                    // if (editorClass != 'editor') {
                    //     // Set the custom editor toolbar
                    //     var toolbar = editorClass.replace('editor-', '').replace('-', '_');
                    //     settings.toolbar = toolbar;
                    // }

                    // if (editorClass != 'editor' && editorClass != 'editor-basic') {
                    //     // Do not strip classes and the like
                    //     settings.allowedContent = true;
                    // }

                    // if (editorClass == 'editor-fullpage' || editorClass == 'editor-basic-fullpage') {
                    //     // Allow full page editing and add tools to update html document
                    //     settings.fullPage     = true;
                    //     settings.extraPlugins = "sourcedialog,docprops,filemanager";
                    // }

                    var maxButtons = ['undo', 'redo' , '|', 'bold', 'italic', 'underline', 'paragraphFormat', 'fontFamily', 'fontSize', 'color', 'align', 'orderedList', 'unorderedList', 'quote', 'clearFormatting','insertLink', 'insertImage','insertTable', 'html', 'fullscreen'];
                    var minButtons = ['undo', 'redo', '|', 'bold', 'italic', 'underline'];

                    if (textarea.hasClass('editor-advanced') || textarea.hasClass('editor-basic-fullpage')) {
                        var options = {
                            // Set custom buttons with separator between them.
                            toolbarButtons: maxButtons,
                            toolbarButtonsMD: maxButtons,
                            heightMin: 300
                        };

                        if (textarea.hasClass('editor-basic-fullpage')) {
                            options.fullPage = true;
                            options.htmlAllowedTags = ['.*'];
                            options.htmlRemoveTags = [];
                            options.lineBreakerTags = [];
                        }

                        textarea.froalaEditor(mQuery.extend(options, Mautic.basicFroalaOptions));
                    } else if (editorClass == 'editor') {
                        //     settings.removePlugins = 'resize';

                        textarea.froalaEditor(mQuery.extend({
                            // Set custom buttons with separator between them.
                            toolbarButtons: minButtons,
                            heightMin: 100
                        }, Mautic.basicFroalaOptions));

                    } else {
                        textarea.froalaEditor(mQuery.extend({
                            toolbarButtons: minButtons,
                            heightMin: 100
                        }, Mautic.basicFroalaOptions));

                    }
                });
            }
        });
>>>>>>> 2c8d15ca

        //activate shuffles
        if (mQuery('.shuffle-grid').length) {
            var grid = mQuery(".shuffle-grid");

            //give a slight delay in order for images to load so that shuffle starts out with correct dimensions
            setTimeout(function () {
                grid.shuffle({
                    itemSelector: ".shuffle",
                    sizer: false
                });

                // Update shuffle on sidebar minimize/maximize
                mQuery("html")
                    .on("fa.sidebar.minimize", function () {
                        grid.shuffle("update");
                    })
                    .on("fa.sidebar.maximize", function () {
                        grid.shuffle("update");
                    });

                // Update shuffle if in a tab
                if (grid.parents('.tab-pane').length) {
                    var tabId = grid.parents('.tab-pane').first().attr('id');
                    var tab   = mQuery('a[href="#' + tabId + '"]').on('shown.bs.tab', function() {
                        grid.shuffle("update");
                    });
                }
            }, 1000);
        }

        //prevent auto closing dropdowns for dropdown forms
        if (mQuery('.dropdown-menu-form').length) {
            mQuery('.dropdown-menu-form').on('click', function (e) {
                e.stopPropagation();
            });
        }

        //run specific on loads
        var contentSpecific = false;
        if (response && response.mauticContent) {
            contentSpecific = response.mauticContent;
        } else if (container == 'body') {
            contentSpecific = mauticContent;
        }

        if (container == '#app-content' || container == 'body') {
            //register global keyboard shortcuts
            Mautic.bindGlobalKeyboardShortcuts();
        }

        if (contentSpecific && typeof Mautic[contentSpecific + "OnLoad"] == 'function') {
            if (typeof Mautic[contentSpecific + "OnLoad"] == 'function') {
                if (typeof Mautic.loadedContent[contentSpecific] == 'undefined') {
                    Mautic.loadedContent[contentSpecific] = true;
                    Mautic[contentSpecific + "OnLoad"](container, response);
                }
            }
        }

        if (!inModal && container == 'body') {
            //prevent notification dropdown from closing if clicking an action
            mQuery('#notificationsDropdown').on('click', function (e) {
                if (mQuery(e.target).hasClass('do-not-close')) {
                    e.stopPropagation();
                }
            });

            if (mQuery('#globalSearchContainer').length) {
                mQuery('#globalSearchContainer .search-button').click(function () {
                    mQuery('#globalSearchContainer').addClass('active');
                    if (mQuery('#globalSearchInput').val()) {
                        mQuery('#globalSearchDropdown').addClass('open');
                    }
                    setTimeout(function () {
                        mQuery('#globalSearchInput').focus();
                    }, 100);
                    mQuery('body').on('click.globalsearch', function (event) {
                        var target = event.target;
                        if (!mQuery(target).parents('#globalSearchContainer').length && !mQuery(target).parents('#globalSearchDropdown').length) {
                            Mautic.closeGlobalSearchResults();
                        }
                    });
                });

                mQuery("#globalSearchInput").on('change keyup paste', function () {
                    if (mQuery(this).val()) {
                        mQuery('#globalSearchDropdown').addClass('open');
                    } else {
                        mQuery('#globalSearchDropdown').removeClass('open');
                    }
                });
                Mautic.activateLiveSearch("#globalSearchInput", "lastGlobalSearchStr", "globalLivecache");
            }
        }

        Mautic.renderCharts();
        Mautic.renderMaps(container);
        Mautic.stopIconSpinPostEvent();

        //stop loading bar
        if ((response && typeof response.stopPageLoading != 'undefined' && response.stopPageLoading) || container == '#app-content' || container == '.page-list') {
            Mautic.stopPageLoadingBar();
        }
    },

    /**
     * Initialize AtWho dropdown in a Froala editor.
     *
     * @param jQuery element
     * @param method to get the tokens from
     * @param Froala Editor
     */
    initAtWho: function(element, method, froala) {
        // Avoid to request the tokens if not necessary
        if (Mautic.builderTokensRequestInProgress) {
            // Wait till previous request finish
            var intervalID = setInterval(function(){
                if (!Mautic.builderTokensRequestInProgress) {
                    clearInterval(intervalID);
                    Mautic.configureAtWho(element, method, froala);
                }
            }, 500);
        } else {
            Mautic.configureAtWho(element, method, froala);
        }
    },

    /**
     * Initialize AtWho dropdown in a Froala editor.
     *
     * @param jQuery element
     * @param method to get the tokens from
     * @param Froala Editor
     */
    configureAtWho: function(element, method, froala) {
        Mautic.getTokens(method, function(tokens) {
            element.atwho({
                at: '{',
                displayTpl: '<li>${name} <small>${id}</small></li>',
                insertTpl: "${id}",
                editableAtwhoQueryAttrs: {"data-fr-verified": true},
                data: mQuery.map(tokens, function(value, i) {
                    return {'id':i, 'name':value};
                })
            });

            if (froala) {
                froala.events.on('keydown', function (e) {
                    if ((e.which == mQuery.FroalaEditor.KEYCODE.TAB ||
                        e.which == mQuery.FroalaEditor.KEYCODE.ENTER) &&
                        froala.$el.atwho('isSelecting')) {
                        return false;
                    }
                }, true);
            }
        });
    },

    /**
     * Download the tokens
     *
     * @param method to fetch the tokens from
     * @param callback(tokens) to call when finished
     */
    getTokens: function(method, callback) {
        // Check if the builderTokens var holding the tokens was already loaded
        if (!mQuery.isEmptyObject(Mautic.builderTokens)) {
            return callback(Mautic.builderTokens);
        }

        Mautic.builderTokensRequestInProgress = true;

        // OK, let's fetch the tokens.
        mQuery.ajax({
            url: mauticAjaxUrl,
            data: 'action=' + method,
            success: function (response) {
                if (typeof response.tokens === 'object') {

                    // store the tokens to the session storage
                    Mautic.builderTokens = response.tokens;

                    // return the callback with tokens
                    callback(response.tokens);
                }
            },
            error: function (request, textStatus, errorThrown) {
                Mautic.processAjaxError(request, textStatus, errorThrown);
            },
            complete: function() {
                Mautic.builderTokensRequestInProgress = false;
            }
        });
    },

    /**
     * Convert to chosen select
     *
     * @param el
     */
    activateChosenSelect: function(el) {
        var noResultsText = mQuery(el).data('no-results-text');
        if (!noResultsText) {
            noResultsText = mauticLang['chosenNoResults'];
        }
        mQuery(el).chosen({
            placeholder_text_multiple: mauticLang['chosenChooseMore'],
            placeholder_text_single: mauticLang['chosenChooseOne'],
            no_results_text: noResultsText,
            width: "100%",
            allow_single_deselect: true,
            include_group_label_in_selected: true,
            search_contains: true
        });
    },

    /**
     * Convert to multiselect
     *
     * @param el
     */
    activateMultiSelect: function(el) {
        var moveOption = function(v, prev) {
            var theOption = mQuery(el).find('option[value="' + v + '"]').first();
            var lastSelected = mQuery(el).find('option:not(:disabled)').filter(function () {
                return mQuery(this).prop('selected');
            }).last();

            if (typeof prev !== 'undefined') {
                if (prev) {
                    var prevOption = mQuery(el).find('option[value="' + prev + '"]').first();
                    theOption.insertAfter(prevOption);
                    return;
                }
            } else if (lastSelected.length) {
                theOption.insertAfter(lastSelected);
                return;
            }
            theOption.prependTo(el);
        };

        mQuery(el).multiSelect({
            afterInit: function(container) {
                var funcName = mQuery(el).data('afterInit');
                if (funcName) {
                    Mautic[funcName]('init', container);
                }

                var selectThat = this,
                    $selectableSearch      = this.$selectableUl.prev(),
                    $selectionSearch       = this.$selectionUl.prev(),
                    selectableSearchString = '#' + this.$container.attr('id') + ' .ms-elem-selectable:not(.ms-selected)',
                    selectionSearchString  = '#' + this.$container.attr('id') + ' .ms-elem-selection.ms-selected';

                this.qs1 = $selectableSearch.quicksearch(selectableSearchString)
                    .on('keydown', function (e) {
                        if (e.which === 40) {
                            selectThat.$selectableUl.focus();
                            return false;
                        }
                    });

                this.qs2 = $selectionSearch.quicksearch(selectionSearchString)
                    .on('keydown', function (e) {
                        if (e.which == 40) {
                            selectThat.$selectionUl.focus();
                            return false;
                        }
                    });

                var selectOrder = mQuery(el).data('order');
                if (selectOrder && selectOrder.length > 1) {
                    this.deselect_all();
                    mQuery.each(selectOrder, function(k, v) {
                        selectThat.select(v);
                    });
                }

                var isSortable = mQuery(el).data('sortable');
                if (isSortable) {
                    mQuery(el).parent('.choice-wrapper').find('.ms-selection').first().sortable({
                        items: '.ms-elem-selection',
                        helper: function (e, ui) {
                            ui.width(mQuery(el).width());
                            return ui;
                        },
                        axis: 'y',
                        scroll: false,
                        update: function(event, ui) {
                            var prev      = ui.item.prev();
                            var prevValue = (prev.length) ? prev.data('ms-value') : '';
                            moveOption(ui.item.data('ms-value'), prevValue);
                        }
                    });
                }
            },
            afterSelect: function(value) {
                var funcName = mQuery(el).data('afterSelect');
                if (funcName) {
                    Mautic[funcName]('select', value);
                }
                this.qs1.cache();
                this.qs2.cache();

                moveOption(value);
            },
            afterDeselect: function(value) {
                var funcName = mQuery(el).data('afterDeselect');
                if (funcName) {
                    Mautic[funcName]('deselect', value);
                }

                this.qs1.cache();
                this.qs2.cache();
            },
            selectableHeader: "<input type='text' class='ms-search form-control' autocomplete='off'>",
            selectionHeader:  "<input type='text' class='ms-search form-control' autocomplete='off'>",
            keepOrder: true
        });
    },

    /**
     * Activate containers datetime inputs
     * @param container
     */
    activateDateTimeInputs: function(el, type) {
        if (typeof type == 'undefined') {
            type = 'datetime';
        }

        var format = mQuery(el).data('format');
        if (type == 'datetime') {
            mQuery(el).datetimepicker({
                format: (format) ? format : 'Y-m-d H:i',
                lazyInit: true,
                validateOnBlur: false,
                allowBlank: true,
                scrollInput: false
            });
        } else if(type == 'date') {
            mQuery(el).datetimepicker({
                timepicker: false,
                format: (format) ? format : 'Y-m-d',
                lazyInit: true,
                validateOnBlur: false,
                allowBlank: true,
                scrollInput: false,
                closeOnDateSelect: true
            });
        } else if (type == 'time') {
            mQuery(el).datetimepicker({
                datepicker: false,
                format: (format) ? format : 'H:i',
                lazyInit: true,
                validateOnBlur: false,
                allowBlank: true,
                scrollInput: false
            });
        }

        mQuery(el).addClass('calendar-activated');
    },

    /**
     * Close global search results
     */
    closeGlobalSearchResults: function () {
        mQuery('#globalSearchContainer').removeClass('active');
        mQuery('#globalSearchDropdown').removeClass('open');
        mQuery('body').off('click.globalsearch');
    },

    /**
     * Functions to be ran on ajax page unload
     */
    onPageUnload: function (container, response) {
        //unload tooltips so they don't double show
        if (typeof container != 'undefined') {
            mQuery(container + " *[data-toggle='tooltip']").tooltip('destroy');

            //unload lingering modals from body so that there will not be multiple modals generated from new ajaxed content
            if (typeof MauticVars.modalsReset == 'undefined') {
                MauticVars.modalsReset = {};
            }

            mQuery(container + ' textarea.editor').each(function () {
                mQuery('textarea.editor').froalaEditor('destroy');
            });

            //turn off shuffle events
            mQuery('html')
                .off('fa.sidebar.minimize')
                .off('fa.sidebar.maximize');

            mQuery(container + " input[data-toggle='color']").each(function() {
                mQuery(this).minicolors('destroy');
            });
        }

        //run specific unloads
        var contentSpecific = false;
        if (container == '#app-content') {
            //full page gets precedence
            Mousetrap.reset();

            contentSpecific = mauticContent;

            // trash created chart objects to save some memory
            if (typeof Mautic.chartObjects !== 'undefined') {
                mQuery.each(Mautic.chartObjects, function (i, chart) {
                    chart.destroy();
                });
                Mautic.chartObjects = [];
            }

            // trash created map objects to save some memory
            if (typeof Mautic.mapObjects !== 'undefined') {
                mQuery.each(Mautic.mapObjects, function (i, map) {
                    map.removeAllMarkers();
                    map.remove();
                });
                Mautic.mapObjects = [];
            }

	    // trash tokens to save some memory
            if (typeof Mautic.builderTokens !== 'undefined') {
                Mautic.builderTokens = {};
            }
        } else if (response && response.mauticContent) {
            contentSpecific = response.mauticContent;
        }

        if (contentSpecific) {
            if (typeof Mautic[contentSpecific + "OnUnload"] == 'function') {
                Mautic[contentSpecific + "OnUnload"](container, response);
            }

            if (typeof (Mautic.loadedContent[contentSpecific])) {
                delete Mautic.loadedContent[contentSpecific];
            }
        }

    },

    /**
     * Takes a given route, retrieves the HTML, and then updates the content
     * @param route
     * @param link
     * @param method
     * @param target
     * @param showPageLoading
     * @param callback
     * @param data
     */
    loadContent: function (route, link, method, target, showPageLoading, callback, data) {
        if (typeof Mautic.loadContentXhr == 'undefined') {
            Mautic.loadContentXhr = {};
        } else if (typeof Mautic.loadContentXhr[target] != 'undefined') {
            Mautic.loadContentXhr[target].abort();
        }

        showPageLoading = (typeof showPageLoading == 'undefined' || showPageLoading) ? true : false;

        Mautic.loadContentXhr[target] = mQuery.ajax({
            showLoadingBar: showPageLoading,
            url: route,
            type: method,
            dataType: "json",
            data: data,
            success: function (response) {
                if (response) {
                    response.stopPageLoading = showPageLoading;

                    if (response.callback) {
                        window["Mautic"][response.callback].apply('window', [response]);
                        return;
                    }
                    if (response.redirect) {
                        Mautic.redirectWithBackdrop(response.redirect);
                    } else if (target || response.target) {
                        if (target) response.target = target;
                        Mautic.processPageContent(response);
                    } else {
                        //clear the live cache
                        MauticVars.liveCache = new Array();
                        MauticVars.lastSearchStr = '';

                        //set route and activeLink if the response didn't override
                        if (typeof response.route === 'undefined') {
                            response.route = route;
                        }

                        if (typeof response.activeLink === 'undefined' && link) {
                            response.activeLink = link;
                        }

                        Mautic.processPageContent(response);
                    }

                    //restore button class if applicable
                    Mautic.stopIconSpinPostEvent();
                }
                MauticVars.routeInProgress = '';
            },
            error: function (request, textStatus, errorThrown) {
                Mautic.processAjaxError(request, textStatus, errorThrown, true);

                //clear routeInProgress
                MauticVars.routeInProgress = '';

                //restore button class if applicable
                Mautic.stopIconSpinPostEvent();

                //stop loading bar
                Mautic.stopPageLoadingBar();
            },
            complete: function () {
                if (typeof callback !== 'undefined') {
                    if (typeof callback == 'function') {
                        callback();
                    } else {
                        window["Mautic"][callback].apply('window', []);
                    }
                }
                delete Mautic.loadContentXhr[target];
            }
        });

        //prevent firing of href link
        //mQuery(link).attr("href", "javascript: void(0)");
        return false;
    },

    /**
     * Inserts a new javascript file request into the document head
     *
     * @param url
     * @param onLoadCallback
     * @param alreadyLoadedCallback
     */
    loadScript: function (url, onLoadCallback, alreadyLoadedCallback) {
        // check if the asset has been loaded
        if (typeof Mautic.headLoadedAssets == 'undefined') {
            Mautic.headLoadedAssets = {};
        } else if (typeof Mautic.headLoadedAssets[url] != 'undefined') {
            // URL has already been appended to head

            if (alreadyLoadedCallback && typeof Mautic[alreadyLoadedCallback] == 'function') {
                Mautic[alreadyLoadedCallback]();
            }

            return;
        }

        // Note that asset has been appended
        Mautic.headLoadedAssets[url] = 1;

        mQuery.getScript(url, function( data, textStatus, jqxhr ) {
            if (textStatus == 'success') {
                if (onLoadCallback && typeof Mautic[onLoadCallback] == 'function') {
                    Mautic[onLoadCallback]();
                } else if (typeof Mautic[mauticContent + "OnLoad"] == 'function') {
                    // Likely a page refresh; execute onLoad content
                    if (typeof Mautic.loadedContent[mauticContent] == 'undefined') {
                        Mautic.loadedContent[mauticContent] = true;
                        Mautic[mauticContent + "OnLoad"]('#app-content', {});
                    }
                }
            }
        });
    },

    /**
     * Inserts a new stylesheet into the document head
     *
     * @param url
     */
    loadStylesheet: function (url) {
        // check if the asset has been loaded
        if (typeof Mautic.headLoadedAssets == 'undefined') {
            Mautic.headLoadedAssets = {};
        } else if (typeof Mautic.headLoadedAssets[url] != 'undefined') {
            // URL has already been appended to head
            return;
        }

        // Note that asset has been appended
        Mautic.headLoadedAssets[url] = 1;

        var link = document.createElement("link");
        link.type = "text/css";
        link.rel = "stylesheet";
        link.href = url;
        mQuery('head').append(link);
    },

    /**
     * Just a little visual that an action is taking place
     *
     * @param event|string
     */
    startIconSpinOnEvent: function (target) {
        if (MauticVars.ignoreIconSpin) {
            MauticVars.ignoreIconSpin = false;
            return;
        }

        if (typeof target == 'object' && typeof(target.target) !== 'undefined') {
            target = target.target;
        }

        if (mQuery(target).length) {
            var hasBtn = mQuery(target).hasClass('btn');
            var hasIcon = mQuery(target).hasClass('fa');

            var i = (hasBtn && mQuery(target).find('i.fa').length) ? mQuery(target).find('i.fa') : target;

            if ((hasBtn && mQuery(target).find('i.fa').length) || hasIcon) {
                var el = (hasIcon) ? target : mQuery(target).find('i.fa').first();
                var identifierClass = (new Date).getTime();
                MauticVars.iconClasses[identifierClass] = mQuery(el).attr('class');

                var specialClasses = ['fa-fw', 'fa-lg', 'fa-2x', 'fa-3x', 'fa-4x', 'fa-5x', 'fa-li', 'text-white', 'text-muted'];
                var appendClasses = "";

                //check for special classes to add to spinner
                for (var i = 0; i < specialClasses.length; i++) {
                    if (mQuery(el).hasClass(specialClasses[i])) {
                        appendClasses += " " + specialClasses[i];
                    }
                }
                mQuery(el).removeClass();
                mQuery(el).addClass('fa fa-spinner fa-spin ' + identifierClass + appendClasses);
            }
        }
    },

    /**
     * Stops the icon spinning after an event is complete
     */
    stopIconSpinPostEvent: function (specificId) {
        if (typeof specificId != 'undefined' && specificId in MauticVars.iconClasses) {
            mQuery('.' + specificId).removeClass('fa fa-spinner fa-spin ' + specificId).addClass(MauticVars.iconClasses[specificId]);
            delete MauticVars.iconClasses[specificId];
        } else {
            mQuery.each(MauticVars.iconClasses, function (index, value) {
                mQuery('.' + index).removeClass('fa fa-spinner fa-spin ' + index).addClass(value);
            });

            MauticVars.iconClasses = {};
        }
    },

    /**
     * Displays backdrop with wait message then redirects
     *
     * @param url
     */
    redirectWithBackdrop: function(url) {
        Mautic.activateBackdrop();
        setTimeout(function() {
            window.location = url;
        }, 50);
    },

    /**
     * Acivates a backdrop
     */
    activateBackdrop: function(hideWait) {
        if (!mQuery('#mautic-backdrop').length) {
            var container = mQuery('<div />', {
                id: 'mautic-backdrop'
            });

            mQuery('<div />', {
                'class': 'modal-backdrop fade in'
            }).appendTo(container);

            if (typeof hideWait == 'undefined') {
                mQuery('<div />', {
                    "class": 'mautic-pleasewait'
                }).html(mauticLang.pleaseWait)
                    .appendTo(container);
            }

            container.appendTo('body');
        }
    },

    /**
     * Deactivates backdrop
     */
    deactivateBackgroup: function() {
        if (mQuery('#mautic-backdrop').length) {
            mQuery('#mautic-backdrop').remove();
        }
    },

    /**
     * Posts a form and returns the output.
     * Uses jQuery form plugin so it handles files as well.
     *
     * @param form
     * @param callback
     */
    postForm: function (form, callback) {
        var form = mQuery(form);

        var modalParent = form.closest('.modal');
        var inMain = mQuery(modalParent).length > 0 ? false : true;

        var action = form.attr('action');

        if (!inMain) {
            var modalTarget = '#' + mQuery(modalParent).attr('id');
            Mautic.startModalLoadingBar(modalTarget);
        }
        var showLoading = (!inMain || form.attr('data-hide-loadingbar')) ? false : true;

        form.ajaxSubmit({
            showLoadingBar: showLoading,
            success: function (data) {
                if (!inMain) {
                    Mautic.stopModalLoadingBar(modalTarget);
                }

                if (data.redirect) {
                    Mautic.redirectWithBackdrop(data.redirect);
                } else {
                    MauticVars.formSubmitInProgress = false;
                    if (!inMain) {
                        var modalId = mQuery(modalParent).attr('id');
                    }

                    if (data.sessionExpired) {
                        if (!inMain) {
                            mQuery('#' + modalId).modal('hide');
                            mQuery('.modal-backdrop').remove();
                        }
                        Mautic.processPageContent(data);
                    } else if (callback) {
                        data.inMain = inMain;

                        if (!inMain) {
                            data.modalId = modalId;
                        }

                        if (typeof callback == 'function') {
                            callback(data);
                        } else if (typeof Mautic[callback] == 'function') {
                            Mautic[callback](data);
                        }
                    }
                }
            },
            error: function (request, textStatus, errorThrown) {
                MauticVars.formSubmitInProgress = false;

                Mautic.processAjaxError(request, textStatus, errorThrown, inMain);
            }
        });
    },

    /**
     * Updates new content
     * @param response
     */
    processPageContent: function (response) {
        if (response) {
            Mautic.deactivateBackgroup();

            if (!response.target) {
                response.target = '#app-content';
            }

            //inactive tooltips, etc
            Mautic.onPageUnload(response.target, response);

            //set content
            if (response.newContent) {
                if (response.replaceContent && response.replaceContent == 'true') {
                    mQuery(response.target).replaceWith(response.newContent);
                } else {
                    mQuery(response.target).html(response.newContent);
                }
            }

            if (response.flashes) {
                Mautic.setFlashes(response.flashes);
            }

            if (response.notifications) {
                Mautic.setNotifications(response.notifications);
            }

            if (response.browserNotifications) {
                Mautic.setBrowserNotifications(response.browserNotifications);
            }

            if (response.route) {
                //update URL in address bar
                MauticVars.manualStateChange = false;
                History.pushState(null, "Mautic", response.route);
            }

            if (response.target == '#app-content') {
                //update type of content displayed
                if (response.mauticContent) {
                    mauticContent = response.mauticContent;
                }

                if (response.activeLink) {
                    var link = response.activeLink;
                    if (link !== undefined && link.charAt(0) != '#') {
                        link = "#" + link;
                    }

                    var parent = mQuery(link).parent();

                    //remove current classes from menu items
                    mQuery(".nav-sidebar").find(".active").removeClass("active");

                    //add current to parent <li>
                    parent.addClass("active");

                    //get parent
                    var openParent = parent.closest('li.open');

                    //remove ancestor classes
                    mQuery(".nav-sidebar").find(".open").each(function () {
                        if (!openParent.hasClass('open') || (openParent.hasClass('open') && openParent[0] !== mQuery(this)[0])) {
                            mQuery(this).removeClass('open');
                        }
                    });

                    //add current_ancestor classes
                    //mQuery(parent).parentsUntil(".nav-sidebar", "li").addClass("current_ancestor");
                }

                mQuery('body').animate({
                    scrollTop: 0
                }, 0);

            } else {
                var overflow = mQuery(response.target).css('overflow');
                var overflowY = mQuery(response.target).css('overflowY');
                if (overflow == 'auto' || overflow == 'scroll' || overflowY == 'auto' || overflowY == 'scroll') {
                    mQuery(response.target).animate({
                        scrollTop: 0
                    }, 0);
                }
            }

            if (response.overlayEnabled) {
                mQuery(response.overlayTarget + ' .content-overlay').remove();
            }

            //activate content specific stuff
            Mautic.onPageLoad(response.target, response);
        }
    },

    /**
     * Prepares form for ajax submission
     * @param form
     */
    ajaxifyForm: function (formName) {
        //prevent enter submitting form and instead jump to next line
        var form = 'form[name="' + formName + '"]';
        mQuery(form + ' input, ' + form + ' select').off('keydown.ajaxform');
        mQuery(form + ' input, ' + form + ' select').on('keydown.ajaxform', function (e) {
            if(e.keyCode == 13 && (e.metaKey || e.ctrlKey)) {
                if (MauticVars.formSubmitInProgress) {
                    return false;
                }

                // Find save button first then apply
                var saveButton = mQuery(form).find('button.btn-save');
                var applyButton = mQuery(form).find('button.btn-apply');

                var modalParent = mQuery(form).closest('.modal');
                var inMain      = mQuery(modalParent).length > 0 ? false : true;

                if (mQuery(saveButton).length) {
                    if (inMain) {
                        if (mQuery(form).find('button.btn-save.btn-copy').length) {
                            mQuery(mQuery(form).find('button.btn-save.btn-copy')).trigger('click');

                            return;
                        }
                    } else {
                        if (mQuery(modalParent).find('button.btn-save.btn-copy').length) {
                            mQuery(mQuery(modalParent).find('button.btn-save.btn-copy')).trigger('click');

                            return;
                        }
                    }

                    mQuery(saveButton).trigger('click');
                } else if (mQuery(applyButton).length) {
                    if (inMain) {
                        if (mQuery(form).find('button.btn-apply.btn-copy').length) {
                            mQuery(mQuery(form).find('button.btn-apply.btn-copy')).trigger('click');

                            return;
                        }
                    } else {
                        if (mQuery(modalParent).find('button.btn-apply.btn-copy').length) {
                            mQuery(mQuery(modalParent).find('button.btn-apply.btn-copy')).trigger('click');

                            return;
                        }
                    }

                    mQuery(applyButton).trigger('click');
                }
            } else if (e.keyCode == 13 && mQuery(e.target).is(':input')) {
                var inputs = mQuery(this).parents('form').eq(0).find(':input');
                if (inputs[inputs.index(this) + 1] != null) {
                    inputs[inputs.index(this) + 1].focus();
                }
                e.preventDefault();
                return false;
            }
        });

        //activate the submit buttons so symfony knows which were clicked
        mQuery(form + ' :submit').each(function () {
            mQuery(this).off('click.ajaxform');
            mQuery(this).on('click.ajaxform', function () {
                if (mQuery(this).attr('name') && !mQuery("input[name='" + mQuery(this).attr('name') + "']").length) {
                    mQuery('form[name="' + formName + '"]').append(
                        mQuery("<input type='hidden'>").attr({
                            name: mQuery(this).attr('name'),
                            value: mQuery(this).attr('value')
                        })
                    );
                }
            });
        });

        //activate the forms
        mQuery(form).off('submit.ajaxform');
        mQuery(form).on('submit.ajaxform', (function (e) {
            e.preventDefault();
            var form = mQuery(this);

            if (MauticVars.formSubmitInProgress) {
                return false;
            } else {
                var callbackAsync = form.data('submit-callback-async');
                if (callbackAsync && typeof Mautic[callbackAsync] == 'function') {
                    Mautic[callbackAsync].apply(this, [form, function() {
                        Mautic.postMauticForm(form);
                    }]);
                } else {
                    var callback = form.data('submit-callback');

                    // Allow a callback to do stuff before submit and abort if needed
                    if (callback && typeof Mautic[callback] == 'function') {
                        if (!Mautic[callback]()) {
                            return false;
                        }
                    }

                    Mautic.postMauticForm(form);
                }
            }

            return false;
        }));
    },

    postMauticForm: function(form) {
        MauticVars.formSubmitInProgress = true;
        Mautic.postForm(form, function (response) {
            if (response.inMain) {
                Mautic.processPageContent(response);
            } else {
                Mautic.processModalContent(response, '#' + response.modalId);
            }
        });
    },

    /**
     * Retrieves content of href via ajax
     * @param el
     * @param event
     * @returns {boolean}
     */
    ajaxifyLink: function (el, event) {
        if (mQuery(el).hasClass('disabled')) {
            return false;
        }

        var route = mQuery(el).attr('href');
        if (route.indexOf('javascript') >= 0 || MauticVars.routeInProgress === route) {
            return false;
        }

        if (event.ctrlKey || event.metaKey) {
            //open the link in a new window
            route = route.split("?")[0];
            window.open(route, '_blank');
            return;
        }

        //prevent leaving if currently in a form
        if (mQuery(".form-exit-unlock-id").length) {
            if (mQuery(el).attr('data-ignore-formexit') != 'true') {
                var unlockParameter = (mQuery('.form-exit-unlock-parameter').length) ? mQuery('.form-exit-unlock-parameter').val() : '';
                Mautic.unlockEntity(mQuery('.form-exit-unlock-model').val(), mQuery('.form-exit-unlock-id').val(), unlockParameter);
            }
        }

        var link = mQuery(el).attr('data-menu-link');
        if (link !== undefined && link.charAt(0) != '#') {
            link = "#" + link;
        }

        var method = mQuery(el).attr('data-method');
        if (!method) {
            method = 'GET'
        }

        MauticVars.routeInProgress = route;

        var target = mQuery(el).attr('data-target');
        if (!target) {
            target = null;
        }

        //give an ajaxified link the option of not displaying the global loading bar
        var showLoadingBar = (mQuery(el).attr('data-hide-loadingbar')) ? false : true;

        //close the global search results if opened
        if (mQuery('#globalSearchContainer').length && mQuery('#globalSearchContainer').hasClass('active')) {
            Mautic.closeGlobalSearchResults();
        }

        Mautic.loadContent(route, link, method, target, showLoadingBar);
    },

    /**
     * Load a modal with ajax content
     *
     * @param el
     * @param event
     *
     * @returns {boolean}
     */
    ajaxifyModal: function (el, event) {
        if (mQuery(el).hasClass('disabled')) {
            return false;
        }

        var target = mQuery(el).attr('data-target');

        var route = mQuery(el).attr('href');
        if (route.indexOf('javascript') >= 0) {
            return false;
        }

        mQuery('body').addClass('noscroll');

        var method = mQuery(el).attr('data-method');
        if (!method) {
            method = 'GET'
        }

        var header = mQuery(el).attr('data-header');
        var footer = mQuery(el).attr('data-footer');

        Mautic.loadAjaxModal(target, route, method, header, footer);
    },

    /**
     * Retrieve ajax content for modal
     * @param target
     * @param route
     * @param method
     * @param header
     * @param footer
     */
    loadAjaxModal: function (target, route, method, header, footer) {

        //show the modal
        if (mQuery(target + ' .loading-placeholder').length) {
            mQuery(target + ' .loading-placeholder').removeClass('hide');
            mQuery(target + ' .modal-body-content').addClass('hide');

            if (mQuery(target + ' .modal-loading-bar').length) {
                mQuery(target + ' .modal-loading-bar').addClass('active');
            }
        }

        if (footer == 'false') {
            mQuery(target + " .modal-footer").addClass('hide');
        }

        //move the modal to the body tag to get around positioned div issues
        mQuery(target).on('show.bs.modal', function () {
            if (header) {
                mQuery(target + " .modal-title").html(header);
            }

            if (footer && footer != 'false') {
                mQuery(target + " .modal-footer").html(header);
            }
        });

        //clean slate upon close
        mQuery(target).on('hidden.bs.modal', function () {
            mQuery('body').removeClass('noscroll');

            //unload
            Mautic.onPageUnload(target);

            Mautic.resetModal(target);

            if (typeof Mautic.modalContentXhr[target] != 'undefined') {
                Mautic.modalContentXhr[target].abort();
                delete Mautic.modalContentXhr[target];
            }
        });

        mQuery(target).modal('show');

        if (typeof Mautic.modalContentXhr == 'undefined') {
            Mautic.modalContentXhr = {};
        } else if (typeof Mautic.modalContentXhr[target] != 'undefined') {
            Mautic.modalContentXhr[target].abort();
        }

        Mautic.modalContentXhr[target] = mQuery.ajax({
            url: route,
            type: method,
            dataType: "json",
            success: function (response) {
                if (response) {
                    Mautic.processModalContent(response, target);
                }
                Mautic.stopIconSpinPostEvent();
            },
            error: function (request, textStatus, errorThrown) {
                Mautic.processAjaxError(request, textStatus, errorThrown);
                Mautic.stopIconSpinPostEvent();
            },
            complete: function () {
                Mautic.stopModalLoadingBar(target);
                delete Mautic.modalContentXhr[target];
            }
        });
    },

    /**
     * Clears content from a shared modal
     * @param target
     */
    resetModal: function (target) {
        if (mQuery(target).hasClass('in')) {
            return;
        }

        mQuery(target + " .modal-title").html('');
        mQuery(target + " .modal-body-content").html('');

        if (mQuery(target + " loading-placeholder").length) {
            mQuery(target + " loading-placeholder").removeClass('hide');
        }
        if (mQuery(target + " .modal-footer").length) {
            var hasFooterButtons = mQuery(target + " .modal-footer .modal-form-buttons").length;
            mQuery(target + " .modal-footer").html('');
            if (hasFooterButtons) {
                //add footer buttons
                mQuery('<div class="modal-form-buttons" />').appendTo(target + " .modal-footer");
            }
            mQuery(target + " .modal-footer").removeClass('hide');
        }
    },

    /**
     * Handles modal content post ajax request
     * @param response
     * @param target
     */
    processModalContent: function (response, target) {
        if (response.error) {
            Mautic.stopIconSpinPostEvent();

            alert(response.error);
            return;
        }

        if (response.sessionExpired || (response.closeModal && response.newContent)) {
            mQuery(target).modal('hide');
            mQuery('body').removeClass('modal-open');
            mQuery('.modal-backdrop').remove();
            //assume the content is to refresh main app
            Mautic.processPageContent(response);
        } else {
            if (response.flashes) {
                Mautic.setFlashes(response.flashes);
            }

            if (response.notifications) {
                Mautic.setNotifications(response.notifications);
            }

            if (response.browserNotifications) {
                Mautic.setBrowserNotifications(response.browserNotifications);
            }

            if (response.callback) {
                window["Mautic"][response.callback].apply('window', [response]);
                return;
            }

            if (response.closeModal) {
                mQuery('body').removeClass('noscroll');
                mQuery(target).modal('hide');
                Mautic.onPageUnload(target, response);

                if (response.mauticContent) {
                    if (typeof Mautic[response.mauticContent + "OnLoad"] == 'function') {
                        if (typeof Mautic.loadedContent[response.mauticContent] == 'undefined') {
                            Mautic.loadedContent[response.mauticContent] = true;
                            Mautic[response.mauticContent + "OnLoad"](target, response);
                        }
                    }
                }
            } else if (response.target) {
                mQuery(response.target).html(response.newContent);

                //activate content specific stuff
                Mautic.onPageLoad(response.target, response, true);
            } else {
                //load the content
                if (mQuery(target + ' .loading-placeholder').length) {
                    mQuery(target + ' .loading-placeholder').addClass('hide');
                    mQuery(target + ' .modal-body-content').html(response.newContent);
                    mQuery(target + ' .modal-body-content').removeClass('hide');
                } else {
                    mQuery(target + ' .modal-body').html(response.newContent);
                }

                //activate content specific stuff
                Mautic.onPageLoad(target, response, true);
            }
        }
    },

    /**
     * Display confirmation modal
     */
    showConfirmation: function (el) {
        var precheck = mQuery(el).data('precheck');

        if (precheck) {
            if (typeof precheck == 'function') {
                if (!precheck()) {
                    return;
                }
            } else if (typeof Mautic[precheck] == 'function') {
                if (!Mautic[precheck]()) {
                    return;
                }
            }
        }

        var message = mQuery(el).data('message');
        var confirmText = mQuery(el).data('confirm-text');
        var confirmAction = mQuery(el).attr('href');
        var confirmCallback = mQuery(el).data('confirm-callback');
        var cancelText = mQuery(el).data('cancel-text');
        var cancelCallback = mQuery(el).data('cancel-callback');

        var confirmContainer = mQuery("<div />").attr({"class": "modal fade confirmation-modal"});
        var confirmDialogDiv = mQuery("<div />").attr({"class": "modal-dialog"});
        var confirmContentDiv = mQuery("<div />").attr({"class": "modal-content"});
        var confirmFooterDiv = mQuery("<div />").attr({"class": "modal-body text-center"});
        var confirmHeaderDiv = mQuery("<div />").attr({"class": "modal-header"});
        confirmHeaderDiv.append(mQuery('<h4 />').attr({"class": "modal-title"}).text(message));
        var confirmButton = mQuery('<button type="button" />')
            .addClass("btn btn-danger")
            .css("marginRight", "5px")
            .css("marginLeft", "5px")
            .click(function () {
                if (typeof Mautic[confirmCallback] === "function") {
                    window["Mautic"][confirmCallback].apply('window', [confirmAction, el]);
                }
            })
            .html(confirmText);
        if (cancelText) {
            var cancelButton = mQuery('<button type="button" />')
                .addClass("btn btn-primary")
                .click(function () {
                    if (cancelCallback && typeof Mautic[cancelCallback] === "function") {
                        window["Mautic"][cancelCallback].apply('window', []);
                    } else {
                        Mautic.dismissConfirmation();
                    }
                })
                .html(cancelText);
        }

        if (typeof cancelButton != 'undefined') {
            confirmFooterDiv.append(cancelButton);
        }

        confirmFooterDiv.append(confirmButton);

        confirmContentDiv.append(confirmHeaderDiv);
        confirmContentDiv.append(confirmFooterDiv);

        confirmContainer.append(confirmDialogDiv.append(confirmContentDiv));
        mQuery('body').append(confirmContainer);

        mQuery('.confirmation-modal').on('hidden.bs.modal', function () {
            mQuery(this).remove();
        });

        mQuery('.confirmation-modal').modal('show');

    },

    /**
     * Dismiss confirmation modal
     */
    dismissConfirmation: function () {
        if (mQuery('.confirmation-modal').length) {
            mQuery('.confirmation-modal').modal('hide');
        }
    },

    /**
     * Reorder table data
     * @param name
     * @param orderby
     * @param tmpl
     * @param target
     */
    reorderTableData: function (name, orderby, tmpl, target, baseUrl) {
        if (typeof baseUrl == 'undefined') {
            baseUrl = window.location.pathname;
        }

        if (baseUrl.indexOf('tmpl') == -1) {
            baseUrl = baseUrl + "?tmpl=" + tmpl
        }

        var route = baseUrl + "&name=" + name + "&orderby=" + encodeURIComponent(orderby);
        Mautic.loadContent(route, '', 'POST', target);
    },

    /**
     *
     * @param name
     * @param filterby
     * @param filterValue
     * @param tmpl
     * @param target
     */
    filterTableData: function (name, filterby, filterValue, tmpl, target, baseUrl) {
        if (typeof baseUrl == 'undefined') {
            baseUrl = window.location.pathname;
        }

        if (baseUrl.indexOf('tmpl') == -1) {
            baseUrl = baseUrl + "?tmpl=" + tmpl
        }

        var route = baseUrl + "&name=" + name + "&filterby=" + encodeURIComponent(filterby) + "&value=" + encodeURIComponent(filterValue)
        Mautic.loadContent(route, '', 'POST', target);
    },

    /**
     *
     * @param name
     * @param limit
     * @param tmpl
     * @param target
     */
    limitTableData: function (name, limit, tmpl, target, baseUrl) {
        if (typeof baseUrl == 'undefined') {
            baseUrl = window.location.pathname;
        }

        if (baseUrl.indexOf('tmpl') == -1) {
            baseUrl = baseUrl + "?tmpl=" + tmpl
        }

        var route = baseUrl + "&name=" + name + "&limit=" + limit;
        Mautic.loadContent(route, '', 'POST', target);
    },

    /**
     * Executes an object action
     *
     * @param action
     */
    executeAction: function (action) {
        if (typeof Mautic.activeActions == 'undefined') {
            Mautic.activeActions = {};
        } else if (typeof Mautic.activeActions[action] != 'undefined') {
            // Action is currently being executed
            return;
        }

        Mautic.activeActions[action] = true;

        //dismiss modal if activated
        Mautic.dismissConfirmation();
        mQuery.ajax({
            showLoadingBar: true,
            url: action,
            type: "POST",
            dataType: "json",
            success: function (response) {
                Mautic.processPageContent(response);
            },
            error: function (request, textStatus, errorThrown) {
                Mautic.processAjaxError(request, textStatus, errorThrown);
            },
            complete: function() {
                delete Mautic.activeActions[action]
            }
        });
    },

    /**
     * Executes a batch action
     *
     * @param action
     */
    executeBatchAction: function (action, el) {
        if (typeof Mautic.activeActions == 'undefined') {
            Mautic.activeActions = {};
        } else if (typeof Mautic.activeActions[action] != 'undefined') {
            // Action is currently being executed
            return;
        }

        var items = Mautic.getCheckedListIds(el, true);

        var queryGlue = action.indexOf('?') >= 0 ? '&' : '?';

        // Append the items to the action to send with the POST
        var action = action + queryGlue + 'ids=' + items;

        // Hand over processing to the executeAction method
        Mautic.executeAction(action);
    },

    /**
     * Retrieves the IDs of the items checked in a list
     *
     * @param el
     * @param stringify
     * @returns {*}
     */
    getCheckedListIds: function(el, stringify) {
        var checkboxes = 'input[class=list-checkbox]:checked';

        // Check for a target
        if (typeof el != 'undefined' && el) {
            var target = mQuery(el).data('target');
            if (target) {
                checkboxes = target + ' ' + checkboxes;
            }
        }

        // Retrieve all of the selected items
        var items = mQuery(checkboxes).map(function () {
            return mQuery(this).val();
        }).get();

        if (stringify) {
            items = JSON.stringify(items);
        }

        return items;
    },

    /**
     * Checks that items are checked before showing confirmation
     *
     * @returns int
     */
    batchActionPrecheck: function() {
        return mQuery('input[class=list-checkbox]:checked').length;
    },

    /**
     * Activates Typeahead.js command lists for search boxes
     * @param elId
     * @param modelName
     */
    activateSearchAutocomplete: function (elId, modelName) {
        if (mQuery('#' + elId).length) {
            var livesearch = (mQuery('#' + elId).attr("data-toggle=['livesearch']")) ? true : false;

            var typeaheadObject = Mautic.activateTypeahead('#' + elId, {
                prefetch: true,
                remote: false,
                limit: 0,
                action: 'commandList&model=' + modelName,
                multiple: true
            });
            mQuery(typeaheadObject).on('typeahead:selected', function (event, datum) {
                if (livesearch) {
                    //force live search update,
                    MauticVars.lastSearchStr = '';
                    mQuery('#' + elId).keyup();
                }
            }).on('typeahead:autocompleted', function (event, datum) {
                if (livesearch) {
                    //force live search update
                    MauticVars.lastSearchStr = '';
                    mQuery('#' + elId).keyup();
                }
            });
        }
    },

    /**
     * Activate live search feature
     *
     * @param el
     * @param searchStrVar
     * @param liveCacheVar
     */
    activateLiveSearch: function (el, searchStrVar, liveCacheVar) {
        if (!mQuery(el).length) {
            return;
        }

        //find associated button
        var btn = "button[data-livesearch-parent='" + mQuery(el).attr('id') + "']";

        mQuery(el).on('focus', function () {
            Mautic.currentSearchString = mQuery(this).val().trim();
        });
        mQuery(el).on('change keyup paste', {}, function (event) {
            var searchStr = mQuery(el).val().trim();

            var spaceKeyPressed = (event.which == 32 || event.keyCode == 32);
            var enterKeyPressed = (event.which == 13 || event.keyCode == 13);
            var deleteKeyPressed = (event.which == 8 || event.keyCode == 8);

            if (!enterKeyPressed && Mautic.currentSearchString && Mautic.currentSearchString == searchStr) {
                return;
            }

            var target = mQuery(el).attr('data-target');
            var diff = searchStr.length - MauticVars[searchStrVar].length;

            if (diff < 0) {
                diff = parseInt(diff) * -1;
            }

            var overlayEnabled = mQuery(el).attr('data-overlay');
            if (!overlayEnabled || overlayEnabled == 'false') {
                overlayEnabled = false;
            } else {
                overlayEnabled = true;
            }

            var overlayTarget = mQuery(el).attr('data-overlay-target');
            if (!overlayTarget) overlayTarget = target;

            if (overlayEnabled) {
                mQuery(el).off('blur.livesearchOverlay');
                mQuery(el).on('blur.livesearchOverlay', function() {
                   mQuery(overlayTarget + ' .content-overlay').remove();
                });
            }

            if (!deleteKeyPressed && overlayEnabled) {
                var overlay = mQuery('<div />', {"class": "content-overlay"}).html(mQuery(el).attr('data-overlay-text'));
                if (mQuery(el).attr('data-overlay-background')) {
                    overlay.css('background', mQuery(el).attr('data-overlay-background'));
                }
                if (mQuery(el).attr('data-overlay-color')) {
                    overlay.css('color', mQuery(el).attr('data-overlay-color'));
                }
            }

            //searchStr in MauticVars[liveCacheVar] ||
            if ((!searchStr && MauticVars[searchStrVar].length) || diff >= 3 || spaceKeyPressed || enterKeyPressed) {
                MauticVars[searchStrVar] = searchStr;
                event.data.livesearch = true;

                Mautic.filterList(event,
                    mQuery(el).attr('id'),
                    mQuery(el).attr('data-action'),
                    target,
                    liveCacheVar,
                    overlayEnabled,
                    overlayTarget
                );
            } else if (overlayEnabled) {
                if (!mQuery(overlayTarget + ' .content-overlay').length) {
                    mQuery(overlayTarget).prepend(overlay);
                }
            }
        });

        if (mQuery(btn).length) {
            mQuery(btn).on('click', {'parent': mQuery(el).attr('id')}, function (event) {
                var searchStr = mQuery(el).val().trim();
                MauticVars[searchStrVar] = searchStr;

                Mautic.filterButtonClicked = true;
                Mautic.filterList(event,
                    event.data.parent,
                    mQuery('#' + event.data.parent).attr('data-action'),
                    mQuery('#' + event.data.parent).attr('data-target'),
                    'liveCache',
                    mQuery(this).attr('data-livesearch-action')
                );
            });

            if (mQuery(el).val()) {
                mQuery(btn).attr('data-livesearch-action', 'clear');
                mQuery(btn + ' i').removeClass('fa-search').addClass('fa-eraser');
            } else {
                mQuery(btn).attr('data-livesearch-action', 'search');
                mQuery(btn + ' i').removeClass('fa-eraser').addClass('fa-search');
            }
        }
    },

    /**
     * Filters list based on search contents
     */
    filterList: function (e, elId, route, target, liveCacheVar, action, overlayEnabled, overlayTarget) {
        if (typeof liveCacheVar == 'undefined') {
            liveCacheVar = "liveCache";
        }

        var el = mQuery('#' + elId);
        //only submit if the element exists, its a livesearch, or on button click

        if (el.length && (e.data.livesearch || mQuery(e.target).prop('tagName') == 'BUTTON' || mQuery(e.target).parent().prop('tagName') == 'BUTTON')) {
            var value = el.val().trim();
            //should the content be cleared?
            if (!value) {
                //force action since we have no content
                action = 'clear';
            } else if (action == 'clear') {
                el.val('');
                el.typeahead('val', '');
                value = '';
            }

            //make the request
            //@TODO reevaluate search caching as it seems to cause issues
            if (false && value && value in MauticVars[liveCacheVar]) {
                var response = {"newContent": MauticVars[liveCacheVar][value]};
                response.target = target;
                response.overlayEnabled = overlayEnabled;
                response.overlayTarget = overlayTarget;

                Mautic.processPageContent(response);
            } else {
                var searchName = el.attr('name');
                if (searchName == 'undefined') {
                    searchName = 'search';
                }

                if (typeof Mautic.liveSearchXhr !== 'undefined') {
                    //ensure current search request is aborted
                    Mautic['liveSearchXhr'].abort();
                }

                var btn = "button[data-livesearch-parent='" + elId + "']";
                if (mQuery(btn).length && !mQuery(btn).hasClass('btn-nospin') && !Mautic.filterButtonClicked) {
                    Mautic.startIconSpinOnEvent(btn);
                }

                var tmpl = mQuery('#' + elId).data('tmpl');
                if (!tmpl) {
                    tmpl = 'list';
                }

                var tmplParam = (route.indexOf('tmpl') == -1) ? '&tmpl=' + tmpl : '';

                // In a modal?
                var checkInModalTarget = (overlayTarget) ? overlayTarget : target;
                var modalParent        = mQuery(checkInModalTarget).closest('.modal');
                var inModal            = mQuery(modalParent).length > 0;

                if (inModal) {
                    var modalTarget = '#' + mQuery(modalParent).attr('id');
                    Mautic.startModalLoadingBar(modalTarget);
                }
                var showLoading = (inModal) ? false : true;

                Mautic.liveSearchXhr = mQuery.ajax({
                    showLoadingBar: showLoading,
                    url: route,
                    type: "GET",
                    data: searchName + "=" + encodeURIComponent(value) + tmplParam,
                    dataType: "json",
                    success: function (response) {
                        //cache the response
                        if (response.newContent) {
                            MauticVars[liveCacheVar][value] = response.newContent;
                        }
                        //note the target to be updated
                        response.target = target;
                        response.overlayEnabled = overlayEnabled;
                        response.overlayTarget = overlayTarget;

                        //update the buttons class and action
                        if (mQuery(btn).length) {
                            if (action == 'clear') {
                                mQuery(btn).attr('data-livesearch-action', 'search');
                                mQuery(btn).children('i').first().removeClass('fa-eraser').addClass('fa-search');
                            } else {
                                mQuery(btn).attr('data-livesearch-action', 'clear');
                                mQuery(btn).children('i').first().removeClass('fa-search').addClass('fa-eraser');
                            }
                        }

                        if (inModal) {
                            Mautic.processModalContent(response);
                            Mautic.stopModalLoadingBar(modalTarget);
                        } else {
                            Mautic.processPageContent(response);
                            Mautic.stopPageLoadingBar();
                        }
                    },
                    error: function (request, textStatus, errorThrown) {
                        Mautic.processAjaxError(request, textStatus, errorThrown);

                        //update the buttons class and action
                        if (mQuery(btn).length) {
                            if (action == 'clear') {
                                mQuery(btn).attr('data-livesearch-action', 'search');
                                mQuery(btn).children('i').first().removeClass('fa-eraser').addClass('fa-search');
                            } else {
                                mQuery(btn).attr('data-livesearch-action', 'clear');
                                mQuery(btn).children('i').first().removeClass('fa-search').addClass('fa-eraser');
                            }
                        }
                    },
                    complete: function() {
                        delete Mautic.liveSearchXhr;
                        delete Mautic.filterButtonClicked;
                    }
                });
            }
        }
    },

    /**
     * Filters a list based on select value
     *
     * @param el
     */
    activateListFilterSelect: function(el) {
        var filterName       = mQuery(el).attr('name');
        var isMultiple       = mQuery(el).attr('multiple') ? true : false;
        var prefixExceptions = mQuery(el).data('prefix-exceptions');

        if (isMultiple && prefixExceptions) {
            if (typeof Mautic.listFilterValues == 'undefined') {
                Mautic.listFilterValues = {};
            }

            // Store values for comparison on change
            Mautic.listFilterValues[filterName] = mQuery(el).val();
        }

        mQuery(el).on('change', function() {
            var filterVal = mQuery(this).val();
            if (filterVal == null) {
                filterVal = [];
            }

            if (prefixExceptions) {
                var limited = prefixExceptions.split(',');

                if (filterVal.length > 1) {
                    for (var i=0; i<filterVal.length; i++) {
                        if (mQuery.inArray(filterVal[i], Mautic.listFilterValues[filterName]) == -1) {
                            var newOption = mQuery(this).find('option[value="' + filterVal[i] + '"]');
                            var prefix    = mQuery(newOption).parent().data('prefix');

                            if (mQuery.inArray(prefix, limited) != -1) {
                                mQuery(newOption).siblings().prop('selected', false);

                                filterVal = mQuery(this).val();
                                mQuery(this).trigger('chosen:updated');
                            }
                        }
                    }
                }

                Mautic.listFilterValues[filterName] = filterVal;
            }

            var tmpl = mQuery(this).data('tmpl');
            if (!tmpl) {
                tmpl = 'list';
            }

            var filters   = (isMultiple) ? JSON.stringify(filterVal) : filterVal;
            var request   = window.location.pathname + '?tmpl=' + tmpl + '&' + filterName + '=' + filters;

            Mautic.loadContent(request, '', 'POST', mQuery(this).data('target'));
        });
    },

    /**
     * Removes a list option from a list generated by ListType
     * @param el
     */
    removeFormListOption: function (el) {
        var sortableDiv = mQuery(el).parents('div.sortable');
        var inputCount = mQuery(sortableDiv).parents('div.form-group').find('input.sortable-itemcount');
        var count = mQuery(inputCount).val();
        count--;
        mQuery(inputCount).val(count);
        mQuery(sortableDiv).remove();
    },

    /**
     * Toggles published status of an entity
     *
     * @param el
     * @param model
     * @param id
     */
    togglePublishStatus: function (event, el, model, id, extra, backdrop) {
        event.preventDefault();

        var wasPublished = mQuery(el).hasClass('fa-toggle-on');

        mQuery(el).removeClass('fa-toggle-on fa-toggle-off').addClass('fa-spin fa-spinner');

        //destroy tooltips so it can be regenerated
        mQuery(el).tooltip('destroy');
        //clear the lookup cache
        MauticVars.liveCache = new Array();

        if (backdrop) {
            Mautic.activateBackdrop();
        }

        if (extra) {
            extra = '&' + extra;
        }
        mQuery(el).tooltip('destroy');
        mQuery.ajax({
            url: mauticAjaxUrl,
            type: "POST",
            data: "action=togglePublishStatus&model=" + model + '&id=' + id + extra,
            dataType: "json",
            success: function (response) {
                if (response.reload) {
                    Mautic.redirectWithBackdrop(window.location);
                } else if (response.statusHtml) {
                    mQuery(el).replaceWith(response.statusHtml);
                    mQuery(el).tooltip({html: true, container: 'body'});
                }
            },
            error: function (request, textStatus, errorThrown) {
                var addClass = (wasPublished) ? 'fa-toggle-on' : 'fa-toggle-off';
                mQuery(el).removeClass('fa-spin fa-spinner').addClass(addClass);

                Mautic.processAjaxError(request, textStatus, errorThrown);
            }
        });
    },

    /**
     * Toggles the class for yes/no button groups
     * @param changedId
     */
    toggleYesNoButtonClass: function (changedId) {
        changedId = '#' + changedId;

        var isYesButton   = mQuery(changedId).parent().hasClass('btn-yes');
        var isExtraButton = mQuery(changedId).parent().hasClass('btn-extra');

        if (isExtraButton) {
            mQuery(changedId).parents('.btn-group').find('.btn').removeClass('btn-success btn-danger').addClass('btn-default');
        } else {
            //change the other
            var otherButton = isYesButton ? '.btn-no' : '.btn-yes';
            var otherLabel = mQuery(changedId).parent().parent().find(otherButton);

            if (mQuery(changedId).prop('checked')) {
                var thisRemove = 'btn-default',
                    otherAdd = 'btn-default';
                if (isYesButton) {
                    var thisAdd = 'btn-success',
                        otherRemove = 'btn-danger';
                } else {
                    var thisAdd = 'btn-danger',
                        otherRemove = 'btn-success';
                }
            } else {
                var thisAdd = 'btn-default';
                if (isYesButton) {
                    var thisAdd = 'btn-success',
                        otherRemove = 'btn-danger';
                } else {
                    var thisAdd = 'btn-danger',
                        otherRemove = 'btn-success';
                }
            }

            mQuery(changedId).parent().removeClass(thisRemove).addClass(thisAdd);
            mQuery(otherLabel).removeClass(otherRemove).addClass(otherAdd);
        }
    },

    /**
     * Apply filter
     * @param list
     */
    setSearchFilter: function (el, searchId, string) {
        if (typeof searchId == 'undefined')
            searchId = '#list-search';
        else
            searchId = '#' + searchId;

        if (string || string === '') {
            var current = string;
        } else {
            var filter  = mQuery(el).val();
            var current = mQuery('#list-search').typeahead('val') + " " + filter;
        }

        //append the filter
        mQuery(searchId).typeahead('val', current);

        //submit search
        var e = mQuery.Event("keypress", {which: 13});
        e.data = {};
        e.data.livesearch = true;
        Mautic.filterList(
            e,
            'list-search',
            mQuery(searchId).attr('data-action'),
            mQuery(searchId).attr('data-target'),
            'liveCache'
        );
    },

    /**
     * Unlock an entity
     *
     * @param model
     * @param id
     */
    unlockEntity: function (model, id, parameter) {
        mQuery.ajax({
            url: mauticAjaxUrl,
            type: "POST",
            data: "action=unlockEntity&model=" + model + "&id=" + id + "&parameter=" + parameter,
            dataType: "json"
        });
    },

    /**
     * Processes ajax errors
     *
     *
     * @param request
     * @param textStatus
     * @param errorThrown
     */
    processAjaxError: function (request, textStatus, errorThrown, mainContent) {
        if (textStatus == 'abort') {
            Mautic.stopPageLoadingBar();
            Mautic.stopCanvasLoadingBar();
            Mautic.stopIconSpinPostEvent();
            return;
        }

        var inDevMode = typeof mauticEnv !== 'undefined' && mauticEnv == 'dev';

        if (inDevMode) {
            console.log(request);
        }

        if (typeof request.responseJSON !== 'undefined') {
            response = request.responseJSON;
        } else {
            //Symfony may have added some excess buffer if an exception was hit during a sub rendering and because
            //it uses ob_start, PHP dumps the buffer upon hitting the exception.  So let's filter that out.
            var errorStart = request.responseText.indexOf('{"newContent');
            var jsonString = request.responseText.slice(errorStart);

            if (jsonString) {
                try {
                    var response = mQuery.parseJSON(jsonString);
                    if (inDevMode) {
                        console.log(response);
                    }
                } catch (err) {
                    if (inDevMode) {
                        console.log(err);
                    }
                }
            } else {
                response = {};
            }
        }

        if (response) {
            if (response.newContent && mainContent) {
                //an error page was returned
                mQuery('#app-content .content-body').html(response.newContent);
                if (response.route && response.route.indexOf("ajax") == -1) {
                    //update URL in address bar
                    MauticVars.manualStateChange = false;
                    History.pushState(null, "Mautic", response.route);
                }
            } else if (response.newContent && mQuery('.modal.in').length) {
                //assume a modal was the recipient of the information
                mQuery('.modal.in .modal-body-content').html(response.newContent);
                mQuery('.modal.in .modal-body-content').removeClass('hide');
                if (mQuery('.modal.in  .loading-placeholder').length) {
                    mQuery('.modal.in  .loading-placeholder').addClass('hide');
                }
            } else if (inDevMode) {
                if (response.error) {
                    var error = response.error.code + ': ' + errorThrown + '; ' + response.error.exception;
                    alert(error);
                }
            }
        }

        Mautic.stopPageLoadingBar();
        Mautic.stopCanvasLoadingBar();
        Mautic.stopIconSpinPostEvent();
    },

    /**
     * Emulates empty data object if doughnut/pie chart data are empty.
     *
     *
     * @param data
     */
    emulateNoDataForPieChart: function (data) {
        var dataEmpty = true;
        mQuery.each(data, function (i, part) {
            if (part.value) {
                dataEmpty = false;
            }
        });
        if (dataEmpty) {
            data = [{
                value: 1,
                color: "#efeeec",
                highlight: "#EBEBEB",
                label: "No data"
            }];
        }
        return data;
    },

    /**
     * Moderates intervals to prevent ajax overlaps
     *
     * @param key
     * @param callback
     * @param timeout
     */
    setModeratedInterval: function (key, callback, timeout, params) {
        if (typeof MauticVars.intervalsInProgress[key] != 'undefined') {
            //action is still pending so clear and reschedule
            clearTimeout(MauticVars.moderatedIntervals[key]);
        } else {
            MauticVars.intervalsInProgress[key] = true;

            //perform callback
            if (typeof params == 'undefined') {
                params = [];
            }

            if (typeof callback == 'function') {
                callback(params);
            } else {
                window["Mautic"][callback].apply('window', params);
            }
        }

        //schedule new timeout
        MauticVars.moderatedIntervals[key] = setTimeout(function () {
            Mautic.setModeratedInterval(key, callback, timeout, params)
        }, timeout);
    },

    /**
     * Call at the end of the moderated interval callback function to let setModeratedInterval know
     * the action is done and it's safe to execute again
     *
     * @param key
     */
    moderatedIntervalCallbackIsComplete: function (key) {
        delete MauticVars.intervalsInProgress[key];
    },

    /**
     * Clears a moderated interval
     *
     * @param key
     */
    clearModeratedInterval: function (key) {
        Mautic.moderatedIntervalCallbackIsComplete(key);
        clearTimeout(MauticVars.moderatedIntervals[key]);
        delete MauticVars.moderatedIntervals[key];
    },

    /**
     * Sets flashes
     * @param flashes
     */
    setFlashes: function (flashes) {
        mQuery('#flashes').append(flashes);

        mQuery('#flashes .alert-new').each(function () {
            var me = this;
            window.setTimeout(function () {
                mQuery(me).fadeTo(500, 0).slideUp(500, function () {
                    mQuery(this).remove();
                });
            }, 4000);

            mQuery(this).removeClass('alert-new');
        });
    },

    /**
     * Set browser notifications
     *
     * @param notifications
     */
    setBrowserNotifications: function (notifications) {
        mQuery.each(notifications, function (key, notification) {
            Mautic.browserNotifier.createNotification(
                notification.title,
                {
                    body: notification.message,
                    icon: notification.icon
                }
            );
        });
    },

    /**
     *
     * @param notifications
     */
    setNotifications: function (notifications) {
        if (notifications.lastId) {
            mQuery('#mauticLastNotificationId').val(notifications.lastId);
        }

        if (mQuery('#notifications .mautic-update')) {
            mQuery('#notifications .mautic-update').remove();
        }

        if (notifications.hasNewNotifications) {
            if (mQuery('#newNotificationIndicator').hasClass('hide')) {
                mQuery('#newNotificationIndicator').removeClass('hide');
            }
        }

        if (notifications.content) {
            mQuery('#notifications').prepend(notifications.content);

            if (!mQuery('#notificationMautibot').hasClass('hide')) {
                mQuery('#notificationMautibot').addClass('hide');
            }
        }

        if (notifications.sound) {
            mQuery('.playSound').remove();

            mQuery.playSound(notifications.sound);
        }
    },

    /**
     * Marks notifications as read and clears unread indicators
     */
    markNotificationsRead: function () {
        mQuery("#notificationsDropdown").unbind('hide.bs.dropdown');
        mQuery('#notificationsDropdown').on('hidden.bs.dropdown', function () {
            if (!mQuery('#newNotificationIndicator').hasClass('hide')) {
                mQuery('#notifications .is-unread').remove();
                mQuery('#newNotificationIndicator').addClass('hide');

                mQuery.ajax({
                    url: mauticAjaxUrl,
                    type: "GET",
                    data: "action=markNotificationsRead"
                });
            }
        });
    },

    /**
     * Clear notification(s)
     * @param id
     */
    clearNotification: function (id) {
        if (id) {
            mQuery("#notification" + id).fadeTo("fast", 0.01).slideUp("fast", function () {
                mQuery(this).find("*[data-toggle='tooltip']").tooltip('destroy');
                mQuery(this).remove();

                if (!mQuery('#notifications .notification').length) {
                    if (mQuery('#notificationMautibot').hasClass('hide')) {
                        mQuery('#notificationMautibot').removeClass('hide');
                    }
                }
            });
        } else {
            mQuery("#notifications .notification").fadeOut(300, function () {
                mQuery(this).remove();

                if (mQuery('#notificationMautibot').hasClass('hide')) {
                    mQuery('#notificationMautibot').removeClass('hide');
                }
            });
        }

        mQuery.ajax({
            url: mauticAjaxUrl,
            type: "GET",
            data: "action=clearNotification&id=" + id
        });
    },

    /**
     * Converts an input to a color picker
     * @param el
     */
    activateColorPicker: function(el) {
        var pickerOptions = mQuery(el).data('color-options');
        if (!pickerOptions) {
            pickerOptions = {
                theme: 'bootstrap',
                change: function (hex, opacity) {
                    mQuery(el).trigger('change.minicolors', hex);
                }
            };
        }

        mQuery(el).minicolors(pickerOptions);
    },

    /**
     * Activates typeahead
     * @param el
     * @param options
     * @returns {*}
     */
    activateTypeahead: function (el, options) {
        if (typeof options == 'undefined' || !mQuery(el).length) {
            return;
        }

        if (typeof options.remote == 'undefined') {
            options.remote = (options.action) ? true : false;
        }

        if (typeof options.prefetch == 'undefined') {
            options.prefetch = false;
        }

        if (typeof options.limit == 'undefined') {
            options.limit = 5;
        }

        if (!options.displayKey) {
            options.displayKey = 'value';
        }

        if (typeof options.multiple == 'undefined') {
            options.multiple = false;
        }

        if (typeof options.minLength == 'undefined') {
            options.minLength = 2;
        }

        if (options.prefetch || options.remote) {
            if (typeof options.action == 'undefined') {
                return;
            }

            var sourceOptions = {
                datumTokenizer: Bloodhound.tokenizers.obj.whitespace(options.displayKey),
                queryTokenizer: Bloodhound.tokenizers.whitespace,
                dupDetector: function (remoteMatch, localMatch) {
                    return (remoteMatch[options.displayKey] == localMatch[options.displayKey]);
                },
                ttl: 15000,
                limit: options.limit
            };

            var filterClosure = function (list) {
                if (typeof list.ignore_wdt != 'undefined') {
                    delete list.ignore_wdt;
                }

                if (typeof list.success != 'undefined') {
                    delete list.success;
                }

                if (typeof list == 'object') {
                    if (typeof list[0] != 'undefined') {
                        //meant to be an array and not an object
                        list = mQuery.map(list, function (el) {
                            return el;
                        });
                    } else {
                        //empty object so return empty array
                        list = [];
                    }
                }

                return list;
            };

            if (options.remote) {
                sourceOptions.remote = {
                    url: mauticAjaxUrl + "?action=" + options.action + "&filter=%QUERY",
                    filter: filterClosure
                };
            }

            if (options.prefetch) {
                sourceOptions.prefetch = {
                    url: mauticAjaxUrl + "?action=" + options.action,
                    filter: filterClosure
                };
            }

            var theBloodhound = new Bloodhound(sourceOptions);
            theBloodhound.initialize();
        } else {
            var substringMatcher = function (strs, strKeys) {
                return function findMatches(q, cb) {
                    var matches, substrRegex;

                    // an array that will be populated with substring matches
                    matches = [];

                    // regex used to determine if a string contains the substring `q`
                    substrRegex = new RegExp(q, 'i');

                    // iterate through the pool of strings and for any string that
                    // contains the substring `q`, add it to the `matches` array
                    mQuery.each(strs, function (i, str) {
                        if (typeof str == 'object') {
                            str = str[options.displayKey];
                        }

                        if (substrRegex.test(str)) {
                            // the typeahead jQuery plugin expects suggestions to a
                            // JavaScript object, refer to typeahead docs for more info
                            var match = {};

                            match[options.displayKey] = str;

                            if (strKeys.length && typeof strKeys[i] != 'undefined') {
                                match['id'] = strKeys[i];
                            }
                            matches.push(match);
                        }
                    });

                    cb(matches);
                };
            };

            var lookupOptions = (options.dataOptions) ? options.dataOptions : mQuery(el).data('options');
            var lookupKeys = (options.dataOptionKeys) ? options.dataOptionKeys : [];
            if (!lookupOptions) {
                return;
            }
        }

        var theName = el.replace(/[^a-z0-9\s]/gi, '').replace(/[-\s]/g, '_');

        var theTypeahead = mQuery(el).typeahead(
            {
                hint: true,
                highlight: true,
                minLength: options.minLength,
                multiple: options.multiple
            },
            {
                name: theName,
                displayKey: options.displayKey,
                source: (typeof theBloodhound != 'undefined') ? theBloodhound.ttAdapter() : substringMatcher(lookupOptions, lookupKeys)
            }
        ).on('keypress', function (event) {
                if ((event.keyCode || event.which) == 13) {
                    mQuery(el).typeahead('close');
                }
            }).on('focus', function() {
                if(mQuery(el).typeahead('val') === '' && !options.minLength) {
                    mQuery(el).data('ttTypeahead').input.trigger('queryChanged', '');
                }
            });

        return theTypeahead;
    },

    /**
     * Execute an action to AjaxController
     *
     * @param action
     * @param data
     * @param successClosure
     * @param showLoadingBar
     */
    ajaxActionRequest: function(action, data, successClosure, showLoadingBar) {
        if (typeof Mautic.ajaxActionXhr == 'undefined') {
            Mautic.ajaxActionXhr = {};
        } else if (typeof Mautic.ajaxActionXhr[action] != 'undefined') {
            Mautic.removeLabelLoadingIndicator();
            Mautic.ajaxActionXhr[action].abort();
        }

        if (typeof showLoadingBar == 'undefined') {
            showLoadingBar = false;
        }

        Mautic.ajaxActionXhr[action] = mQuery.ajax({
            url: mauticAjaxUrl + '?action=' + action,
            type: 'POST',
            data: data,
            showLoadingBar: showLoadingBar,
            success: function (response) {
                if (typeof successClosure == 'function') {
                    successClosure(response);
                }
            },
            error: function (request, textStatus, errorThrown) {
                Mautic.processAjaxError(request, textStatus, errorThrown, true);
            },
            complete: function () {
                delete Mautic.ajaxActionXhr[action];
            }
        });
    },

    /**
     * Helper function to timeframe based graphs
     *
     * @param element
     * @param action
     * @param query
     * @param callback
     */
    getChartData: function(element, action, query, callback) {
        var element = mQuery(element);
        var wrapper = element.closest('ul');
        var button  = mQuery('#time-scopes .button-label');
        wrapper.find('a').removeClass('bg-primary');
        element.addClass('bg-primary');
        button.text(element.text());

        // Append action
        query = query + '&action=' + action;

        mQuery.ajax({
            showLoadingBar: true,
            url: mauticAjaxUrl,
            type: 'POST',
            data: query,
            dataType: "json",
            success: function (response) {
                if (response.success) {
                    Mautic.stopPageLoadingBar();
                    if (typeof callback == 'function') {
                        callback(response);
                    } else if(typeof window["Mautic"][callback] !== 'undefined') {
                        window["Mautic"][callback].apply('window', [response]);
                    }
                }
            },
            error: function (request, textStatus, errorThrown) {
                Mautic.processAjaxError(request, textStatus, errorThrown);
            }
        });
    },

    /**
     * Get entity ID of pages that have an input with id of entityId
     *
     * @returns {*}
     */
    getEntityId: function() {
        return (mQuery('input#entityId').length) ? mQuery('input#entityId').val() : 0;
    },

    /**
     * Close the given modal and redirect to a URL
     *
     * @param el
     * @param url
     */
    closeModalAndRedirect: function(el, url) {
        Mautic.startModalLoadingBar(el);

        Mautic.loadContent(url);

        mQuery('body').removeClass('noscroll');
    },

    /**
     * Render the chart.js charts
     *
     * @param mQuery|string scope
     */
    renderCharts: function(scope) {
        var charts = [];
        if (!Mautic.chartObjects) Mautic.chartObjects = [];

        if (mQuery.type(scope) === 'string') {
            charts = mQuery(scope).find('canvas.chart');
        } else if (scope) {
            charts = scope.find('canvas.chart');
        } else {
            charts = mQuery('canvas.chart');
        }

        if (charts.length) {
            charts.each(function(index, canvas) {
                canvas = mQuery(canvas);
                if (!canvas.hasClass('chart-rendered')) {
                    if (canvas.hasClass('line-chart')) {
                        Mautic.renderLineChart(canvas)
                    } else if (canvas.hasClass('pie-chart')) {
                        Mautic.renderPieChart(canvas)
                    } else if (canvas.hasClass('bar-chart')) {
                        Mautic.renderBarChart(canvas)
                    } else if (canvas.hasClass('simple-bar-chart')) {
                        Mautic.renderSimpleBarChart(canvas)
                    }
                }
                canvas.addClass('chart-rendered');
            });
        }
    },

    /**
     * Render the chart.js line chart
     *
     * @param mQuery element canvas
     */
    renderLineChart: function(canvas) {
        var data = mQuery.parseJSON(canvas.text());
        if (!data.labels.length || !data.datasets.length) return;
        var chart = new Chart(canvas, {
            type: 'line',
            data: data,
            options: {
                lineTension : 0.2,
                borderWidth: 1,
                scales: {
                    yAxes: [{
                        ticks: {
                            beginAtZero: true
                        }
                    }]
                }
            }
        });
        Mautic.chartObjects.push(chart);
    },

    /**
     * Render the chart.js pie chart
     *
     * @param mQuery element canvas
     */
    renderPieChart: function(canvas) {
        var data = mQuery.parseJSON(canvas.text());
        var options = {borderWidth: 1};
        var disableLegend = canvas.attr('data-disable-legend');
        if (typeof disableLegend !== 'undefined' && disableLegend !== false) {
            options.legend = {
                display: false
            }
        }
        // data = Mautic.emulateNoDataForPieChart(data);
        var chart = new Chart(canvas, {
            type: 'pie',
            data: data,
            options: options
        });
        Mautic.chartObjects.push(chart);
    },

    /**
     * Render the chart.js bar chart
     *
     * @param mQuery element canvas
     */
    renderBarChart: function(canvas) {
        var data = mQuery.parseJSON(canvas.text());
        var chart = new Chart(canvas, {
            type: 'bar',
            data: data,
            options: {}
        });
        Mautic.chartObjects.push(chart);
    },

    /**
     * Render the chart.js simple bar chart
     *
     * @param mQuery element canvas
     */
    renderSimpleBarChart: function(canvas) {
        var data = mQuery.parseJSON(canvas.text());
        var chart = new Chart(canvas, {
            type: 'bar',
            data: data,
            options: {
                scales: {
                    xAxes: [{
                        stacked: false,
                        ticks: {fontSize: 9},
                        gridLines: {display:false}
                    }],
                    yAxes: [{
                        display: false,
                        stacked: false,
                        ticks: {beginAtZero: true, display: false},
                        gridLines: {display:false}
                    }],
                    display: false,
                },
                legend: {
                    display: false
                }
            }
        });
        Mautic.chartObjects.push(chart);
    },

    /**
     * Render vector maps
     *
     * @param mQuery element scope
     */
    renderMaps: function(scope) {
        if (!Mautic.mapObjects) Mautic.mapObjects = [];
        var maps = [];

        if (mQuery.type(scope) === 'string') {
            maps = mQuery(scope).find('.vector-map');
        } else if (scope) {
            maps = scope.find('.vector-map');
        } else {
            maps = mQuery('.vector-map');
        }

        if (maps.length) {
            maps.each(function(index, element) {
                var wrapper = mQuery(element);
                try {
                    var data = mQuery.parseJSON(wrapper.text());
                } catch (error) {

                    return;
                }

                // Markers have numerical indexes
                var firstKey = Object.keys(data)[0];

                // Check type of data
                if (firstKey == "0") {
                    // Markers
                    var markersData = data,
                        regionsData = {};
                } else {
                    // Regions
                    var markersData = {},
                        regionsData = data;
                }

                wrapper.text('');
                wrapper.vectorMap({
                    backgroundColor: 'transparent',
                    zoomOnScroll: false,
                    markers: markersData,
                    markerStyle: {
                        initial: {
                            fill: '#40C7B5'
                        },
                        selected: {
                            fill: '#40C7B5'
                        }
                    },
                    regionStyle: {
                        initial: {
                            "fill": '#dce0e5',
                            "fill-opacity": 1,
                            "stroke": 'none',
                            "stroke-width": 0,
                            "stroke-opacity": 1
                        },
                        hover: {
                            "fill-opacity": 0.7,
                            "cursor": 'pointer'
                        }
                    },
                    map: 'world_mill_en',
                    series: {
                        regions: [{
                            values: regionsData,
                            scale: ['#dce0e5', '#40C7B5'],
                            normalizeFunction: 'polynomial'
                        }]
                    },
                    onRegionTipShow: function (event, label, index) {
                        if (data[index] > 0) {
                            label.html(
                                '<b>'+label.html()+'</b></br>'+
                                data[index]+' Leads'
                            );
                        }
                    }
                });
                Mautic.mapObjects.push(wrapper.vectorMap('get', 'mapObject'));
            });
        }
    },

    /**
     * Initialize graph date range selectors
     */
    initDateRangePicker: function (fromId, toId) {
        var dateFrom = mQuery(fromId);
        var dateTo = mQuery(toId);

        if (dateFrom.length && dateTo.length) {
            dateFrom.datetimepicker({
                format: 'M j, Y',
                onShow: function (ct) {
                    this.setOptions({
                        maxDate: dateTo.val() ? new Date(dateTo.val()) : false
                    });
                },
                timepicker: false
            });

            dateTo.datetimepicker({
                format: 'M j, Y',
                onShow: function (ct) {
                    this.setOptions({
                        maxDate: new Date(),
                        minDate: dateFrom.val() ? new Date(dateFrom.val()) : false
                    });
                },
                timepicker: false
            });
        }
    },

    intiSelectTheme: function(themeField) {
        var customHtml = mQuery('textarea.builder-html');
        var isNew = Mautic.isNewEntity('#page_sessionId, #emailform_sessionId');
        Mautic.showChangeThemeWarning = true;

        if (isNew) {
            Mautic.showChangeThemeWarning = false;
        }

        if (customHtml.length) {

            if (!customHtml.val().length) {
                Mautic.setThemeHtml(themeField.val());
            }

            mQuery('[data-theme]').click(function(e) {
                e.preventDefault();
                var currentLink = mQuery(this);
                
                if (Mautic.showChangeThemeWarning && customHtml.val().length) {
                    if (confirm('You will lose the current content if you switch the theme.')) {
                        customHtml.val('');
                        Mautic.showChangeThemeWarning = false;
                    } else {
                        return;
                    }
                }

                // Set the theme field value
                themeField.val(currentLink.attr('data-theme'));

                // Load the theme HTML to the source textarea
                Mautic.setThemeHtml(currentLink.attr('data-theme'));

                // Manipulate classes to achieve the theme selection illustion
                mQuery('.theme-list .panel').removeClass('theme-selected');
                currentLink.closest('.panel').addClass('theme-selected');
                mQuery('.theme-list .select-theme-selected').addClass('hide');
                mQuery('.theme-list .select-theme-link').removeClass('hide');
                currentLink.closest('.panel').find('.select-theme-selected').removeClass('hide');
                currentLink.addClass('hide');
            });
        }
    },

    setThemeHtml: function(theme) {
        mQuery.get(mQuery('#builder_url').val()+'?template=' + theme, function(themeHtml) {
            var textarea = mQuery('textarea.builder-html');
            textarea.val(themeHtml);
            textarea.froalaEditor('html.set', themeHtml);
        });
    },


    /**
     * Check if the the entity ID is temporary (for new entities)
     *
     * @param string idInputSelector
     */
    isNewEntity: function(idInputSelector) {
        id = mQuery(idInputSelector);
        if (id.length) {
            return id.val().match("^new_");
        }
        return null;
    }
};<|MERGE_RESOLUTION|>--- conflicted
+++ resolved
@@ -559,8 +559,8 @@
                     editor.popups.hideAll();
                 });
 
-                var maxButtons = ['undo', 'redo' , '|', 'bold', 'italic', 'underline', 'strikeThrough', 'fontFamily', 'fontSize', 'color', 'paragraphFormat', 'align', 'orderedList', 'unorderedList', 'quote', 'strikethrough', 'outdent', 'indent', 'clearFormatting','insertLink', 'insertImage','insertTable', 'html', 'fullscreen'];
-                var minButtons = ['bold', 'italic', 'underline'];
+                var maxButtons = ['undo', 'redo' , '|', 'bold', 'italic', 'underline', 'paragraphFormat', 'fontFamily', 'fontSize', 'color', 'align', 'orderedList', 'unorderedList', 'quote', 'clearFormatting','insertLink', 'insertImage','insertTable', 'html', 'fullscreen'];
+                var minButtons = ['undo', 'redo', '|', 'bold', 'italic', 'underline'];
 
                 if (textarea.hasClass('editor-advanced') || textarea.hasClass('editor-basic-fullpage')) {
                     var options = {
@@ -582,61 +582,8 @@
                         Mautic.showChangeThemeWarning = true;
                     });
 
-<<<<<<< HEAD
-                    textarea.froalaEditor(mQuery.extend(Mautic.basicFroalaOptions, options));
-                } else {
-                    textarea.froalaEditor(mQuery.extend(Mautic.basicFroalaOptions, {
-                        toolbarButtons: minButtons,
-                        toolbarButtonsMD: minButtons,
-                        toolbarButtonsSM: minButtons,
-                        toolbarButtonsXS: minButtons,
-                        heightMin: 100
-                    }));
-
-                }
-            });
-        }
-=======
-                    // var settings = {};
-
-                    // if (editorClass != 'editor') {
-                    //     // Set the custom editor toolbar
-                    //     var toolbar = editorClass.replace('editor-', '').replace('-', '_');
-                    //     settings.toolbar = toolbar;
-                    // }
-
-                    // if (editorClass != 'editor' && editorClass != 'editor-basic') {
-                    //     // Do not strip classes and the like
-                    //     settings.allowedContent = true;
-                    // }
-
-                    // if (editorClass == 'editor-fullpage' || editorClass == 'editor-basic-fullpage') {
-                    //     // Allow full page editing and add tools to update html document
-                    //     settings.fullPage     = true;
-                    //     settings.extraPlugins = "sourcedialog,docprops,filemanager";
-                    // }
-
-                    var maxButtons = ['undo', 'redo' , '|', 'bold', 'italic', 'underline', 'paragraphFormat', 'fontFamily', 'fontSize', 'color', 'align', 'orderedList', 'unorderedList', 'quote', 'clearFormatting','insertLink', 'insertImage','insertTable', 'html', 'fullscreen'];
-                    var minButtons = ['undo', 'redo', '|', 'bold', 'italic', 'underline'];
-
-                    if (textarea.hasClass('editor-advanced') || textarea.hasClass('editor-basic-fullpage')) {
-                        var options = {
-                            // Set custom buttons with separator between them.
-                            toolbarButtons: maxButtons,
-                            toolbarButtonsMD: maxButtons,
-                            heightMin: 300
-                        };
-
-                        if (textarea.hasClass('editor-basic-fullpage')) {
-                            options.fullPage = true;
-                            options.htmlAllowedTags = ['.*'];
-                            options.htmlRemoveTags = [];
-                            options.lineBreakerTags = [];
-                        }
-
-                        textarea.froalaEditor(mQuery.extend(options, Mautic.basicFroalaOptions));
-                    } else if (editorClass == 'editor') {
-                        //     settings.removePlugins = 'resize';
+                    textarea.froalaEditor(mQuery.extend(options, Mautic.basicFroalaOptions));
+                } else if (editorClass == 'editor') {
 
                         textarea.froalaEditor(mQuery.extend({
                             // Set custom buttons with separator between them.
@@ -654,7 +601,6 @@
                 });
             }
         });
->>>>>>> 2c8d15ca
 
         //activate shuffles
         if (mQuery('.shuffle-grid').length) {
@@ -3451,7 +3397,7 @@
             mQuery('[data-theme]').click(function(e) {
                 e.preventDefault();
                 var currentLink = mQuery(this);
-                
+
                 if (Mautic.showChangeThemeWarning && customHtml.val().length) {
                     if (confirm('You will lose the current content if you switch the theme.')) {
                         customHtml.val('');
