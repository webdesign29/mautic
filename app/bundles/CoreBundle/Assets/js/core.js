--- conflicted
+++ resolved
@@ -432,18 +432,13 @@
             success: function(data) {
                 callback(data);
             },
-<<<<<<< HEAD
-            error: function (request, textStatus, errorThrown) {
-                if (mauticEnv == 'dev') {
-                    alert(errorThrown);
-                }
-=======
             error: function(info, type, errorThrown) {
                 if ('console' in window) {
                     console.log('form error log', info);
                 }
-                alert(errorThrown);
->>>>>>> 4e9f08e5
+                if (mauticEnv == 'dev') {
+                    alert(errorThrown);
+                }
             }
         });
     },
