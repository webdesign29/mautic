<?php
/**
 * @copyright   2015 Mautic Contributors. All rights reserved
 * @author      Mautic
 *
 * @link        http://mautic.org
 *
 * @license     GNU/GPLv3 http://www.gnu.org/licenses/gpl-3.0.html
 */

namespace Mautic\CoreBundle\Command;

use Symfony\Bundle\FrameworkBundle\Command\ContainerAwareCommand;
use Symfony\Component\Console\Input\InputInterface;
use Symfony\Component\Console\Input\InputOption;
use Symfony\Component\Console\Output\OutputInterface;

abstract class ModeratedCommand extends ContainerAwareCommand
{
    protected $checkfile;
    protected $key;
    protected $pidTable = [];

    /* @var OutputInterface $output */
    protected $output;

    /**
     * Set moderation options.
     */
    protected function configure()
    {
        $this->addOption('--force', '-f', InputOption::VALUE_NONE, 'Force execution even if another process is assumed running.');
    }

    /**
     * @param InputInterface  $input
     * @param OutputInterface $output
     *
     * @return bool
     */
    protected function checkRunStatus(InputInterface $input, OutputInterface $output)
    {
        $force        = $input->getOption('force');
<<<<<<< HEAD
        $checkFile    = $this->checkfile = $this->getContainer()->getParameter('kernel.cache_dir').'/../script_executions.json';
        $command      = $this->getName();
        $this->output = $output;
=======
        $timeout      = $this->getContainer()->hasParameter('mautic.command_timeout') ?
            $this->getContainer()->getParameter('mautic.command_timeout') : 1800;
        $checkFile = $this->checkfile = $this->getContainer()->getParameter('kernel.cache_dir').'/../script_executions.json';
        $command   = $this->getName();
        $this->key = $key;
>>>>>>> 91a0f844

        $fp = fopen($checkFile, 'c+');

        if (!flock($fp, LOCK_EX)) {
            $output->writeln("<error>checkRunStatus() - flock failed on {$checkFile} - taking our chances like we used to.</error>");
        }

        $this->pidTable = json_decode(fgets($fp, 8192), true);
        if (!is_array($this->pidTable)) {
            $this->pidTable = [];
        }

        $currentPid = getmypid();

        if ($force || empty($this->pidTable['in_progress'][$command]['pid'])) {
            // Just started
            $this->pidTable['in_progress'][$command]['pid'] = $currentPid;
        } else {
            // In progress
            $storedPid = $this->pidTable['in_progress'][$command]['pid'];
            if (posix_getpgid($storedPid)) {
                $output->writeln('<error>Script with pid '.$storedPid.' in progress.</error>');

                flock($fp, LOCK_UN);
                fclose($fp);

                return false;
            }
            else {
                // looks like the process died
                $this->pidTable['in_progress'][$command]['pid'] = $currentPid;
            }

        }

        ftruncate($fp, 0);
        rewind($fp);

        fputs($fp, json_encode($this->pidTable));
        fflush($fp);

        flock($fp, LOCK_UN);
        fclose($fp);

        return true;
    }

    /**
     * Complete this run.
     */
    protected function completeRun()
    {
        $fp = fopen($this->checkfile, 'c+');

        flock($fp, LOCK_EX);

        $this->pidTable = json_decode(fgets($fp, 8192), true);
        if (!is_array($this->pidTable)) {
            if ($this->output) {
                $this->output->writeln('<error>completeRun() - We should have read an array of times</error>');
            }
        }
        else
        {
            // Our task has ended so remove the pid
            unset($this->pidTable['in_progress'][$this->getName()]['pid']);

            // If there's no other info stored for our task then we remove our task
            // key too, though storing the last time that we ran and how long it took
            // might be useful for audit / debugging purposes.
            if (empty($this->pidTable['in_progress'][$this->getName()])) {
                unset($this->pidTable['in_progress'][$this->getName()]);
            }

            ftruncate($fp, 0);
            rewind($fp);

            fputs($fp, json_encode($this->pidTable));
            fflush($fp);
        }

        flock($fp, LOCK_UN);
        fclose($fp);
    }
}<|MERGE_RESOLUTION|>--- conflicted
+++ resolved
@@ -40,18 +40,11 @@
      */
     protected function checkRunStatus(InputInterface $input, OutputInterface $output)
     {
-        $force        = $input->getOption('force');
-<<<<<<< HEAD
-        $checkFile    = $this->checkfile = $this->getContainer()->getParameter('kernel.cache_dir').'/../script_executions.json';
+        $force = $input->getOption('force');
+
+        $checkFile    = $this->checkfile    = $this->getContainer()->getParameter('kernel.cache_dir').'/../script_executions.json';
         $command      = $this->getName();
         $this->output = $output;
-=======
-        $timeout      = $this->getContainer()->hasParameter('mautic.command_timeout') ?
-            $this->getContainer()->getParameter('mautic.command_timeout') : 1800;
-        $checkFile = $this->checkfile = $this->getContainer()->getParameter('kernel.cache_dir').'/../script_executions.json';
-        $command   = $this->getName();
-        $this->key = $key;
->>>>>>> 91a0f844
 
         $fp = fopen($checkFile, 'c+');
 
@@ -79,12 +72,10 @@
                 fclose($fp);
 
                 return false;
-            }
-            else {
+            } else {
                 // looks like the process died
                 $this->pidTable['in_progress'][$command]['pid'] = $currentPid;
             }
-
         }
 
         ftruncate($fp, 0);
@@ -113,9 +104,7 @@
             if ($this->output) {
                 $this->output->writeln('<error>completeRun() - We should have read an array of times</error>');
             }
-        }
-        else
-        {
+        } else {
             // Our task has ended so remove the pid
             unset($this->pidTable['in_progress'][$this->getName()]['pid']);
 
