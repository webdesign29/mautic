--- conflicted
+++ resolved
@@ -18,13 +18,9 @@
 {
     protected $checkfile;
     protected $key;
-<<<<<<< HEAD
-    protected $pidTable = array();
+    protected $pidTable = [];
 
     /* @var OutputInterface $output */
-=======
-    protected $executionTimes = [];
->>>>>>> 5a5f5f50
     protected $output;
 
     /**
@@ -43,20 +39,10 @@
      */
     protected function checkRunStatus(InputInterface $input, OutputInterface $output)
     {
-<<<<<<< HEAD
         $force        = $input->getOption('force');
         $checkFile    = $this->checkfile = $this->getContainer()->getParameter('kernel.cache_dir').'/../script_executions.json';
         $command      = $this->getName();
         $this->output = $output;
-=======
-        $this->output = $output;
-        $force        = $input->getOption('force');
-        $timeout      = $this->getContainer()->hasParameter('mautic.command_timeout') ?
-            $this->getContainer()->getParameter('mautic.command_timeout') : 1800;
-        $checkFile    = $this->checkfile = $this->getContainer()->getParameter('kernel.cache_dir').'/../script_executions.json';
-        $command      = $this->getName();
-        $this->key    = $key;
->>>>>>> 5a5f5f50
 
         $fp = fopen($checkFile, 'c+');
 
@@ -64,15 +50,9 @@
             $output->writeln("<error>checkRunStatus() - flock failed on {$checkFile} - taking our chances like we used to.</error>");
         }
 
-<<<<<<< HEAD
         $this->pidTable = json_decode(fgets($fp, 8192), true);
         if (!is_array($this->pidTable)) {
-            $this->pidTable = array();
-=======
-        $this->executionTimes = json_decode(fgets($fp, 8192), true);
-        if (!is_array($this->executionTimes)) {
-            $this->executionTimes = [];
->>>>>>> 5a5f5f50
+            $this->pidTable = [];
         }
 
         $currentPid = getmypid();
@@ -106,7 +86,7 @@
 
         flock($fp, LOCK_UN);
         fclose($fp);
-
+        sleep(10);
         return true;
     }
 
@@ -119,7 +99,6 @@
 
         flock($fp, LOCK_EX);
 
-<<<<<<< HEAD
         $this->pidTable = json_decode(fgets($fp, 8192), true);
         if (!is_array($this->pidTable)) {
             if ($this->output) {
@@ -130,14 +109,6 @@
         {
             // Our task has ended so remove the pid
             unset($this->pidTable['in_progress'][$this->getName()]['pid']);
-=======
-        $this->executionTimes = json_decode(fgets($fp, 8192), true);
-        if (!is_array($this->executionTimes)) {
-            $this->writeln('<error>completeRun() - We should have read an array of times</error>');
-        } else {
-            // Our task has ended so remove the start time
-            unset($this->executionTimes['in_progress'][$this->getName()][$this->key]);
->>>>>>> 5a5f5f50
 
             // If there's no other info stored for our task then we remove our task
             // key too, though storing the last time that we ran and how long it took
