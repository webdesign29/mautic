--- conflicted
+++ resolved
@@ -13,29 +13,10 @@
 
 use Mautic\CoreBundle\Security\Exception\Cryptography\Symmetric\InvalidDecryptionException;
 
-<<<<<<< HEAD
-/**
- * Class OpenSSLCryptography.
- */
-class OpenSSLCipher implements SymmetricCipherInterface {
-=======
 class OpenSSLCipher implements SymmetricCipherInterface
 {
->>>>>>> 9d374eca
     /** @var string */
     private $cipher = 'AES-256-CBC';
-
-    /** @var string */
-    private $environment;
-
-    /**
-     * OpenSSLCipher constructor.
-     *
-     * @param string $environment
-     */
-    public function __construct($environment = 'prod') {
-        $this->environment = $environment;
-    }
 
     /**
      * @param string $secretMessage
@@ -44,9 +25,10 @@
      *
      * @return string
      */
-    public function encrypt($secretMessage, $key, $randomInitVector) {
+    public function encrypt($secretMessage, $key, $randomInitVector)
+    {
         $key  = pack('H*', $key);
-        $data = $secretMessage . $this->getHash($secretMessage, $this->getHashKey($key));
+        $data = $secretMessage.$this->getHash($secretMessage, $this->getHashKey($key));
 
         return openssl_encrypt($data, $this->cipher, $key, $options = 0, $randomInitVector);
     }
@@ -60,7 +42,8 @@
      *
      * @throws InvalidDecryptionException
      */
-    public function decrypt($encryptedMessage, $key, $originalInitVector) {
+    public function decrypt($encryptedMessage, $key, $originalInitVector)
+    {
         if (strlen($originalInitVector) !== $this->getInitVectorSize()) {
             throw new InvalidDecryptionException();
         }
@@ -69,13 +52,7 @@
         $sha256Length  = 64;
         $secretMessage = substr($decrypted, 0, -$sha256Length);
         $originalHash  = substr($decrypted, -$sha256Length);
-        /**
-         * This serves dev purposes and allows to operate on imported databases
-         */
-        if ($originalHash === false and $this->environment == 'dev') {
-            return serialize('dev-invalid-key|' . $secretMessage);
-        }
-        $newHash = $this->getHash($secretMessage, $this->getHashKey($key));
+        $newHash       = $this->getHash($secretMessage, $this->getHashKey($key));
         if (!hash_equals($originalHash, $newHash)) {
             throw new InvalidDecryptionException();
         }
@@ -86,14 +63,16 @@
     /**
      * @return string
      */
-    public function getRandomInitVector() {
+    public function getRandomInitVector()
+    {
         return openssl_random_pseudo_bytes($this->getInitVectorSize());
     }
 
     /**
      * @return bool
      */
-    public function isSupported() {
+    public function isSupported()
+    {
         if (!extension_loaded('openssl')) {
             return false;
         }
@@ -105,7 +84,8 @@
     /**
      * @return int
      */
-    private function getInitVectorSize() {
+    private function getInitVectorSize()
+    {
         return openssl_cipher_iv_length($this->cipher);
     }
 
@@ -115,7 +95,8 @@
      *
      * @return string
      */
-    private function getHash($data, $key) {
+    private function getHash($data, $key)
+    {
         return hash_hmac('sha256', $data, $key);
     }
 
@@ -124,7 +105,8 @@
      *
      * @return string
      */
-    private function getHashKey($binaryKey) {
+    private function getHashKey($binaryKey)
+    {
         $hexKey = bin2hex($binaryKey);
         // Get second half of hexKey version (stable but different than original key)
         return substr($hexKey, -32);
