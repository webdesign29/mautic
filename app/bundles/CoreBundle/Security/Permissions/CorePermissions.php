<?php
/**
 * @package     Mautic
 * @copyright   2014 Mautic Contributors. All rights reserved.
 * @author      Mautic
 * @link        http://mautic.org
 * @license     GNU/GPLv3 http://www.gnu.org/licenses/gpl-3.0.html
 */

namespace Mautic\CoreBundle\Security\Permissions;

use Doctrine\ORM\EntityManager;
<<<<<<< HEAD
=======
use Mautic\CoreBundle\Factory\MauticFactory;
use Mautic\CoreBundle\Helper\UserHelper;
>>>>>>> 782a8e8e
use Mautic\UserBundle\Entity\User;
use Mautic\UserBundle\Entity\Permission;
use Symfony\Component\Security\Core\Authentication\Token\Storage\TokenStorageInterface;
use Symfony\Component\Translation\Translator;
use Symfony\Component\Translation\TranslatorInterface;

/**
 * Class CorePermissions
 */
class CorePermissions
{
    /**
     * @var Translator
     */
    private $translator;

    /**
<<<<<<< HEAD
     * @var EntityManager
     */
    private $em;
=======
     * @var UserHelper
     */
    protected $userHelper;

    /**
     * @param MauticFactory $factory
     * @param UserHelper    $userHelper
     */
    public function __construct(MauticFactory $factory, UserHelper $userHelper)
    {
        $this->factory = $factory;
        $this->userHelper = $userHelper;
    }
>>>>>>> 782a8e8e

    /**
     * @var TokenStorageInterface
     */
    private $tokenStorage;

    /**
     * @var array
     */
    private $params;

    /**
     * @var array
     */
    private $bundles;

    /**
     * @var array
     */
    private $pluginBundles;

    /**
     * CorePermissions constructor.
     *
     * @param Translator            $translator
     * @param EntityManager         $em
     * @param TokenStorageInterface $tokenStorage
     * @param array                 $parameters
     * @param                       $bundles
     * @param                       $pluginBundles
     */
    public function __construct(TranslatorInterface $translator, EntityManager $em, TokenStorageInterface $tokenStorage, array $parameters, $bundles, $pluginBundles)
    {
        $this->translator    = $translator;
        $this->em            = $em;
        $this->tokenStorage  = $tokenStorage;
        $this->params        = $parameters;
        $this->bundles       = $bundles;
        $this->pluginBundles = $pluginBundles;
    }

    /**
     * Retrieves each bundles permission objects
     *
     * @return array
     */
    public function getPermissionObjects()
    {
        static $classes = array();
        if (empty($classes)) {
            foreach ($this->getBundles() as $bundle) {
                if ($bundle['base'] == "Core") {
                    continue;
                } //do not include this file

                $object = $this->getPermissionObject($bundle['base'], false);
                if (!empty($object)) {
                    $classes[strtolower($bundle['base'])] = $object;
                }
            }

            foreach ($this->getPluginBundles() as $bundle) {
                $object = $this->getPermissionObject($bundle['base'], false, true);
                if (!empty($object)) {
                    $classes[strtolower($bundle['base'])] = $object;
                }
            }
        }

        return $classes;
    }

    /**
     * Returns the bundles permission class object
     *
     * @param string $bundle
     * @param bool   $throwException
     * @param bool   $pluginBundle
     *
     * @return mixed
     * @throws \InvalidArgumentException
     */
    public function getPermissionObject($bundle, $throwException = true, $pluginBundle = false)
    {
        static $classes = array();
        if (!empty($bundle)) {
            if (empty($classes[$bundle])) {
                $bundle       = ucfirst($bundle);
                $checkBundles = ($pluginBundle) ? $this->getPluginBundles() : $this->getBundles();
                $bundleName   = $bundle . 'Bundle';

                if (!$pluginBundle) {
                    // Core bundle
                    $bundleName = 'Mautic' . $bundleName;
                }

                if (array_key_exists($bundleName, $checkBundles)) {
                    $className = $checkBundles[$bundleName]['namespace'] . "\\Security\\Permissions\\{$bundle}Permissions";
                    $exists    = class_exists($className);
                } else {
                    $exists = false;
                }

                if ($exists) {
                    $classes[$bundle] = new $className($this->getParams());
                } else {
                    if ($throwException) {
                        throw new \InvalidArgumentException("Permission class not found for {$bundle}Bundle!");
                    } else {
                        $classes[$bundle] = false;
                    }
                }
            }

            return $classes[$bundle];
        }

        throw new \InvalidArgumentException("Bundle and permission type must be specified. '$bundle' given.");
    }

    /**
     * Generates the bit value for the bundle's permission
     *
     * @param array $permissions
     *
     * @return array
     * @throws \InvalidArgumentException
     */
    public function generatePermissions(array $permissions)
    {
        $entities = array();

        //give bundles an opportunity to analyze and adjust permissions based on others
        $classes = $this->getPermissionObjects();

        //bust out permissions into their respective bundles
        $bundlePermissions = array();
        foreach ($permissions as $permission => $perms) {
            list ($bundle, $level) = explode(':', $permission);
            $bundlePermissions[$bundle][$level] = $perms;
        }

        $bundles = array_keys($classes);

        foreach ($bundles as $bundle) {
            if (!isset($bundlePermissions[$bundle])) {
                $bundlePermissions[$bundle] = array();
            }
        }

        //do a first round to give bundles a chance to update everything and give an opportunity to require a second round
        //if the permission it is looking for from another bundle is not configured yet
        $secondRound = array();
        foreach ($classes as $bundle => $class) {
            $needsRoundTwo = $class->analyzePermissions($bundlePermissions[$bundle], $bundlePermissions);
            if ($needsRoundTwo) {
                $secondRound[] = $bundle;
            }
        }

        foreach ($secondRound as $bundle) {
            $classes[$bundle]->analyzePermissions($bundlePermissions[$bundle], $bundlePermissions, true);
        }

        //get a list of plugin bundles so we can tell later if a bundle is core or plugin
        $pluginBundles = $this->getPluginBundles();

        //create entities
        foreach ($bundlePermissions as $bundle => $permissions) {
            foreach ($permissions as $name => $perms) {
                $entity = new Permission();

                //strtolower to ensure consistency
                $entity->setBundle(strtolower($bundle));
                $entity->setName(strtolower($name));

                $bit   = 0;
                $class = $this->getPermissionObject($bundle, true, array_key_exists(ucfirst($bundle) . "Bundle", $pluginBundles));

                foreach ($perms as $perm) {
                    //get the bit for the perm
                    if (!$class->isSupported($name, $perm)) {
                        throw new \InvalidArgumentException("$perm does not exist for $bundle:$name");
                    }

                    $bit += $class->getValue($name, $perm);
                }
                $entity->setBitwise($bit);
                $entities[] = $entity;
            }
        }

        return $entities;
    }

    /**
     * Determines if the user has permission to access the given area
     *
     * @param array|string $requestedPermission
     * @param string       $mode MATCH_ALL|MATCH_ONE|RETURN_ARRAY
     * @param User         $userEntity
     * @param bool         $allowUnknown If the permission is not recognized, false will be returned.  Otherwise an
     *                                     exception will be thrown
     *
     * @return mixed
     * @throws \InvalidArgumentException
     */
    public function isGranted($requestedPermission, $mode = "MATCH_ALL", $userEntity = null, $allowUnknown = false)
    {
        static $grantedPermissions = array();

        if ($userEntity === null) {
            $userEntity = $this->userHelper->getUser();
        }

        if (!is_array($requestedPermission)) {
            $requestedPermission = array($requestedPermission);
        }

        $permissions = array();
        foreach ($requestedPermission as $permission) {
            if (isset($grantedPermissions[$permission])) {
                $permissions[$permission] = $grantedPermissions[$permission];
                continue;
            }

            $parts = explode(':', $permission);

            if ($parts[0] == 'plugin' && count($parts) == 4) {
                $isPlugin = true;
                array_shift($parts);
            } else {
                $isPlugin = false;
            }

            if (count($parts) != 3) {
                throw new \InvalidArgumentException($this->getTranslator()->trans('mautic.core.permissions.badformat',
                    array("%permission%" => $permission))
                );
            }

            $activePermissions =  ($userEntity instanceof User) ? $userEntity->getActivePermissions() : array();

            //check against bundle permissions class
            $permissionObject = $this->getPermissionObject($parts[0], true, $isPlugin);

            //Is the permission supported?
            if (!$permissionObject->isSupported($parts[1], $parts[2])) {
                if ($allowUnknown) {
                    $permissions[$permission] = false;
                } else {
                    throw new \InvalidArgumentException($this->getTranslator()->trans('mautic.core.permissions.notfound',
                        array("%permission%" => $permission))
                    );
                }
            }elseif ($userEntity == "anon.") {
                //anon user or session timeout
                $permissions[$permission] = false;
            } elseif ($userEntity->isAdmin()) {
                //admin user has access to everything
                $permissions[$permission] = true;
            } elseif (!isset($activePermissions[$parts[0]])) {
                //user does not have implicit access to bundle so deny
                $permissions[$permission] = false;
            } else {
                $permissions[$permission] = $permissionObject->isGranted($activePermissions[$parts[0]], $parts[1], $parts[2]);
            }

            $grantedPermissions[$permission] = $permissions[$permission];
        }

        if ($mode == "MATCH_ALL") {
            //deny if any of the permissions are denied
            return in_array(0, $permissions) ? false : true;
        } elseif ($mode == "MATCH_ONE") {
            //grant if any of the permissions were granted
            return in_array(1, $permissions) ? true : false;
        } elseif ($mode == "RETURN_ARRAY") {
            return $permissions;
        } else {
            throw new \InvalidArgumentException($this->getTranslator()->trans('mautic.core.permissions.mode.notfound',
                array("%mode%" => $mode))
            );
        }
    }

    /**
     * Check if a permission or array of permissions exist
     *
     * @param array|string $permission
     *
     * @return bool
     */
    public function checkPermissionExists($permission)
    {
        static $checkedPermissions = array();

        $checkPermissions = (!is_array($permission)) ? array($permission) : $permission;

        $result = array();
        foreach ($checkPermissions as $p) {
            if (isset($checkedPermissions[$p])) {
                $result[$p] = $checkedPermissions[$p];
                continue;
            }

            $parts = explode(':', $p);

            if ($parts[0] == 'plugin' && count($parts) == 4) {
                $isPlugin = true;
                array_shift($parts);
            } else {
                $isPlugin = false;
            }

            if (count($parts) != 3) {
                $result[$p] = false;
            } else {
                //check against bundle permissions class
                $permissionObject = $this->getPermissionObject($parts[0], false, $isPlugin);
                $result[$p]       = $permissionObject && $permissionObject->isSupported($parts[1], $parts[2]);
            }
        }

        return (is_array($permission)) ? $result : $result[$permission];
    }

    /**
     * Checks if the user has access to the requested entity
     *
     * @param string|bool $ownPermission
     * @param string|bool $otherPermission
     * @param User|int    $ownerId
     *
     * @return bool
     */
    public function hasEntityAccess($ownPermission, $otherPermission, $ownerId = 0)
    {
        $user = $this->userHelper->getUser();
        if (!is_object($user)) {
            //user is likely anon. so assume no access and let controller handle via published status
            return false;
        }

        if ($ownerId instanceof User) {
            $ownerId = $ownerId->getId();
        }

        if (!is_bool($ownPermission) && !is_bool($otherPermission)) {
            $permissions = $this->isGranted(
                array($ownPermission, $otherPermission), 'RETURN_ARRAY'
            );

            $own   = $permissions[$ownPermission];
            $other = $permissions[$otherPermission];
        } else {
            if (!is_bool($ownPermission)) {
                $own = $this->isGranted($ownPermission);
            } else {
                $own = $ownPermission;
            }

            if (!is_bool($otherPermission)) {
                $other = $this->isGranted($otherPermission);
            } else {
                $other = $otherPermission;
            }
        }

        $ownerId = (int) $ownerId;

        if ($ownerId === 0) {
            if ($other) {
                return true;
            } else {
                return false;
            }
        } elseif ($own && (int) $this->userHelper->getUser()->getId() === (int) $ownerId) {
            return true;
        } elseif ($other && (int) $this->userHelper->getUser()->getId() !== (int) $ownerId) {
            return true;
        } else {
            return false;
        }
    }

    /**
     * Retrieves all permissions
     *
     * @param boolean $forJs
     *
     * @return array
     */
    public function getAllPermissions($forJs = false)
    {
        $permissionObjects = $this->getPermissionObjects();
        $permissions       = array();
        foreach ($permissionObjects as $object) {
            $perms = $object->getPermissions();
            if ($forJs) {
                foreach ($perms as $level => $perm) {
                    $levelPerms = array_keys($perm);
                    $object->parseForJavascript($levelPerms);
                    $permissions[$object->getName()][$level] = $levelPerms;
                }
            } else {
                $permissions[$object->getName()] = $perms;
            }
        }

        return $permissions;
    }

    /**
<<<<<<< HEAD
     * @return User|mixed
     */
    public function getUser()
    {
        $user = new User();
        if ($token = $this->getTokenStorage()->getToken()) {
            $user = $token->getUser();
        }
        return $user;
    }

    /**
=======
>>>>>>> 782a8e8e
     * @return bool
     */
    public function isAnonymous()
    {
        $userEntity = $this->userHelper->getUser();
        return ($userEntity instanceof User && $userEntity->getId()) ? false : true;
    }

    /**
     * @return \Symfony\Bundle\FrameworkBundle\Translation\Translator
     */
    protected function getTranslator()
    {
        return $this->translator;
    }

    /**
     * @return EntityManager
     */
    protected function getEm()
    {
        return $this->em;
    }

    /**
     * @return bool|mixed
     */
    protected function getBundles()
    {
        return $this->bundles;
    }

    /**
     * @return array
     */
    protected function getPluginBundles()
    {
        return $this->pluginBundles;
    }

    /**
     * @deprecated 1.2.3; to be removed in 2.0
     *
     * @return TokenStorageInterface
     */
    protected function getSecurityContext()
    {
        return $this->getTokenStorage();
    }

    /**
     * @return TokenStorageInterface
     */
    protected function getTokenStorage()
    {
        return $this->tokenStorage;
    }

    /**
     * @return array
     */
    protected function getParams()
    {
        return $this->params;
    }
}<|MERGE_RESOLUTION|>--- conflicted
+++ resolved
@@ -10,11 +10,7 @@
 namespace Mautic\CoreBundle\Security\Permissions;
 
 use Doctrine\ORM\EntityManager;
-<<<<<<< HEAD
-=======
-use Mautic\CoreBundle\Factory\MauticFactory;
 use Mautic\CoreBundle\Helper\UserHelper;
->>>>>>> 782a8e8e
 use Mautic\UserBundle\Entity\User;
 use Mautic\UserBundle\Entity\Permission;
 use Symfony\Component\Security\Core\Authentication\Token\Storage\TokenStorageInterface;
@@ -32,25 +28,14 @@
     private $translator;
 
     /**
-<<<<<<< HEAD
+     * @var UserHelper
+     */
+    protected $userHelper;
+
+    /**
      * @var EntityManager
      */
     private $em;
-=======
-     * @var UserHelper
-     */
-    protected $userHelper;
-
-    /**
-     * @param MauticFactory $factory
-     * @param UserHelper    $userHelper
-     */
-    public function __construct(MauticFactory $factory, UserHelper $userHelper)
-    {
-        $this->factory = $factory;
-        $this->userHelper = $userHelper;
-    }
->>>>>>> 782a8e8e
 
     /**
      * @var TokenStorageInterface
@@ -82,7 +67,7 @@
      * @param                       $bundles
      * @param                       $pluginBundles
      */
-    public function __construct(TranslatorInterface $translator, EntityManager $em, TokenStorageInterface $tokenStorage, array $parameters, $bundles, $pluginBundles)
+    public function __construct(UserHelper $userHelper, TranslatorInterface $translator, EntityManager $em, TokenStorageInterface $tokenStorage, array $parameters, $bundles, $pluginBundles)
     {
         $this->translator    = $translator;
         $this->em            = $em;
@@ -90,6 +75,7 @@
         $this->params        = $parameters;
         $this->bundles       = $bundles;
         $this->pluginBundles = $pluginBundles;
+        $this->userHelper    = $userHelper;
     }
 
     /**
@@ -465,21 +451,6 @@
     }
 
     /**
-<<<<<<< HEAD
-     * @return User|mixed
-     */
-    public function getUser()
-    {
-        $user = new User();
-        if ($token = $this->getTokenStorage()->getToken()) {
-            $user = $token->getUser();
-        }
-        return $user;
-    }
-
-    /**
-=======
->>>>>>> 782a8e8e
      * @return bool
      */
     public function isAnonymous()
