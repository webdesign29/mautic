<?php

/*
 * @copyright   2016 Mautic Contributors. All rights reserved
 * @author      Mautic
 *
 * @link        http://mautic.org
 *
 * @license     GNU/GPLv3 http://www.gnu.org/licenses/gpl-3.0.html
 */

namespace Mautic\CoreBundle\Controller\Api;

use Mautic\ApiBundle\Controller\CommonApiController;
use Mautic\CoreBundle\CoreEvents;
use Mautic\CoreBundle\Event\StatsEvent;
use Mautic\CoreBundle\Helper\InputHelper;

/**
 * Class StatsApiController.
 */
class StatsApiController extends CommonApiController
{
    /**
     * Lists stats for a database table.
     *
     * @param string $table
     * @param string $itemsName
     * @param array  $order
     * @param array  $where
     *
     * @return \Symfony\Component\HttpFoundation\Response
     */
    public function listAction($table = null, $itemsName = 'stats', $order = [], $where = [])
    {
        $response = [];
<<<<<<< HEAD
        $where    = InputHelper::cleanArray($this->request->query->get('where', []));
        $order    = InputHelper::cleanArray($this->request->query->get('order', []));
=======
        $where    = empty($where) ? InputHelper::clean($this->request->query->get('where', [])) : $where;
        $order    = empty($order) ? InputHelper::clean($this->request->query->get('order', [])) : $order;
>>>>>>> bae2fae3
        $start    = (int) $this->request->query->get('start', 0);
        $limit    = (int) $this->request->query->get('limit', 100);

        // Ensure internal flag is not spoofed
        $this->sanitizeWhereClauseArrayFromRequest($where);

        $event = new StatsEvent($table, $start, $limit, $order, $where, $this->get('mautic.helper.user')->getUser());
        $this->get('event_dispatcher')->dispatch(CoreEvents::LIST_STATS, $event);

        // Return available tables if no result was set
        if (!$event->hasResults()) {
            $response['availableTables'] = $event->getTables();
            $response['tableColumns']    = $event->getTableColumns();
        } else {
            $results              = $event->getResults();
            $response['total']    = $results['total'];
            $response[$itemsName] = $results['results'];
        }

        $view = $this->view($response);

        return $this->handleView($view);
    }
}<|MERGE_RESOLUTION|>--- conflicted
+++ resolved
@@ -34,13 +34,8 @@
     public function listAction($table = null, $itemsName = 'stats', $order = [], $where = [])
     {
         $response = [];
-<<<<<<< HEAD
-        $where    = InputHelper::cleanArray($this->request->query->get('where', []));
-        $order    = InputHelper::cleanArray($this->request->query->get('order', []));
-=======
-        $where    = empty($where) ? InputHelper::clean($this->request->query->get('where', [])) : $where;
-        $order    = empty($order) ? InputHelper::clean($this->request->query->get('order', [])) : $order;
->>>>>>> bae2fae3
+        $where    = InputHelper::cleanArray(empty($where) ? $this->request->query->get('where', []) : $where);
+        $order    = InputHelper::cleanArray(empty($order) ? $this->request->query->get('order', []) : $order);
         $start    = (int) $this->request->query->get('start', 0);
         $limit    = (int) $this->request->query->get('limit', 100);
 
