--- conflicted
+++ resolved
@@ -437,11 +437,7 @@
      */
     protected function validatePriority(&$button)
     {
-<<<<<<< HEAD
-        if (!empty($button['primary']) && self::TYPE_BUTTON_DROPDOWN == $this->groupType) {
-=======
         if (!empty($button['primary'])) {
->>>>>>> c461c9d9
             if (!isset($button['priority']) || (isset($button['priority']) && $button['priority'] < 200)) {
                 $button['priority'] = 201;
             }
