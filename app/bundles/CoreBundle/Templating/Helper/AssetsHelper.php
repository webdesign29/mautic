--- conflicted
+++ resolved
@@ -122,11 +122,7 @@
             $path        = $assetPrefix.$path;
         }
 
-<<<<<<< HEAD
-        $url = ((strpos($path, '/') !== 0) ? '/' : '').$path;
-=======
         $url = $this->packages->getUrl($path, $packageName, $version);
->>>>>>> b1266981
 
         if ($absolute) {
             $url = $this->getBaseUrl().'/'.$path;
