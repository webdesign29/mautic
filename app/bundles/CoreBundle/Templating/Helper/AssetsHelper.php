<?php
/**
 * @package     Mautic
 * @copyright   2014 Mautic, NP. All rights reserved.
 * @author      Mautic
 * @link        http://mautic.com
 * @license     GNU/GPLv3 http://www.gnu.org/licenses/gpl-3.0.html
 */

namespace Mautic\CoreBundle\Templating\Helper;

use Mautic\CoreBundle\Factory\MauticFactory;
use Symfony\Component\Finder\Finder;
use Symfony\Component\Templating\Helper\CoreAssetsHelper;

/**
 * Class AssetsHelper
 */
class AssetsHelper extends CoreAssetsHelper
{

<<<<<<< HEAD
    /** @var  \Mautic\CoreBundle\Factory\MauticFactory */
=======
    /**
     * @var MauticFactory
     */
>>>>>>> de7130dd
    protected $factory;

    /**
     * @var array
     */
    protected $assets;

    /**
     * Adds a JS script to the template
     *
     * @param string $script
     * @param string $location
     *
     * @return void
     */
    public function addScript ($script, $location = 'head')
    {
        $assets     =& $this->assets;
        $addScripts = function ($s) use ($location, &$assets) {
            if ($location == 'head') {
                //special place for these so that declarations and scripts can be mingled
                $assets['headDeclarations'][] = array(
                    'type' => 'script',
                    'src'  => $s
                );
            } else {
                if (!isset($assets['scripts'][$location])) {
                    $assets['scripts'][$location] = array();
                }

                if (!in_array($s, $assets['scripts'][$location])) {
                    $assets['scripts'][$location][] = $s;
                }
            }
        };

        if (is_array($script)) {
            foreach ($script as $s) {
                $addScripts($s);
            }
        } else {
            $addScripts($script);
        }
    }

    /**
     * Adds JS script declarations to the template
     *
     * @param string $script
     * @param string $location
     *
     * @return void
     */
    public function addScriptDeclaration ($script, $location = 'head')
    {
        if ($location == 'head') {
            //special place for these so that declarations and scripts can be mingled
            $this->assets['headDeclarations'][] = array(
                'type'   => 'declaration',
                'script' => $script
            );
        } else {
            if (!isset($this->assets['scriptDeclarations'][$location])) {
                $this->assets['scriptDeclarations'][$location] = array();
            }

            if (!in_array($script, $this->assets['scriptDeclarations'][$location])) {
                $this->assets['scriptDeclarations'][$location][] = $script;
            }
        }
    }

    /**
     * Adds a stylesheet to be loaded in the template header
     *
     * @param string $stylesheet
     *
     * @return void
     */
    public function addStylesheet ($stylesheet)
    {
        $assets   =& $this->assets;
        $addSheet = function ($s) use (&$assets) {
            if (!isset($assets['stylesheets'])) {
                $assets['stylesheets'] = array();
            }

            if (!in_array($s, $assets['stylesheets'])) {
                $assets['stylesheets'][] = $s;
            }
        };

        if (is_array($stylesheet)) {
            foreach ($stylesheet as $s) {
                $addSheet($s);
            }
        } else {
            $addSheet($stylesheet);
        }
    }

    /**
     * Load ckeditor source files
     *
     * @return void
     */
    public function loadEditor ()
    {
        static $editorLoaded;

        if (empty($editorLoaded)) {
            $editorLoaded = true;
            $this->addScript(array(
                'app/bundles/CoreBundle/Assets/js/libraries/ckeditor/ckeditor.js',
                'app/bundles/CoreBundle/Assets/js/libraries/ckeditor/adapters/jquery.js'
            ));
        }
    }

    /**
     * Add style tag to the header
     *
     * @param string $styles
     *
     * @return void
     */
    public function addStyleDeclaration ($styles)
    {
        if (!isset($this->assets['styleDeclarations'])) {
            $this->assets['styleDeclarations'] = array();
        }

        if (!in_array($styles, $this->assets['styleDeclarations'])) {
            $this->assets['styleDeclarations'][] = $styles;
        }
    }

    /**
     * Adds a custom declaration to <head />
     *
     * @param string $declaration
     * @param string $location
     *
     * @return void
     */
    public function addCustomDeclaration ($declaration, $location = 'head')
    {
        if ($location == 'head') {
            $this->assets['headDeclarations'][] = array(
                'type'        => 'custom',
                'declaration' => $declaration
            );
        } else {
            if (!isset($this->assets['customDeclarations'][$location])) {
                $this->assets['customDeclarations'][$location] = array();
            }

            if (!in_array($declaration, $this->assets['customDeclarations'][$location])) {
                $this->assets['customDeclarations'][$location][] = $declaration;
            }
        }
    }

    /**
     * Outputs the stylesheets and style declarations
     *
     * @return void
     */
    public function outputStyles ()
    {
        if (isset($this->assets['stylesheets'])) {
            foreach ($this->assets['stylesheets'] as $s) {
                echo '<link rel="stylesheet" href="' . $this->getUrl($s) . '" />' . "\n";
            }
        }

        if (isset($this->assets['styleDeclarations'])) {
            echo "<style>\n";
            foreach ($this->assets['styleDeclarations'] as $d) {
                echo "$d\n";
            }
            echo "</style>\n";
        }
    }

    /**
     * Outputs the script files and declarations
     *
     * @param string $location
     *
     * @return void
     */
    public function outputScripts ($location)
    {
        if (isset($this->assets['scripts'][$location])) {
            foreach ($this->assets['scripts'][$location] as $s) {
                echo '<script src="' . $this->getUrl($s) . '"></script>' . "\n";
            }
        }

        if (isset($this->assets['scriptDeclarations'][$location])) {
            echo "<script>\n";
            foreach ($this->assets['scriptDeclarations'][$location] as $d) {
                echo "$d\n";
            }
            echo "</script>\n";
        }

        if (isset($this->assets['customDeclarations'][$location])) {
            foreach ($this->assets['customDeclarations'][$location] as $d) {
                echo "$d\n";
            }
        }
    }

    /**
     * Output head scripts, stylesheets, and custom declarations
     *
     * @return void
     */
    public function outputHeadDeclarations ()
    {
        $this->outputStyles();

        if (isset($this->assets['headDeclarations'])) {
            foreach ($this->assets['headDeclarations'] as $h) {
                if ($h['type'] == 'script') {
                    echo '<script src="' . $this->getUrl($h['src']) . '"></script>' . "\n";
                } elseif ($h['type'] == 'declaration') {
                    echo "<script>\n{$h['script']}\n</script>\n";
                } else {
                    echo $h['declaration'] . "\n";
                }
            }
        }
    }

<<<<<<< HEAD
    public function outputSystemStylesheets ()
=======
    /**
     * Output system stylesheets
     *
     * @return void
     */
    public function outputSystemStylesheets()
>>>>>>> de7130dd
    {
        $assets = $this->getAssets();

        if (isset($assets['css'])) {
            foreach ($assets['css'] as $url) {
                echo '<link rel="stylesheet" href="' . $this->getUrl($url) . '" />' . "\n";
            }
        }
    }

<<<<<<< HEAD
    public function outputSystemScripts ()
=======
    /**
     * Output system scripts
     *
     * @return void
     */
    public function outputSystemScripts()
>>>>>>> de7130dd
    {
        $assets = $this->getAssets();

        if (isset($assets['js'])) {
            foreach ($assets['js'] as $url) {
                echo '<script src="' . $this->getUrl($url) . '"></script>' . "\n";
            }
        }
    }

    /**
<<<<<<< HEAD
     * @return mixed
     */
    public function getSystemScripts ()
=======
     * Fetch system scripts
     *
     * @return array
     */
    public function getSystemScripts()
>>>>>>> de7130dd
    {
        $assets = $this->getAssets();

        return $assets['js'];
    }

    /**
<<<<<<< HEAD
     * Generates assets
     *
     * @return array
     */
    private function getAssets ()
=======
     * @return array
     */
    private function getAssets()
>>>>>>> de7130dd
    {
        static $assets = array();

        if (empty($assets)) {

            $loadAll    = true;
            $env        = $this->factory->getEnvironment();
            $rootPath   = $this->factory->getSystemPath('root');
            $assetsPath = $this->factory->getSystemPath('assets');

            $assetsFullPath = "$rootPath/$assetsPath";
            if ($env == 'prod') {
                $loadAll = false; //by default, loading should not be required

                //check for libraries and app files and generate them if they don't exist if in prod environment
                $prodFiles = array(
                    "css/libraries.css",
                    "css/app.css",
                    "js/libraries.js",
                    "js/app.js"
                );

                foreach ($prodFiles as $file) {
                    if (!file_exists("$assetsFullPath/$file")) {
                        $loadAll = true; //it's missing so compile it
                        break;
                    }
                }
            }

            if ($loadAll) {
                ini_set('max_execution_time', 300);

                $modifiedLast = array();

                //get a list of all core asset files
                $bundles = $this->factory->getParameter('bundles');

                $fileTypes = array('css', 'js');
                foreach ($bundles as $bundle) {
                    foreach ($fileTypes as $ft) {
                        if (!isset($modifiedLast[$ft])) {
                            $modifiedLast[$ft] = array();
                        }
                        $dir = "{$bundle['directory']}/Assets/$ft";
                        if (file_exists($dir)) {
                            $modifiedLast[$ft] = array_merge($modifiedLast[$ft], $this->findAssets($dir, $ft, $env, $assets));
                        }
                    }
                }
                $modifiedLast = array_merge($modifiedLast, $this->findOverrides($env, $assets));

                //combine the files into their corresponding name and put in the root media folder
                if ($env == "prod") {
                    $checkPaths = array(
                        $assetsFullPath,
                        "$assetsFullPath/css",
                        "$assetsFullPath/js",
                    );
                    array_walk($checkPaths, function ($path) {
                        if (!file_exists($path)) {
                            mkdir($path);
                        }
                    });

                    foreach ($assets as $type => $groups) {
                        foreach ($groups as $group => $files) {
                            $assetFile = "$assetsFullPath/$type/$group.$type";

                            //only refresh if a change has occurred
                            $modified = (!file_exists($assetFile)) ? true : filemtime($assetFile) < $modifiedLast[$type][$group];
                            if ($modified) {
                                if (file_exists($assetFile)) {
                                    //delete it
                                    unlink($assetFile);
                                }

                                $content = \Minify::combine($files);
                                file_put_contents($assetFile, $content);
                            }
                        }
                    }
                }
            }

            if ($env == 'prod') {
                //return prod generated assets
                $assets = array(
                    'css' => array(
                        "{$assetsPath}/css/libraries.css",
                        "{$assetsPath}/css/app.css"
                    ),
                    'js'  => array(
                        "{$assetsPath}/js/libraries.js",
                        "{$assetsPath}/js/app.js"
                    )
                );
            }
        }

        return $assets;
    }

    /**
<<<<<<< HEAD
     * Finds directory assets
     *
     * @param $dir
     * @param $ext
     * @param $env
     * @param $assets
     */
    protected function findAssets ($dir, $ext, $env, &$assets)
=======
     * @param string $dir
     * @param string $ext
     * @param string $env
     * @param array  $assets
     *
     * @return void
     */
    protected function findAssets($dir, $ext, $env, &$assets)
>>>>>>> de7130dd
    {
        $rootPath    = $this->factory->getSystemPath('root') . '/';
        $directories = new Finder();
        $directories->directories()->exclude('*less')->depth('0')->ignoreDotFiles(true)->in($dir);

        $modifiedLast = array();

        if (count($directories)) {
            foreach ($directories as $directory) {
                $files         = new Finder();
                $thisDirectory = str_replace('\\', '/', $directory->getRealPath());
                $files->files()->depth('0')->name('*.' . $ext)->in($thisDirectory)->sortByName();
<<<<<<< HEAD
                $group = $directory->getBasename();
                foreach ($files as $file) {
                    $fullPath = $file->getPathname();
                    $relPath  = str_replace($rootPath, '', $file->getPathname());
                    if (strpos($relPath, '/') === 0) {
                        $relPath = substr($relPath, 1);
=======
                $key = $directory->getBasename();
                foreach ($files as $file) {
                    $path = str_replace($rootPath, '', $file->getPathname());
                    if (strpos($path, '/') === 0) {
                        $path = substr($path, 1);
>>>>>>> de7130dd
                    }

                    if ($env == 'prod') {
                        $lastModified = filemtime($fullPath);
                        if (!isset($modifiedLast[$group]) || $lastModified > $modifiedLast[$group]) {
                            $modifiedLast[$group] = $lastModified;
                        }
                        $assets[$ext][$group][$fullPath] = $relPath;
                    } else {
                        $assets[$ext][$fullPath] = $relPath;
                    }
                }
                unset($files);
            }
        }

        unset($directories);
        $files = new Finder();
        $files->files()->depth('0')->ignoreDotFiles(true)->name('*.' . $ext)->in($dir)->sortByName();
        foreach ($files as $file) {
            $fullPath = $file->getPathname();
            $relPath  = str_replace($rootPath, '', $fullPath);

            if ($env == 'prod') {
                $lastModified = filemtime($fullPath);
                if (!isset($modifiedLast['app']) || $lastModified > $modifiedLast['app']) {
                    $modifiedLast['app'] = $lastModified;
                }
                $assets[$ext]['app'][$fullPath] = $relPath;
            } else {
                $assets[$ext][$fullPath] = $relPath;
            }
        }
        unset($files);

        return $modifiedLast;
    }

    /**
<<<<<<< HEAD
     * Find asset overrides in the template
     *
     * @param $env
     * @param $assets
     */
    protected function findOverrides ($env, &$assets)
=======
     * @param string $env
     * @param array  $assets
     *
     * @return void
     */
    protected function findOverrides($env, &$assets)
>>>>>>> de7130dd
    {
        $rootPath      = $this->factory->getSystemPath('root');
        $currentTheme  = $this->factory->getSystemPath('currentTheme');
        $modifiedLast  = array();
        $types         = array('css', 'js');
        $overrideFiles = array(
            "libraries" => "libraries_custom",
            "app"       => "app_custom"
        );

        foreach ($types as $ext) {
            foreach ($overrideFiles as $group => $of) {
                if (file_exists("$rootPath/$currentTheme/$ext/$of.$ext")) {
                    $fullPath = "$rootPath/$currentTheme/$ext/$of.$ext";
                    $relPath  = "$currentTheme/$ext/$of.$ext";

                    if ($env == 'prod') {
                        $lastModified = filemtime($fullPath);
                        if (!isset($modifiedLast[$ext][$group]) || $lastModified > $modifiedLast[$ext][$group]) {
                            $modifiedLast[$ext][$group] = $lastModified;
                        }
                        $assets[$ext][$group][$fullPath] = $relPath;
                    } else {
                        $assets[$ext][$fullPath] = $relPath;
                    }
                }
            }
        }

        return $modifiedLast;
    }

<<<<<<< HEAD
    public function makeLinks ($text)
=======
    /**
     * @param string $text
     *
     * @return string
     */
    public function makeLinks($text)
>>>>>>> de7130dd
    {
        return preg_replace(
            array(
                '/(?(?=<a[^>]*>.+<\/a>)
                    (?:<a[^>]*>.+<\/a>)
                    |
                    ([^="\']?)((?:https?|ftp|bf2|):\/\/[^<> \n\r]+)
                 )/iex',
                '/<a([^>]*)target="?[^"\']+"?/i',
                '/<a([^>]+)>/i',
                '/(^|\s)(www.[^<> \n\r]+)/iex',
                '/(([_A-Za-z0-9-]+)(\\.[_A-Za-z0-9-]+)*@([A-Za-z0-9-]+)
                (\\.[A-Za-z0-9-]+)*)/iex'
            ),
            array(
                "stripslashes((strlen('\\2')>0?'\\1<a href=\"\\2\">\\2</a>\\3':'\\0'))",
                '<a\\1',
                '<a\\1 target="_blank">',
                "stripslashes((strlen('\\2')>0?'\\1<a href=\"http://\\2\">\\2</a>\\3':'\\0'))",
                "stripslashes((strlen('\\2')>0?'<a href=\"mailto:\\0\">\\0</a>':'\\0'))"
            ),
            $text
        );
    }

    /**
     * @param MauticFactory $factory
<<<<<<< HEAD
     */
    public function setFactory (MauticFactory $factory)
=======
     *
     * @return void
     */
    public function setFactory(MauticFactory $factory)
>>>>>>> de7130dd
    {
        $this->factory = $factory;
    }

    /**
     * {@inheritdoc}
     */
    public function getName ()
    {
        return 'assets';
    }
}<|MERGE_RESOLUTION|>--- conflicted
+++ resolved
@@ -19,13 +19,9 @@
 class AssetsHelper extends CoreAssetsHelper
 {
 
-<<<<<<< HEAD
-    /** @var  \Mautic\CoreBundle\Factory\MauticFactory */
-=======
     /**
      * @var MauticFactory
      */
->>>>>>> de7130dd
     protected $factory;
 
     /**
@@ -41,7 +37,7 @@
      *
      * @return void
      */
-    public function addScript ($script, $location = 'head')
+    public function addScript($script, $location = 'head')
     {
         $assets     =& $this->assets;
         $addScripts = function ($s) use ($location, &$assets) {
@@ -79,7 +75,7 @@
      *
      * @return void
      */
-    public function addScriptDeclaration ($script, $location = 'head')
+    public function addScriptDeclaration($script, $location = 'head')
     {
         if ($location == 'head') {
             //special place for these so that declarations and scripts can be mingled
@@ -105,7 +101,7 @@
      *
      * @return void
      */
-    public function addStylesheet ($stylesheet)
+    public function addStylesheet($stylesheet)
     {
         $assets   =& $this->assets;
         $addSheet = function ($s) use (&$assets) {
@@ -132,7 +128,7 @@
      *
      * @return void
      */
-    public function loadEditor ()
+    public function loadEditor()
     {
         static $editorLoaded;
 
@@ -152,7 +148,7 @@
      *
      * @return void
      */
-    public function addStyleDeclaration ($styles)
+    public function addStyleDeclaration($styles)
     {
         if (!isset($this->assets['styleDeclarations'])) {
             $this->assets['styleDeclarations'] = array();
@@ -171,7 +167,7 @@
      *
      * @return void
      */
-    public function addCustomDeclaration ($declaration, $location = 'head')
+    public function addCustomDeclaration($declaration, $location = 'head')
     {
         if ($location == 'head') {
             $this->assets['headDeclarations'][] = array(
@@ -194,7 +190,7 @@
      *
      * @return void
      */
-    public function outputStyles ()
+    public function outputStyles()
     {
         if (isset($this->assets['stylesheets'])) {
             foreach ($this->assets['stylesheets'] as $s) {
@@ -218,11 +214,11 @@
      *
      * @return void
      */
-    public function outputScripts ($location)
+    public function outputScripts($location)
     {
         if (isset($this->assets['scripts'][$location])) {
             foreach ($this->assets['scripts'][$location] as $s) {
-                echo '<script src="' . $this->getUrl($s) . '"></script>' . "\n";
+                echo '<script src="'.$this->getUrl($s).'"></script>'."\n";
             }
         }
 
@@ -246,14 +242,14 @@
      *
      * @return void
      */
-    public function outputHeadDeclarations ()
+    public function outputHeadDeclarations()
     {
         $this->outputStyles();
 
         if (isset($this->assets['headDeclarations'])) {
             foreach ($this->assets['headDeclarations'] as $h) {
                 if ($h['type'] == 'script') {
-                    echo '<script src="' . $this->getUrl($h['src']) . '"></script>' . "\n";
+                    echo '<script src="'.$this->getUrl($h['src']).'"></script>'."\n";
                 } elseif ($h['type'] == 'declaration') {
                     echo "<script>\n{$h['script']}\n</script>\n";
                 } else {
@@ -263,16 +259,12 @@
         }
     }
 
-<<<<<<< HEAD
-    public function outputSystemStylesheets ()
-=======
     /**
      * Output system stylesheets
      *
      * @return void
      */
     public function outputSystemStylesheets()
->>>>>>> de7130dd
     {
         $assets = $this->getAssets();
 
@@ -283,16 +275,12 @@
         }
     }
 
-<<<<<<< HEAD
-    public function outputSystemScripts ()
-=======
     /**
      * Output system scripts
      *
      * @return void
      */
     public function outputSystemScripts()
->>>>>>> de7130dd
     {
         $assets = $this->getAssets();
 
@@ -304,17 +292,11 @@
     }
 
     /**
-<<<<<<< HEAD
-     * @return mixed
-     */
-    public function getSystemScripts ()
-=======
      * Fetch system scripts
      *
      * @return array
      */
     public function getSystemScripts()
->>>>>>> de7130dd
     {
         $assets = $this->getAssets();
 
@@ -322,17 +304,11 @@
     }
 
     /**
-<<<<<<< HEAD
-     * Generates assets
+     * Generate assets
      *
      * @return array
      */
-    private function getAssets ()
-=======
-     * @return array
-     */
     private function getAssets()
->>>>>>> de7130dd
     {
         static $assets = array();
 
@@ -437,25 +413,16 @@
     }
 
     /**
-<<<<<<< HEAD
      * Finds directory assets
      *
-     * @param $dir
-     * @param $ext
-     * @param $env
-     * @param $assets
-     */
-    protected function findAssets ($dir, $ext, $env, &$assets)
-=======
      * @param string $dir
      * @param string $ext
      * @param string $env
      * @param array  $assets
      *
-     * @return void
+     * @return array
      */
     protected function findAssets($dir, $ext, $env, &$assets)
->>>>>>> de7130dd
     {
         $rootPath    = $this->factory->getSystemPath('root') . '/';
         $directories = new Finder();
@@ -468,20 +435,12 @@
                 $files         = new Finder();
                 $thisDirectory = str_replace('\\', '/', $directory->getRealPath());
                 $files->files()->depth('0')->name('*.' . $ext)->in($thisDirectory)->sortByName();
-<<<<<<< HEAD
                 $group = $directory->getBasename();
                 foreach ($files as $file) {
                     $fullPath = $file->getPathname();
                     $relPath  = str_replace($rootPath, '', $file->getPathname());
                     if (strpos($relPath, '/') === 0) {
                         $relPath = substr($relPath, 1);
-=======
-                $key = $directory->getBasename();
-                foreach ($files as $file) {
-                    $path = str_replace($rootPath, '', $file->getPathname());
-                    if (strpos($path, '/') === 0) {
-                        $path = substr($path, 1);
->>>>>>> de7130dd
                     }
 
                     if ($env == 'prod') {
@@ -521,21 +480,12 @@
     }
 
     /**
-<<<<<<< HEAD
      * Find asset overrides in the template
      *
      * @param $env
      * @param $assets
      */
     protected function findOverrides ($env, &$assets)
-=======
-     * @param string $env
-     * @param array  $assets
-     *
-     * @return void
-     */
-    protected function findOverrides($env, &$assets)
->>>>>>> de7130dd
     {
         $rootPath      = $this->factory->getSystemPath('root');
         $currentTheme  = $this->factory->getSystemPath('currentTheme');
@@ -568,16 +518,12 @@
         return $modifiedLast;
     }
 
-<<<<<<< HEAD
-    public function makeLinks ($text)
-=======
     /**
      * @param string $text
      *
      * @return string
      */
     public function makeLinks($text)
->>>>>>> de7130dd
     {
         return preg_replace(
             array(
@@ -605,15 +551,10 @@
 
     /**
      * @param MauticFactory $factory
-<<<<<<< HEAD
-     */
-    public function setFactory (MauticFactory $factory)
-=======
      *
      * @return void
      */
     public function setFactory(MauticFactory $factory)
->>>>>>> de7130dd
     {
         $this->factory = $factory;
     }
@@ -621,7 +562,7 @@
     /**
      * {@inheritdoc}
      */
-    public function getName ()
+    public function getName()
     {
         return 'assets';
     }
