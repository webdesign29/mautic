--- conflicted
+++ resolved
@@ -511,11 +511,7 @@
             $plugins . 'quote.js?v' . $this->version,
             $plugins . 'table.js?v' . $this->version,
             $plugins . 'url.js?v' . $this->version,
-<<<<<<< HEAD
-            $plugins . 'video.js?v' . $this->version,
-=======
             //$plugins . 'video.js?v' . $this->version,
->>>>>>> a99ecc02
             $plugins . 'gatedvideo.js?v' . $this->version,
             $plugins . 'token.js?v' . $this->version
         );
