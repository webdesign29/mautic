<?php

/*
 * @copyright   2016 Mautic Contributors. All rights reserved
 * @author      Mautic
 *
 * @link        http://mautic.org
 *
 * @license     GNU/GPLv3 http://www.gnu.org/licenses/gpl-3.0.html
 */

namespace Mautic\CoreBundle\Model;

use Mautic\CoreBundle\Entity\TranslationEntityInterface;
use Mautic\LeadBundle\Entity\Lead;
use Symfony\Component\HttpFoundation\Request;

/**
 * Provides helper methods for determine the requested language from contact's profile and/or request.
 *
 * Class TranslationModelTrait
 */
trait TranslationModelTrait
{
    /**
     * Get the entity based on requested translation.
     *
     *
     * @param TranslationEntityInterface $entity
     * @param Lead|array|null            $lead
     * @param Request|null               $request
     *
     * @return array[$parentEntity, TranslationEntityInterface $entity]
     */
    public function getTranslatedEntity(TranslationEntityInterface $entity, $lead = null, Request $request = null)
    {
        list($translationParent, $translationChildren) = $entity->getTranslations();

<<<<<<< HEAD
        $leadPreference = $chosenLanguage = null;

=======
        $chosenLanguage = null;
>>>>>>> 355e7c43
        if (count($translationChildren)) {
            if ($translationParent) {
                $translationChildren = $translationParent->getTranslationChildren();
            } else {
                $translationParent = $entity;
            }

            // Generate a list of translations
            $translations = [$translationParent->getId() => $translationParent->getLanguage()];
            foreach ($translationChildren as $c) {
                $translations[$c->getId()] = $c->getLanguage();
            }

            // Generate a list of translations for this entity
            $translationList = [];
            foreach ($translations as $id => $language) {
                $core = $this->getTranslationLocaleCore($language);
                if (!isset($languageList[$core])) {
                    $translationList[$core] = [];
                }
                $translationList[$core][$language] = $id;
            }

            // Get the contact's preferred language if defined
            $languageList   = [];
            $leadPreference = null;
            if ($lead) {
                if ($lead instanceof Lead) {
                    $languageList[$leadPreference] = $lead->getPreferredLocale();
                } elseif (is_array($lead) && isset($lead['preferred_locale'])) {
                    $languageList[$leadPreference] = $lead['preferred_locale'];
                }
            }

            // Check request for language
            if (null !== $request) {
                $browserLanguages = $request->server->get('HTTP_ACCEPT_LANGUAGE');
                if (!empty($browserLanguages)) {
                    $browserLanguages = explode(',', $browserLanguages);
                    if (!empty($browserLanguages)) {
                        foreach ($browserLanguages as $language) {
                            if ($pos = strpos($language, ';q=') !== false) {
                                //remove weights
                                $language = substr($language, 0, ($pos + 1));
                            }
                            //change - to _
                            $language = str_replace('-', '_', $language);

                            if (!isset($languageList[$language])) {
                                $languageList[$language] = $language;
                            }
                        }
                    }
                }
            }

            $matchFound     = false;
            $preferredCore  = false;
            foreach ($languageList as $language) {
                $core = $this->getTranslationLocaleCore($language);
                if (isset($translationList[$core])) {
                    // Does the dialect exist?
                    if (isset($translationList[$core][$language])) {
                        // There's a match
                        $matchFound     = $translationList[$core][$language];
                        $chosenLanguage = $language;
                        break;
                    } elseif (!$preferredCore) {
                        // This will be the fallback if no matches are found
                        $preferredCore = $core;
                    }
                }
            }

            if ($matchFound) {
                // A translation was found based on language preference
                $entity = ($matchFound == $translationParent->getId()) ? $translationParent : $translationChildren[$matchFound];
            } elseif ($preferredCore) {
                // Return the best matching language
                $bestMatch      = array_values($translationList[$preferredCore])[0];
                $entity         = ($bestMatch == $translationParent->getId()) ? $translationParent : $translationChildren[$bestMatch];
                $chosenLanguage = $preferredCore;
            }
        }

        // Save the preferred language to the lead's profile
        if (!$leadPreference && !empty($chosenLanguage) && $lead instanceof Lead) {
            $lead->addUpdatedField('preferred_locale', $chosenLanguage);
        }

        // Return the translation parent and translated entity
        return [$translationParent, $entity];
    }

    /**
     * Run post saving a translation aware entity.
     *
     * @param TranslationEntityInterface $entity
     */
    public function postTranslationEntitySave(TranslationEntityInterface $entity)
    {
        // If parent, add this entity as a child of the parent so that it populates the list in the tab (due to Doctrine hanging on to entities in memory)
        if ($translationParent = $entity->getTranslationParent()) {
            $translationParent->addTranslationChild($entity);
        }
    }

    /**
     * @param $locale
     *
     * @return string
     */
    protected function getTranslationLocaleCore($locale)
    {
        if (strpos($locale, '_') !== false) {
            $locale = substr($locale, 0, 2);
        }

        return $locale;
    }
}<|MERGE_RESOLUTION|>--- conflicted
+++ resolved
@@ -36,12 +36,8 @@
     {
         list($translationParent, $translationChildren) = $entity->getTranslations();
 
-<<<<<<< HEAD
         $leadPreference = $chosenLanguage = null;
 
-=======
-        $chosenLanguage = null;
->>>>>>> 355e7c43
         if (count($translationChildren)) {
             if ($translationParent) {
                 $translationChildren = $translationParent->getTranslationChildren();
@@ -98,8 +94,8 @@
                 }
             }
 
-            $matchFound     = false;
-            $preferredCore  = false;
+            $matchFound    = false;
+            $preferredCore = false;
             foreach ($languageList as $language) {
                 $core = $this->getTranslationLocaleCore($language);
                 if (isset($translationList[$core])) {
