<?php
/**
 * @package     Mautic
 * @copyright   2014 Mautic Contributors. All rights reserved.
 * @author      Mautic
 * @link        http://mautic.org
 * @license     GNU/GPLv3 http://www.gnu.org/licenses/gpl-3.0.html
 */

namespace Mautic\CoreBundle\EventListener;

use Mautic\CoreBundle\Factory\MauticFactory;
use Symfony\Component\EventDispatcher\EventSubscriberInterface;
use Mautic\CoreBundle\Event as MauticEvents;
use Symfony\Component\Routing\Route;

/**
 * Class CoreSubscriber
 */
class CommonSubscriber implements EventSubscriberInterface
{

    /**
     * @var \Symfony\Component\HttpFoundation\Request
     */
    protected $request;

    /**
     * @var \Symfony\Bundle\FrameworkBundle\Templating\DelegatingEngine
     */
    protected $templating;

    /**
     * @var \JMS\Serializer\Serializer
     */
    protected $serializer;

    /**
     * @var \Mautic\CoreBundle\Security\Permissions\CorePermissions
     */
    protected $security;

    /**
     * @var \Symfony\Component\EventDispatcher\ContainerAwareEventDispatcher
     */
    protected $dispatcher;

    /**
     * @var MauticFactory
     */
    protected $factory;

    /**
     * @var array
     */
    protected $params;

    /**
     * @var \Symfony\Bundle\FrameworkBundle\Translation\Translator
     */
    protected $translator;

    /**
     * @param MauticFactory $factory
     */
    public function __construct (MauticFactory $factory)
    {
        $this->factory     = $factory;
        $this->templating  = $factory->getTemplating();
        $this->request     = $factory->getRequest();
        $this->security    = $factory->getSecurity();
        $this->serializer  = $factory->getSerializer();
        $this->params      = $factory->getSystemParameters();
        $this->dispatcher  = $factory->getDispatcher();
        $this->translator  = $factory->getTranslator();
<<<<<<< HEAD
        $this->addonHelper = $factory->getHelper('addon');

        $this->init();
    }

    /**
     * Post __construct setup so that inheriting classes don't have to pass all the arguments
     */
    protected function init()
    {

=======
>>>>>>> 4645fdc9
    }

    /**
     * {@inheritdoc}
     */
    public static function getSubscribedEvents ()
    {
        return array();
    }

    /**
     * Find and add menu items
     *
     * @param MauticEvents\MenuEvent $event
<<<<<<< HEAD
     *
     * @return void
=======
>>>>>>> 4645fdc9
     */
    protected function buildMenu (MauticEvents\MenuEvent $event)
    {
        $name      = $event->getType();
        $session   = $this->factory->getSession();
        $allItems  = $session->get('mautic.menu.items', array());

        if (empty($allItems[$name])) {
            $bundles = $this->factory->getMauticBundles(true);

            foreach ($bundles as $bundle) {
                if (!empty($bundle['config']['menu'][$name])) {
                    $menu        = $bundle['config']['menu'][$name];
                    $menuItems[] = array(
                        'priority' => !isset($menu['priority']) ? 9999 : $menu['priority'],
                        'items'    => !isset($menu['items']) ? $menu : $menu['items']
                    );
                }
            }

            usort($menuItems, function ($a, $b) {
                $ap = $a['priority'];
                $bp = $b['priority'];

                if ($ap == $bp) {
                    return 0;
                }

                return ($ap < $bp) ? -1 : 1;
            });

            foreach ($menuItems as $items) {
                $event->addMenuItems($items['items']);
            }

            $allItems[$name] = $event->getMenuItems();

            unset($bundles, $menuItems);
        } else {
            $event->setMenuItems($allItems[$name]);
        }
    }

    /**
     * Find and add menu items
     *
     * @param MauticEvents\IconEvent $event
     *
     * @return void
     */
    protected function buildIcons (MauticEvents\IconEvent $event)
    {
        $session = $this->factory->getSession();
        $icons   = $session->get('mautic.menu.icons', array());

        if (empty($icons)) {
            $bundles    = $this->factory->getMauticBundles(true);
            $menuHelper = $this->factory->getHelper('menu');
            foreach ($bundles as $bundle) {
                if (!empty($bundle['config']['menu']['main'])) {
                    $items = (!isset($bundle['config']['menu']['main']['items']) ? $bundle['config']['menu']['main'] : $bundle['config']['menu']['main']['items']);
                }

                if (!empty($items)) {
                    $menuHelper->createMenuStructure($items);
                    foreach ($items as $item) {
                        if (isset($item['iconClass']) && isset($item['id'])) {
                            $id = explode('_', $item['id']);
                            if (isset($id[1])) {
                                // some bundle names are in plural, create also singular item
                                if (substr($id[1], -1) == 's') {
                                    $event->addIcon(rtrim($id[1], 's'), $item['iconClass']);
                                }
                                $event->addIcon($id[1], $item['iconClass']);
                            }
                        }
                    }
                }
            }
            unset($bundles, $menuHelper);

            $icons = $event->getIcons();
            $session->set('mautic.menu.icons', $icons);
        } else {
            $event->setIcons($icons);
        }
    }


    /**
     * Get routing from bundles and add to Routing event
     *
     * @param MauticEvents\RouteEvent $event
     *
     * @return void
     */
    protected function buildRoute (MauticEvents\RouteEvent $event)
    {
        $type       = $event->getType();
        $bundles    = $this->factory->getMauticBundles(true);
        $collection = $event->getCollection();

        foreach ($bundles as $bundle) {
            if (!empty($bundle['config']['routes'][$type])) {
                foreach ($bundle['config']['routes'][$type] as $name => $details) {
                    // Set defaults and controller
                    $defaults = (!empty($details['defaults'])) ? $details['defaults'] : array();
                    if (isset($details['controller'])) {
                        $defaults['_controller'] = $details['controller'];
                    }

                    if (isset($details['format'])) {
                        $defaults['_format'] = $details['format'];
                    } elseif ($type == 'api') {
                        $defaults['_format'] = 'json';
                    }

                    // Set requirements
                    $requirements = (!empty($details['requirements'])) ? $details['requirements'] : array();

                    if (isset($details['method'])) {
                        $requirements['_method'] = $details['method'];
                    } elseif ($type == 'api') {
                        $requirements['_method'] = 'GET';
                    }

                    // Set some very commonly used defaults and requirements
                    if (strpos($details['path'], '{page}') !== false) {
                        if (!isset($defaults['page'])) {
                            $defaults['page'] = 1;
                        }
                        if (!isset($requirements['page'])) {
                            $requirements['page'] = '\d+';
                        }
                    }
                    if (strpos($details['path'], '{objectId}') !== false) {
                        if (!isset($defaults['objectId'])) {
                            // Set default to 0 for the "new" actions
                            $defaults['objectId'] = 0;
                        }
                        if (!isset($requirements['objectId'])) {
                            // Only allow alphanumeric for objectId
                            $requirements['objectId'] = "[a-zA-Z0-9_]+";
                        }
                    }
                    if ($type == 'api' && strpos($details['path'], '{id}') !== false) {
                        if (!isset($requirements['page'])) {
                            $requirements['id'] = '\d+';
                        }
                    }

                    // Add the route
                    $collection->add($name, new Route($details['path'], $defaults, $requirements));
                }
            }
        }
    }
}<|MERGE_RESOLUTION|>--- conflicted
+++ resolved
@@ -73,8 +73,6 @@
         $this->params      = $factory->getSystemParameters();
         $this->dispatcher  = $factory->getDispatcher();
         $this->translator  = $factory->getTranslator();
-<<<<<<< HEAD
-        $this->addonHelper = $factory->getHelper('addon');
 
         $this->init();
     }
@@ -85,8 +83,6 @@
     protected function init()
     {
 
-=======
->>>>>>> 4645fdc9
     }
 
     /**
@@ -101,11 +97,6 @@
      * Find and add menu items
      *
      * @param MauticEvents\MenuEvent $event
-<<<<<<< HEAD
-     *
-     * @return void
-=======
->>>>>>> 4645fdc9
      */
     protected function buildMenu (MauticEvents\MenuEvent $event)
     {
