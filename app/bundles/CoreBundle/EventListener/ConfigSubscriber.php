<?php

/*
 * @copyright   2014 Mautic Contributors. All rights reserved
 * @author      Mautic
 *
 * @link        http://mautic.org
 *
 * @license     GNU/GPLv3 http://www.gnu.org/licenses/gpl-3.0.html
 */

namespace Mautic\CoreBundle\EventListener;

use Mautic\ConfigBundle\ConfigEvents;
use Mautic\ConfigBundle\Event\ConfigBuilderEvent;
use Mautic\ConfigBundle\Event\ConfigEvent;
use Mautic\CoreBundle\Form\Type\ConfigType;
use Mautic\CoreBundle\Helper\CoreParametersHelper;
use Mautic\CoreBundle\Helper\LanguageHelper;

class ConfigSubscriber extends CommonSubscriber
{
    /**
     * @var LanguageHelper
     */
    protected $languageHelper;

    /**
     * @var CoreParametersHelper
     */
    protected $coreParametersHelper;

    /**
     * @param LanguageHelper       $languageHelper
     * @param CoreParametersHelper $coreParametersHelper
     */
    public function __construct(LanguageHelper $languageHelper, CoreParametersHelper $coreParametersHelper)
    {
        $this->languageHelper       = $languageHelper;
        $this->coreParametersHelper = $coreParametersHelper;
    }

    /**
     * @return array
     */
    public static function getSubscribedEvents()
    {
        return [
            ConfigEvents::CONFIG_ON_GENERATE => ['onConfigGenerate', 0],
            ConfigEvents::CONFIG_PRE_SAVE    => ['onConfigBeforeSave', 0],
        ];
    }

    public function onConfigGenerate(ConfigBuilderEvent $event)
    {
        $coreParams = $event->getParametersFromConfig('MauticCoreBundle');
        unset($coreParams['theme']);
        unset($coreParams['theme_import_allowed_extensions']);
        $event->addForm([
            'bundle'     => 'CoreBundle',
<<<<<<< HEAD
            'formAlias'  => ConfigType::class,
=======
            'formType'   => ConfigType::class,
            'formAlias'  => 'coreconfig',
>>>>>>> 869414b3
            'formTheme'  => 'MauticCoreBundle:FormTheme\Config',
            'parameters' => $coreParams,
        ]);
    }

    public function onConfigBeforeSave(ConfigEvent $event)
    {
        $values = $event->getConfig();

        // Preserve existing value
        $event->unsetIfEmpty('transifex_password');

        // Check if the selected locale has been downloaded already, fetch it if not
        $installedLanguages = $this->coreParametersHelper->getParameter('supported_languages');

        if (!array_key_exists($values['coreconfig']['locale'], $installedLanguages)) {
            $fetchLanguage = $this->languageHelper->extractLanguagePackage($values['coreconfig']['locale']);

            // If there is an error, fall back to 'en_US' as it is our system default
            if ($fetchLanguage['error']) {
                $values['coreconfig']['locale'] = 'en_US';
                $message                        = 'mautic.core.could.not.set.language';
                $messageVars                    = [];

                if (isset($fetchLanguage['message'])) {
                    $message = $fetchLanguage['message'];
                }

                if (isset($fetchLanguage['vars'])) {
                    $messageVars = $fetchLanguage['vars'];
                }

                $event->setError($message, $messageVars);
            }
        }

        $event->setConfig($values);
    }
}<|MERGE_RESOLUTION|>--- conflicted
+++ resolved
@@ -58,12 +58,8 @@
         unset($coreParams['theme_import_allowed_extensions']);
         $event->addForm([
             'bundle'     => 'CoreBundle',
-<<<<<<< HEAD
-            'formAlias'  => ConfigType::class,
-=======
             'formType'   => ConfigType::class,
             'formAlias'  => 'coreconfig',
->>>>>>> 869414b3
             'formTheme'  => 'MauticCoreBundle:FormTheme\Config',
             'parameters' => $coreParams,
         ]);
