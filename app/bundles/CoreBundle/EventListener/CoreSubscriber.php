--- conflicted
+++ resolved
@@ -60,9 +60,9 @@
     protected $assetsHelper;
 
     /**
-     * @var AuthorizationCheckerInterface
-     */
-    protected $authorizer;
+     * @var SecurityContext
+     */
+    protected $securityContext;
 
     /**
      * @var UserModel
@@ -74,36 +74,20 @@
      */
     protected $coreParametersHelper;
 
-    /**
-     * CoreSubscriber constructor.
-     *
-     * @param BundleHelper                  $bundleHelper
-     * @param MenuHelper                    $menuHelper
-     * @param UserHelper                    $userHelper
-     * @param AssetsHelper                  $assetsHelper
-     * @param CoreParametersHelper          $coreParametersHelper
-     * @param AuthorizationCheckerInterface $authorizer
-     * @param UserModel                     $userModel
-     */
     public function __construct(
         BundleHelper $bundleHelper,
         MenuHelper $menuHelper,
         UserHelper $userHelper,
         AssetsHelper $assetsHelper,
         CoreParametersHelper $coreParametersHelper,
-<<<<<<< HEAD
-        AuthorizationCheckerInterface $authorizer,
-=======
         AuthorizationCheckerInterface $securityContext,
->>>>>>> 869414b3
         UserModel $userModel
-    )
-    {
+    ) {
         $this->bundleHelper         = $bundleHelper;
         $this->menuHelper           = $menuHelper;
         $this->userHelper           = $userHelper;
         $this->assetsHelper         = $assetsHelper;
-        $this->authorizer           = $authorizer;
+        $this->securityContext      = $securityContext;
         $this->userModel            = $userModel;
         $this->coreParametersHelper = $coreParametersHelper;
     }
@@ -155,11 +139,7 @@
         }
 
         $session = $event->getRequest()->getSession();
-<<<<<<< HEAD
-        if ($this->authorizer->isGranted('IS_AUTHENTICATED_FULLY') || $this->authorizer->isGranted('IS_AUTHENTICATED_REMEMBERED')) {
-=======
         if ($this->securityContext->isGranted('IS_AUTHENTICATED_FULLY') || $this->securityContext->isGranted('IS_AUTHENTICATED_REMEMBERED')) {
->>>>>>> 869414b3
             $user = $event->getAuthenticationToken()->getUser();
 
             //set a session var for filemanager to know someone is logged in
