<?php
/**
 * @package     Mautic
 * @copyright   2016 Mautic Contributors. All rights reserved.
 * @author      Mautic
 * @link        http://mautic.org
 * @license     GNU/GPLv3 http://www.gnu.org/licenses/gpl-3.0.html
 */

namespace Mautic\CoreBundle\EventListener;

use Mautic\CoreBundle\CoreEvents;
use Mautic\CoreBundle\Event\BuildJsEvent;
use Symfony\Component\Routing\Generator\UrlGeneratorInterface;

/**
 * Class BuildJsSubscriber
 */
class BuildJsSubscriber extends CommonSubscriber
{
    /**
     * @return array
     */
    public static function getSubscribedEvents()
    {
        return [
            CoreEvents::BUILD_MAUTIC_JS => ['onBuildJs', 1000]
        ];
    }

    /**
     * Adds the MauticJS definition and core
     * JS functions for use in Bundles. This
     * must retain top priority of 1000
     *
     * @param BuildJsEvent $event
     *
     * @return void
     */
    public function onBuildJs(BuildJsEvent $event)
    {
        $js = <<<JS

// Fingerprint2 library:
!function(e,t,i){"use strict";"undefined"!=typeof module&&module.exports?module.exports=i():"function"==typeof define&&define.amd?define(i):t[e]=i()}("Fingerprint2",this,function(){"use strict";Array.prototype.indexOf||(Array.prototype.indexOf=function(e,t){var i;if(null==this)throw new TypeError("'this' is null or undefined");var a=Object(this),r=a.length>>>0;if(0===r)return-1;var n=+t||0;if(Math.abs(n)===1/0&&(n=0),n>=r)return-1;for(i=Math.max(n>=0?n:r-Math.abs(n),0);r>i;){if(i in a&&a[i]===e)return i;i++}return-1});var e=function(e){var t={swfContainerId:"fingerprintjs2",swfPath:"flash/compiled/FontList.swf",detectScreenOrientation:!0,sortPluginsFor:[/palemoon/i]};this.options=this.extend(e,t),this.nativeForEach=Array.prototype.forEach,this.nativeMap=Array.prototype.map};return e.prototype={extend:function(e,t){if(null==e)return t;for(var i in e)null!=e[i]&&t[i]!==e[i]&&(t[i]=e[i]);return t},log:function(e){window.console&&console.log(e)},get:function(e){var t=[];t=this.userAgentKey(t),t=this.languageKey(t),t=this.colorDepthKey(t),t=this.screenResolutionKey(t),t=this.availableScreenResolutionKey(t),t=this.timezoneOffsetKey(t),t=this.sessionStorageKey(t),t=this.localStorageKey(t),t=this.indexedDbKey(t),t=this.addBehaviorKey(t),t=this.openDatabaseKey(t),t=this.cpuClassKey(t),t=this.platformKey(t),t=this.doNotTrackKey(t),t=this.pluginsKey(t),t=this.canvasKey(t),t=this.webglKey(t),t=this.adBlockKey(t),t=this.hasLiedLanguagesKey(t),t=this.hasLiedResolutionKey(t),t=this.hasLiedOsKey(t),t=this.hasLiedBrowserKey(t),t=this.touchSupportKey(t);var i=this;this.fontsKey(t,function(t){var a=[];i.each(t,function(e){var t=e.value;"undefined"!=typeof e.value.join&&(t=e.value.join(";")),a.push(t)});var r=i.x64hash128(a.join("~~~"),31);return e(r,t)})},userAgentKey:function(e){return this.options.excludeUserAgent||e.push({key:"user_agent",value:this.getUserAgent()}),e},getUserAgent:function(){return navigator.userAgent},languageKey:function(e){return this.options.excludeLanguage||e.push({key:"language",value:navigator.language||navigator.userLanguage||navigator.browserLanguage||navigator.systemLanguage||""}),e},colorDepthKey:function(e){return this.options.excludeColorDepth||e.push({key:"color_depth",value:screen.colorDepth}),e},screenResolutionKey:function(e){return this.options.excludeScreenResolution?e:this.getScreenResolution(e)},getScreenResolution:function(e){var t;return t=this.options.detectScreenOrientation&&screen.height>screen.width?[screen.height,screen.width]:[screen.width,screen.height],"undefined"!=typeof t&&e.push({key:"resolution",value:t}),e},availableScreenResolutionKey:function(e){return this.options.excludeAvailableScreenResolution?e:this.getAvailableScreenResolution(e)},getAvailableScreenResolution:function(e){var t;return screen.availWidth&&screen.availHeight&&(t=this.options.detectScreenOrientation?screen.availHeight>screen.availWidth?[screen.availHeight,screen.availWidth]:[screen.availWidth,screen.availHeight]:[screen.availHeight,screen.availWidth]),"undefined"!=typeof t&&e.push({key:"available_resolution",value:t}),e},timezoneOffsetKey:function(e){return this.options.excludeTimezoneOffset||e.push({key:"timezone_offset",value:(new Date).getTimezoneOffset()}),e},sessionStorageKey:function(e){return!this.options.excludeSessionStorage&&this.hasSessionStorage()&&e.push({key:"session_storage",value:1}),e},localStorageKey:function(e){return!this.options.excludeSessionStorage&&this.hasLocalStorage()&&e.push({key:"local_storage",value:1}),e},indexedDbKey:function(e){return!this.options.excludeIndexedDB&&this.hasIndexedDB()&&e.push({key:"indexed_db",value:1}),e},addBehaviorKey:function(e){return document.body&&!this.options.excludeAddBehavior&&document.body.addBehavior&&e.push({key:"add_behavior",value:1}),e},openDatabaseKey:function(e){return!this.options.excludeOpenDatabase&&window.openDatabase&&e.push({key:"open_database",value:1}),e},cpuClassKey:function(e){return this.options.excludeCpuClass||e.push({key:"cpu_class",value:this.getNavigatorCpuClass()}),e},platformKey:function(e){return this.options.excludePlatform||e.push({key:"navigator_platform",value:this.getNavigatorPlatform()}),e},doNotTrackKey:function(e){return this.options.excludeDoNotTrack||e.push({key:"do_not_track",value:this.getDoNotTrack()}),e},canvasKey:function(e){return!this.options.excludeCanvas&&this.isCanvasSupported()&&e.push({key:"canvas",value:this.getCanvasFp()}),e},webglKey:function(e){return this.options.excludeWebGL?e:this.isWebGlSupported()?(e.push({key:"webgl",value:this.getWebglFp()}),e):e},adBlockKey:function(e){return this.options.excludeAdBlock||e.push({key:"adblock",value:this.getAdBlock()}),e},hasLiedLanguagesKey:function(e){return this.options.excludeHasLiedLanguages||e.push({key:"has_lied_languages",value:this.getHasLiedLanguages()}),e},hasLiedResolutionKey:function(e){return this.options.excludeHasLiedResolution||e.push({key:"has_lied_resolution",value:this.getHasLiedResolution()}),e},hasLiedOsKey:function(e){return this.options.excludeHasLiedOs||e.push({key:"has_lied_os",value:this.getHasLiedOs()}),e},hasLiedBrowserKey:function(e){return this.options.excludeHasLiedBrowser||e.push({key:"has_lied_browser",value:this.getHasLiedBrowser()}),e},fontsKey:function(e,t){return this.options.excludeJsFonts?this.flashFontsKey(e,t):this.jsFontsKey(e,t)},flashFontsKey:function(e,t){return this.options.excludeFlashFonts?t(e):this.hasSwfObjectLoaded()&&this.hasMinFlashInstalled()?"undefined"==typeof this.options.swfPath?t(e):void this.loadSwfAndDetectFonts(function(i){e.push({key:"swf_fonts",value:i.join(";")}),t(e)}):t(e)},jsFontsKey:function(e,t){var i=this;return setTimeout(function(){var a=["monospace","sans-serif","serif"],r="mmmmmmmmmmlli",n="72px",o=document.getElementsByTagName("body")[0],s=document.createElement("span");s.style.position="absolute",s.style.left="-9999px",s.style.fontSize=n,s.innerHTML=r;for(var l={},h={},u=0,d=a.length;d>u;u++)s.style.fontFamily=a[u],o.appendChild(s),l[a[u]]=s.offsetWidth,h[a[u]]=s.offsetHeight,o.removeChild(s);var c=function(e){for(var t=!1,i=0,r=a.length;r>i;i++){s.style.fontFamily=e+","+a[i],o.appendChild(s);var n=s.offsetWidth!==l[a[i]]||s.offsetHeight!==h[a[i]];o.removeChild(s),t=t||n}return t},g=["Andale Mono","Arial","Arial Black","Arial Hebrew","Arial MT","Arial Narrow","Arial Rounded MT Bold","Arial Unicode MS","Bitstream Vera Sans Mono","Book Antiqua","Bookman Old Style","Calibri","Cambria","Cambria Math","Century","Century Gothic","Century Schoolbook","Comic Sans","Comic Sans MS","Consolas","Courier","Courier New","Garamond","Geneva","Georgia","Helvetica","Helvetica Neue","Impact","Lucida Bright","Lucida Calligraphy","Lucida Console","Lucida Fax","LUCIDA GRANDE","Lucida Handwriting","Lucida Sans","Lucida Sans Typewriter","Lucida Sans Unicode","Microsoft Sans Serif","Monaco","Monotype Corsiva","MS Gothic","MS Outlook","MS PGothic","MS Reference Sans Serif","MS Sans Serif","MS Serif","MYRIAD","MYRIAD PRO","Palatino","Palatino Linotype","Segoe Print","Segoe Script","Segoe UI","Segoe UI Light","Segoe UI Semibold","Segoe UI Symbol","Tahoma","Times","Times New Roman","Times New Roman PS","Trebuchet MS","Verdana","Wingdings","Wingdings 2","Wingdings 3"],p=["Abadi MT Condensed Light","Academy Engraved LET","ADOBE CASLON PRO","Adobe Garamond","ADOBE GARAMOND PRO","Agency FB","Aharoni","Albertus Extra Bold","Albertus Medium","Algerian","Amazone BT","American Typewriter","American Typewriter Condensed","AmerType Md BT","Andalus","Angsana New","AngsanaUPC","Antique Olive","Aparajita","Apple Chancery","Apple Color Emoji","Apple SD Gothic Neo","Arabic Typesetting","ARCHER","ARNO PRO","Arrus BT","Aurora Cn BT","AvantGarde Bk BT","AvantGarde Md BT","AVENIR","Ayuthaya","Bandy","Bangla Sangam MN","Bank Gothic","BankGothic Md BT","Baskerville","Baskerville Old Face","Batang","BatangChe","Bauer Bodoni","Bauhaus 93","Bazooka","Bell MT","Bembo","Benguiat Bk BT","Berlin Sans FB","Berlin Sans FB Demi","Bernard MT Condensed","BernhardFashion BT","BernhardMod BT","Big Caslon","BinnerD","Blackadder ITC","BlairMdITC TT","Bodoni 72","Bodoni 72 Oldstyle","Bodoni 72 Smallcaps","Bodoni MT","Bodoni MT Black","Bodoni MT Condensed","Bodoni MT Poster Compressed","Bookshelf Symbol 7","Boulder","Bradley Hand","Bradley Hand ITC","Bremen Bd BT","Britannic Bold","Broadway","Browallia New","BrowalliaUPC","Brush Script MT","Californian FB","Calisto MT","Calligrapher","Candara","CaslonOpnface BT","Castellar","Centaur","Cezanne","CG Omega","CG Times","Chalkboard","Chalkboard SE","Chalkduster","Charlesworth","Charter Bd BT","Charter BT","Chaucer","ChelthmITC Bk BT","Chiller","Clarendon","Clarendon Condensed","CloisterBlack BT","Cochin","Colonna MT","Constantia","Cooper Black","Copperplate","Copperplate Gothic","Copperplate Gothic Bold","Copperplate Gothic Light","CopperplGoth Bd BT","Corbel","Cordia New","CordiaUPC","Cornerstone","Coronet","Cuckoo","Curlz MT","DaunPenh","Dauphin","David","DB LCD Temp","DELICIOUS","Denmark","DFKai-SB","Didot","DilleniaUPC","DIN","DokChampa","Dotum","DotumChe","Ebrima","Edwardian Script ITC","Elephant","English 111 Vivace BT","Engravers MT","EngraversGothic BT","Eras Bold ITC","Eras Demi ITC","Eras Light ITC","Eras Medium ITC","EucrosiaUPC","Euphemia","Euphemia UCAS","EUROSTILE","Exotc350 Bd BT","FangSong","Felix Titling","Fixedsys","FONTIN","Footlight MT Light","Forte","FrankRuehl","Fransiscan","Freefrm721 Blk BT","FreesiaUPC","Freestyle Script","French Script MT","FrnkGothITC Bk BT","Fruitger","FRUTIGER","Futura","Futura Bk BT","Futura Lt BT","Futura Md BT","Futura ZBlk BT","FuturaBlack BT","Gabriola","Galliard BT","Gautami","Geeza Pro","Geometr231 BT","Geometr231 Hv BT","Geometr231 Lt BT","GeoSlab 703 Lt BT","GeoSlab 703 XBd BT","Gigi","Gill Sans","Gill Sans MT","Gill Sans MT Condensed","Gill Sans MT Ext Condensed Bold","Gill Sans Ultra Bold","Gill Sans Ultra Bold Condensed","Gisha","Gloucester MT Extra Condensed","GOTHAM","GOTHAM BOLD","Goudy Old Style","Goudy Stout","GoudyHandtooled BT","GoudyOLSt BT","Gujarati Sangam MN","Gulim","GulimChe","Gungsuh","GungsuhChe","Gurmukhi MN","Haettenschweiler","Harlow Solid Italic","Harrington","Heather","Heiti SC","Heiti TC","HELV","Herald","High Tower Text","Hiragino Kaku Gothic ProN","Hiragino Mincho ProN","Hoefler Text","Humanst 521 Cn BT","Humanst521 BT","Humanst521 Lt BT","Imprint MT Shadow","Incised901 Bd BT","Incised901 BT","Incised901 Lt BT","INCONSOLATA","Informal Roman","Informal011 BT","INTERSTATE","IrisUPC","Iskoola Pota","JasmineUPC","Jazz LET","Jenson","Jester","Jokerman","Juice ITC","Kabel Bk BT","Kabel Ult BT","Kailasa","KaiTi","Kalinga","Kannada Sangam MN","Kartika","Kaufmann Bd BT","Kaufmann BT","Khmer UI","KodchiangUPC","Kokila","Korinna BT","Kristen ITC","Krungthep","Kunstler Script","Lao UI","Latha","Leelawadee","Letter Gothic","Levenim MT","LilyUPC","Lithograph","Lithograph Light","Long Island","Lydian BT","Magneto","Maiandra GD","Malayalam Sangam MN","Malgun Gothic","Mangal","Marigold","Marion","Marker Felt","Market","Marlett","Matisse ITC","Matura MT Script Capitals","Meiryo","Meiryo UI","Microsoft Himalaya","Microsoft JhengHei","Microsoft New Tai Lue","Microsoft PhagsPa","Microsoft Tai Le","Microsoft Uighur","Microsoft YaHei","Microsoft Yi Baiti","MingLiU","MingLiU_HKSCS","MingLiU_HKSCS-ExtB","MingLiU-ExtB","Minion","Minion Pro","Miriam","Miriam Fixed","Mistral","Modern","Modern No. 20","Mona Lisa Solid ITC TT","Mongolian Baiti","MONO","MoolBoran","Mrs Eaves","MS LineDraw","MS Mincho","MS PMincho","MS Reference Specialty","MS UI Gothic","MT Extra","MUSEO","MV Boli","Nadeem","Narkisim","NEVIS","News Gothic","News GothicMT","NewsGoth BT","Niagara Engraved","Niagara Solid","Noteworthy","NSimSun","Nyala","OCR A Extended","Old Century","Old English Text MT","Onyx","Onyx BT","OPTIMA","Oriya Sangam MN","OSAKA","OzHandicraft BT","Palace Script MT","Papyrus","Parchment","Party LET","Pegasus","Perpetua","Perpetua Titling MT","PetitaBold","Pickwick","Plantagenet Cherokee","Playbill","PMingLiU","PMingLiU-ExtB","Poor Richard","Poster","PosterBodoni BT","PRINCETOWN LET","Pristina","PTBarnum BT","Pythagoras","Raavi","Rage Italic","Ravie","Ribbon131 Bd BT","Rockwell","Rockwell Condensed","Rockwell Extra Bold","Rod","Roman","Sakkal Majalla","Santa Fe LET","Savoye LET","Sceptre","Script","Script MT Bold","SCRIPTINA","Serifa","Serifa BT","Serifa Th BT","ShelleyVolante BT","Sherwood","Shonar Bangla","Showcard Gothic","Shruti","Signboard","SILKSCREEN","SimHei","Simplified Arabic","Simplified Arabic Fixed","SimSun","SimSun-ExtB","Sinhala Sangam MN","Sketch Rockwell","Skia","Small Fonts","Snap ITC","Snell Roundhand","Socket","Souvenir Lt BT","Staccato222 BT","Steamer","Stencil","Storybook","Styllo","Subway","Swis721 BlkEx BT","Swiss911 XCm BT","Sylfaen","Synchro LET","System","Tamil Sangam MN","Technical","Teletype","Telugu Sangam MN","Tempus Sans ITC","Terminal","Thonburi","Traditional Arabic","Trajan","TRAJAN PRO","Tristan","Tubular","Tunga","Tw Cen MT","Tw Cen MT Condensed","Tw Cen MT Condensed Extra Bold","TypoUpright BT","Unicorn","Univers","Univers CE 55 Medium","Univers Condensed","Utsaah","Vagabond","Vani","Vijaya","Viner Hand ITC","VisualUI","Vivaldi","Vladimir Script","Vrinda","Westminster","WHITNEY","Wide Latin","ZapfEllipt BT","ZapfHumnst BT","ZapfHumnst Dm BT","Zapfino","Zurich BlkEx BT","Zurich Ex BT","ZWAdobeF"];i.options.extendedJsFonts&&(g=g.concat(p));for(var f=[],m=0,S=g.length;S>m;m++)c(g[m])&&f.push(g[m]);e.push({key:"js_fonts",value:f}),t(e)},1)},pluginsKey:function(e){return this.options.excludePlugins||(this.isIE()?this.options.excludeIEPlugins||e.push({key:"ie_plugins",value:this.getIEPlugins()}):e.push({key:"regular_plugins",value:this.getRegularPlugins()})),e},getRegularPlugins:function(){for(var e=[],t=0,i=navigator.plugins.length;i>t;t++)e.push(navigator.plugins[t]);return this.pluginsShouldBeSorted()&&(e=e.sort(function(e,t){return e.name>t.name?1:e.name<t.name?-1:0})),this.map(e,function(e){var t=this.map(e,function(e){return[e.type,e.suffixes].join("~")}).join(",");return[e.name,e.description,t].join("::")},this)},getIEPlugins:function(){var e=[];if(Object.getOwnPropertyDescriptor&&Object.getOwnPropertyDescriptor(window,"ActiveXObject")||"ActiveXObject"in window){var t=["AcroPDF.PDF","Adodb.Stream","AgControl.AgControl","DevalVRXCtrl.DevalVRXCtrl.1","MacromediaFlashPaper.MacromediaFlashPaper","Msxml2.DOMDocument","Msxml2.XMLHTTP","PDF.PdfCtrl","QuickTime.QuickTime","QuickTimeCheckObject.QuickTimeCheck.1","RealPlayer","RealPlayer.RealPlayer(tm) ActiveX Control (32-bit)","RealVideo.RealVideo(tm) ActiveX Control (32-bit)","Scripting.Dictionary","SWCtl.SWCtl","Shell.UIHelper","ShockwaveFlash.ShockwaveFlash","Skype.Detection","TDCCtl.TDCCtl","WMPlayer.OCX","rmocx.RealPlayer G2 Control","rmocx.RealPlayer G2 Control.1"];e=this.map(t,function(e){try{return new ActiveXObject(e),e}catch(t){return null}})}return navigator.plugins&&(e=e.concat(this.getRegularPlugins())),e},pluginsShouldBeSorted:function(){for(var e=!1,t=0,i=this.options.sortPluginsFor.length;i>t;t++){var a=this.options.sortPluginsFor[t];if(navigator.userAgent.match(a)){e=!0;break}}return e},touchSupportKey:function(e){return this.options.excludeTouchSupport||e.push({key:"touch_support",value:this.getTouchSupport()}),e},hasSessionStorage:function(){try{return!!window.sessionStorage}catch(e){return!0}},hasLocalStorage:function(){try{return!!window.localStorage}catch(e){return!0}},hasIndexedDB:function(){return!!window.indexedDB},getNavigatorCpuClass:function(){return navigator.cpuClass?navigator.cpuClass:"unknown"},getNavigatorPlatform:function(){return navigator.platform?navigator.platform:"unknown"},getDoNotTrack:function(){return navigator.doNotTrack?navigator.doNotTrack:"unknown"},getTouchSupport:function(){var e=0,t=!1;"undefined"!=typeof navigator.maxTouchPoints?e=navigator.maxTouchPoints:"undefined"!=typeof navigator.msMaxTouchPoints&&(e=navigator.msMaxTouchPoints);try{document.createEvent("TouchEvent"),t=!0}catch(i){}var a="ontouchstart"in window;return[e,t,a]},getCanvasFp:function(){var e=[],t=document.createElement("canvas");t.width=2e3,t.height=200,t.style.display="inline";var i=t.getContext("2d");return i.rect(0,0,10,10),i.rect(2,2,6,6),e.push("canvas winding:"+(i.isPointInPath(5,5,"evenodd")===!1?"yes":"no")),i.textBaseline="alphabetic",i.fillStyle="#f60",i.fillRect(125,1,62,20),i.fillStyle="#069",this.options.dontUseFakeFontInCanvas?i.font="11pt Arial":i.font="11pt no-real-font-123",i.fillText("Cwm fjordbank glyphs vext quiz, 😃",2,15),i.fillStyle="rgba(102, 204, 0, 0.7)",i.font="18pt Arial",i.fillText("Cwm fjordbank glyphs vext quiz, 😃",4,45),i.globalCompositeOperation="multiply",i.fillStyle="rgb(255,0,255)",i.beginPath(),i.arc(50,50,50,0,2*Math.PI,!0),i.closePath(),i.fill(),i.fillStyle="rgb(0,255,255)",i.beginPath(),i.arc(100,50,50,0,2*Math.PI,!0),i.closePath(),i.fill(),i.fillStyle="rgb(255,255,0)",i.beginPath(),i.arc(75,100,50,0,2*Math.PI,!0),i.closePath(),i.fill(),i.fillStyle="rgb(255,0,255)",i.arc(75,75,75,0,2*Math.PI,!0),i.arc(75,75,25,0,2*Math.PI,!0),i.fill("evenodd"),e.push("canvas fp:"+t.toDataURL()),e.join("~")},getWebglFp:function(){var e,t=function(t){return e.clearColor(0,0,0,1),e.enable(e.DEPTH_TEST),e.depthFunc(e.LEQUAL),e.clear(e.COLOR_BUFFER_BIT|e.DEPTH_BUFFER_BIT),"["+t[0]+", "+t[1]+"]"},i=function(e){var t,i=e.getExtension("EXT_texture_filter_anisotropic")||e.getExtension("WEBKIT_EXT_texture_filter_anisotropic")||e.getExtension("MOZ_EXT_texture_filter_anisotropic");return i?(t=e.getParameter(i.MAX_TEXTURE_MAX_ANISOTROPY_EXT),0===t&&(t=2),t):null};if(e=this.getWebglCanvas(),!e)return null;var a=[],r="attribute vec2 attrVertex;varying vec2 varyinTexCoordinate;uniform vec2 uniformOffset;void main(){varyinTexCoordinate=attrVertex+uniformOffset;gl_Position=vec4(attrVertex,0,1);}",n="precision mediump float;varying vec2 varyinTexCoordinate;void main() {gl_FragColor=vec4(varyinTexCoordinate,0,1);}",o=e.createBuffer();e.bindBuffer(e.ARRAY_BUFFER,o);var s=new Float32Array([-.2,-.9,0,.4,-.26,0,0,.732134444,0]);e.bufferData(e.ARRAY_BUFFER,s,e.STATIC_DRAW),o.itemSize=3,o.numItems=3;var l=e.createProgram(),h=e.createShader(e.VERTEX_SHADER);e.shaderSource(h,r),e.compileShader(h);var u=e.createShader(e.FRAGMENT_SHADER);return e.shaderSource(u,n),e.compileShader(u),e.attachShader(l,h),e.attachShader(l,u),e.linkProgram(l),e.useProgram(l),l.vertexPosAttrib=e.getAttribLocation(l,"attrVertex"),l.offsetUniform=e.getUniformLocation(l,"uniformOffset"),e.enableVertexAttribArray(l.vertexPosArray),e.vertexAttribPointer(l.vertexPosAttrib,o.itemSize,e.FLOAT,!1,0,0),e.uniform2f(l.offsetUniform,1,1),e.drawArrays(e.TRIANGLE_STRIP,0,o.numItems),null!=e.canvas&&a.push(e.canvas.toDataURL()),a.push("extensions:"+e.getSupportedExtensions().join(";")),a.push("webgl aliased line width range:"+t(e.getParameter(e.ALIASED_LINE_WIDTH_RANGE))),a.push("webgl aliased point size range:"+t(e.getParameter(e.ALIASED_POINT_SIZE_RANGE))),a.push("webgl alpha bits:"+e.getParameter(e.ALPHA_BITS)),a.push("webgl antialiasing:"+(e.getContextAttributes().antialias?"yes":"no")),a.push("webgl blue bits:"+e.getParameter(e.BLUE_BITS)),a.push("webgl depth bits:"+e.getParameter(e.DEPTH_BITS)),a.push("webgl green bits:"+e.getParameter(e.GREEN_BITS)),a.push("webgl max anisotropy:"+i(e)),a.push("webgl max combined texture image units:"+e.getParameter(e.MAX_COMBINED_TEXTURE_IMAGE_UNITS)),a.push("webgl max cube map texture size:"+e.getParameter(e.MAX_CUBE_MAP_TEXTURE_SIZE)),a.push("webgl max fragment uniform vectors:"+e.getParameter(e.MAX_FRAGMENT_UNIFORM_VECTORS)),a.push("webgl max render buffer size:"+e.getParameter(e.MAX_RENDERBUFFER_SIZE)),a.push("webgl max texture image units:"+e.getParameter(e.MAX_TEXTURE_IMAGE_UNITS)),a.push("webgl max texture size:"+e.getParameter(e.MAX_TEXTURE_SIZE)),a.push("webgl max varying vectors:"+e.getParameter(e.MAX_VARYING_VECTORS)),a.push("webgl max vertex attribs:"+e.getParameter(e.MAX_VERTEX_ATTRIBS)),a.push("webgl max vertex texture image units:"+e.getParameter(e.MAX_VERTEX_TEXTURE_IMAGE_UNITS)),a.push("webgl max vertex uniform vectors:"+e.getParameter(e.MAX_VERTEX_UNIFORM_VECTORS)),a.push("webgl max viewport dims:"+t(e.getParameter(e.MAX_VIEWPORT_DIMS))),a.push("webgl red bits:"+e.getParameter(e.RED_BITS)),a.push("webgl renderer:"+e.getParameter(e.RENDERER)),a.push("webgl shading language version:"+e.getParameter(e.SHADING_LANGUAGE_VERSION)),a.push("webgl stencil bits:"+e.getParameter(e.STENCIL_BITS)),a.push("webgl vendor:"+e.getParameter(e.VENDOR)),a.push("webgl version:"+e.getParameter(e.VERSION)),e.getShaderPrecisionFormat?(a.push("webgl vertex shader high float precision:"+e.getShaderPrecisionFormat(e.VERTEX_SHADER,e.HIGH_FLOAT).precision),a.push("webgl vertex shader high float precision rangeMin:"+e.getShaderPrecisionFormat(e.VERTEX_SHADER,e.HIGH_FLOAT).rangeMin),a.push("webgl vertex shader high float precision rangeMax:"+e.getShaderPrecisionFormat(e.VERTEX_SHADER,e.HIGH_FLOAT).rangeMax),a.push("webgl vertex shader medium float precision:"+e.getShaderPrecisionFormat(e.VERTEX_SHADER,e.MEDIUM_FLOAT).precision),a.push("webgl vertex shader medium float precision rangeMin:"+e.getShaderPrecisionFormat(e.VERTEX_SHADER,e.MEDIUM_FLOAT).rangeMin),a.push("webgl vertex shader medium float precision rangeMax:"+e.getShaderPrecisionFormat(e.VERTEX_SHADER,e.MEDIUM_FLOAT).rangeMax),a.push("webgl vertex shader low float precision:"+e.getShaderPrecisionFormat(e.VERTEX_SHADER,e.LOW_FLOAT).precision),a.push("webgl vertex shader low float precision rangeMin:"+e.getShaderPrecisionFormat(e.VERTEX_SHADER,e.LOW_FLOAT).rangeMin),a.push("webgl vertex shader low float precision rangeMax:"+e.getShaderPrecisionFormat(e.VERTEX_SHADER,e.LOW_FLOAT).rangeMax),a.push("webgl fragment shader high float precision:"+e.getShaderPrecisionFormat(e.FRAGMENT_SHADER,e.HIGH_FLOAT).precision),a.push("webgl fragment shader high float precision rangeMin:"+e.getShaderPrecisionFormat(e.FRAGMENT_SHADER,e.HIGH_FLOAT).rangeMin),a.push("webgl fragment shader high float precision rangeMax:"+e.getShaderPrecisionFormat(e.FRAGMENT_SHADER,e.HIGH_FLOAT).rangeMax),a.push("webgl fragment shader medium float precision:"+e.getShaderPrecisionFormat(e.FRAGMENT_SHADER,e.MEDIUM_FLOAT).precision),a.push("webgl fragment shader medium float precision rangeMin:"+e.getShaderPrecisionFormat(e.FRAGMENT_SHADER,e.MEDIUM_FLOAT).rangeMin),a.push("webgl fragment shader medium float precision rangeMax:"+e.getShaderPrecisionFormat(e.FRAGMENT_SHADER,e.MEDIUM_FLOAT).rangeMax),a.push("webgl fragment shader low float precision:"+e.getShaderPrecisionFormat(e.FRAGMENT_SHADER,e.LOW_FLOAT).precision),a.push("webgl fragment shader low float precision rangeMin:"+e.getShaderPrecisionFormat(e.FRAGMENT_SHADER,e.LOW_FLOAT).rangeMin),a.push("webgl fragment shader low float precision rangeMax:"+e.getShaderPrecisionFormat(e.FRAGMENT_SHADER,e.LOW_FLOAT).rangeMax),a.push("webgl vertex shader high int precision:"+e.getShaderPrecisionFormat(e.VERTEX_SHADER,e.HIGH_INT).precision),a.push("webgl vertex shader high int precision rangeMin:"+e.getShaderPrecisionFormat(e.VERTEX_SHADER,e.HIGH_INT).rangeMin),a.push("webgl vertex shader high int precision rangeMax:"+e.getShaderPrecisionFormat(e.VERTEX_SHADER,e.HIGH_INT).rangeMax),a.push("webgl vertex shader medium int precision:"+e.getShaderPrecisionFormat(e.VERTEX_SHADER,e.MEDIUM_INT).precision),a.push("webgl vertex shader medium int precision rangeMin:"+e.getShaderPrecisionFormat(e.VERTEX_SHADER,e.MEDIUM_INT).rangeMin),a.push("webgl vertex shader medium int precision rangeMax:"+e.getShaderPrecisionFormat(e.VERTEX_SHADER,e.MEDIUM_INT).rangeMax),a.push("webgl vertex shader low int precision:"+e.getShaderPrecisionFormat(e.VERTEX_SHADER,e.LOW_INT).precision),a.push("webgl vertex shader low int precision rangeMin:"+e.getShaderPrecisionFormat(e.VERTEX_SHADER,e.LOW_INT).rangeMin),a.push("webgl vertex shader low int precision rangeMax:"+e.getShaderPrecisionFormat(e.VERTEX_SHADER,e.LOW_INT).rangeMax),a.push("webgl fragment shader high int precision:"+e.getShaderPrecisionFormat(e.FRAGMENT_SHADER,e.HIGH_INT).precision),a.push("webgl fragment shader high int precision rangeMin:"+e.getShaderPrecisionFormat(e.FRAGMENT_SHADER,e.HIGH_INT).rangeMin),a.push("webgl fragment shader high int precision rangeMax:"+e.getShaderPrecisionFormat(e.FRAGMENT_SHADER,e.HIGH_INT).rangeMax),a.push("webgl fragment shader medium int precision:"+e.getShaderPrecisionFormat(e.FRAGMENT_SHADER,e.MEDIUM_INT).precision),a.push("webgl fragment shader medium int precision rangeMin:"+e.getShaderPrecisionFormat(e.FRAGMENT_SHADER,e.MEDIUM_INT).rangeMin),a.push("webgl fragment shader medium int precision rangeMax:"+e.getShaderPrecisionFormat(e.FRAGMENT_SHADER,e.MEDIUM_INT).rangeMax),a.push("webgl fragment shader low int precision:"+e.getShaderPrecisionFormat(e.FRAGMENT_SHADER,e.LOW_INT).precision),a.push("webgl fragment shader low int precision rangeMin:"+e.getShaderPrecisionFormat(e.FRAGMENT_SHADER,e.LOW_INT).rangeMin),a.push("webgl fragment shader low int precision rangeMax:"+e.getShaderPrecisionFormat(e.FRAGMENT_SHADER,e.LOW_INT).rangeMax),a.join("~")):a.join("~")},getAdBlock:function(){var e=document.createElement("div");e.setAttribute("id","ads");try{return document.body.appendChild(e),!document.getElementById("ads")}catch(t){return!1}},getHasLiedLanguages:function(){if("undefined"!=typeof navigator.languages)try{var e=navigator.languages[0].substr(0,2);if(e!==navigator.language.substr(0,2))return!0}catch(t){return!0}return!1},getHasLiedResolution:function(){return screen.width<screen.availWidth?!0:screen.height<screen.availHeight},getHasLiedOs:function(){var e,t=navigator.userAgent.toLowerCase(),i=navigator.oscpu,a=navigator.platform.toLowerCase();e=t.indexOf("windows phone")>=0?"Windows Phone":t.indexOf("win")>=0?"Windows":t.indexOf("android")>=0?"Android":t.indexOf("linux")>=0?"Linux":t.indexOf("iphone")>=0||t.indexOf("ipad")>=0?"iOS":t.indexOf("mac")>=0?"Mac":"Other";var r;if(r="ontouchstart"in window||navigator.maxTouchPoints>0||navigator.msMaxTouchPoints>0,r&&"Windows Phone"!==e&&"Android"!==e&&"iOS"!==e&&"Other"!==e)return!0;if("undefined"!=typeof i){if(i=i.toLowerCase(),i.indexOf("win")>=0&&"Windows"!==e&&"Windows Phone"!==e)return!0;if(i.indexOf("linux")>=0&&"Linux"!==e&&"Android"!==e)return!0;if(i.indexOf("mac")>=0&&"Mac"!==e&&"iOS"!==e)return!0;if(0===i.indexOf("win")&&0===i.indexOf("linux")&&i.indexOf("mac")>=0&&"other"!==e)return!0}return a.indexOf("win")>=0&&"Windows"!==e&&"Windows Phone"!==e?!0:(a.indexOf("linux")>=0||a.indexOf("android")>=0||a.indexOf("pike")>=0)&&"Linux"!==e&&"Android"!==e?!0:(a.indexOf("mac")>=0||a.indexOf("ipad")>=0||a.indexOf("ipod")>=0||a.indexOf("iphone")>=0)&&"Mac"!==e&&"iOS"!==e?!0:0===a.indexOf("win")&&0===a.indexOf("linux")&&a.indexOf("mac")>=0&&"other"!==e?!0:"undefined"==typeof navigator.plugins&&"Windows"!==e&&"Windows Phone"!==e},getHasLiedBrowser:function(){var e,t=navigator.userAgent.toLowerCase(),i=navigator.productSub;if(e=t.indexOf("firefox")>=0?"Firefox":t.indexOf("opera")>=0||t.indexOf("opr")>=0?"Opera":t.indexOf("chrome")>=0?"Chrome":t.indexOf("safari")>=0?"Safari":t.indexOf("trident")>=0?"Internet Explorer":"Other",("Chrome"===e||"Safari"===e||"Opera"===e)&&"20030107"!==i)return!0;var a=eval.toString().length;if(37===a&&"Safari"!==e&&"Firefox"!==e&&"Other"!==e)return!0;if(39===a&&"Internet Explorer"!==e&&"Other"!==e)return!0;if(33===a&&"Chrome"!==e&&"Opera"!==e&&"Other"!==e)return!0;var r;try{throw"a"}catch(n){try{n.toSource(),r=!0}catch(o){r=!1}}return!(!r||"Firefox"===e||"Other"===e)},isCanvasSupported:function(){var e=document.createElement("canvas");return!(!e.getContext||!e.getContext("2d"))},isWebGlSupported:function(){if(!this.isCanvasSupported())return!1;var e,t=document.createElement("canvas");try{e=t.getContext&&(t.getContext("webgl")||t.getContext("experimental-webgl"))}catch(i){e=!1}return!!window.WebGLRenderingContext&&!!e},isIE:function(){return"Microsoft Internet Explorer"===navigator.appName?!0:!("Netscape"!==navigator.appName||!/Trident/.test(navigator.userAgent))},hasSwfObjectLoaded:function(){return"undefined"!=typeof window.swfobject},hasMinFlashInstalled:function(){return swfobject.hasFlashPlayerVersion("9.0.0")},addFlashDivNode:function(){var e=document.createElement("div");e.setAttribute("id",this.options.swfContainerId),document.body.appendChild(e)},loadSwfAndDetectFonts:function(e){var t="___fp_swf_loaded";window[t]=function(t){e(t)};var i=this.options.swfContainerId;this.addFlashDivNode();var a={onReady:t},r={allowScriptAccess:"always",menu:"false"};swfobject.embedSWF(this.options.swfPath,i,"1","1","9.0.0",!1,a,r,{})},getWebglCanvas:function(){var e=document.createElement("canvas"),t=null;try{t=e.getContext("webgl")||e.getContext("experimental-webgl")}catch(i){}return t||(t=null),t},each:function(e,t,i){if(null!==e)if(this.nativeForEach&&e.forEach===this.nativeForEach)e.forEach(t,i);else if(e.length===+e.length){for(var a=0,r=e.length;r>a;a++)if(t.call(i,e[a],a,e)==={})return}else for(var n in e)if(e.hasOwnProperty(n)&&t.call(i,e[n],n,e)==={})return},map:function(e,t,i){var a=[];return null==e?a:this.nativeMap&&e.map===this.nativeMap?e.map(t,i):(this.each(e,function(e,r,n){a[a.length]=t.call(i,e,r,n)}),a)},x64Add:function(e,t){e=[e[0]>>>16,65535&e[0],e[1]>>>16,65535&e[1]],t=[t[0]>>>16,65535&t[0],t[1]>>>16,65535&t[1]];var i=[0,0,0,0];return i[3]+=e[3]+t[3],i[2]+=i[3]>>>16,i[3]&=65535,i[2]+=e[2]+t[2],i[1]+=i[2]>>>16,i[2]&=65535,i[1]+=e[1]+t[1],i[0]+=i[1]>>>16,i[1]&=65535,i[0]+=e[0]+t[0],i[0]&=65535,[i[0]<<16|i[1],i[2]<<16|i[3]]},x64Multiply:function(e,t){e=[e[0]>>>16,65535&e[0],e[1]>>>16,65535&e[1]],t=[t[0]>>>16,65535&t[0],t[1]>>>16,65535&t[1]];var i=[0,0,0,0];return i[3]+=e[3]*t[3],i[2]+=i[3]>>>16,i[3]&=65535,i[2]+=e[2]*t[3],i[1]+=i[2]>>>16,i[2]&=65535,i[2]+=e[3]*t[2],i[1]+=i[2]>>>16,i[2]&=65535,i[1]+=e[1]*t[3],i[0]+=i[1]>>>16,i[1]&=65535,i[1]+=e[2]*t[2],i[0]+=i[1]>>>16,i[1]&=65535,i[1]+=e[3]*t[1],i[0]+=i[1]>>>16,i[1]&=65535,i[0]+=e[0]*t[3]+e[1]*t[2]+e[2]*t[1]+e[3]*t[0],i[0]&=65535,[i[0]<<16|i[1],i[2]<<16|i[3]]},x64Rotl:function(e,t){return t%=64,32===t?[e[1],e[0]]:32>t?[e[0]<<t|e[1]>>>32-t,e[1]<<t|e[0]>>>32-t]:(t-=32,[e[1]<<t|e[0]>>>32-t,e[0]<<t|e[1]>>>32-t])},x64LeftShift:function(e,t){return t%=64,0===t?e:32>t?[e[0]<<t|e[1]>>>32-t,e[1]<<t]:[e[1]<<t-32,0]},x64Xor:function(e,t){return[e[0]^t[0],e[1]^t[1]]},x64Fmix:function(e){return e=this.x64Xor(e,[0,e[0]>>>1]),e=this.x64Multiply(e,[4283543511,3981806797]),e=this.x64Xor(e,[0,e[0]>>>1]),e=this.x64Multiply(e,[3301882366,444984403]),e=this.x64Xor(e,[0,e[0]>>>1])},x64hash128:function(e,t){e=e||"",t=t||0;for(var i=e.length%16,a=e.length-i,r=[0,t],n=[0,t],o=[0,0],s=[0,0],l=[2277735313,289559509],h=[1291169091,658871167],u=0;a>u;u+=16)o=[255&e.charCodeAt(u+4)|(255&e.charCodeAt(u+5))<<8|(255&e.charCodeAt(u+6))<<16|(255&e.charCodeAt(u+7))<<24,255&e.charCodeAt(u)|(255&e.charCodeAt(u+1))<<8|(255&e.charCodeAt(u+2))<<16|(255&e.charCodeAt(u+3))<<24],s=[255&e.charCodeAt(u+12)|(255&e.charCodeAt(u+13))<<8|(255&e.charCodeAt(u+14))<<16|(255&e.charCodeAt(u+15))<<24,255&e.charCodeAt(u+8)|(255&e.charCodeAt(u+9))<<8|(255&e.charCodeAt(u+10))<<16|(255&e.charCodeAt(u+11))<<24],o=this.x64Multiply(o,l),o=this.x64Rotl(o,31),o=this.x64Multiply(o,h),r=this.x64Xor(r,o),r=this.x64Rotl(r,27),r=this.x64Add(r,n),r=this.x64Add(this.x64Multiply(r,[0,5]),[0,1390208809]),s=this.x64Multiply(s,h),s=this.x64Rotl(s,33),s=this.x64Multiply(s,l),n=this.x64Xor(n,s),n=this.x64Rotl(n,31),n=this.x64Add(n,r),n=this.x64Add(this.x64Multiply(n,[0,5]),[0,944331445]);switch(o=[0,0],s=[0,0],i){case 15:s=this.x64Xor(s,this.x64LeftShift([0,e.charCodeAt(u+14)],48));case 14:s=this.x64Xor(s,this.x64LeftShift([0,e.charCodeAt(u+13)],40));case 13:s=this.x64Xor(s,this.x64LeftShift([0,e.charCodeAt(u+12)],32));case 12:s=this.x64Xor(s,this.x64LeftShift([0,e.charCodeAt(u+11)],24));case 11:s=this.x64Xor(s,this.x64LeftShift([0,e.charCodeAt(u+10)],16));case 10:s=this.x64Xor(s,this.x64LeftShift([0,e.charCodeAt(u+9)],8));case 9:s=this.x64Xor(s,[0,e.charCodeAt(u+8)]),s=this.x64Multiply(s,h),
s=this.x64Rotl(s,33),s=this.x64Multiply(s,l),n=this.x64Xor(n,s);case 8:o=this.x64Xor(o,this.x64LeftShift([0,e.charCodeAt(u+7)],56));case 7:o=this.x64Xor(o,this.x64LeftShift([0,e.charCodeAt(u+6)],48));case 6:o=this.x64Xor(o,this.x64LeftShift([0,e.charCodeAt(u+5)],40));case 5:o=this.x64Xor(o,this.x64LeftShift([0,e.charCodeAt(u+4)],32));case 4:o=this.x64Xor(o,this.x64LeftShift([0,e.charCodeAt(u+3)],24));case 3:o=this.x64Xor(o,this.x64LeftShift([0,e.charCodeAt(u+2)],16));case 2:o=this.x64Xor(o,this.x64LeftShift([0,e.charCodeAt(u+1)],8));case 1:o=this.x64Xor(o,[0,e.charCodeAt(u)]),o=this.x64Multiply(o,l),o=this.x64Rotl(o,31),o=this.x64Multiply(o,h),r=this.x64Xor(r,o)}return r=this.x64Xor(r,[0,e.length]),n=this.x64Xor(n,[0,e.length]),r=this.x64Add(r,n),n=this.x64Add(n,r),r=this.x64Fmix(r),n=this.x64Fmix(n),r=this.x64Add(r,n),n=this.x64Add(n,r),("00000000"+(r[0]>>>0).toString(16)).slice(-8)+("00000000"+(r[1]>>>0).toString(16)).slice(-8)+("00000000"+(n[0]>>>0).toString(16)).slice(-8)+("00000000"+(n[1]>>>0).toString(16)).slice(-8)}},e.VERSION="1.1.4",e});

var MauticJS = MauticJS || {};

MauticJS.serialize = function(obj) {
    if ('string' == typeof obj) {
        return obj;
    }

    return Object.keys(obj).map(function(key) {
        return key + '=' + obj[key];
    }).join('&');
};

MauticJS.documentReady = function(f) {
    /in/.test(document.readyState) ? setTimeout('MauticJS.documentReady(' + f + ')', 9) : f();
};

MauticJS.iterateCollection = function(collection) {
    return function(f) {
        for (var i = 0; collection[i]; i++) {
            f(collection[i], i);
        }
    };
};

MauticJS.log = function() {
    var log = {};
    log.history = log.history || [];

    log.history.push(arguments);

    if (window.console) {
        console.log(Array.prototype.slice.call(arguments));
    }
};

MauticJS.createCORSRequest = function(method, url) {
    var xhr = new XMLHttpRequest();
    
    method = method.toUpperCase();
    
    if ("withCredentials" in xhr) {
        xhr.open(method, url, true);
    } else if (typeof XDomainRequest != "undefined") {
        xhr = new XDomainRequest();
        xhr.open(method, url);
    }
    
    return xhr;
};

MauticJS.makeCORSRequest = function(method, url, data, callbackSuccess, callbackError) {
    var xhr = MauticJS.createCORSRequest(method, url);
    var response;
    
    callbackSuccess = callbackSuccess || function(response, xhr) { MauticJS.log(response); };
    callbackError = callbackError || function(response, xhr) { MauticJS.log(response); };

    if (!xhr) {
        MauticJS.log('MauticJS.debug: Could not create an XMLHttpRequest instance.');
        return false;
    }

    xhr.onload = function() {
        if (xhr.readyState === XMLHttpRequest.DONE) {
            response = MauticJS.parseTextToJSON(xhr.responseText);

            if (xhr.status === 200) {
                callbackSuccess(response, xhr);
            } else {
                callbackError(response, xhr);
            }
        }
    };

    if (method.toUpperCase() === 'POST') {
        xhr.setRequestHeader('Content-Type','application/x-www-form-urlencoded');
    }

    xhr.setRequestHeader('X-Requested-With', 'XMLHttpRequest');
    xhr.withCredentials = true;
    xhr.send(MauticJS.serialize(data));
};

MauticJS.parseTextToJSON = function(maybeJSON) {
    var response;

    try {
        // handle JSON data being returned
        response = JSON.parse(maybeJSON);
    } catch (error) {
        response = maybeJSON;
    }

    return response;
};

<<<<<<< HEAD
MauticJS.insertScript = function (scriptUrl) {
    var firstScript = document.getElementsByTagName('script')[0];
    var scriptTag = document.createElement('script');
    scriptTag.async = 1;
    scriptTag.src = scriptUrl;
    firstScript.parentNode.insertBefore(scriptTag, firstScript);
};

MauticJS.insertStyle = function (styleUrl) {
    var linksInHead = document.getElementsByTagName('head')[0].getElementsByTagName('link');
    var lastLink    = linksInHead[linksInHead.length - 1];
    var linkTag     = document.createElement('link');
    linkTag.rel     = "stylesheet";
    linkTag.type    = "text/css";
    linkTag.href    = styleUrl;
    
    if (lastLink) {
        lastLink.parentNode.insertBefore(linkTag, lastLink.nextSibling);
    } else {
        document.getElementsByTagName('head')[0].appendChild(linkTag);
    }
};

MauticJS.guid = function () {
    function s4() {
        return Math.floor((1 + Math.random()) * 0x10000).toString(16).substring(1);
    }
    
    return s4() + s4() + '-' + s4() + '-' + s4() + '-' + s4() + '-' + s4() + s4() + s4();
};

function s4() {
  return Math.floor((1 + Math.random()) * 0x10000)
    .toString(16)
    .substring(1);
}

if (typeof window[window.MauticTrackingObject] === 'undefined') {
    console.log('Mautic tracking is not initiated correctly. Follow the documentation.');
} else {
=======
MauticJS.pixelLoaded = function(f) {
    if (!/in/.test(document.readyState)) {
        setTimeout('MauticJS.pixelLoaded(' + f + ')', 9)
    } else {
        // Only fetch once a tracking pixel has been loaded
        var maxChecks  = 3000; // Keep it from indefinitely checking in case the pixel was never embedded
        var checkPixel = setInterval(function() {
            if (maxChecks > 0 && !MauticJS.isPixelLoaded()) {
                // Try again
                maxChecks--;
                return;
            }
    
            clearInterval(checkPixel);
            // Either the pixel is loaded or the tests failed so initiate function anyway
            f();
        }, 1);
    }
};

MauticJS.isPixelLoaded = function() {
    if (typeof MauticJS.trackingPixel === 'undefined') {
        // Check the DOM for the tracking pixel
        MauticJS.trackingPixel = null;
        var imgs = Array.prototype.slice.apply(document.getElementsByTagName('img'));
        for (var i = 0; i < imgs.length; i++) {
            if (imgs[i].src.indexOf('mtracking.gif') !== -1) {
                MauticJS.trackingPixel = imgs[i];
                break;
            }
        }
        if (MauticJS.trackingPixel === null) {
            console.log('Mautic tracking is not initiated correctly. Follow the documentation.');
        }
    }

    if (MauticJS.trackingPixel && MauticJS.trackingPixel.complete && MauticJS.trackingPixel.naturalWidth !== 0) {
        // All the browsers should be covered by this - image is loaded
        return true;
    }

    return false;
};

if (typeof window[window.MauticTrackingObject] !== 'undefined') {
>>>>>>> 7541dbce
    MauticJS.input = window[window.MauticTrackingObject];
    MauticJS.inputQueue = MauticJS.input.q;

    MauticJS.getInput = function(task, type) {
        if (MauticJS.inputQueue.length) {
            for (var i in MauticJS.inputQueue) {
                if (MauticJS.inputQueue[i][0] === task && MauticJS.inputQueue[i][1] === type);
                return MauticJS.inputQueue[i];
            }
        } else {
            return false;
        }
    }
}
JS;
        $event->appendJs($js, 'Mautic Core');
    }
}<|MERGE_RESOLUTION|>--- conflicted
+++ resolved
@@ -141,7 +141,6 @@
     return response;
 };
 
-<<<<<<< HEAD
 MauticJS.insertScript = function (scriptUrl) {
     var firstScript = document.getElementsByTagName('script')[0];
     var scriptTag = document.createElement('script');
@@ -173,16 +172,6 @@
     return s4() + s4() + '-' + s4() + '-' + s4() + '-' + s4() + '-' + s4() + s4() + s4();
 };
 
-function s4() {
-  return Math.floor((1 + Math.random()) * 0x10000)
-    .toString(16)
-    .substring(1);
-}
-
-if (typeof window[window.MauticTrackingObject] === 'undefined') {
-    console.log('Mautic tracking is not initiated correctly. Follow the documentation.');
-} else {
-=======
 MauticJS.pixelLoaded = function(f) {
     if (!/in/.test(document.readyState)) {
         setTimeout('MauticJS.pixelLoaded(' + f + ')', 9)
@@ -227,8 +216,13 @@
     return false;
 };
 
+function s4() {
+  return Math.floor((1 + Math.random()) * 0x10000)
+    .toString(16)
+    .substring(1);
+}
+
 if (typeof window[window.MauticTrackingObject] !== 'undefined') {
->>>>>>> 7541dbce
     MauticJS.input = window[window.MauticTrackingObject];
     MauticJS.inputQueue = MauticJS.input.q;
 
