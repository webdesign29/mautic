--- conflicted
+++ resolved
@@ -141,7 +141,6 @@
     return response;
 };
 
-<<<<<<< HEAD
 MauticJS.insertScript = function (scriptUrl) {
     var scriptsInHead = document.getElementsByTagName('head')[0].getElementsByTagName('script');
     var lastScript    = scriptsInHead[scriptsInHead.length - 1];
@@ -185,10 +184,6 @@
     .substring(1);
 }
 
-if (typeof window[window.MauticTrackingObject] === 'undefined') {
-    console.log('Mautic tracking is not initiated correctly. Follow the documentation.');
-} else {
-=======
 MauticJS.pixelLoaded = function(f) {
     if (!/in/.test(document.readyState)) {
         setTimeout('MauticJS.pixelLoaded(' + f + ')', 9)
@@ -233,8 +228,9 @@
     return false;
 };
 
-if (typeof window[window.MauticTrackingObject] !== 'undefined') {
->>>>>>> 495de231
+if (typeof window[window.MauticTrackingObject] === 'undefined') {
+    console.log('Mautic tracking is not initiated correctly. Follow the documentation.');
+} else {
     MauticJS.input = window[window.MauticTrackingObject];
     MauticJS.inputQueue = MauticJS.input.q;
 
