--- conflicted
+++ resolved
@@ -85,12 +85,7 @@
             $choices[$this->translator->trans($f['label'])] = $v;
         }
 
-<<<<<<< HEAD
-        array_flip($choices);
-        natcasesort($choices);
-=======
         ksort($choices);
->>>>>>> e79acc82
 
         return $choices;
     }
