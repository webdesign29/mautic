--- conflicted
+++ resolved
@@ -7,7 +7,6 @@
  *
  * @license     GNU/GPLv3 http://www.gnu.org/licenses/gpl-3.0.html
  */
-
 namespace Mautic\CoreBundle\Helper;
 
 use Mautic\UserBundle\Entity\User;
@@ -70,20 +69,11 @@
      */
     public function __construct(UserHelper $userHelper, CoreParametersHelper $coreParametersHelper)
     {
-<<<<<<< HEAD
-        $this->user = $userHelper->getUser();
-        $this->paths = $coreParametersHelper->getParameter('paths');
-        $this->theme = $coreParametersHelper->getParameter('theme');
-        $this->imagePath = $coreParametersHelper->getParameter('image_path');
-        $this->assetPath = $coreParametersHelper->getParameter('upload_dir');
-        $this->dashboardImportDir = $coreParametersHelper->getParameter('dashboard_import_dir');
-=======
         $this->user                   = $userHelper->getUser();
         $this->paths                  = $coreParametersHelper->getParameter('paths');
         $this->theme                  = $coreParametersHelper->getParameter('theme');
         $this->imagePath              = $coreParametersHelper->getParameter('image_path');
         $this->dashboardImportDir     = $coreParametersHelper->getParameter('dashboard_import_dir');
->>>>>>> a57d9ce7
         $this->dashboardImportUserDir = $coreParametersHelper->getParameter('dashboard_import_user_dir');
         $this->kernelCacheDir         = $coreParametersHelper->getParameter('kernel.cache_dir');
         $this->kernelLogsDir          = $coreParametersHelper->getParameter('kernel.logs_dir');
