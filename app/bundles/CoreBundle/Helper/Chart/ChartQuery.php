<?php
/**
 * @package     Mautic
 * @copyright   2014 Mautic Contributors. All rights reserved.
 * @author      Mautic
 * @link        http://mautic.org
 * @license     GNU/GPLv3 http://www.gnu.org/licenses/gpl-3.0.html
 */

namespace Mautic\CoreBundle\Helper\Chart;

use Mautic\CoreBundle\Helper\Chart\AbstactChart;
use Doctrine\DBAL\Connection;
use Doctrine\DBAL\Query\QueryBuilder;

/**
 * Class ChartQuery
 *
 * Methods to get the chart data as native queries to get better performance and work with date/time native SQL queries.
 */
class ChartQuery extends AbstractChart
{
    /**
     * Doctrine's Connetion object
     *
     * @var  Connection $connection
     */
    protected $connection;

    /**
     * Match date/time unit to a SQL datetime format
     * {@link php.net/manual/en/function.date.php#refsect1-function.date-parameters}
     *
     * @var array
     */
    protected $sqlFormats = [
        's' => 'Y-m-d H:i:s',
        'i' => 'Y-m-d H:i:00',
        'H' => 'Y-m-d H:00:00',
        'd' => 'Y-m-d 00:00:00',
        'D' => 'Y-m-d 00:00:00', // ('D' is BC. Can be removed when all charts use this class)
        'W' => 'Y-m-d 00:00:00',
        'm' => 'Y-m-01 00:00:00',
        'M' => 'Y-m-00 00:00:00', // ('M' is BC. Can be removed when all charts use this class)
        'Y' => 'Y-01-01 00:00:00',
    ];

    /**
     * Match date/time unit to a MySql datetime format
     * {@link php.net/manual/en/function.date.php#refsect1-function.date-parameters}
     * {@link dev.mysql.com/doc/refman/5.5/en/date-and-time-functions.html#function_date-format}
     *
     * @var array
     */
    protected $mysqlTimeUnits = [
        's' => '%Y-%m-%d %H:%i:%s',
        'i' => '%Y-%m-%d %H:%i',
        'H' => '%Y-%m-%d %H:00',
        'd' => '%Y-%m-%d',
        'D' => '%Y-%m-%d', // ('D' is BC. Can be removed when all charts use this class)
        'W' => '%Y %U',
        'm' => '%Y-%m',
        'M' => '%Y-%m', // ('M' is BC. Can be removed when all charts use this class)
        'Y' => '%Y'
    ];

    /**
     * Construct a new ChartQuery object
     *
     * @param  Connection $connection
     * @param  DateTime   $dateFrom
     * @param  DateTime   $dateTo
     * @param  string     $unit
     */
    public function __construct(Connection $connection, \DateTime $dateFrom, \DateTime $dateTo, $unit = null)
    {
        $this->unit       = (null === $unit) ? $this->getTimeUnitFromDateRange($dateFrom, $dateTo) : $unit;
        $this->isTimeUnit = (in_array($this->unit, ['H', 'i', 's']));
        $this->setDateRange($dateFrom, $dateTo);
        $this->connection = $connection;
    }

    /**
     * Apply where filters to the query
     *
     * @param  QueryBuilder $query
     * @param  array        $filters
     */
    public function applyFilters(&$query, $filters)
    {
        if ($filters && is_array($filters)) {
            foreach ($filters as $column => $value) {
                $valId = $column.'_val';

                // Special case: Lead list filter
                if ($column === 'leadlist_id') {
                    $query->join('t', MAUTIC_TABLE_PREFIX.'lead_lists_leads', 'lll', 'lll.lead_id = '.$value['list_column_name']);
                    $query->andWhere('lll.leadlist_id = :'.$valId);
                    $query->setParameter($valId, $value['value']);
                } elseif (isset($value['expression']) && method_exists($query->expr(), $value['expression'])) {
                    $query->andWhere($query->expr()->{$value['expression']}($column));
                    if (isset($value['value'])) {
                        $query->setParameter($valId, $value['value']);
                    }
                } else {
                    if (is_array($value)) {
                        $query->andWhere('t.'.$column.' IN(:'.$valId.')');
                        $query->setParameter($valId, implode(',', $value));
                    } else {
                        $query->andWhere('t.'.$column.' = :'.$valId);
                        $query->setParameter($valId, $value);
                    }
                }
            }
        }
    }

    /**
     * Apply date filters to the query
     *
     * @param  QueryBuilder $query
     * @param  string       $dateColumn
     * @param  string       $tablePrefix
     */
    public function applyDateFilters(&$query, $dateColumn, $tablePrefix = 't')
    {
        // Check if the date filters have already been applied
        if ($parameters = $query->getParameters()) {
            if (array_key_exists('dateTo', $parameters) || array_key_exists('dateFrom', $parameters)) {
                return;
            }
        }

        if ($dateColumn) {
            if ($this->dateFrom && $this->dateTo) {
                // Between is faster so if we know both dates...
                $dateFrom = clone $this->dateFrom;
                $dateTo   = clone $this->dateTo;
                if ($this->isTimeUnit) {
                    $dateFrom->setTimeZone(new \DateTimeZone('UTC'));
                }
                if ($this->isTimeUnit) {
                    $dateTo->setTimeZone(new \DateTimeZone('UTC'));
                }
                $query->andWhere($tablePrefix.'.'.$dateColumn.' BETWEEN :dateFrom AND :dateTo');
                $query->setParameter('dateFrom', $dateFrom->format('Y-m-d H:i:s'));
                $query->setParameter('dateTo', $dateTo->format('Y-m-d H:i:s'));
            } else {
                // Apply the start date/time if set
                if ($this->dateFrom) {
                    $dateFrom = clone $this->dateFrom;
                    if ($this->isTimeUnit) {
                        $dateFrom->setTimeZone(new \DateTimeZone('UTC'));
                    }
                    $query->andWhere($tablePrefix.'.'.$dateColumn.' >= :dateFrom');
                    $query->setParameter('dateFrom', $dateFrom->format('Y-m-d H:i:s'));
                }

                // Apply the end date/time if set
                if ($this->dateTo) {
                    $dateTo = clone $this->dateTo;
                    if ($this->isTimeUnit) {
                        $dateTo->setTimeZone(new \DateTimeZone('UTC'));
                    }
                    $query->andWhere($tablePrefix.'.'.$dateColumn.' <= :dateTo');
                    $query->setParameter('dateTo', $dateTo->format('Y-m-d H:i:s'));
                }
            }
        }
    }

    /**
     * Get the right unit for current database platform
     *
     * @param  string $unit {@link php.net/manual/en/function.date.php#refsect1-function.date-parameters}
     *
     * @return string
     */
    public function translateTimeUnit($unit)
    {
        if (!isset($this->mysqlTimeUnits[$unit])) {
            throw new \UnexpectedValueException('Date/Time unit "'.$unit.'" is not available for MySql.');
        }

        return $this->mysqlTimeUnits[$unit];
    }

    /**
     * Prepare database query for fetching the line time chart data
     *
     * @param  string $table   without prefix
     * @param  string $column  name. The column must be type of datetime
     * @param  array  $filters will be added to where claues
     *
     * @return \Doctrine\DBAL\Query\QueryBuilder
     */
    public function prepareTimeDataQuery($table, $column, $filters = [])
    {
        // Convert time unitst to the right form for current database platform
        $query = $this->connection->createQueryBuilder();
        $query->from(MAUTIC_TABLE_PREFIX.$table, 't');

        $this->modifyTimeDataQuery($query, $column);
        $this->applyFilters($query, $filters);
        $this->applyDateFilters($query, $column);

        return $query;
    }

    /**
     * Modify database query for fetching the line time chart data
     *
     * @param  QueryBuilder $query
     * @param  string       $column name
     * @param  string       $tablePrefix
     */
    public function modifyTimeDataQuery(&$query, $column, $tablePrefix = 't')
    {
        // Convert time unitst to the right form for current database platform
        $dbUnit  = $this->translateTimeUnit($this->unit);
        $limit   = $this->countAmountFromDateRange($this->unit);
        $groupBy = '';

        if (isset($filters['groupBy'])) {
            $groupBy = ', '.$tablePrefix.'.'.$filters['groupBy'];
            unset($filters['groupBy']);
        }
        $dateConstruct = 'DATE_FORMAT('.$tablePrefix.'.'.$column.', \''.$dbUnit.'\')';
        $query->select($dateConstruct.' AS date, COUNT(*) AS count')
            ->groupBy($dateConstruct.$groupBy);

        $query->orderBy($dateConstruct, 'ASC')->setMaxResults($limit);
    }

    /**
     * Fetch data for a time related dataset
     *
     * @param  string $table   without prefix
     * @param  string $column  name. The column must be type of datetime
     * @param  array  $filters will be added to where claues
     *
     * @return array
     */
    public function fetchTimeData($table, $column, $filters = [])
    {
        $query = $this->prepareTimeDataQuery($table, $column, $filters);

        return $this->loadAndBuildTimeData($query);
    }

    /**
     * Loads data from prepared query and builds the chart data
     *
     * @param  QueryBuilder $query
     *
     * @return array
     */
    public function loadAndBuildTimeData($query)
    {
        $rawData = $query->execute()->fetchAll();

        return $this->completeTimeData($rawData);
    }

    /**
     * Go through the raw data and add the missing times
     *
     * @param  string $table   without prefix
     * @param  string $column  name. The column must be type of datetime
     * @param  array  $filters will be added to where claues
     *
     * @return array
     */
    public function completeTimeData($rawData, $countAverage = false)
    {
        $data          = [];
        $averageCounts = [];
        $oneUnit       = $this->getUnitInterval();
        $limit         = $this->countAmountFromDateRange($this->unit);
        $previousDate  = clone $this->dateFrom;
        $utcTz         = new \DateTimeZone("UTC");

        if ($this->unit === 'Y') {
            $previousDate->modify('first day of January');
        } elseif ($this->unit == 'm') {
            $previousDate->modify('first day of this month');
        } elseif ($this->unit === 'W') {
            $previousDate->modify('Monday this week');
        }

        // Convert data from DB to the chart.js format
        for ($i = 0; $i < $limit; $i++) {

            $nextDate = clone $previousDate;

            if ($this->unit === 'm') {
                $nextDate->modify('first day of next month');
            } elseif ($this->unit === 'W') {
                $nextDate->modify('Monday next week');
            } else {
                $nextDate->add($oneUnit);
            }

            foreach ($rawData as $key => &$item) {
                if (!isset($item['date_comparison'])) {
                    if (!$item['date'] instanceof \DateTime) {
                        /**
                         * PHP DateTime cannot parse the Y W (ex 2016 09)
                         * format, so we transform it into d-M-Y.
                         */
                        if ($this->unit === 'W' && isset($item['date'])) {
                            list($year, $week) = explode(' ', $item['date']);
                            $newDate = new \DateTime();
                            $newDate->setISODate($year, $week);
                            $item['date'] = $newDate->format('d-M-Y');
                            unset($newDate);
                        }

                        // Time based data from the database will always in UTC; otherwise assume local
                        // since changing the timezone could result in wrong placement
                        $itemDate = new \DateTime($item['date'], ($this->isTimeUnit) ? $utcTz : $this->timezone);
                    } else {
                        $itemDate = clone $item['date'];
                    }

                    if (!$this->isTimeUnit) {
                        // Hours do not matter so let's reset to 00:00:00 for date comparison
                        $itemDate->setTime(0, 0, 0);
                    } else {
                        // Convert to the timezone used for comparison
                        $itemDate->setTimezone($this->timezone);
                    }

                    $item['date_comparison'] = $itemDate;
                } else {
                    $itemDate = $item['date_comparison'];
                }

                // Place the right suma is between the time unit and time unit +1
                if (isset($item['count']) && $itemDate >= $previousDate && $itemDate < $nextDate) {
                    $data[$i] = $item['count'];
                    unset($rawData[$key]);
                    continue;
                }

                // Add the right item is between the time unit and time unit +1
                if (isset($item['data']) && $itemDate >= $previousDate && $itemDate < $nextDate) {
                    if (isset($data[$i])) {
                        $data[$i] += $item['data'];
                        if ($countAverage) {
                            $averageCounts[$i]++;
                        }
                    } else {
                        $data[$i] = $item['data'];
                        if ($countAverage) {
                            $averageCounts[$i] = 1;
                        }
                    }
                    unset($rawData[$key]);
                    continue;
                }
            }

            // Chart.js requires the 0 for empty data, but the array slot has to exist
            if (!isset($data[$i])) {
                $data[$i] = 0;
                if ($countAverage) {
                    $averageCounts[$i] = 0;
                }
            }

            $previousDate = $nextDate;
        }

        if ($countAverage) {
            foreach ($data as $key => $value) {
                if (!empty($averageCounts[$key])) {
                    $data[$key] = round($data[$key] / $averageCounts[$key], 2);
                }
            }
        }

        return $data;
    }

    /**
     * Count occurences of a value in a column
     *
     * @param  string $table        without prefix
     * @param  string $uniqueColumn name
     * @param  string $dateColumn   name
     * @param  array  $filters      will be added to where claues
     * @param  array  $options      for special behavior
     *
     * @return QueryBuilder $query
     */
    public function getCountQuery($table, $uniqueColumn, $dateColumn = null, $filters = [], $options = [], $tablePrefix = 't')
    {
        $query = $this->connection->createQueryBuilder();
        $query->from(MAUTIC_TABLE_PREFIX.$table, $tablePrefix);
        $this->modifyCountQuery($query, $uniqueColumn, $dateColumn, $tablePrefix);
        $this->applyFilters($query, $filters);
        $this->applyDateFilters($query, $dateColumn);

        return $query;
    }

    /**
     * Modify the query to count occurences of a value in a column
     *
     * @param  QueryBuilder $table        without prefix
     * @param  string       $uniqueColumn name
     * @param  array        $options      for special behavior
     * @param  string       $tablePrefix
     */
    public function modifyCountQuery(QueryBuilder &$query, $uniqueColumn, $options = [], $tablePrefix = 't')
    {
        $query->select('COUNT('.$tablePrefix.'.'.$uniqueColumn.') AS count');

        // Count only unique values
        if (!empty($options['getUnique'])) {
            $selectAlso = '';
            if (isset($options['selectAlso'])) {
                $selectAlso = ', '.implode(', ', $options['selectAlso']);
            }
            // Modify the previous query
            $query->select($tablePrefix.'.'.$uniqueColumn.$selectAlso);
            $query->having('COUNT(*) = 1')
                ->groupBy($tablePrefix.'.'.$uniqueColumn.$selectAlso);

            // Create a new query with subquery of the previous query
            $uniqueQuery = $this->connection->createQueryBuilder();
            $uniqueQuery->select('COUNT('.$tablePrefix.'.'.$uniqueColumn.') AS count')
                ->from('('.$query->getSql().')', $tablePrefix);

            // Apply params from the previous query to the new query
            $uniqueQuery->setParameters($query->getParameters());

            // Replace the new query with previous query
            $query = $uniqueQuery;
        }

        return $query;
    }

    /**
     * Count occurences of a value in a column
     *
     * @param  string $table        without prefix
     * @param  string $uniqueColumn name
     * @param  string $dateColumn   name
     * @param  array  $filters      will be added to where claues
     * @param  array  $options      for special behavior
     *
     * @return integer
     */
    public function count($table, $uniqueColumn, $dateColumn = null, $filters = [], $options = [])
    {
        $query = $this->getCountQuery($table, $uniqueColumn, $dateColumn, $filters);

        return $this->fetchCount($query);
    }

    /**
     * Fetch the count integet from a query
     *
     * @param  QueryBuilder $query
     *
     * @return integer
     */
    public function fetchCount(QueryBuilder $query)
    {
        $data = $query->execute()->fetch();

        return (int) $data['count'];
    }

    /**
     * Get the query to count how many rows is between a range of date diff in seconds
     *
     * @param  string  $table   without prefix
     * @param  string  $dateColumn1
     * @param  string  $dateColumn2
     * @param  integer $startSecond
     * @param  integer $endSecond
     * @param  array   $filters will be added to where claues
     * @param  string  $tablePrefix
     *
     * @return QueryBuilder $query
     */
    public function getCountDateDiffQuery($table, $dateColumn1, $dateColumn2, $startSecond = 0, $endSecond = 60, $filters = [], $tablePrefix = 't')
    {
        $query = $this->connection->createQueryBuilder();
        $query->from(MAUTIC_TABLE_PREFIX.$table, $tablePrefix);
        $this->modifyCountDateDiffQuery($query, $dateColumn1, $dateColumn2, $startSecond, $endSecond, $tablePrefix);
        $this->applyFilters($query, $filters);
        $this->applyDateFilters($query, $dateColumn1);

        return $query;
    }

    /**
     * Modify the query to count how many rows is between a range of date diff in seconds
     *
     * @param  QueryBuilder $query
     * @param  string       $dateColumn1
     * @param  string       $dateColumn2
     * @param  integer      $startSecond
     * @param  integer      $endSecond
     * @param  array        $filters will be added to where claues
     * @param  string       $tablePrefix
     */
    public function modifyCountDateDiffQuery(QueryBuilder &$query, $dateColumn1, $dateColumn2, $startSecond = 0, $endSecond = 60, $tablePrefix = 't')
    {
<<<<<<< HEAD
        $query->select('COUNT(' . $tablePrefix . '.' . $dateColumn1 . ') AS count');
        $query->where('TIMESTAMPDIFF(SECOND, ' . $tablePrefix . '.' . $dateColumn1 . ', ' . $tablePrefix . '.' . $dateColumn2 . ') >= :startSecond');
        $query->andWhere('TIMESTAMPDIFF(SECOND, ' . $tablePrefix . '.' . $dateColumn1 . ', ' . $tablePrefix . '.' . $dateColumn2 . ') < :endSecond');
=======
        $query->select('COUNT('.$tablePrefix.'.'.$dateColumn1.') AS count');
        $query->where('TIMESTAMPDIFF(SECOND, '.$tablePrefix.'.'.$dateColumn2.', '.$tablePrefix.'.'.$dateColumn1.') >= :startSecond');
        $query->andWhere('TIMESTAMPDIFF(SECOND, '.$tablePrefix.'.'.$dateColumn2.', '.$tablePrefix.'.'.$dateColumn1.') < :endSecond');
>>>>>>> 7e2e2484

        $query->setParameter('startSecond', $startSecond);
        $query->setParameter('endSecond', $endSecond);
    }

    /**
     * Count how many rows is between a range of date diff in seconds
     *
     * @param  string $query
     *
     * @return integer
     */
    public function fetchCountDateDiff($query)
    {
        $data = $query->execute()->fetch();

        return (int) $data['count'];
    }
}<|MERGE_RESOLUTION|>--- conflicted
+++ resolved
@@ -512,15 +512,9 @@
      */
     public function modifyCountDateDiffQuery(QueryBuilder &$query, $dateColumn1, $dateColumn2, $startSecond = 0, $endSecond = 60, $tablePrefix = 't')
     {
-<<<<<<< HEAD
-        $query->select('COUNT(' . $tablePrefix . '.' . $dateColumn1 . ') AS count');
-        $query->where('TIMESTAMPDIFF(SECOND, ' . $tablePrefix . '.' . $dateColumn1 . ', ' . $tablePrefix . '.' . $dateColumn2 . ') >= :startSecond');
-        $query->andWhere('TIMESTAMPDIFF(SECOND, ' . $tablePrefix . '.' . $dateColumn1 . ', ' . $tablePrefix . '.' . $dateColumn2 . ') < :endSecond');
-=======
         $query->select('COUNT('.$tablePrefix.'.'.$dateColumn1.') AS count');
-        $query->where('TIMESTAMPDIFF(SECOND, '.$tablePrefix.'.'.$dateColumn2.', '.$tablePrefix.'.'.$dateColumn1.') >= :startSecond');
-        $query->andWhere('TIMESTAMPDIFF(SECOND, '.$tablePrefix.'.'.$dateColumn2.', '.$tablePrefix.'.'.$dateColumn1.') < :endSecond');
->>>>>>> 7e2e2484
+        $query->where('TIMESTAMPDIFF(SECOND, '.$tablePrefix.'.'.$dateColumn1.', '.$tablePrefix.'.'.$dateColumn2.') >= :startSecond');
+        $query->andWhere('TIMESTAMPDIFF(SECOND, '.$tablePrefix.'.'.$dateColumn1.', '.$tablePrefix.'.'.$dateColumn2.') < :endSecond');
 
         $query->setParameter('startSecond', $startSecond);
         $query->setParameter('endSecond', $endSecond);
