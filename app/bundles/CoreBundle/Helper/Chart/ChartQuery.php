--- conflicted
+++ resolved
@@ -94,13 +94,8 @@
 
                 // Special case: Lead list filter
                 if ($column === 'leadlist_id') {
-<<<<<<< HEAD
-                    $query->join('t', MAUTIC_TABLE_PREFIX.'lead_lists_leads', 'lll', 'lll.lead_id = ' . $value['list_column_name'] . ' and lll.leadlist_id=t.'.$column);
-                    $query->andWhere('lll.leadlist_id = :' . $valId);
-=======
                     $query->join('t', MAUTIC_TABLE_PREFIX.'lead_lists_leads', 'lll', 'lll.lead_id = '.$value['list_column_name']);
                     $query->andWhere('lll.leadlist_id = :'.$valId);
->>>>>>> 07fe028d
                     $query->setParameter($valId, $value['value']);
                 } elseif (isset($value['expression']) && method_exists($query->expr(), $value['expression'])) {
                     $query->andWhere($query->expr()->{$value['expression']}($column));
