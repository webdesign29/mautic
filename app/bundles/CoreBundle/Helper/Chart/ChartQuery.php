<?php
/**
 * @package     Mautic
 * @copyright   2014 Mautic Contributors. All rights reserved.
 * @author      Mautic
 * @link        http://mautic.org
 * @license     GNU/GPLv3 http://www.gnu.org/licenses/gpl-3.0.html
 */

namespace Mautic\CoreBundle\Helper\Chart;

use Mautic\CoreBundle\Helper\Chart\AbstactChart;
use Doctrine\DBAL\Connection;
use Doctrine\DBAL\Query\QueryBuilder;

/**
 * Class ChartQuery
 *
 * Methods to get the chart data as native queries to get better performance and work with date/time native SQL queries.
 */
class ChartQuery extends AbstractChart
{
    /**
     * Doctrine's Connetion object
     *
     * @var  Connection $connection
     */
    protected $connection;

    /**
     * Match date/time unit to a SQL datetime format
     * {@link php.net/manual/en/function.date.php#refsect1-function.date-parameters}
     *
     * @var array
     */
    protected $sqlFormats = [
        's' => 'Y-m-d H:i:s',
        'i' => 'Y-m-d H:i:00',
        'H' => 'Y-m-d H:00:00',
        'd' => 'Y-m-d 00:00:00',
        'D' => 'Y-m-d 00:00:00', // ('D' is BC. Can be removed when all charts use this class)
        'W' => 'Y-m-d 00:00:00',
        'm' => 'Y-m-01 00:00:00',
        'M' => 'Y-m-00 00:00:00', // ('M' is BC. Can be removed when all charts use this class)
        'Y' => 'Y-01-01 00:00:00',
    ];

    /**
     * Match date/time unit to a MySql datetime format
     * {@link php.net/manual/en/function.date.php#refsect1-function.date-parameters}
     * {@link dev.mysql.com/doc/refman/5.5/en/date-and-time-functions.html#function_date-format}
     *
     * @var array
     */
    protected $mysqlTimeUnits = [
        's' => '%Y-%m-%d %H:%i:%s',
        'i' => '%Y-%m-%d %H:%i',
        'H' => '%Y-%m-%d %H:00',
        'd' => '%Y-%m-%d',
        'D' => '%Y-%m-%d', // ('D' is BC. Can be removed when all charts use this class)
        'W' => '%Y %U',
        'm' => '%Y-%m',
        'M' => '%Y-%m', // ('M' is BC. Can be removed when all charts use this class)
        'Y' => '%Y'
    ];

    /**
     * Construct a new ChartQuery object
     *
     * @param  Connection $connection
     * @param  DateTime   $dateFrom
     * @param  DateTime   $dateTo
     * @param  string     $unit
     */
    public function __construct(Connection $connection, \DateTime $dateFrom, \DateTime $dateTo, $unit = null)
    {
        $this->unit       = (null === $unit) ? $this->getTimeUnitFromDateRange($dateFrom, $dateTo) : $unit;
        $this->isTimeUnit = (in_array($this->unit, ['H', 'i', 's']));
        $this->setDateRange($dateFrom, $dateTo);
        $this->connection = $connection;
    }

    /**
     * Apply where filters to the query
     *
     * @param  QueryBuilder $query
     * @param  array        $filters
     */
    public function applyFilters(&$query, $filters)
    {
        if ($filters && is_array($filters)) {
            foreach ($filters as $column => $value) {
                $valId = $column.'_val';

                // Special case: Lead list filter
                if ($column === 'leadlist_id') {
                    $query->join('t', MAUTIC_TABLE_PREFIX.'lead_lists_leads', 'lll', 'lll.lead_id = '.$value['list_column_name']);
                    $query->andWhere('lll.leadlist_id = :'.$valId);
                    $query->setParameter($valId, $value['value']);
                } elseif (isset($value['expression']) && method_exists($query->expr(), $value['expression'])) {
                    $query->andWhere($query->expr()->{$value['expression']}($column));
                    if (isset($value['value'])) {
                        $query->setParameter($valId, $value['value']);
                    }
                } else {
                    if (is_array($value)) {
                        $query->andWhere('t.'.$column.' IN(:'.$valId.')');
                        $query->setParameter($valId, implode(',', $value));
                    } else {
                        $query->andWhere('t.'.$column.' = :'.$valId);
                        $query->setParameter($valId, $value);
                    }
                }
            }
        }
    }

    /**
     * Apply date filters to the query
     *
     * @param  QueryBuilder $query
     * @param  string       $dateColumn
     * @param  string       $tablePrefix
     */
    public function applyDateFilters(&$query, $dateColumn, $tablePrefix = 't')
    {
        // Check if the date filters have already been applied
        if ($parameters = $query->getParameters()) {
            if (array_key_exists('dateTo', $parameters) || array_key_exists('dateFrom', $parameters)) {
                return;
            }
        }

        if ($dateColumn) {
            if ($this->dateFrom && $this->dateTo) {
                // Between is faster so if we know both dates...
                $dateFrom = clone $this->dateFrom;
                $dateTo   = clone $this->dateTo;
                if ($this->isTimeUnit) {
                    $dateFrom->setTimeZone(new \DateTimeZone('UTC'));
                }
                if ($this->isTimeUnit) {
                    $dateTo->setTimeZone(new \DateTimeZone('UTC'));
                }
                $query->andWhere($tablePrefix.'.'.$dateColumn.' BETWEEN :dateFrom AND :dateTo');
                $query->setParameter('dateFrom', $dateFrom->format('Y-m-d H:i:s'));
                $query->setParameter('dateTo', $dateTo->format('Y-m-d H:i:s'));
            } else {
                // Apply the start date/time if set
                if ($this->dateFrom) {
                    $dateFrom = clone $this->dateFrom;
                    if ($this->isTimeUnit) {
                        $dateFrom->setTimeZone(new \DateTimeZone('UTC'));
                    }
                    $query->andWhere($tablePrefix.'.'.$dateColumn.' >= :dateFrom');
                    $query->setParameter('dateFrom', $dateFrom->format('Y-m-d H:i:s'));
                }

                // Apply the end date/time if set
                if ($this->dateTo) {
                    $dateTo = clone $this->dateTo;
                    if ($this->isTimeUnit) {
                        $dateTo->setTimeZone(new \DateTimeZone('UTC'));
                    }
                    $query->andWhere($tablePrefix.'.'.$dateColumn.' <= :dateTo');
                    $query->setParameter('dateTo', $dateTo->format('Y-m-d H:i:s'));
                }
            }
        }
    }

    /**
     * Get the right unit for current database platform
     *
     * @param  string $unit {@link php.net/manual/en/function.date.php#refsect1-function.date-parameters}
     *
     * @return string
     */
    public function translateTimeUnit($unit)
    {
        if (!isset($this->mysqlTimeUnits[$unit])) {
            throw new \UnexpectedValueException('Date/Time unit "'.$unit.'" is not available for MySql.');
        }

        return $this->mysqlTimeUnits[$unit];
    }

    /**
     * Prepare database query for fetching the line time chart data
     *
     * @param  string $table   without prefix
     * @param  string $column  name. The column must be type of datetime
     * @param  array  $filters will be added to where claues
     *
     * @return \Doctrine\DBAL\Query\QueryBuilder
     */
    public function prepareTimeDataQuery($table, $column, $filters = [])
    {
        // Convert time unitst to the right form for current database platform
        $query = $this->connection->createQueryBuilder();
        $query->from(MAUTIC_TABLE_PREFIX.$table, 't');

        $this->modifyTimeDataQuery($query, $column);
        $this->applyFilters($query, $filters);
        $this->applyDateFilters($query, $column);

        return $query;
    }

    /**
     * Modify database query for fetching the line time chart data
     *
     * @param  QueryBuilder $query
     * @param  string       $column name
     * @param  string       $tablePrefix
     */
    public function modifyTimeDataQuery(&$query, $column, $tablePrefix = 't')
    {
        // Convert time unitst to the right form for current database platform
        $dbUnit  = $this->translateTimeUnit($this->unit);
        $limit   = $this->countAmountFromDateRange($this->unit);
        $groupBy = '';

        if (isset($filters['groupBy'])) {
            $groupBy = ', '.$tablePrefix.'.'.$filters['groupBy'];
            unset($filters['groupBy']);
        }
        $dateConstruct = 'DATE_FORMAT('.$tablePrefix.'.'.$column.', \''.$dbUnit.'\')';
        $query->select($dateConstruct.' AS date, COUNT(*) AS count')
            ->groupBy($dateConstruct.$groupBy);

        $query->orderBy($dateConstruct, 'ASC')->setMaxResults($limit);
    }

    /**
     * Fetch data for a time related dataset
     *
     * @param  string $table   without prefix
     * @param  string $column  name. The column must be type of datetime
     * @param  array  $filters will be added to where claues
     *
     * @return array
     */
    public function fetchTimeData($table, $column, $filters = [])
    {
        $query = $this->prepareTimeDataQuery($table, $column, $filters);

        return $this->loadAndBuildTimeData($query);
    }

    /**
     * Loads data from prepared query and builds the chart data
     *
     * @param  QueryBuilder $query
     *
     * @return array
     */
    public function loadAndBuildTimeData($query)
    {
        $rawData = $query->execute()->fetchAll();

        return $this->completeTimeData($rawData);
    }

    /**
     * Go through the raw data and add the missing times
     *
     * @param  string $table   without prefix
     * @param  string $column  name. The column must be type of datetime
     * @param  array  $filters will be added to where claues
     *
     * @return array
     */
    public function completeTimeData($rawData, $countAverage = false)
    {
        $data          = [];
        $averageCounts = [];
        $oneUnit       = $this->getUnitInterval();
        $limit         = $this->countAmountFromDateRange($this->unit);
        $previousDate  = clone $this->dateFrom;
        $utcTz         = new \DateTimeZone("UTC");

        if ($this->unit === 'Y') {
            $previousDate->modify('first day of January');
        } elseif ($this->unit == 'm') {
            $previousDate->modify('first day of this month');
        } elseif ($this->unit === 'W') {
            $previousDate->modify('Monday this week');
        }

        // Convert data from DB to the chart.js format
        for ($i = 0; $i < $limit; $i++) {

            $nextDate = clone $previousDate;

            if ($this->unit === 'm') {
                $nextDate->modify('first day of next month');
            } elseif ($this->unit === 'W') {
                $nextDate->modify('Monday next week');
            } else {
                $nextDate->add($oneUnit);
            }

            foreach ($rawData as $key => &$item) {
                if (!isset($item['date_comparison'])) {
<<<<<<< HEAD
                    /**
                     * PHP DateTime cannot parse the Y W (ex 2016 09)
                     * format, so we transform it into d-M-Y.
                     */
                    if ($this->unit === 'W' && isset($item['date'])) {
                        list($year, $week) = explode(' ', $item['date']);
                        $newDate = new \DateTime();
                        $newDate->setISODate($year, $week);
                        $item['date'] = $newDate->format('d-M-Y');
                        unset($newDate);
                    }

                    // Data from the database will always in UTC
                    $itemDate = new \DateTime($item['date'], $utcTz);
                    $itemDate->setTimezone($previousDate->getTimezone());
=======
                    if (!$item['date'] instanceof \DateTime) {
                        /**
                         * PHP DateTime cannot parse the Y W (ex 2016 09)
                         * format, so we transform it into d-M-Y.
                         */
                        if ($this->unit === 'W' && isset($item['date'])) {
                            list($year, $week) = explode(' ', $item['date']);
                            $newDate = new \DateTime();
                            $newDate->setISODate($year, $week);
                            $item['date'] = $newDate->format('d-M-Y');
                            unset($newDate);
                        }

                        // Time based data from the database will always in UTC; otherwise assume local
                        // since changing the timezone could result in wrong placement
                        $itemDate = new \DateTime($item['date'], ($this->isTimeUnit) ? $utcTz : $this->timezone);
                    } else {
                        $itemDate = clone $item['date'];
                    }
>>>>>>> 7e2e2484

                    if (!$this->isTimeUnit) {
                        // Hours do not matter so let's reset to 00:00:00 for date comparison
                        $itemDate->setTime(0, 0, 0);
                    } else {
                        // Convert to the timezone used for comparison
                        $itemDate->setTimezone($this->timezone);
                    }

                    $item['date_comparison'] = $itemDate;
                } else {
                    $itemDate = $item['date_comparison'];
                }

                // Place the right suma is between the time unit and time unit +1
                if (isset($item['count']) && $itemDate >= $previousDate && $itemDate < $nextDate) {
                    $data[$i] = $item['count'];
                    unset($rawData[$key]);
                    continue;
                }

                // Add the right item is between the time unit and time unit +1
                if (isset($item['data']) && $itemDate >= $previousDate && $itemDate < $nextDate) {
                    if (isset($data[$i])) {
                        $data[$i] += $item['data'];
                        if ($countAverage) {
                            $averageCounts[$i]++;
                        }
                    } else {
                        $data[$i] = $item['data'];
                        if ($countAverage) {
                            $averageCounts[$i] = 1;
                        }
                    }
                    unset($rawData[$key]);
                    continue;
                }
            }

            // Chart.js requires the 0 for empty data, but the array slot has to exist
            if (!isset($data[$i])) {
                $data[$i] = 0;
                if ($countAverage) {
                    $averageCounts[$i] = 0;
                }
            }

            $previousDate = $nextDate;
        }

        if ($countAverage) {
            foreach ($data as $key => $value) {
                if (!empty($averageCounts[$key])) {
                    $data[$key] = round($data[$key] / $averageCounts[$key], 2);
                }
            }
        }

        return $data;
    }

    /**
     * Count occurences of a value in a column
     *
     * @param  string $table        without prefix
     * @param  string $uniqueColumn name
     * @param  string $dateColumn   name
     * @param  array  $filters      will be added to where claues
     * @param  array  $options      for special behavior
     *
     * @return QueryBuilder $query
     */
    public function getCountQuery($table, $uniqueColumn, $dateColumn = null, $filters = [], $options = [], $tablePrefix = 't')
    {
        $query = $this->connection->createQueryBuilder();
        $query->from(MAUTIC_TABLE_PREFIX.$table, $tablePrefix);
        $this->modifyCountQuery($query, $uniqueColumn, $dateColumn, $tablePrefix);
        $this->applyFilters($query, $filters);
        $this->applyDateFilters($query, $dateColumn);

        return $query;
    }

    /**
     * Modify the query to count occurences of a value in a column
     *
     * @param  QueryBuilder $table        without prefix
     * @param  string       $uniqueColumn name
     * @param  array        $options      for special behavior
     * @param  string       $tablePrefix
     */
    public function modifyCountQuery(QueryBuilder &$query, $uniqueColumn, $options = [], $tablePrefix = 't')
    {
        $query->select('COUNT('.$tablePrefix.'.'.$uniqueColumn.') AS count');

        // Count only unique values
        if (!empty($options['getUnique'])) {
            $selectAlso = '';
            if (isset($options['selectAlso'])) {
                $selectAlso = ', '.implode(', ', $options['selectAlso']);
            }
            // Modify the previous query
            $query->select($tablePrefix.'.'.$uniqueColumn.$selectAlso);
            $query->having('COUNT(*) = 1')
                ->groupBy($tablePrefix.'.'.$uniqueColumn.$selectAlso);

            // Create a new query with subquery of the previous query
            $uniqueQuery = $this->connection->createQueryBuilder();
            $uniqueQuery->select('COUNT('.$tablePrefix.'.'.$uniqueColumn.') AS count')
                ->from('('.$query->getSql().')', $tablePrefix);

            // Apply params from the previous query to the new query
            $uniqueQuery->setParameters($query->getParameters());

            // Replace the new query with previous query
            $query = $uniqueQuery;
        }

        return $query;
    }

    /**
     * Count occurences of a value in a column
     *
     * @param  string $table        without prefix
     * @param  string $uniqueColumn name
     * @param  string $dateColumn   name
     * @param  array  $filters      will be added to where claues
     * @param  array  $options      for special behavior
     *
     * @return integer
     */
    public function count($table, $uniqueColumn, $dateColumn = null, $filters = [], $options = [])
    {
        $query = $this->getCountQuery($table, $uniqueColumn, $dateColumn, $filters);

        return $this->fetchCount($query);
    }

    /**
     * Fetch the count integet from a query
     *
     * @param  QueryBuilder $query
     *
     * @return integer
     */
    public function fetchCount(QueryBuilder $query)
    {
        $data = $query->execute()->fetch();

        return (int) $data['count'];
    }

    /**
     * Get the query to count how many rows is between a range of date diff in seconds
     *
     * @param  string  $table   without prefix
     * @param  string  $dateColumn1
     * @param  string  $dateColumn2
     * @param  integer $startSecond
     * @param  integer $endSecond
     * @param  array   $filters will be added to where claues
     * @param  string  $tablePrefix
     *
     * @return QueryBuilder $query
     */
    public function getCountDateDiffQuery($table, $dateColumn1, $dateColumn2, $startSecond = 0, $endSecond = 60, $filters = [], $tablePrefix = 't')
    {
        $query = $this->connection->createQueryBuilder();
        $query->from(MAUTIC_TABLE_PREFIX.$table, $tablePrefix);
        $this->modifyCountDateDiffQuery($query, $dateColumn1, $dateColumn2, $startSecond, $endSecond, $tablePrefix);
        $this->applyFilters($query, $filters);
        $this->applyDateFilters($query, $dateColumn1);

        return $query;
    }

    /**
     * Modify the query to count how many rows is between a range of date diff in seconds
     *
     * @param  QueryBuilder $query
     * @param  string       $dateColumn1
     * @param  string       $dateColumn2
     * @param  integer      $startSecond
     * @param  integer      $endSecond
     * @param  array        $filters will be added to where claues
     * @param  string       $tablePrefix
     */
    public function modifyCountDateDiffQuery(QueryBuilder &$query, $dateColumn1, $dateColumn2, $startSecond = 0, $endSecond = 60, $tablePrefix = 't')
    {
        $query->select('COUNT('.$tablePrefix.'.'.$dateColumn1.') AS count');
        $query->where('TIMESTAMPDIFF(SECOND, '.$tablePrefix.'.'.$dateColumn2.', '.$tablePrefix.'.'.$dateColumn1.') >= :startSecond');
        $query->andWhere('TIMESTAMPDIFF(SECOND, '.$tablePrefix.'.'.$dateColumn2.', '.$tablePrefix.'.'.$dateColumn1.') < :endSecond');

        $query->setParameter('startSecond', $startSecond);
        $query->setParameter('endSecond', $endSecond);
    }

    /**
     * Count how many rows is between a range of date diff in seconds
     *
     * @param  string $query
     *
     * @return integer
     */
    public function fetchCountDateDiff($query)
    {
        $data = $query->execute()->fetch();

        return (int) $data['count'];
    }
}<|MERGE_RESOLUTION|>--- conflicted
+++ resolved
@@ -303,23 +303,6 @@
 
             foreach ($rawData as $key => &$item) {
                 if (!isset($item['date_comparison'])) {
-<<<<<<< HEAD
-                    /**
-                     * PHP DateTime cannot parse the Y W (ex 2016 09)
-                     * format, so we transform it into d-M-Y.
-                     */
-                    if ($this->unit === 'W' && isset($item['date'])) {
-                        list($year, $week) = explode(' ', $item['date']);
-                        $newDate = new \DateTime();
-                        $newDate->setISODate($year, $week);
-                        $item['date'] = $newDate->format('d-M-Y');
-                        unset($newDate);
-                    }
-
-                    // Data from the database will always in UTC
-                    $itemDate = new \DateTime($item['date'], $utcTz);
-                    $itemDate->setTimezone($previousDate->getTimezone());
-=======
                     if (!$item['date'] instanceof \DateTime) {
                         /**
                          * PHP DateTime cannot parse the Y W (ex 2016 09)
@@ -339,7 +322,6 @@
                     } else {
                         $itemDate = clone $item['date'];
                     }
->>>>>>> 7e2e2484
 
                     if (!$this->isTimeUnit) {
                         // Hours do not matter so let's reset to 00:00:00 for date comparison
