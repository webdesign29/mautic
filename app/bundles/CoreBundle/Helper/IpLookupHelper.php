--- conflicted
+++ resolved
@@ -51,11 +51,7 @@
      * @param CoreParametersHelper $coreParametersHelper
      * @param AbstractLookup $ipLookup
      */
-<<<<<<< HEAD
-    public function __construct(RequestStack $requestStack, EntityManager $em, AbstractLookup $ipLookup = null, CoreParametersHelper $coreParametersHelper)
-=======
     public function __construct(RequestStack $requestStack, EntityManager $em, CoreParametersHelper $coreParametersHelper, AbstractLookup $ipLookup = null)
->>>>>>> 80c814bf
     {
         $this->request               = $requestStack->getCurrentRequest();
         $this->em                    = $em;
