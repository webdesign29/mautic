--- conflicted
+++ resolved
@@ -77,11 +77,8 @@
         $this->doNotTrackIps         = $coreParametersHelper->getParameter('mautic.do_not_track_ips');
         $this->doNotTrackBots        = $coreParametersHelper->getParameter('mautic.do_not_track_bots');
         $this->doNotTrackInternalIps = $coreParametersHelper->getParameter('mautic.do_not_track_internal_ips');
-<<<<<<< HEAD
         $this->trackPrivateIPRanges  = $coreParametersHelper->getParameter('mautic.track_private_ip_ranges');
-=======
         $this->coreParametersHelper  = $coreParametersHelper;
->>>>>>> 837331f6
     }
 
     /**
