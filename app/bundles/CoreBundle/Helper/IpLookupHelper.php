<?php

/*
 * @copyright   2016 Mautic Contributors. All rights reserved
 * @author      Mautic
 *
 * @link        http://mautic.org
 *
 * @license     GNU/GPLv3 http://www.gnu.org/licenses/gpl-3.0.html
 */

namespace Mautic\CoreBundle\Helper;

use Doctrine\ORM\EntityManager;
use Mautic\CoreBundle\Entity\IpAddress;
use Mautic\CoreBundle\IpLookup\AbstractLookup;
use Symfony\Component\HttpFoundation\Request;
use Symfony\Component\HttpFoundation\RequestStack;

class IpLookupHelper
{
    /**
     * @var Request|null
     */
    protected $request;

    /**
     * @var EntityManager
     */
    protected $em;

    /**
     * @var AbstractLookup
     */
    protected $ipLookup;

    /**
     * @var array
     */
    protected $doNotTrackIps;

    /**
     * @var array
     */
    protected $doNotTrackBots;

    /**
     * @var array
     */
    protected $doNotTrackInternalIps;

    /**
     * @var array
     */
    protected $trackPrivateIPRanges;

    /**
<<<<<<< HEAD
     * @var string
     */
    private $realIp;

    /**
     * IpLookupHelper constructor.
     *
     * @param RequestStack         $requestStack
     * @param EntityManager        $em
     * @param CoreParametersHelper $coreParametersHelper
     * @param AbstractLookup       $ipLookup
=======
     * @var CoreParametersHelper
>>>>>>> 5a058b07
     */
    private $coreParametersHelper;

    public function __construct(
        RequestStack $requestStack,
        EntityManager $em,
        CoreParametersHelper $coreParametersHelper,
        AbstractLookup $ipLookup = null
    ) {
        $this->request               = $requestStack->getCurrentRequest();
        $this->em                    = $em;
        $this->ipLookup              = $ipLookup;
        $this->doNotTrackIps         = $coreParametersHelper->get('do_not_track_ips');
        $this->doNotTrackBots        = $coreParametersHelper->get('do_not_track_bots');
        $this->doNotTrackInternalIps = $coreParametersHelper->get('do_not_track_internal_ips');
        $this->trackPrivateIPRanges  = $coreParametersHelper->get('track_private_ip_ranges');
        $this->coreParametersHelper  = $coreParametersHelper;
    }

    /**
     * Guess the IP address from current session.
     *
     * @return string
     */
    public function getIpAddressFromRequest()
    {
        if (null !== $this->request) {
            $ipHolders = [
                'HTTP_CLIENT_IP',
                'HTTP_X_FORWARDED_FOR',
                'HTTP_X_FORWARDED',
                'HTTP_X_CLUSTER_CLIENT_IP',
                'HTTP_FORWARDED_FOR',
                'HTTP_FORWARDED',
                'REMOTE_ADDR',
            ];

            foreach ($ipHolders as $key) {
                if ($this->request->server->get($key)) {
                    $ip = trim($this->request->server->get($key));

                    if (false !== strpos($ip, ',')) {
                        $ip = $this->getClientIpFromProxyList($ip);
                    }

                    // Validate IP
                    if (null !== $ip && $this->ipIsValid($ip)) {
                        return $ip;
                    }
                }
            }
        }

        // if everything else fails
        return '127.0.0.1';
    }

    /**
     * Get an IpAddress entity for current session or for passed in IP address.
     *
     * @param string $ip
     *
     * @return IpAddress
     */
    public function getIpAddress($ip = null)
    {
        static $ipAddresses = [];

        if (null === $ip) {
            $ip = $this->getIpAddressFromRequest();
        }

        if (empty($ip) || !$this->ipIsValid($ip)) {
            //assume local as the ip is empty
            $ip = '127.0.0.1';
        }

        $this->realIp = $ip;

        if ($this->coreParametersHelper->getParameter('anonymize_ip')) {
            $ip = preg_replace(['/\.\d*$/', '/[\da-f]*:[\da-f]*$/'], ['.***', '****:****'], $ip);
        }

        if (empty($ipAddresses[$ip])) {
            $repo      = $this->em->getRepository('MauticCoreBundle:IpAddress');
            $ipAddress = $repo->findOneByIpAddress($ip);
            $saveIp    = (null === $ipAddress);

            if (null === $ipAddress) {
                $ipAddress = new IpAddress();
<<<<<<< HEAD
=======
                if ($this->coreParametersHelper->get('anonymize_ip')) {
                    $ip = preg_replace(['/\.\d*$/', '/[\da-f]*:[\da-f]*$/'], ['.***', '****:****'], $ip);
                }
>>>>>>> 5a058b07
                $ipAddress->setIpAddress($ip);
            }

            // Ensure the do not track list is inserted
            if (!is_array($this->doNotTrackIps)) {
                $this->doNotTrackIps = [];
            }

            if (!is_array($this->doNotTrackBots)) {
                $this->doNotTrackBots = [];
            }

            if (!is_array($this->doNotTrackInternalIps)) {
                $this->doNotTrackInternalIps = [];
            }

            $doNotTrack = array_merge($this->doNotTrackIps, $this->doNotTrackInternalIps);
            if ('prod' === MAUTIC_ENV) {
                // Do not track internal IPs
                $doNotTrack = array_merge($doNotTrack, ['127.0.0.1', '::1']);
            }

            $ipAddress->setDoNotTrackList($doNotTrack);

            if ($ipAddress->isTrackable() && $this->request) {
                $userAgent = $this->request->headers->get('User-Agent');
                foreach ($this->doNotTrackBots as $bot) {
                    if (false !== strpos($userAgent, $bot)) {
                        $doNotTrack[] = $ip;
                        $ipAddress->setDoNotTrackList($doNotTrack);
                        continue;
                    }
                }
            }

            $details = $ipAddress->getIpDetails();
            if ($ipAddress->isTrackable() && empty($details['city']) && !$this->coreParametersHelper->getParameter('anonymize_ip')) {
                // Get the IP lookup service

                // Fetch the data
                if ($this->ipLookup) {
                    $details = $this->getIpDetails($ip);

                    $ipAddress->setIpDetails($details);

                    // Save new details
                    $saveIp = true;
                }
            }

            if ($saveIp) {
                $repo->saveEntity($ipAddress);
            }

            $ipAddresses[$ip] = $ipAddress;
        }

        return $ipAddresses[$ip];
    }

    /**
     * @param string $ip
     *
     * @return array
     */
    public function getIpDetails($ip)
    {
        if ($this->ipLookup) {
            return $this->ipLookup->setIpAddress($ip)->getDetails();
        }

        return [];
    }

    /**
     * Validates if an IP address if valid.
     *
     * @param $ip
     *
     * @return mixed
     */
    public function ipIsValid($ip)
    {
        $filterFlagNoPrivRange = $this->trackPrivateIPRanges ? 0 : FILTER_FLAG_NO_PRIV_RANGE;

        return filter_var(
            $ip,
            FILTER_VALIDATE_IP,
            FILTER_FLAG_IPV4 | FILTER_FLAG_IPV6 | $filterFlagNoPrivRange | FILTER_FLAG_NO_RES_RANGE
        );
    }

    /**
     * @param $ip
     */
    protected function getClientIpFromProxyList($ip)
    {
        // Proxies are included
        $ips = explode(',', $ip);
        array_walk(
            $ips,
            function (&$val) {
                $val = trim($val);
            }
        );

        if ($this->doNotTrackInternalIps) {
            $ips = array_diff($ips, $this->doNotTrackInternalIps);
        }

        // https://en.wikipedia.org/wiki/X-Forwarded-For
        // X-Forwarded-For: client, proxy1, proxy2
        foreach ($ips as $ip) {
            if ($this->ipIsValid($ip)) {
                return $ip;
            }
        }

        return null;
    }

    /**
     * @return string
     */
    public function getRealIp()
    {
        return $this->realIp;
    }
}<|MERGE_RESOLUTION|>--- conflicted
+++ resolved
@@ -55,21 +55,12 @@
     protected $trackPrivateIPRanges;
 
     /**
-<<<<<<< HEAD
      * @var string
      */
     private $realIp;
 
     /**
-     * IpLookupHelper constructor.
-     *
-     * @param RequestStack         $requestStack
-     * @param EntityManager        $em
-     * @param CoreParametersHelper $coreParametersHelper
-     * @param AbstractLookup       $ipLookup
-=======
      * @var CoreParametersHelper
->>>>>>> 5a058b07
      */
     private $coreParametersHelper;
 
@@ -149,7 +140,7 @@
 
         $this->realIp = $ip;
 
-        if ($this->coreParametersHelper->getParameter('anonymize_ip')) {
+        if ($this->coreParametersHelper->get('anonymize_ip')) {
             $ip = preg_replace(['/\.\d*$/', '/[\da-f]*:[\da-f]*$/'], ['.***', '****:****'], $ip);
         }
 
@@ -160,12 +151,6 @@
 
             if (null === $ipAddress) {
                 $ipAddress = new IpAddress();
-<<<<<<< HEAD
-=======
-                if ($this->coreParametersHelper->get('anonymize_ip')) {
-                    $ip = preg_replace(['/\.\d*$/', '/[\da-f]*:[\da-f]*$/'], ['.***', '****:****'], $ip);
-                }
->>>>>>> 5a058b07
                 $ipAddress->setIpAddress($ip);
             }
 
