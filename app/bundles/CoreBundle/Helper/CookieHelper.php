<?php

/*
 * @copyright   2014 Mautic Contributors. All rights reserved
 * @author      Mautic
 *
 * @link        http://mautic.org
 *
 * @license     GNU/GPLv3 http://www.gnu.org/licenses/gpl-3.0.html
 */

namespace Mautic\CoreBundle\Helper;

use Symfony\Component\HttpFoundation\RequestStack;

class CookieHelper
{
<<<<<<< HEAD
    const SAME_SITE_NONE = '; samesite=none';
    private $path;
    private $domain;
    private $secure   = false;
    private $httponly = false;
    private $request;
=======
    const SAME_SITE       = '; SameSite=';
    const SAME_SITE_VALUE = 'None';
    private $path         = null;
    private $domain       = null;
    private $secure       = false;
    private $httponly     = false;
    private $request      = null;
>>>>>>> 752aff97

    /**
     * @param $cookiePath
     * @param $cookieDomain
     * @param $cookieSecure
     * @param $cookieHttp
     */
    public function __construct($cookiePath, $cookieDomain, $cookieSecure, $cookieHttp, RequestStack $requestStack)
    {
        $this->path     = $cookiePath;
        $this->domain   = $cookieDomain;
        $this->secure   = $cookieSecure;
        $this->httponly = $cookieHttp;

        $this->request = $requestStack->getCurrentRequest();
        if (('' === $this->secure || null === $this->secure) && $this->request) {
            $this->secure = filter_var($requestStack->getCurrentRequest()->server->get('HTTPS', false), FILTER_VALIDATE_BOOLEAN);
        }
    }

    /**
     * @param string $key
     * @param mixed  $default
     *
     * @return mixed
     */
    public function getCookie($key, $default = null)
    {
        if (null === $this->request) {
            return $default;
        }

        return $this->request->cookies->get($key, $default);
    }

    /**
     * @param      $name
     * @param      $value
     * @param int  $expire
     * @param null $path
     * @param null $domain
     * @param null $secure
     * @param bool $httponly
     */
    public function setCookie($name, $value, $expire = 1800, $path = null, $domain = null, $secure = null, $httponly = null)
    {
        if (null == $this->request || (defined('MAUTIC_TEST_ENV') && MAUTIC_TEST_ENV)) {
            return true;
        }

        // If https, SameSite equals None
<<<<<<< HEAD
        $sameSiteNoneText = '';
        if (true === $secure or (null === $secure and true === $this->secure)) {
            $sameSiteNoneText = self::SAME_SITE_NONE;
        }

        setcookie(
            $name,
            $value,
            ($expire) ? (int) (time() + $expire) : null,
            ((null == $path) ? $this->path : $path).$sameSiteNoneText,
            (null == $domain) ? $this->domain : $domain,
            (null == $secure) ? $this->secure : $secure,
            (null == $httponly) ? $this->httponly : $httponly
        );
=======
        $sameSiteNoneText             = '';
        $sameSiteNoneTextGreaterPhp73 = null;
        if ($secure === true or ($secure === null and $this->secure === true)) {
            $sameSiteNoneText             = self::SAME_SITE.self::SAME_SITE_VALUE;
            $sameSiteNoneTextGreaterPhp73 = self::SAME_SITE_VALUE;
        }

        if (version_compare(phpversion(), '7.3', '>=')) {
            setcookie(
                $name,
                $value,
                [
                    'expires'  => ($expire) ? (int) (time() + $expire) : null,
                    'path'     => (($path == null) ? $this->path : $path),
                    'domain'   => ($domain == null) ? $this->domain : $domain,
                    'secure'   => ($secure == null) ? $this->secure : $secure,
                    'httponly' => ($httponly == null) ? $this->httponly : $httponly,
                    'samesite' => $sameSiteNoneTextGreaterPhp73,
                ]
            );
        } else {
            setcookie(
                $name,
                $value,
                ($expire) ? (int) (time() + $expire) : null,
                (($path == null) ? $this->path : $path).$sameSiteNoneText,
                ($domain == null) ? $this->domain : $domain,
                ($secure == null) ? $this->secure : $secure,
                ($httponly == null) ? $this->httponly : $httponly
            );
        }
>>>>>>> 752aff97
    }

    /**
     * Deletes a cookie by expiring it.
     *
     * @param           $name
     * @param null      $path
     * @param null      $domain
     * @param null      $secure
     * @param bool|true $httponly
     */
    public function deleteCookie($name, $path = null, $domain = null, $secure = null, $httponly = null)
    {
        $this->setCookie($name, '', time() - 3600, $path, $domain, $secure, $httponly);
    }
}<|MERGE_RESOLUTION|>--- conflicted
+++ resolved
@@ -15,14 +15,6 @@
 
 class CookieHelper
 {
-<<<<<<< HEAD
-    const SAME_SITE_NONE = '; samesite=none';
-    private $path;
-    private $domain;
-    private $secure   = false;
-    private $httponly = false;
-    private $request;
-=======
     const SAME_SITE       = '; SameSite=';
     const SAME_SITE_VALUE = 'None';
     private $path         = null;
@@ -30,7 +22,6 @@
     private $secure       = false;
     private $httponly     = false;
     private $request      = null;
->>>>>>> 752aff97
 
     /**
      * @param $cookiePath
@@ -82,25 +73,9 @@
         }
 
         // If https, SameSite equals None
-<<<<<<< HEAD
-        $sameSiteNoneText = '';
-        if (true === $secure or (null === $secure and true === $this->secure)) {
-            $sameSiteNoneText = self::SAME_SITE_NONE;
-        }
-
-        setcookie(
-            $name,
-            $value,
-            ($expire) ? (int) (time() + $expire) : null,
-            ((null == $path) ? $this->path : $path).$sameSiteNoneText,
-            (null == $domain) ? $this->domain : $domain,
-            (null == $secure) ? $this->secure : $secure,
-            (null == $httponly) ? $this->httponly : $httponly
-        );
-=======
         $sameSiteNoneText             = '';
         $sameSiteNoneTextGreaterPhp73 = null;
-        if ($secure === true or ($secure === null and $this->secure === true)) {
+        if (true === $secure or (null === $secure and true === $this->secure)) {
             $sameSiteNoneText             = self::SAME_SITE.self::SAME_SITE_VALUE;
             $sameSiteNoneTextGreaterPhp73 = self::SAME_SITE_VALUE;
         }
@@ -111,10 +86,10 @@
                 $value,
                 [
                     'expires'  => ($expire) ? (int) (time() + $expire) : null,
-                    'path'     => (($path == null) ? $this->path : $path),
-                    'domain'   => ($domain == null) ? $this->domain : $domain,
-                    'secure'   => ($secure == null) ? $this->secure : $secure,
-                    'httponly' => ($httponly == null) ? $this->httponly : $httponly,
+                    'path'     => ((null == $path) ? $this->path : $path),
+                    'domain'   => (null == $domain) ? $this->domain : $domain,
+                    'secure'   => (null == $secure) ? $this->secure : $secure,
+                    'httponly' => (null == $httponly) ? $this->httponly : $httponly,
                     'samesite' => $sameSiteNoneTextGreaterPhp73,
                 ]
             );
@@ -123,13 +98,12 @@
                 $name,
                 $value,
                 ($expire) ? (int) (time() + $expire) : null,
-                (($path == null) ? $this->path : $path).$sameSiteNoneText,
-                ($domain == null) ? $this->domain : $domain,
-                ($secure == null) ? $this->secure : $secure,
-                ($httponly == null) ? $this->httponly : $httponly
+                ((null == $path) ? $this->path : $path).$sameSiteNoneText,
+                (null == $domain) ? $this->domain : $domain,
+                (null == $secure) ? $this->secure : $secure,
+                (null == $httponly) ? $this->httponly : $httponly
             );
         }
->>>>>>> 752aff97
     }
 
     /**
