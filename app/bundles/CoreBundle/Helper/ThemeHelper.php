<?php
/**
 * @package     Mautic
 * @copyright   2014 Mautic Contributors. All rights reserved.
 * @author      Mautic
 * @link        http://mautic.org
 * @license     GNU/GPLv3 http://www.gnu.org/licenses/gpl-3.0.html
 */

namespace Mautic\CoreBundle\Helper;


use Mautic\CoreBundle\Exception as MauticException;
use Mautic\CoreBundle\Factory\MauticFactory;
use Symfony\Component\Filesystem\Filesystem;

class ThemeHelper
{

    private $factory;
    private $themes;

    public function __construct(MauticFactory $factory)
    {
        $this->factory = $factory;

        $this->themes = $this->factory->getInstalledThemes();

    }

    private function getDirectoryName($newName)
    {
        return InputHelper::alphanum($newName, true);
    }

    /**
     * @param $theme
     * @param $newName
     *
     * @throws MauticException\FileExistsException
     * @throws MauticException\FileNotFoundException
     */
    public function copy($theme, $newName)
    {
        $root      = $this->factory->getSystemPath('themes_root') . '/';
        $themes    = $this->factory->getInstalledThemes();

        //check to make sure the theme exists
        if (!isset($themes[$theme])) {
            throw new MauticException\FileNotFoundException($theme . ' not found!');
        }

        $dirName = $this->getDirectoryName($newName);

        $fs = new Filesystem();

        if ($fs->exists($root . $dirName)) {
            throw new MauticException\FileExistsException("$dirName already exists");
        }

        $fs->mirror($root . $theme, $root . $dirName);

        $this->updateConfig($root . $dirName, $newName);
    }

    /**
     * @param $theme
     * @param $newName
     *
     * @throws FileN
     * @throws MauticException\FileExistsException
     */
    public function rename ($theme, $newName)
    {
        $root      = $this->factory->getSystemPath('themes_root') . '/';
        $themes    = $this->factory->getInstalledThemes();

        //check to make sure the theme exists
        if (!isset($themes[$theme])) {
            throw new FileN($theme . ' not found!');
        }

        $dirName = $this->getDirectoryName($newName);

        $fs = new Filesystem();

        if ($fs->exists($root . $dirName)) {
            throw new MauticException\FileExistsException("$dirName already exists");
        }

        $fs->rename($root . $theme, $root . $dirName);

        $this->updateConfig($root . $theme, $dirName);
    }

    /**
     * @param $theme
     *
     * @throws MauticException\FileNotFoundException
     */
    public function delete($theme)
    {
        $root      = $this->factory->getSystemPath('themes_root') . '/';
        $themes    = $this->factory->getInstalledThemes();

        //check to make sure the theme exists
        if (!isset($themes[$theme])) {
            throw new MauticException\FileNotFoundException($theme . ' not found!');
        }

        $fs = new Filesystem();
        $fs->remove($root . $theme);
    }

    /**
     * @param $themePath
     * @param $newName
     */
    private function updateConfig($themePath, $newName)
    {
        $config = include $themePath . '/config.php';

        $docblock = '';
        $configRaw = file_get_contents($themePath . '/config.php');
        if (preg_match_all('/@(\w+)\s+(.*)\r?\n/m', $configRaw, $matches)){
            $docblock = array_combine($matches[1], $matches[2]);
        }

        $config['name'] = $newName;
        $updatedConfig = $this->renderConfig($config, $docblock);
        file_put_contents($themePath . '/config.php', $updatedConfig);
    }

    /**
     * Fetches the optional settings from the defined steps.
     *
     * @return array
     */
    public function getOptionalSettings()
    {
        $minors = array();
        foreach ($this->steps as $step) {
            foreach ($step->checkOptionalSettings() as $minor) {
                $minors[] = $minor;
            }
        }

        return $minors;
    }

    /**
     * @param $config
     *
     * @param $config
     *
     * @return string
     */
    public function renderConfig($config)
    {
        $string = "<?php\n";

        if (!empty($docblock)) {
            $string .= "$docblock\n\n";
        }

        $string .= "\$config = array(\n";

        foreach ($config as $key => $value) {
            if ($value !== '') {
                if (is_string($value)) {
                    $value = "'$value'";
                } elseif (is_bool($value)) {
                    $value = ($value) ? 'true' : 'false';
                } elseif (is_null($value)) {
                    $value = 'null';
                } elseif (is_array($value)) {
                    $value = $this->renderArray($value);
                }

                $string .= "\t'$key' => $value,\n";
            }
        }

        $string .= ");\n";

        $string .= 'return $config;\n';

        return $string;
    }

    /**
<<<<<<< HEAD
     * @param     $array
     * @param int $level
=======
     * @param            $array
     * @param bool|false $addClosingComma
>>>>>>> cf39820b
     *
     * @return string
     */
    protected function renderArray($array, $level = 1)
    {
        $string = "array(\n";

        $count = $counter = count($array);
        foreach ($array as $key => $value) {
            if (is_string($key)) {
                if ($counter === $count) {
                    $string .= str_repeat("\t", $level + 1);
                }
                $string .= '"'.$key.'" => ';
            }

            if (is_array($value)) {
                $string .= $this->renderArray($value, $level + 1);
            } else {
                $string .= '"'.addslashes($value).'"';
            }

            $counter--;
            if ($counter > 0) {
                $string .= ", \n" . str_repeat("\t", $level + 1);
            }
        }
        $string .= "\n" . str_repeat("\t", $level) . ")";

        return $string;
    }
}<|MERGE_RESOLUTION|>--- conflicted
+++ resolved
@@ -189,13 +189,8 @@
     }
 
     /**
-<<<<<<< HEAD
      * @param     $array
      * @param int $level
-=======
-     * @param            $array
-     * @param bool|false $addClosingComma
->>>>>>> cf39820b
      *
      * @return string
      */
