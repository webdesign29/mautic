<?php
/**
 * @package     Mautic
 * @copyright   2014 Mautic, NP. All rights reserved.
 * @author      Mautic
 * @link        http://mautic.com
 * @license     GNU/GPLv3 http://www.gnu.org/licenses/gpl-3.0.html
 */
if ($tmpl == 'index')
$view->extend('MauticAssetBundle:Asset:index.html.php');
?>
<?php if (count($items)): ?>
    <div class="table-responsive">
        <table class="table table-hover table-striped table-bordered asset-list" id="assetTable">
            <thead>
            <tr>
                <th class="visible-md visible-lg col-asset-actions pl-20">
                    <div class="checkbox-inline custom-primary">
                        <label class="mb-0 pl-10">
                            <input type="checkbox" id="customcheckbox-one0" value="1" data-toggle="checkall" data-target="#assetTable">
                            <span></span>
                        </label>
                    </div>
                </th>
                <?php
                echo $view->render('MauticCoreBundle:Helper:tableheader.html.php', array(
                    'sessionVar' => 'asset',
                    'orderBy'    => 'a.title',
                    'text'       => 'mautic.asset.asset.thead.title',
                    'class'      => 'col-asset-title',
                    'default'    => true
                ));

                echo $view->render('MauticCoreBundle:Helper:tableheader.html.php', array(
                    'sessionVar' => 'asset',
                    'orderBy'    => 'c.title',
                    'text'       => 'mautic.asset.asset.thead.category',
                    'class'      => 'visible-md visible-lg col-asset-category'
                ));

                echo $view->render('MauticCoreBundle:Helper:tableheader.html.php', array(
                    'sessionVar' => 'asset',
                    'orderBy'    => 'a.createdByUser',
                    'text'       => 'mautic.asset.asset.thead.author',
                    'class'      => 'visible-md visible-lg col-asset-author'
                ));

                echo $view->render('MauticCoreBundle:Helper:tableheader.html.php', array(
                    'sessionVar' => 'asset',
                    'orderBy'    => 'a.language',
                    'text'       => 'mautic.asset.asset.thead.language',
                    'class'      => 'visible-md visible-lg col-asset-lang'
                ));

                echo $view->render('MauticCoreBundle:Helper:tableheader.html.php', array(
                    'sessionVar' => 'asset',
                    'orderBy'    => 'a.download_count',
                    'text'       => 'mautic.asset.asset.thead.download.count',
                    'class'      => 'visible-md visible-lg col-asset-download-count'
                ));

                echo $view->render('MauticCoreBundle:Helper:tableheader.html.php', array(
                    'sessionVar' => 'asset',
                    'orderBy'    => 'a.id',
                    'text'       => 'mautic.asset.asset.thead.id',
                    'class'      => 'visible-md visible-lg col-asset-id'
                ));
                ?>
            </tr>
            </thead>
            <tbody>
            <?php foreach ($items as $k => $item): ?>
                <tr>
                    <td class="visible-md visible-lg">
                        <?php
                        echo $view->render('MauticCoreBundle:Helper:actions.html.php', array(
                            'item'      => $item,
                            'edit'      => $security->hasEntityAccess(
                                $permissions['asset:assets:editown'],
                                $permissions['asset:assets:editother'],
                                $item->getCreatedBy()
                            ),
                            'delete'    => $security->hasEntityAccess(
                                $permissions['asset:assets:deleteown'],
                                $permissions['asset:assets:deleteother'],
                                $item->getCreatedBy()),
                            'routeBase' => 'asset',
                            'menuLink'  => 'mautic_asset_index',
                            'langVar'   => 'asset.asset',
                            'nameGetter' => 'getTitle',
                            'custom'    => array(array(
                                'attr' => array(
                                    'id' => 'campaignEvent_' . str_replace('.', '', $k),
                                    'data-toggle' => 'ajaxmodal',
                                    'data-target' => '#AssetLeadModal',
                                    'href' => $view['router']->generate('mautic_asset_action', array('objectAction' => 'view', 'objectId' => $item->getId(), 'tmpl' => 'preview'))
                                ),
                                'label' => 'Preview',
                                'icon' => 'fa-image'
                            ))
                        ));
                        ?>
                    </td>
                    <td>
                        <?php echo $view->render('MauticCoreBundle:Helper:publishstatus.html.php',array(
                            'item'       => $item,
                            'model'      => 'asset.asset'
                        )); ?>
                        <a href="<?php echo $view['router']->generate('mautic_asset_action',
                            array("objectAction" => "view", "objectId" => $item->getId())); ?>"
                           data-toggle="ajax">
                            <?php echo $item->getTitle(); ?> (<?php echo $item->getAlias(); ?>)
                        </a>
                        <i class="<?php echo $item->getIconClass(); ?>"></i>
                    </td>
                    <td class="visible-md visible-lg">
                        <?php $catName = ($category = $item->getCategory()) ? $category->getTitle() :
                            $view['translator']->trans('mautic.core.form.uncategorized'); ?>
                        <span><?php echo $catName; ?></span>
                    </td>
                    <td class="visible-md visible-lg"><?php echo $item->getCreatedByUser(); ?></td>
                    <td class="visible-md visible-lg"><?php echo $item->getLanguage(); ?></td>
                    <td class="visible-md visible-lg"><?php echo $item->getDownloadCount(); ?></td>
                    <td class="visible-md visible-lg"><?php echo $item->getId(); ?></td>
                </tr>
            <?php endforeach; ?>
            </tbody>
        </table>
    </div>

    <div class="panel-footer">
        <?php echo $view->render('MauticCoreBundle:Helper:pagination.html.php', array(
            "totalItems"      => count($items),
            "page"            => $page,
            "limit"           => $limit,
            "menuLinkId"      => 'mautic_asset_index',
            "baseUrl"         => $view['router']->generate('mautic_asset_index'),
            'sessionVar'      => 'asset'
        )); ?>
    </div>
<?php else: ?>
<<<<<<< HEAD
    <?php echo $view->render('MauticCoreBundle:Default:noresults.html.php'); ?>
<?php endif; ?>

<?php echo $view->render('MauticCoreBundle:Helper:modal.html.php', array(
    'id'     => 'AssetLeadModal',
    'header' => false
));
=======
    <?php echo $view->render('MauticCoreBundle:Helper:noresults.html.php'); ?>
<?php endif; ?>
>>>>>>> f4db4f81
<|MERGE_RESOLUTION|>--- conflicted
+++ resolved
@@ -139,15 +139,10 @@
         )); ?>
     </div>
 <?php else: ?>
-<<<<<<< HEAD
-    <?php echo $view->render('MauticCoreBundle:Default:noresults.html.php'); ?>
+    <?php echo $view->render('MauticCoreBundle:Helper:noresults.html.php'); ?>
 <?php endif; ?>
 
 <?php echo $view->render('MauticCoreBundle:Helper:modal.html.php', array(
     'id'     => 'AssetLeadModal',
     'header' => false
-));
-=======
-    <?php echo $view->render('MauticCoreBundle:Helper:noresults.html.php'); ?>
-<?php endif; ?>
->>>>>>> f4db4f81
+));