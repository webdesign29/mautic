--- conflicted
+++ resolved
@@ -52,15 +52,8 @@
             <!-- asset detail header -->
             <div class="pr-md pl-md pt-lg pb-lg">
                 <div class="box-layout">
-<<<<<<< HEAD
-                    <div class="col-xs-6 va-m">
-                        <p class="text-white dark-lg mb-0">Created on <?php echo $view['date']->toDate($activeAsset->getDateAdded()); ?></p>
-                    </div>
-                    <div class="col-xs-6 va-m text-right">
-=======
                     <div class="col-xs-10"></div>
                     <div class="col-xs-2 text-right">
->>>>>>> bafddfae
                         <?php switch ($activeAsset->getPublishStatus()) {
                             case 'published':
                                 $labelColor = "success";
@@ -79,43 +72,12 @@
                 </div>
             </div>
             <!--/ asset detail header -->
-
-<<<<<<< HEAD
-            <!-- page detail collapseable -->
-=======
             <!-- asset detail collapseable -->
->>>>>>> bafddfae
             <div class="collapse" id="asset-details">
                 <div class="pr-md pl-md pb-md">
                     <div class="panel shd-none mb-0">
                         <table class="table table-bordered table-striped mb-0">
                             <tbody>
-<<<<<<< HEAD
-                                <tr>
-                                    <td width="20%"><span class="fw-b"><?php echo $view['translator']->trans('mautic.core.author'); ?></span></td>
-                                    <td><?php echo $activeAsset->getAuthor(); ?></td>
-                                </tr>
-                                <tr>
-                                    <td width="20%"><span class="fw-b"><?php echo $view['translator']->trans('mautic.core.category'); ?></span></td>
-                                    <td><?php echo is_object($activeAsset->getCategory()) ? $activeAsset->getCategory()->getTitle() : ''; ?></td>
-                                </tr>
-                                <tr>
-                                    <td width="20%"><span class="fw-b"><?php echo $view['translator']->trans('mautic.page.page.publish.up'); ?></span></td>
-                                    <td><?php echo (!is_null($activeAsset->getPublishUp())) ? $view['date']->toFull($activeAsset->getPublishUp()) : ''; ?></td>
-                                </tr>
-                                <tr>
-                                    <td width="20%"><span class="fw-b"><?php echo $view['translator']->trans('mautic.page.page.publish.down'); ?></span></td>
-                                    <td><?php echo (!is_null($activeAsset->getPublishDown())) ? $view['date']->toFull($activeAsset->getPublishDown()) : ''; ?></td>
-                                </tr>
-                                <tr>
-                                    <td width="20%"><span class="fw-b"><?php echo $view['translator']->trans('mautic.asset.asset.size'); ?></span></td>
-                                    <td><?php echo (!is_null($activeAsset->getFileSize())) ? $activeAsset->getFileSize() . ' kB' : ''; ?></td>
-                                </tr>
-                                <tr>
-                                    <td width="20%"><span class="fw-b"><?php echo $view['translator']->trans('mautic.asset.asset.path.relative'); ?></span></td>
-                                    <td><?php echo (!is_null($activeAsset->getWebPath())) ? $activeAsset->getWebPath() : ''; ?></td>
-                                </tr>
-=======
                             <?php echo $view->render('MauticCoreBundle:Helper:details.html.php', array('entity' => $activeAsset)); ?>
                             <tr>
                                 <td width="20%"><span class="fw-b"><?php echo $view['translator']->trans('mautic.asset.asset.size'); ?></span></td>
@@ -125,7 +87,6 @@
                                 <td width="20%"><span class="fw-b"><?php echo $view['translator']->trans('mautic.asset.asset.path.relative'); ?></span></td>
                                 <td><?php echo (!is_null($activeAsset->getWebPath())) ? $activeAsset->getWebPath() : ''; ?></td>
                             </tr>
->>>>>>> bafddfae
                             </tbody>
                         </table>
                     </div>
@@ -138,11 +99,7 @@
             <!-- asset detail collapseable toggler -->
             <div class="hr-expand nm">
                 <span data-toggle="tooltip" title="Detail">
-<<<<<<< HEAD
-                    <a href="javascript:void(0)" class="arrow text-muted collapsed" data-toggle="collapse" data-target="#asset-details"><span class="caret"></span> <?php echo $view['translator']->trans('mautic.asset.asset.header.info'); ?></a>
-=======
                     <a href="javascript:void(0)" class="arrow text-muted collapsed" data-toggle="collapse" data-target="#asset-details"><span class="caret"></span> <?php echo $view['translator']->trans('mautic.core.details'); ?></a>
->>>>>>> bafddfae
                 </span>
             </div>
             <!--/ asset detail collapseable toggler -->
