<?php

/*
 * @copyright   2014 Mautic Contributors. All rights reserved
 * @author      Mautic
 *
 * @link        http://mautic.org
 *
 * @license     GNU/GPLv3 http://www.gnu.org/licenses/gpl-3.0.html
 */

namespace Mautic\AssetBundle\EventListener;

use Mautic\AssetBundle\Helper\TokenHelper;
use Mautic\CoreBundle\Event\BuilderEvent;
<<<<<<< HEAD
use Mautic\CoreBundle\EventListener\CommonSubscriber;
use Mautic\CoreBundle\Helper\BuilderTokenHelperFactory;
=======
use Mautic\CoreBundle\Factory\MauticFactory;
use Mautic\CoreBundle\Helper\BuilderTokenHelper;
use Mautic\CoreBundle\Security\Permissions\CorePermissions;
>>>>>>> c58830bb
use Mautic\EmailBundle\EmailEvents;
use Mautic\EmailBundle\Event\EmailSendEvent;
use Mautic\LeadBundle\Tracker\ContactTracker;
use Mautic\PageBundle\Event\PageDisplayEvent;
use Mautic\PageBundle\PageEvents;
use Symfony\Component\EventDispatcher\EventSubscriberInterface;

class BuilderSubscriber implements EventSubscriberInterface
{
    /**
     * @var string
     */
    private $assetToken = '{assetlink=(.*?)}';

    /**
     * @var TokenHelper
     */
    private $tokenHelper;

    /**
     * @var ContactTracker
     */
<<<<<<< HEAD
    protected $contactTracker;

    /**
     * @var BuilderTokenHelperFactory
     */
    protected $builderTokenHelperFactory;

    /**
     * BuilderSubscriber constructor.
     *
     * @param TokenHelper               $tokenHelper
     * @param ContactTracker            $contactTracker
     * @param BuilderTokenHelperFactory $builderTokenHelperFactory
     */
    public function __construct(TokenHelper $tokenHelper, ContactTracker $contactTracker, BuilderTokenHelperFactory $builderTokenHelperFactory)
    {
        $this->tokenHelper               = $tokenHelper;
        $this->contactTracker            = $contactTracker;
        $this->builderTokenHelperFactory = $builderTokenHelperFactory;
=======
    private $leadModel;

    /**
     * @var CorePermissions
     */
    private $security;

    /**
     * @var MauticFactory
     */
    private $factory;

    /**
     * @param TokenHelper     $tokenHelper
     * @param LeadModel       $leadModel
     * @param CorePermissions $security
     * @param MauticFactory   $factory
     */
    public function __construct(TokenHelper $tokenHelper, LeadModel $leadModel, CorePermissions $security, MauticFactory $factory)
    {
        $this->tokenHelper = $tokenHelper;
        $this->leadModel   = $leadModel;
        $this->security    = $security;
        $this->factory     = $factory; // Temporary. @see https://github.com/mautic/mautic/issues/8088
>>>>>>> c58830bb
    }

    /**
     * @return array
     */
    public static function getSubscribedEvents()
    {
        return [
            EmailEvents::EMAIL_ON_BUILD   => ['onBuilderBuild', 0],
            EmailEvents::EMAIL_ON_SEND    => ['onEmailGenerate', 0],
            EmailEvents::EMAIL_ON_DISPLAY => ['onEmailGenerate', 0],
            PageEvents::PAGE_ON_BUILD     => ['onBuilderBuild', 0],
            PageEvents::PAGE_ON_DISPLAY   => ['onPageDisplay', 0],
        ];
    }

    /**
     * @param BuilderEvent $event
     */
    public function onBuilderBuild(BuilderEvent $event)
    {
        if ($event->tokensRequested($this->assetToken)) {
            $tokenHelper = $this->builderTokenHelperFactory->getBuilderTokenHelper('asset');
            $event->addTokensFromHelper($tokenHelper, $this->assetToken, 'title', 'id', true);
        }
    }

    /**
     * @param EmailSendEvent $event
     */
    public function onEmailGenerate(EmailSendEvent $event)
    {
        $lead   = $event->getLead();
        $leadId = (int) ($lead !== null ? $lead['id'] : null);
        $email  = $event->getEmail();
        $tokens = $this->generateTokensFromContent($event, $leadId, $event->getSource(), $email === null ? null : $email->getId());
        $event->addTokens($tokens);
    }

    /**
     * @param PageDisplayEvent $event
     */
    public function onPageDisplay(PageDisplayEvent $event)
    {
        $page    = $event->getPage();
        $lead    = $this->security->isAnonymous() ? $this->contactTracker->getContact() : null;
        $leadId  = $lead ? $lead->getId() : null;
        $tokens  = $this->generateTokensFromContent($event, $leadId, ['page', $page->getId()]);
        $content = $event->getContent();

        if (!empty($tokens)) {
            $content = str_ireplace(array_keys($tokens), $tokens, $content);
        }
        $event->setContent($content);
    }

    /**
     * @param PageDisplayEvent|EmailSendEvent $event
     * @param int                             $leadId
     * @param array                           $source
     * @param null                            $emailId
     *
     * @return array
     */
    private function generateTokensFromContent($event, $leadId, $source = [], $emailId = null)
    {
        if ($event instanceof PageDisplayEvent || ($event instanceof EmailSendEvent && $event->shouldAppendClickthrough())) {
            $clickthrough = [
                'source' => $source,
                'lead'   => $leadId ?? false,
                'email'  => $emailId ?? false,
            ];
        }

        return $this->tokenHelper->findAssetTokens($event->getContent(), array_filter($clickthrough ?? []));
    }
}<|MERGE_RESOLUTION|>--- conflicted
+++ resolved
@@ -13,14 +13,8 @@
 
 use Mautic\AssetBundle\Helper\TokenHelper;
 use Mautic\CoreBundle\Event\BuilderEvent;
-<<<<<<< HEAD
 use Mautic\CoreBundle\EventListener\CommonSubscriber;
 use Mautic\CoreBundle\Helper\BuilderTokenHelperFactory;
-=======
-use Mautic\CoreBundle\Factory\MauticFactory;
-use Mautic\CoreBundle\Helper\BuilderTokenHelper;
-use Mautic\CoreBundle\Security\Permissions\CorePermissions;
->>>>>>> c58830bb
 use Mautic\EmailBundle\EmailEvents;
 use Mautic\EmailBundle\Event\EmailSendEvent;
 use Mautic\LeadBundle\Tracker\ContactTracker;
@@ -43,7 +37,6 @@
     /**
      * @var ContactTracker
      */
-<<<<<<< HEAD
     protected $contactTracker;
 
     /**
@@ -63,32 +56,6 @@
         $this->tokenHelper               = $tokenHelper;
         $this->contactTracker            = $contactTracker;
         $this->builderTokenHelperFactory = $builderTokenHelperFactory;
-=======
-    private $leadModel;
-
-    /**
-     * @var CorePermissions
-     */
-    private $security;
-
-    /**
-     * @var MauticFactory
-     */
-    private $factory;
-
-    /**
-     * @param TokenHelper     $tokenHelper
-     * @param LeadModel       $leadModel
-     * @param CorePermissions $security
-     * @param MauticFactory   $factory
-     */
-    public function __construct(TokenHelper $tokenHelper, LeadModel $leadModel, CorePermissions $security, MauticFactory $factory)
-    {
-        $this->tokenHelper = $tokenHelper;
-        $this->leadModel   = $leadModel;
-        $this->security    = $security;
-        $this->factory     = $factory; // Temporary. @see https://github.com/mautic/mautic/issues/8088
->>>>>>> c58830bb
     }
 
     /**
