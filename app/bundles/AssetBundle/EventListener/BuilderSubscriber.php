<?php

/*
 * @copyright   2014 Mautic Contributors. All rights reserved
 * @author      Mautic
 *
 * @link        http://mautic.org
 *
 * @license     GNU/GPLv3 http://www.gnu.org/licenses/gpl-3.0.html
 */

namespace Mautic\AssetBundle\EventListener;

use Mautic\AssetBundle\Helper\TokenHelper;
use Mautic\CoreBundle\Event\BuilderEvent;
use Mautic\CoreBundle\Helper\BuilderTokenHelperFactory;
use Mautic\CoreBundle\Security\Permissions\CorePermissions;
use Mautic\EmailBundle\EmailEvents;
use Mautic\EmailBundle\Event\EmailSendEvent;
use Mautic\LeadBundle\Tracker\ContactTracker;
use Mautic\PageBundle\Event\PageDisplayEvent;
use Mautic\PageBundle\PageEvents;
use Symfony\Component\EventDispatcher\EventSubscriberInterface;

class BuilderSubscriber implements EventSubscriberInterface
{
    /**
     * @var string
     */
    private $assetToken = '{assetlink=(.*?)}';

    /**
     * @var CorePermissions
     */
    private $security;

    /**
     * @var TokenHelper
     */
    private $tokenHelper;

    /**
     * @var ContactTracker
     */
    private $contactTracker;

    /**
     * @var BuilderTokenHelperFactory
     */
    private $builderTokenHelperFactory;

    /**
     * BuilderSubscriber constructor.
     *
     * @param CorePermissions           $security
     * @param TokenHelper               $tokenHelper
     * @param ContactTracker            $contactTracker
     * @param BuilderTokenHelperFactory $builderTokenHelperFactory
     */
    public function __construct(
        CorePermissions $security,
        TokenHelper $tokenHelper,
        ContactTracker $contactTracker,
        BuilderTokenHelperFactory $builderTokenHelperFactory
    ) {
        $this->security                  = $security;
        $this->tokenHelper               = $tokenHelper;
        $this->contactTracker            = $contactTracker;
        $this->builderTokenHelperFactory = $builderTokenHelperFactory;
    }

    /**
     * @return array
     */
    public static function getSubscribedEvents()
    {
        return [
            EmailEvents::EMAIL_ON_BUILD   => ['onBuilderBuild', 0],
            EmailEvents::EMAIL_ON_SEND    => ['onEmailGenerate', 0],
            EmailEvents::EMAIL_ON_DISPLAY => ['onEmailGenerate', 0],
            PageEvents::PAGE_ON_BUILD     => ['onBuilderBuild', 0],
            PageEvents::PAGE_ON_DISPLAY   => ['onPageDisplay', 0],
        ];
    }

    /**
     * @param BuilderEvent $event
     */
    public function onBuilderBuild(BuilderEvent $event)
    {
        if ($event->tokensRequested($this->assetToken)) {
            $tokenHelper = $this->builderTokenHelperFactory->getBuilderTokenHelper('asset');
            $event->addTokensFromHelper($tokenHelper, $this->assetToken, 'title', 'id', true);
        }
    }

    /**
     * @param EmailSendEvent $event
     */
    public function onEmailGenerate(EmailSendEvent $event)
    {
        $lead   = $event->getLead();
<<<<<<< HEAD
        $leadId = (null !== $lead) ? $lead['id'] : null;
        $email  = $event->getEmail();
        $tokens = $this->generateTokensFromContent($event, $leadId, $event->getSource(), (null === $email) ? null : $email->getId());
=======
        $leadId = (int) ($lead !== null ? $lead['id'] : null);
        $email  = $event->getEmail();
        $tokens = $this->generateTokensFromContent($event, $leadId, $event->getSource(), $email === null ? null : $email->getId());
>>>>>>> 0806cbd3
        $event->addTokens($tokens);
    }

    /**
     * @param PageDisplayEvent $event
     */
    public function onPageDisplay(PageDisplayEvent $event)
    {
        $page    = $event->getPage();
        $lead    = $this->security->isAnonymous() ? $this->contactTracker->getContact() : null;
        $leadId  = $lead ? $lead->getId() : null;
        $tokens  = $this->generateTokensFromContent($event, $leadId, ['page', $page->getId()]);
        $content = $event->getContent();

        if (!empty($tokens)) {
            $content = str_ireplace(array_keys($tokens), $tokens, $content);
        }
        $event->setContent($content);
    }

    /**
     * @param PageDisplayEvent|EmailSendEvent $event
     * @param int                             $leadId
     * @param array                           $source
     * @param null                            $emailId
     *
     * @return array
     */
    private function generateTokensFromContent($event, $leadId, $source = [], $emailId = null)
    {
        if ($event instanceof PageDisplayEvent || ($event instanceof EmailSendEvent && $event->shouldAppendClickthrough())) {
<<<<<<< HEAD
            $clickthrough = ['source' => $source];

            if (null !== $leadId) {
                $clickthrough['lead'] = $leadId;
            }

            if (!empty($emailId)) {
                $clickthrough['email'] = $emailId;
            }
=======
            $clickthrough = [
                'source' => $source,
                'lead'   => $leadId ?? false,
                'email'  => $emailId ?? false,
            ];
>>>>>>> 0806cbd3
        }

        return $this->tokenHelper->findAssetTokens($event->getContent(), array_filter($clickthrough ?? []));
    }
}<|MERGE_RESOLUTION|>--- conflicted
+++ resolved
@@ -100,15 +100,9 @@
     public function onEmailGenerate(EmailSendEvent $event)
     {
         $lead   = $event->getLead();
-<<<<<<< HEAD
-        $leadId = (null !== $lead) ? $lead['id'] : null;
+        $leadId = (int) (null !== $lead ? $lead['id'] : null);
         $email  = $event->getEmail();
-        $tokens = $this->generateTokensFromContent($event, $leadId, $event->getSource(), (null === $email) ? null : $email->getId());
-=======
-        $leadId = (int) ($lead !== null ? $lead['id'] : null);
-        $email  = $event->getEmail();
-        $tokens = $this->generateTokensFromContent($event, $leadId, $event->getSource(), $email === null ? null : $email->getId());
->>>>>>> 0806cbd3
+        $tokens = $this->generateTokensFromContent($event, $leadId, $event->getSource(), null === $email ? null : $email->getId());
         $event->addTokens($tokens);
     }
 
@@ -140,23 +134,11 @@
     private function generateTokensFromContent($event, $leadId, $source = [], $emailId = null)
     {
         if ($event instanceof PageDisplayEvent || ($event instanceof EmailSendEvent && $event->shouldAppendClickthrough())) {
-<<<<<<< HEAD
-            $clickthrough = ['source' => $source];
-
-            if (null !== $leadId) {
-                $clickthrough['lead'] = $leadId;
-            }
-
-            if (!empty($emailId)) {
-                $clickthrough['email'] = $emailId;
-            }
-=======
             $clickthrough = [
                 'source' => $source,
                 'lead'   => $leadId ?? false,
                 'email'  => $emailId ?? false,
             ];
->>>>>>> 0806cbd3
         }
 
         return $this->tokenHelper->findAssetTokens($event->getContent(), array_filter($clickthrough ?? []));
