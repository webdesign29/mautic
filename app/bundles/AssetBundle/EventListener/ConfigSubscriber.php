<?php

/*
 * @copyright   2014 Mautic Contributors. All rights reserved
 * @author      Mautic
 *
 * @link        http://mautic.org
 *
 * @license     GNU/GPLv3 http://www.gnu.org/licenses/gpl-3.0.html
 */

namespace Mautic\AssetBundle\EventListener;

use Mautic\AssetBundle\Form\Type\ConfigType;
use Mautic\ConfigBundle\ConfigEvents;
use Mautic\ConfigBundle\Event\ConfigBuilderEvent;
use Mautic\CoreBundle\EventListener\CommonSubscriber;

class ConfigSubscriber extends CommonSubscriber
{
    /**
     * @return array
     */
    public static function getSubscribedEvents()
    {
        return [
            ConfigEvents::CONFIG_ON_GENERATE => ['onConfigGenerate', 0],
        ];
    }

    public function onConfigGenerate(ConfigBuilderEvent $event)
    {
        $event->addForm([
            'bundle'     => 'AssetBundle',
<<<<<<< HEAD
            'formAlias'  => ConfigType::class,
=======
            'formAlias'  => 'assetconfig',
            'formType'   => ConfigType::class,
>>>>>>> 2f5579bb
            'formTheme'  => 'MauticAssetBundle:FormTheme\Config',
            'parameters' => $event->getParametersFromConfig('MauticAssetBundle'),
        ]);
    }
}<|MERGE_RESOLUTION|>--- conflicted
+++ resolved
@@ -32,12 +32,8 @@
     {
         $event->addForm([
             'bundle'     => 'AssetBundle',
-<<<<<<< HEAD
-            'formAlias'  => ConfigType::class,
-=======
             'formAlias'  => 'assetconfig',
             'formType'   => ConfigType::class,
->>>>>>> 2f5579bb
             'formTheme'  => 'MauticAssetBundle:FormTheme\Config',
             'parameters' => $event->getParametersFromConfig('MauticAssetBundle'),
         ]);
