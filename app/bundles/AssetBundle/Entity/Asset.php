<?php
/**
 * @package     Mautic
 * @copyright   2014 Mautic Contributors. All rights reserved.
 * @author      Mautic
 * @link        http://mautic.org
 * @license     GNU/GPLv3 http://www.gnu.org/licenses/gpl-3.0.html
 */

namespace Mautic\AssetBundle\Entity;

use Doctrine\ORM\Mapping as ORM;
use Mautic\CoreBundle\Doctrine\Mapping\ClassMetadataBuilder;
use Mautic\CoreBundle\Entity\FormEntity;
use Symfony\Component\HttpFoundation\File\UploadedFile;
use Symfony\Component\HttpFoundation\File\File;
use Symfony\Component\HttpFoundation\File\Exception\FileNotFoundException;
use Symfony\Component\Filesystem\Filesystem;
use Symfony\Component\Validator\Constraints as Assert;
use Symfony\Component\Validator\Context\ExecutionContextInterface;
use Symfony\Component\Validator\Mapping\ClassMetadata;

/**
 * Class Asset
 */
class Asset extends FormEntity
{

    /**
     * @var int
     */
    private $id;

    /**
     * @var string
     */
    private $title;

    /**
     * @var string
     */
    private $description;

    /**
     * @var string
     */
    private $storageLocation = 'local';

    /**
     * @var string
     */
    private $path;

    /**
     * @var string
     */
    private $remotePath;

    /**
     * @var string
     */
    private $originalFileName;

    /**
     * @var File
     */
    private $file;

    /**
     * Holds upload directory
     */
    private $uploadDir;

    /**
     * Holds max size of uploaded file
     */
    private $maxSize;

    /**
     * Holds file type (file extension)
     */
    private $fileType;

    /**
     * Temporary location when asset file is beeing updated.
     * We need to keep the old file till we are sure the new
     * one is stored correctly.
     */
    private $temp;

    /**
     * Temporary ID used for file upload and validations
     * before the actual ID is known.
     */
    private $tempId;

    /**
     * Temporary file name used for file upload and validations
     * before the actual ID is known.
     */
    private $tempName;

    /**
     * @var string
     */
    private $alias;

    /**
     * @var string
     */
    private $language = 'en';

    /**
     * @var null|\DateTime
     */
    private $publishUp;

    /**
     * @var null|\DateTime
     */
    private $publishDown;

    /**
     * @var int
     */
    private $downloadCount = 0;

    /**
     * @var int
     */
    private $uniqueDownloadCount = 0;

    /**
     * @var int
     */
    private $revision = 1;

    /**
     * @var \Mautic\CategoryBundle\Entity\Category
     **/
    private $category;

    /**
     * @var string
     */
    private $extension;

    /**
     * @var string
     */
    private $mime;

    /**
<<<<<<< HEAD
     * @param ORM\ClassMetadata $metadata
     */
    public static function loadMetadata (ORM\ClassMetadata $metadata)
    {
        $builder = new ClassMetadataBuilder($metadata);

        $builder->setTable('assets')
            ->setCustomRepositoryClass('Mautic\AssetBundle\Entity\AssetRepository');

        $builder->addIdColumns('title');

        $builder->addField('alias', 'string');

        $builder->createField('storageLocation', 'string')
            ->columnName('storage_location')
            ->nullable()
            ->build();

        $builder->createField('path', 'string')
            ->nullable()
            ->build();

        $builder->createField('remotePath', 'string')
            ->columnName('remote_path')
            ->nullable()
            ->build();

        $builder->createField('originalFileName', 'string')
            ->columnName('original_file_name')
            ->nullable()
            ->build();

        $builder->createField('language', 'string')
            ->columnName('lang')
            ->build();

        $builder->addPublishDates();

        $builder->createField('downloadCount', 'integer')
            ->columnName('download_count')
            ->build();

        $builder->createField('uniqueDownloadCount', 'integer')
            ->columnName('unique_download_count')
            ->build();

        $builder->addField('revision', 'integer');

        $builder->addCategory();

        $builder->createField('extension', 'string')
            ->nullable()
            ->build();

        $builder->createField('mime', 'string')
            ->nullable()
            ->build();
    }
=======
     * @ORM\Column(type="integer", nullable=true)
     * @Serializer\Expose
     * @Serializer\Since("1.0")
     * @Serializer\Groups({"assetDetails"})
     */
    private $size;
>>>>>>> ac485264

    public function __clone()
    {
        $this->id = null;

        parent::__clone();
    }

    /**
     * Get id
     *
     * @return integer
     */
    public function getId()
    {
        return $this->id;
    }

    /**
     * Sets file.
     *
     * @param File $file
     */
    public function setFile(File $file = null)
    {
        $this->file = $file;

        // check if we have an old asset path
        if (isset($this->path)) {
            // store the old name to delete after the update
            $this->temp = $this->path;
            $this->path = null;
        }
    }

    /**
     * Get file.
     *
     * @return UploadedFile
     */
    public function getFile()
    {
        // if file is not set, try to find it at temp folder
        if ($this->getStorageLocation() == 'local' && empty($this->file)) {
            $tempFile = $this->loadFile(true);

            if ($tempFile) {
                $this->setFile($tempFile);
            }
        }

        return $this->file;
    }

    /**
     * Set title
     *
     * @param string $title
     *
     * @return Asset
     */
    public function setTitle($title)
    {
        $this->isChanged('title', $title);
        $this->title = $title;

        return $this;
    }

    /**
     * Get title
     *
     * @return string
     */
    public function getTitle()
    {
        return $this->title;
    }

    /**
     * @return mixed
     */
    public function getExtension()
    {
        return $this->extension;
    }

    /**
     * @param mixed $extension
     */
    public function setExtension($extension)
    {
        $this->extension = $extension;
    }

    /**
     * @return mixed
     */
    public function getMime()
    {
        return $this->mime;
    }

    /**
     * @param mixed $mime
     */
    public function setMime($mime)
    {
        $this->mime = $mime;
    }

    /**
     * Set originalFileName
     *
     * @param string $originalFileName
     *
     * @return Asset
     */
    public function setOriginalFileName($originalFileName)
    {
        $this->isChanged('originalFileName', $originalFileName);
        $this->originalFileName = $originalFileName;

        return $this;
    }

    /**
     * Get originalFileName
     *
     * @return string
     */
    public function getOriginalFileName()
    {
        return $this->originalFileName;
    }

    /**
     * Set storage location
     *
     * @param string $storageLocation
     *
     * @return Asset
     */
    public function setStorageLocation($storageLocation)
    {
        $this->isChanged('storageLocation', $storageLocation);
        $this->storageLocation = $storageLocation;

        return $this;
    }

    /**
     * Get storage location
     *
     * @return string
     */
    public function getStorageLocation()
    {
        if ($this->storageLocation === null) {
            $this->storageLocation = 'local';
        }
        return $this->storageLocation;
    }

    /**
     * Set path
     *
     * @param string $path
     *
     * @return Asset
     */
    public function setPath($path)
    {
        $this->isChanged('path', $path);
        $this->path = $path;

        return $this;
    }

    /**
     * Get path
     *
     * @return string
     */
    public function getPath()
    {
        return $this->path;
    }

    /**
     * Set remote path
     *
     * @param string $remotePath
     *
     * @return Asset
     */
    public function setRemotePath($remotePath)
    {
        $this->isChanged('remotePath', $remotePath);
        $this->remotePath = $remotePath;

        return $this;
    }

    /**
     * Get remote path
     *
     * @return string
     */
    public function getRemotePath()
    {
        return $this->remotePath;
    }

    /**
     * Set alias
     *
     * @param string $alias
     *
     * @return Asset
     */
    public function setAlias($alias)
    {
        $this->isChanged('alias', $alias);
        $this->alias = $alias;

        return $this;
    }

    /**
     * Get alias
     *
     * @return string
     */
    public function getAlias()
    {
        return $this->alias;
    }

    /**
     * Set publishUp
     *
     * @param \DateTime $publishUp
     *
     * @return Asset
     */
    public function setPublishUp($publishUp)
    {
        $this->isChanged('publishUp', $publishUp);
        $this->publishUp = $publishUp;

        return $this;
    }

    /**
     * Get publishUp
     *
     * @return \DateTime
     */
    public function getPublishUp()
    {
        return $this->publishUp;
    }

    /**
     * Set publishDown
     *
     * @param \DateTime $publishDown
     *
     * @return Asset
     */
    public function setPublishDown($publishDown)
    {
        $this->isChanged('publishDown', $publishDown);
        $this->publishDown = $publishDown;

        return $this;
    }

    /**
     * Get publishDown
     *
     * @return \DateTime
     */
    public function getPublishDown()
    {
        return $this->publishDown;
    }

    /**
     * Set downloadCount
     *
     * @param integer $downloadCount
     *
     * @return Asset
     */
    public function setDownloadCount($downloadCount)
    {
        $this->downloadCount = $downloadCount;

        return $this;
    }

    /**
     * Get downloadCount
     *
     * @return integer
     */
    public function getDownloadCount()
    {
        return $this->downloadCount;
    }

    /**
     * Set revision
     *
     * @param integer $revision
     *
     * @return Asset
     */
    public function setRevision($revision)
    {
        $this->revision = $revision;

        return $this;
    }

    /**
     * Get revision
     *
     * @return integer
     */
    public function getRevision()
    {
        return $this->revision;
    }

    /**
     * Set language
     *
     * @param string $language
     *
     * @return Asset
     */
    public function setLanguage($language)
    {
        $this->isChanged('language', $language);
        $this->language = $language;

        return $this;
    }

    /**
     * Get language
     *
     * @return string
     */
    public function getLanguage()
    {
        return $this->language;
    }

    /**
     * Set category
     *
     * @param \Mautic\CategoryBundle\Entity\Category $category
     *
     * @return Asset
     */
    public function setCategory(\Mautic\CategoryBundle\Entity\Category $category = null)
    {
        $this->isChanged('category', $category);
        $this->category = $category;

        return $this;
    }

    /**
     * Get category
     *
     * @return \Mautic\CategoryBundle\Entity\Category
     */
    public function getCategory()
    {
        return $this->category;
    }

    /**
     * @param $prop
     * @param $val
     */
    protected function isChanged($prop, $val)
    {
        $getter  = "get" . ucfirst($prop);
        $current = $this->$getter();

        parent::isChanged($prop, $val);
    }

    /**
     * Constructor
     */
    public function __construct()
    {
    }

    /**
     * Set uniqueDownloadCount
     *
     * @param integer $uniqueDownloadCount
     *
     * @return Asset
     */
    public function setUniqueDownloadCount($uniqueDownloadCount)
    {
        $this->uniqueDownloadCount = $uniqueDownloadCount;

        return $this;
    }

    /**
     * Get uniqueDownloadCount
     *
     * @return integer
     */
    public function getUniqueDownloadCount()
    {
        return $this->uniqueDownloadCount;
    }

    public function preUpload()
    {
        if (null !== $this->getFile()) {

            // set the asset title as original file name if title is missing
            if (null === $this->getTitle()) {
                $this->setTitle($this->file->getClientOriginalName());
            }

            $filename   = sha1(uniqid(mt_rand(), true));
            $extension  = $this->getFile()->guessExtension();

            if (empty($extension)) {
                //get it from the original name
                $extension = pathinfo($this->originalFileName, PATHINFO_EXTENSION);
            }
            $this->path = $filename . '.' . $extension;
        } elseif ($this->getStorageLocation() == 'remote' && $this->getRemotePath() !== null) {
            $fileName = basename($this->getRemotePath());

            $this->setOriginalFileName($fileName);

            // set the asset title as original file name if title is missing
            if (null === $this->getTitle()) {
                $this->setTitle($fileName);
            }
        }
    }

    public function upload()
    {
        // the file property can be empty if the field is not required
        if (null === $this->getFile()) {

            // check for the remote and set type data
            if ($this->getStorageLocation() == 'remote') {
                // get some basic information about the file type
                $fileInfo   = $this->getFileInfo();

                // set the mime and extension column values
                $this->setExtension($fileInfo['extension']);
                $this->setMime($fileInfo['mime']);
                $this->setSize($fileInfo['size']);
            }
            return;
        }

        // move takes the target directory and then the
        // target filename to move to
        $this->getFile()->move($this->getUploadDir(), $this->path);
        $filePath = $this->getUploadDir() . '/' . $this->temp;

        // get some basic information about the file type
        $fileInfo   = $this->getFileInfo();

        // set the mime and extension column values
        $this->setExtension($fileInfo['extension']);
        $this->setMime($fileInfo['mime']);
        $this->setSize($fileInfo['size']);

        // check if we have an old asset
        if (isset($this->temp) && file_exists($filePath)) {
            // delete the old asset
            unlink($filePath);
            // clear the temp asset path
            $this->temp = null;
        }

        // Remove temporary folder and files
        $fs = new Filesystem();
        $fs->remove($this->getAbsoluteTempDir());

        // clean up the file property as you won't need it anymore
        $this->file = null;
    }

    /**
     * Remove a file
     *
     * @param   boolean     $temp >> regular uploaded file or temporary
     * @return  void
     */
    public function removeUpload($temp = false)
    {
        if ($temp) {
            $file = $this->getAbsoluteTempPath();
        } else {
            $file = $this->getAbsolutePath();
        }

        if ($file && file_exists($file)) {
            unlink($file);
        }
    }

    /**
     * Returns absolute path to the file.
     *
     * @return string
     */
    public function getAbsolutePath()
    {
        return null === $this->path
            ? null
            : $this->getUploadDir() . '/' . $this->path;
    }

    /**
     * Returns absolute path to temporary file.
     *
     * @return string
     */
    public function getAbsoluteTempPath()
    {
        return null === $this->tempId || null === $this->tempName
            ? null
            : $this->getAbsoluteTempDir() . '/' . $this->tempName;
    }

    /**
     * Returns absolute path to temporary file.
     *
     * @return string
     */
    public function getAbsoluteTempDir()
    {
        return null === $this->tempId
            ? null
            : $this->getUploadDir() . '/tmp/' . $this->tempId;
    }

    /**
     * Returns absolute path to upload dir.
     *
     * @return string
     */
    protected function getUploadDir()
    {
        if ($this->uploadDir) {
            return $this->uploadDir;
        }

        return 'media/files';
    }

    /**
     * Set uploadDir
     *
     * @param string $uploadDir
     *
     * @return Asset
     */
    public function setUploadDir($uploadDir)
    {
        $this->uploadDir = $uploadDir;

        return $this;
    }

    /**
     * Returns maximal uploadable size in bytes.
     * If not set, 6000000 is default
     *
     * @return string
     */
    protected function getMaxSize()
    {
        if ($this->maxSize) {
            return $this->maxSize;
        }

        return 6000000;
    }

    /**
     * Set max size
     *
     * @param string $maxSize
     *
     * @return Asset
     */
    public function setMaxSize($maxSize)
    {
        $this->maxSize = $maxSize;

        return $this;
    }

    /**
     * Returns file extension
     *
     * @return string
     */
    public function getFileType()
    {
        if ($this->getStorageLocation() == 'remote') {
            return pathinfo(parse_url($this->getRemotePath(), PHP_URL_PATH), PATHINFO_EXTENSION);
        }

        if ($this->loadFile() === null) {
            return '';
        }

        return $this->loadFile()->guessExtension();
    }

    /**
     * Returns some file info
     *
     * @return array
     */
    public function getFileInfo()
    {
        $fileInfo = array();

        if ($this->getStorageLocation() == 'remote') {
            $ch = curl_init($this->getRemotePath());
            curl_setopt($ch, CURLOPT_RETURNTRANSFER, true);
            curl_setopt($ch, CURLOPT_FOLLOWLOCATION, true);
            curl_setopt($ch, CURLOPT_HEADER, 1);
            curl_setopt($ch, CURLOPT_NOBODY, 1);
            curl_setopt($ch, CURLOPT_CONNECTTIMEOUT, 5);
            curl_exec($ch);

            // build an array of handy info
            $fileInfo['mime']       = curl_getinfo($ch, CURLINFO_CONTENT_TYPE);
            $fileInfo['extension']  = $this->getFileType();
            $fileInfo['size']       = curl_getinfo($ch, CURLINFO_CONTENT_LENGTH_DOWNLOAD);

            return $fileInfo;
        }

        if ($this->loadFile() === null) {
            return '';
        }

        // return an array of file type info
        $fileInfo['mime']       = $this->loadFile()->getMimeType();
        $fileInfo['extension']  = $this->getFileType();
        $fileInfo['size']       = $this->getSize(false, true);

        return $fileInfo;
    }

    /**
     * Returns file mime type
     *
     * @return string
     */
    public function getFileMimeType()
    {
        if ($this->getStorageLocation() == 'remote') {
            $ch = curl_init($this->getRemotePath());
            curl_setopt($ch, CURLOPT_RETURNTRANSFER, true);
            curl_setopt($ch, CURLOPT_FOLLOWLOCATION, true);
            curl_setopt($ch, CURLOPT_HEADER, 1);
            curl_setopt($ch, CURLOPT_NOBODY, 1);
            curl_exec($ch);
            return curl_getinfo($ch, CURLINFO_CONTENT_TYPE);
        }

        if ($this->loadFile() === null) {
            return '';
        }

        $type = $this->loadFile()->getMimeType();

        return $type;
    }

    /**
     * Returns Font Awesome icon class based on file type.
     *
     * @return string
     */
    public function getIconClass()
    {
        $fileType = $this->getFileType();

        // return missing file icon if file type is empty
        if (!$fileType) {
            return 'fa fa-ban';
        }

        $fileTypes = $this->getFileExtensions();

        // Search for icon name by file extension.
        foreach ($fileTypes as $icon => $extensions) {
            if (in_array($fileType, $extensions)) {
                return 'fa fa-file-' . $icon . '-o';
            }
        }

        // File extension is unknown, display general file icon.
        return 'fa fa-file-o';
    }

    /**
     * Decides if an asset is image displayable by browser.
     *
     * @return boolean
     */
    public function isImage()
    {
        $fileType = strtolower($this->getFileType());

        if (!$fileType) {
            return false;
        }

        $imageTypes = array('jpg', 'jpeg', 'png', 'gif');

        if (in_array($fileType, $imageTypes)) {
            return true;
        }

        return false;
    }

    /**
     * Returns array of common extensions
     *
     * @return string
     */
    public function getFileExtensions()
    {
        return array(
            'excel' => array(
                'xlsx',
                'xlsm',
                'xlsb',
                'xltx',
                'xltm',
                'xls',
                'xlt'
            ),
            'word' => array(
                'doc',
                'docx',
                'docm',
                'dotx'
            ),
            'pdf' => array(
                'pdf'
            ),
            'audio' => array(
                'mp3'
            ),
            'archive' => array(
                'zip',
                'rar',
                'iso',
                'tar',
                'gz',
                '7z'
            ),
            'image' => array(
                'jpg',
                'jpeg',
                'png',
                'gif',
                'ico',
                'bmp',
                'psd'
            ),
            'text' => array(
                'txt',
                'pub'
            ),
            'code' => array(
                'php',
                'js',
                'json',
                'yaml',
                'xml',
                'html',
                'htm',
                'sql'
            ),
            'powerpoint' => array(
                'ppt',
                'pptx',
                'pptm',
                'xps',
                'potm',
                'potx',
                'pot',
                'pps',
                'odp'
            ),
            'video' => array(
                'wmv',
                'avi',
                'mp4',
                'mkv',
                'mpeg'
            )
        );
    }

    /**
     * Load the file object from it's path.
     *
     * @return null|\Symfony\Component\HttpFoundation\File\File
     */
    public function loadFile($temp = false)
    {
        if ($temp) {
            $path = $this->getAbsoluteTempPath();
        } else {
            $path = $this->getAbsolutePath();
        }

        if (!$path || !file_exists($path)) {
            return null;
        }

        try {
            $file = new File($path);
        } catch (FileNotFoundException $e) {
            $file = null;
        }

        return $file;
    }

    /**
     * Load content of the file from it's path.
     *
     * @return string
     */
    public function getFileContents()
    {
        $path = $this->getFilePath();

        return file_get_contents($path);
    }

    /**
     * Get the path to the file; a URL if remote or full file path if local
     *
     * @return string
     */
    public function getFilePath()
    {
        return $this->getStorageLocation() == 'remote' ? $this->getRemotePath() : $this->getAbsolutePath();
    }

    /**
     * @return mixed
     */
    public function getDescription ()
    {
        return $this->description;
    }

    /**
     * @param mixed $description
     */
    public function setDescription ($description)
    {
        $this->description = $description;
    }

    /**
     * @param ClassMetadata $metadata
     */
    public static function loadValidatorMetadata(ClassMetadata $metadata)
    {
        // Add a constraint to manage the file upload data
        $metadata->addConstraint(new Assert\Callback(array('\\Mautic\\AssetBundle\\Entity\\Asset', 'validateFile')));
    }

    /**
     * Validator to ensure proper data for the file fields
     *
     * @param Asset                     $object  Entity object to validate
     * @param ExecutionContextInterface $context Context object
     */
    public static function validateFile($object, ExecutionContextInterface $context)
    {
        if ($object->getStorageLocation() == 'local') {
            $tempName = $object->getTempName();

            // If the object is stored locally, we should have file data
            if ($object->isNew() && $tempName === null) {
                $context->buildViolation('mautic.asset.asset.error.missing.file')
                    ->atPath('tempName')
                    ->setTranslationDomain('validators')
                    ->addViolation();
            }

            if ($object->getTitle() === null) {
                $context->buildViolation('mautic.asset.asset.error.missing.title')
                    ->atPath('title')
                    ->setTranslationDomain('validators')
                    ->addViolation();
            }

            // Unset any remote file data
            $object->setRemotePath(null);
        } elseif ($object->getStorageLocation() == 'remote') {
            // If the object is stored remotely, we should have a remote path
            if ($object->getRemotePath() === null) {
                $context->buildViolation('mautic.asset.asset.error.missing.remote.path')
                    ->atPath('remotePath')
                    ->setTranslationDomain('validators')
                    ->addViolation();
            }

            // Unset any local file data
            $object->setPath(null);
        }
    }

    /**
     * Set temporary ID
     *
     * @param string $tempId
     *
     * @return Asset
     */
    public function setTempId($tempId)
    {
        $this->tempId = $tempId;

        return $this;
    }

    /**
     * Get temporary ID
     *
     * @return string
     */
    public function getTempId()
    {
        return $this->tempId;
    }

    /**
     * Set temporary file name
     *
     * @param string $tempName
     *
     * @return Asset
     */
    public function setTempName($tempName)
    {
        $this->tempName = $tempName;

        return $this;
    }

    /**
     * Get temporary file name
     *
     * @return string
     */
    public function getTempName()
    {
        return $this->tempName;
    }

    /**
     * @param bool   $humanReadable
     * @param bool   $forceUpdate
     * @param string $inUnit
     *
     * @return float|string
     */
    public function getSize($humanReadable = true, $forceUpdate = false, $inUnit = '')
    {
        if (empty($this->size) || $forceUpdate) {
            // Try to fetch it
            if ($this->getStorageLocation() == 'remote') {
                $ch = curl_init($this->getRemotePath());
                curl_setopt($ch, CURLOPT_RETURNTRANSFER, true);
                curl_setopt($ch, CURLOPT_FOLLOWLOCATION, true);
                curl_setopt($ch, CURLOPT_HEADER, 1);
                curl_setopt($ch, CURLOPT_NOBODY, 1);
                curl_setopt($ch, CURLOPT_CONNECTTIMEOUT, 5);

                curl_exec($ch);

                $this->setSize(round(curl_getinfo($ch, CURLINFO_CONTENT_LENGTH_DOWNLOAD)));
            }

            if ($this->loadFile() === null) {
                return 0;
            }

            $this->setSize(round($this->loadFile()->getSize()));
        }

        return ($humanReadable) ? static::convertBytesToHumanReadable($this->size, $inUnit) :  $this->size;
    }

    /**
     * @param mixed $size
     *
     * @return Asset
     */
    public function setSize($size)
    {
        $this->size = $size;

        return $this;
    }


    /**
     * Borrowed from Symfony\Component\HttpFoundation\File\UploadedFile::getMaxFilesize
     *
     * @param $size
     *
     * @return int|string
     */
    static public function convertSizeToBytes($size)
    {
        if ('' === $size) {
            return PHP_INT_MAX;
        }

        $max = ltrim($size, '+');
        if (0 === strpos($max, '0x')) {
            $max = intval($max, 16);
        } elseif (0 === strpos($max, '0')) {
            $max = intval($max, 8);
        } else {
            $max = intval($max);
        }

        switch (strtolower(substr($size, -1))) {
            case 't': $max *= 1024;
            case 'g': $max *= 1024;
            case 'm': $max *= 1024;
            case 'k': $max *= 1024;
        }

        return $max;
    }

    /**
     * @param        $size
     * @param string $unit
     *
     * @return string
     */
    static public function convertBytesToHumanReadable($size, $unit = "")
    {
        if ((!$unit && $size >= 1 << 30) || $unit == "GB") {
            return number_format($size / (1 << 30), 2). " GB";
        }
        if ((!$unit && $size >= 1 << 20) || $unit == "MB") {
            return number_format($size / (1 << 20), 2)." MB";
        }
        if ((!$unit && $size >= 1 << 10) || $unit == "KB") {
            return number_format($size / (1 << 10), 2)." KB";
        }

        return number_format($size) . " bytes";
    }
}<|MERGE_RESOLUTION|>--- conflicted
+++ resolved
@@ -151,7 +151,6 @@
     private $mime;
 
     /**
-<<<<<<< HEAD
      * @param ORM\ClassMetadata $metadata
      */
     public static function loadMetadata (ORM\ClassMetadata $metadata)
@@ -210,14 +209,14 @@
             ->nullable()
             ->build();
     }
-=======
+
+    /**
      * @ORM\Column(type="integer", nullable=true)
      * @Serializer\Expose
      * @Serializer\Since("1.0")
      * @Serializer\Groups({"assetDetails"})
      */
     private $size;
->>>>>>> ac485264
 
     public function __clone()
     {
