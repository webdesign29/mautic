--- conflicted
+++ resolved
@@ -153,14 +153,11 @@
     private $size;
 
     /**
-<<<<<<< HEAD
-     * @Serializer\Expose
-     * @Serializer\Since("1.0")
-     * @Serializer\Groups({"assetDetails"})
+     * @var
      */
     private $downloadUrl;
 
-=======
+    /**
      * @param ORM\ClassMetadata $metadata
      */
     public static function loadMetadata (ORM\ClassMetadata $metadata)
@@ -251,7 +248,8 @@
                     'revision',
                     'extension',
                     'mime',
-                    'size'
+                    'size',
+                    'downloadUrl'
                 )
             )
             ->build();
@@ -260,7 +258,6 @@
     /**
      * Clone magic function
      */
->>>>>>> 4645fdc9
     public function __clone()
     {
         $this->id = null;
