<?php
/**
 * @package     Mautic
 * @copyright   2014 Mautic Contributors. All rights reserved.
 * @author      Mautic
 * @link        http://mautic.org
 * @license     GNU/GPLv3 http://www.gnu.org/licenses/gpl-3.0.html
 */

return array(
    'routes' => array(
        'main' => array(
            'mautic_asset_buildertoken_index' => array(
                'path' => '/asset/buildertokens/{page}',
                'controller' => 'MauticAssetBundle:SubscribedEvents\BuilderToken:index'
            ),
            'mautic_asset_index' => array(
                'path' => '/assets/{page}',
                'controller' => 'MauticAssetBundle:Asset:index'
            ),
            'mautic_asset_remote' => array(
                'path' => '/assets/remote',
                'controller' => 'MauticAssetBundle:Asset:remote',
            ),
            'mautic_asset_action' => array(
                'path' => '/assets/{objectAction}/{objectId}',
                'controller' => 'MauticAssetBundle:Asset:execute',
            )
        ),
        'api' => array(
            'mautic_api_getassets' => array(
                'path' => '/assets',
                'controller' => 'MauticAssetBundle:Api\AssetApi:getEntities'
            ),
            'mautic_api_getasset' => array(
                'path' => '/assets/{id}',
                'controller' => 'MauticAssetBundle:Api\AssetApi:getEntity'
            )
        ),
        'public' => array(
            'mautic_asset_download' => array(
                'path' => '/asset/{slug}',
                'controller' => 'MauticAssetBundle:Public:download',
                'defaults' => array(
                    "slug"    => ''
                )
            )
        )
    ),
<<<<<<< HEAD

    'menu' => array(
        'main' => array(
            'priority' => 20,
            'items'    => array(
                'mautic.asset.assets' => array(
                    'route'     => 'mautic_asset_index',
                    'id'        => 'mautic_asset_root',
                    'iconClass' => 'fa-folder-open-o',
                    'access'    => array('asset:assets:viewown', 'asset:assets:viewother')
                )
            )
        )
    ),

=======
    
>>>>>>> 6eb31350
    'categories' => array(
        'asset' => null
    ),

    'services' => array(
        'events' => array(
            'mautic.asset.subscriber' => array(
                'class' => 'Mautic\AssetBundle\EventListener\AssetSubscriber'
            ),
            'mautic.asset.pointbundle.subscriber' => array(
                'class' => 'Mautic\AssetBundle\EventListener\PointSubscriber'
            ),
            'mautic.asset.formbundle.subscriber' => array(
                'class' => 'Mautic\AssetBundle\EventListener\FormSubscriber'
            ),
            'mautic.asset.campaignbundle.subscriber' => array(
                'class' => 'Mautic\AssetBundle\EventListener\CampaignSubscriber'
            ),
            'mautic.asset.reportbundle.subscriber' => array(
                'class' => 'Mautic\AssetBundle\EventListener\ReportSubscriber'
            ),
            'mautic.asset.builder.subscriber' => array(
                'class' => 'Mautic\AssetBundle\EventListener\BuilderSubscriber'
            ),
            'mautic.asset.leadbundle.subscriber' => array(
                'class' => 'Mautic\AssetBundle\EventListener\LeadSubscriber'
            ),
            'mautic.asset.pagebundle.subscriber' => array(
                'class' => 'Mautic\AssetBundle\EventListener\PageSubscriber'
            ),
            'mautic.asset.emailbundle.subscriber' => array(
                'class' => 'Mautic\AssetBundle\EventListener\EmailSubscriber'
            ),
            'mautic.asset.configbundle.subscriber' => array(
                'class' => 'Mautic\AssetBundle\EventListener\ConfigSubscriber'
            ),
            'mautic.asset.search.subscriber' => array(
                'class' => 'Mautic\AssetBundle\EventListener\SearchSubscriber'
            ),
            'oneup_uploader.pre_upload' => array(
                'class' => 'Mautic\AssetBundle\EventListener\UploadSubscriber'
            )
        ),
        'forms' => array(
            'mautic.form.type.asset' => array(
                'class' => 'Mautic\AssetBundle\Form\Type\AssetType',
                'arguments' => 'mautic.factory',
                'alias' => 'asset'
            ),
            'mautic.form.type.pointaction_assetdownload' => array(
                'class' => 'Mautic\AssetBundle\Form\Type\PointActionAssetDownloadType',
                'alias' => 'pointaction_assetdownload'
            ),
            'mautic.form.type.campaignevent_assetdownload' => array(
                'class' => 'Mautic\AssetBundle\Form\Type\CampaignEventAssetDownloadType',
                'alias' => 'campaignevent_assetdownload'
            ),
            'mautic.form.type.formsubmit_assetdownload' => array(
                'class' => 'Mautic\AssetBundle\Form\Type\FormSubmitActionDownloadFileType',
                'alias' => 'asset_submitaction_downloadfile'
            ),
            'mautic.form.type.assetlist' => array(
                'class' => 'Mautic\AssetBundle\Form\Type\AssetListType',
                'arguments' => 'mautic.factory',
                'alias' => 'asset_list'
            ),
            'mautic.form.type.assetconfig' => array(
                'class' => 'Mautic\AssetBundle\Form\Type\ConfigType',
                'arguments' => 'mautic.factory',
                'alias' => 'assetconfig'
            )
        ),
        'others' => array(
            'mautic.asset.upload.error.handler' => array(
                'class' => 'Mautic\AssetBundle\ErrorHandler\DropzoneErrorHandler',
                'arguments' => 'mautic.factory'
            ),
            // Override the DropzoneController
            'oneup_uploader.controller.dropzone.class' => 'Mautic\AssetBundle\Controller\UploadController'
        )
    ),

    'parameters' => array(
        'upload_dir'            => '%kernel.root_dir%/../media/files',
        'max_size'              => '6',
        'allowed_extensions'    => array('csv', 'doc', 'docx', 'epub', 'gif', 'jpg', 'jpeg', 'mpg', 'mpeg', 'mp3', 'odt', 'odp', 'ods', 'pdf', 'png', 'ppt', 'pptx', 'tif', 'tiff', 'txt', 'xls', 'xlsx', 'wav')
    )
);<|MERGE_RESOLUTION|>--- conflicted
+++ resolved
@@ -47,7 +47,6 @@
             )
         )
     ),
-<<<<<<< HEAD
 
     'menu' => array(
         'main' => array(
@@ -57,15 +56,13 @@
                     'route'     => 'mautic_asset_index',
                     'id'        => 'mautic_asset_root',
                     'iconClass' => 'fa-folder-open-o',
-                    'access'    => array('asset:assets:viewown', 'asset:assets:viewother')
+                    'access'    => array('asset:assets:viewown', 'asset:assets:viewother'),
+                    'parent'    => 'mautic.campaign.campaigns'
                 )
             )
         )
     ),
 
-=======
-    
->>>>>>> 6eb31350
     'categories' => array(
         'asset' => null
     ),
