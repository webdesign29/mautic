<?php

/*
 * @copyright   2014 Mautic Contributors. All rights reserved
 * @author      Mautic
 *
 * @link        http://mautic.org
 *
 * @license     GNU/GPLv3 http://www.gnu.org/licenses/gpl-3.0.html
 */

use Mautic\AssetBundle\EventListener\BuilderSubscriber;
use Mautic\AssetBundle\EventListener\ReportSubscriber;

return [
    'routes' => [
        'main' => [
            'mautic_asset_index' => [
                'path'       => '/assets/{page}',
                'controller' => 'MauticAssetBundle:Asset:index',
            ],
            'mautic_asset_remote' => [
                'path'       => '/assets/remote',
                'controller' => 'MauticAssetBundle:Asset:remote',
            ],
            'mautic_asset_action' => [
                'path'       => '/assets/{objectAction}/{objectId}',
                'controller' => 'MauticAssetBundle:Asset:execute',
            ],
        ],
        'api' => [
            'mautic_api_assetsstandard' => [
                'standard_entity' => true,
                'name'            => 'assets',
                'path'            => '/assets',
                'controller'      => 'MauticAssetBundle:Api\AssetApi',
            ],
        ],
        'public' => [
            'mautic_asset_download' => [
                'path'       => '/asset/{slug}',
                'controller' => 'MauticAssetBundle:Public:download',
                'defaults'   => [
                    'slug' => '',
                ],
            ],
        ],
    ],

    'menu' => [
        'main' => [
            'items' => [
                'mautic.asset.assets' => [
                    'route'    => 'mautic_asset_index',
                    'access'   => ['asset:assets:viewown', 'asset:assets:viewother'],
                    'parent'   => 'mautic.core.components',
                    'priority' => 300,
                ],
            ],
        ],
    ],

    'categories' => [
        'asset' => null,
    ],

    'services' => [
        'events' => [
            'mautic.asset.subscriber' => [
                'class'     => \Mautic\AssetBundle\EventListener\AssetSubscriber::class,
                'arguments' => [
                    'mautic.helper.ip_lookup',
                    'mautic.core.model.auditlog',
                ],
            ],
            'mautic.asset.pointbundle.subscriber' => [
                'class'     => \Mautic\AssetBundle\EventListener\PointSubscriber::class,
                'arguments' => [
                    'mautic.point.model.point',
                ],
            ],
            'mautic.asset.formbundle.subscriber' => [
                'class' => \Mautic\AssetBundle\EventListener\FormSubscriber::class,
            ],
            'mautic.asset.campaignbundle.subscriber' => [
                'class'     => \Mautic\AssetBundle\EventListener\CampaignSubscriber::class,
                'arguments' => [
                    'mautic.campaign.model.event',
                ],
            ],
            'mautic.asset.reportbundle.subscriber' => [
                'class'     => ReportSubscriber::class,
                'arguments' => [
                    'mautic.lead.model.company_report_data',
                    'mautic.asset.repository.download',
                ],
            ],
            'mautic.asset.builder.subscriber' => [
<<<<<<< HEAD
                'class'     => BuilderSubscriber::class,
                'arguments' => [
                    'mautic.asset.helper.token',
                    'mautic.tracker.contact',
                    'mautic.helper.token_builder.factory',
=======
                'class'     => \Mautic\AssetBundle\EventListener\BuilderSubscriber::class,
                'arguments' => [
                    'mautic.asset.helper.token',
                    'mautic.lead.model.lead',
                    'mautic.security',
                    'mautic.factory',
>>>>>>> c58830bb
                ],
            ],
            'mautic.asset.leadbundle.subscriber' => [
                'class'     => \Mautic\AssetBundle\EventListener\LeadSubscriber::class,
                'arguments' => [
                    'mautic.asset.model.asset',
                    'translator',
                    'router',
                    'mautic.asset.repository.download',
                ],
            ],
            'mautic.asset.pagebundle.subscriber' => [
                'class' => \Mautic\AssetBundle\EventListener\PageSubscriber::class,
            ],
            'mautic.asset.emailbundle.subscriber' => [
                'class' => \Mautic\AssetBundle\EventListener\EmailSubscriber::class,
            ],
            'mautic.asset.configbundle.subscriber' => [
                'class' => \Mautic\AssetBundle\EventListener\ConfigSubscriber::class,
            ],
            'mautic.asset.search.subscriber' => [
                'class'     => \Mautic\AssetBundle\EventListener\SearchSubscriber::class,
                'arguments' => [
                    'mautic.asset.model.asset',
                    'mautic.security',
                    'mautic.helper.user',
                    'mautic.helper.templating',
                ],
            ],
            'mautic.asset.stats.subscriber' => [
                'class'     => \Mautic\AssetBundle\EventListener\StatsSubscriber::class,
                'arguments' => [
                    'mautic.security',
                    'doctrine.orm.entity_manager',
                ],
            ],
            'oneup_uploader.pre_upload' => [
                'class'     => \Mautic\AssetBundle\EventListener\UploadSubscriber::class,
                'arguments' => [
                    'mautic.helper.core_parameters',
                    'mautic.asset.model.asset',
                    'mautic.core.validator.file_upload',
                ],
            ],
            'mautic.asset.dashboard.subscriber' => [
                'class'     => \Mautic\AssetBundle\EventListener\DashboardSubscriber::class,
                'arguments' => [
                    'mautic.asset.model.asset',
                    'router',
                ],
            ],
            'mautic.asset.subscriber.determine_winner' => [
                'class'     => \Mautic\AssetBundle\EventListener\DetermineWinnerSubscriber::class,
                'arguments' => [
                    'doctrine.orm.entity_manager',
                    'translator',
                ],
            ],
        ],
        'forms' => [
            'mautic.form.type.asset' => [
                'class'     => \Mautic\AssetBundle\Form\Type\AssetType::class,
                'arguments' => [
                    'translator',
                    'mautic.asset.model.asset',
                ],
            ],
            'mautic.form.type.pointaction_assetdownload' => [
                'class' => \Mautic\AssetBundle\Form\Type\PointActionAssetDownloadType::class,
            ],
            'mautic.form.type.campaignevent_assetdownload' => [
                'class' => \Mautic\AssetBundle\Form\Type\CampaignEventAssetDownloadType::class,
            ],
            'mautic.form.type.formsubmit_assetdownload' => [
                'class' => \Mautic\AssetBundle\Form\Type\FormSubmitActionDownloadFileType::class,
            ],
            'mautic.form.type.assetlist' => [
                'class'     => \Mautic\AssetBundle\Form\Type\AssetListType::class,
                'arguments' => [
                    'mautic.security',
                    'mautic.asset.model.asset',
                    'mautic.helper.user',
                ],
            ],
            'mautic.form.type.assetconfig' => [
                'class' => \Mautic\AssetBundle\Form\Type\ConfigType::class,
            ],
            'mautic.form.type.asset_dashboard_downloads_in_time_widget' => [
                'class' => \Mautic\AssetBundle\Form\Type\DashboardDownloadsInTimeWidgetType::class,
            ],
        ],
        'others' => [
            'mautic.asset.upload.error.handler' => [
                'class'     => 'Mautic\AssetBundle\ErrorHandler\DropzoneErrorHandler',
                'arguments' => 'mautic.factory',
            ],
            // Override the DropzoneController
            'oneup_uploader.controller.dropzone.class' => 'Mautic\AssetBundle\Controller\UploadController',
            'mautic.asset.helper.token'                => [
                'class'     => 'Mautic\AssetBundle\Helper\TokenHelper',
                'arguments' => 'mautic.asset.model.asset',
            ],
        ],
        'models' => [
            'mautic.asset.model.asset' => [
                'class'     => \Mautic\AssetBundle\Model\AssetModel::class,
                'arguments' => [
                    'mautic.lead.model.lead',
                    'mautic.category.model.category',
                    'request_stack',
                    'mautic.helper.ip_lookup',
                    'mautic.helper.core_parameters',
                    'mautic.lead.service.device_creator_service',
                    'mautic.lead.factory.device_detector_factory',
                    'mautic.lead.service.device_tracking_service',
                ],
            ],
        ],
        'repositories' => [
            'mautic.asset.repository.download' => [
                'class'     => Doctrine\ORM\EntityRepository::class,
                'factory'   => ['@doctrine.orm.entity_manager', 'getRepository'],
                'arguments' => \Mautic\AssetBundle\Entity\Download::class,
            ],
        ],
    ],

    'parameters' => [
        'upload_dir'         => '%kernel.root_dir%/../media/files',
        'max_size'           => '6',
        'allowed_extensions' => ['csv', 'doc', 'docx', 'epub', 'gif', 'jpg', 'jpeg', 'mpg', 'mpeg', 'mp3', 'odt', 'odp', 'ods', 'pdf', 'png', 'ppt', 'pptx', 'tif', 'tiff', 'txt', 'xls', 'xlsx', 'wav'],
    ],
];<|MERGE_RESOLUTION|>--- conflicted
+++ resolved
@@ -96,20 +96,11 @@
                 ],
             ],
             'mautic.asset.builder.subscriber' => [
-<<<<<<< HEAD
                 'class'     => BuilderSubscriber::class,
                 'arguments' => [
                     'mautic.asset.helper.token',
                     'mautic.tracker.contact',
                     'mautic.helper.token_builder.factory',
-=======
-                'class'     => \Mautic\AssetBundle\EventListener\BuilderSubscriber::class,
-                'arguments' => [
-                    'mautic.asset.helper.token',
-                    'mautic.lead.model.lead',
-                    'mautic.security',
-                    'mautic.factory',
->>>>>>> c58830bb
                 ],
             ],
             'mautic.asset.leadbundle.subscriber' => [
