<?php

/*
 * @copyright   2014 Mautic Contributors. All rights reserved
 * @author      Mautic
 *
 * @link        http://mautic.org
 *
 * @license     GNU/GPLv3 http://www.gnu.org/licenses/gpl-3.0.html
 */

return [
    'routes' => [
        'main' => [
            'mautic_asset_index' => [
                'path'       => '/assets/{page}',
                'controller' => 'MauticAssetBundle:Asset:index',
            ],
            'mautic_asset_remote' => [
                'path'       => '/assets/remote',
                'controller' => 'MauticAssetBundle:Asset:remote',
            ],
            'mautic_asset_action' => [
                'path'       => '/assets/{objectAction}/{objectId}',
                'controller' => 'MauticAssetBundle:Asset:execute',
            ],
        ],
        'api' => [
            'mautic_api_assetsstandard' => [
                'standard_entity' => true,
                'name'            => 'assets',
                'path'            => '/assets',
                'controller'      => 'MauticAssetBundle:Api\AssetApi',
            ],
        ],
        'public' => [
            'mautic_asset_download' => [
                'path'       => '/asset/{slug}',
                'controller' => 'MauticAssetBundle:Public:download',
                'defaults'   => [
                    'slug' => '',
                ],
            ],
        ],
    ],

    'menu' => [
        'main' => [
            'items' => [
                'mautic.asset.assets' => [
                    'route'    => 'mautic_asset_index',
                    'access'   => ['asset:assets:viewown', 'asset:assets:viewother'],
                    'parent'   => 'mautic.core.components',
                    'priority' => 300,
                ],
            ],
        ],
    ],

    'categories' => [
        'asset' => null,
    ],

    'services' => [
        'events' => [
            'mautic.asset.subscriber' => [
                'class'     => \Mautic\AssetBundle\EventListener\AssetSubscriber::class,
                'arguments' => [
                    'mautic.helper.ip_lookup',
                    'mautic.core.model.auditlog',
                ],
            ],
            'mautic.asset.pointbundle.subscriber' => [
                'class'     => \Mautic\AssetBundle\EventListener\PointSubscriber::class,
                'arguments' => [
                    'mautic.point.model.point',
                ],
            ],
            'mautic.asset.formbundle.subscriber' => [
                'class' => \Mautic\AssetBundle\EventListener\FormSubscriber::class,
            ],
            'mautic.asset.campaignbundle.subscriber' => [
                'class'     => \Mautic\AssetBundle\EventListener\CampaignSubscriber::class,
                'arguments' => [
                    'mautic.campaign.model.event',
                ],
            ],
            'mautic.asset.reportbundle.subscriber' => [
                'class'     => \Mautic\AssetBundle\EventListener\ReportSubscriber::class,
                'arguments' => [
                    'mautic.lead.model.company_report_data',
                    'mautic.asset.repository.download',
                ],
            ],
            'mautic.asset.builder.subscriber' => [
                'class'     => \Mautic\AssetBundle\EventListener\BuilderSubscriber::class,
                'arguments' => [
                    'mautic.asset.helper.token',
                    'mautic.lead.model.lead',
                    'mautic.security',
                    'mautic.factory',
                ],
            ],
            'mautic.asset.leadbundle.subscriber' => [
                'class'     => \Mautic\AssetBundle\EventListener\LeadSubscriber::class,
                'arguments' => [
                    'mautic.asset.model.asset',
                    'translator',
                    'router',
                    'mautic.asset.repository.download',
                ],
            ],
            'mautic.asset.pagebundle.subscriber' => [
                'class' => \Mautic\AssetBundle\EventListener\PageSubscriber::class,
            ],
            'mautic.asset.emailbundle.subscriber' => [
                'class' => \Mautic\AssetBundle\EventListener\EmailSubscriber::class,
            ],
            'mautic.asset.configbundle.subscriber' => [
                'class' => \Mautic\AssetBundle\EventListener\ConfigSubscriber::class,
            ],
            'mautic.asset.search.subscriber' => [
                'class'     => \Mautic\AssetBundle\EventListener\SearchSubscriber::class,
                'arguments' => [
                    'mautic.asset.model.asset',
                    'mautic.security',
                    'mautic.helper.user',
                    'mautic.helper.templating',
                ],
            ],
            'mautic.asset.stats.subscriber' => [
                'class'     => \Mautic\AssetBundle\EventListener\StatsSubscriber::class,
                'arguments' => [
                    'mautic.security',
                    'doctrine.orm.entity_manager',
                ],
            ],
            'oneup_uploader.pre_upload' => [
                'class'     => \Mautic\AssetBundle\EventListener\UploadSubscriber::class,
                'arguments' => [
                    'mautic.helper.core_parameters',
                    'mautic.asset.model.asset',
                    'mautic.core.validator.file_upload',
                ],
            ],
            'mautic.asset.dashboard.subscriber' => [
                'class'     => \Mautic\AssetBundle\EventListener\DashboardSubscriber::class,
                'arguments' => [
                    'mautic.asset.model.asset',
                    'router',
                ],
            ],
            'mautic.asset.subscriber.determine_winner' => [
                'class'     => \Mautic\AssetBundle\EventListener\DetermineWinnerSubscriber::class,
                'arguments' => [
                    'doctrine.orm.entity_manager',
                    'translator',
                ],
            ],
        ],
        'forms' => [
            'mautic.form.type.asset' => [
                'class'     => \Mautic\AssetBundle\Form\Type\AssetType::class,
                'arguments' => [
                    'translator',
                    'mautic.asset.model.asset',
                ],
            ],
            'mautic.form.type.pointaction_assetdownload' => [
                'class' => \Mautic\AssetBundle\Form\Type\PointActionAssetDownloadType::class,
            ],
            'mautic.form.type.campaignevent_assetdownload' => [
                'class' => \Mautic\AssetBundle\Form\Type\CampaignEventAssetDownloadType::class,
            ],
            'mautic.form.type.formsubmit_assetdownload' => [
                'class' => \Mautic\AssetBundle\Form\Type\FormSubmitActionDownloadFileType::class,
            ],
            'mautic.form.type.assetlist' => [
                'class'     => \Mautic\AssetBundle\Form\Type\AssetListType::class,
                'arguments' => [
                    'mautic.security',
                    'mautic.asset.model.asset',
                    'mautic.helper.user',
                ],
            ],
            'mautic.form.type.assetconfig' => [
                'class' => \Mautic\AssetBundle\Form\Type\ConfigType::class,
            ],
            'mautic.form.type.asset_dashboard_downloads_in_time_widget' => [
                'class' => \Mautic\AssetBundle\Form\Type\DashboardDownloadsInTimeWidgetType::class,
            ],
        ],
        'others' => [
            'mautic.asset.upload.error.handler' => [
                'class'     => 'Mautic\AssetBundle\ErrorHandler\DropzoneErrorHandler',
                'arguments' => 'mautic.factory',
            ],
            // Override the DropzoneController
            'oneup_uploader.controller.dropzone.class' => 'Mautic\AssetBundle\Controller\UploadController',
            'mautic.asset.helper.token'                => [
                'class'     => 'Mautic\AssetBundle\Helper\TokenHelper',
                'arguments' => 'mautic.asset.model.asset',
            ],
        ],
        'models' => [
            'mautic.asset.model.asset' => [
                'class'     => \Mautic\AssetBundle\Model\AssetModel::class,
                'arguments' => [
                    'mautic.lead.model.lead',
                    'mautic.category.model.category',
                    'request_stack',
                    'mautic.helper.ip_lookup',
                    'mautic.helper.core_parameters',
                    'mautic.lead.service.device_creator_service',
                    'mautic.lead.factory.device_detector_factory',
                    'mautic.lead.service.device_tracking_service',
                ],
            ],
        ],
<<<<<<< HEAD
        'fixtures' => [
            'mautic.asset.fixture.asset' => [
                'class'     => \Mautic\AssetBundle\DataFixtures\ORM\LoadAssetData::class,
                'tag'       => \Doctrine\Bundle\FixturesBundle\DependencyInjection\CompilerPass\FixturesCompilerPass::FIXTURE_TAG,
                'arguments' => ['mautic.asset.model.asset'],
=======
        'repositories' => [
            'mautic.asset.repository.download' => [
                'class'     => Doctrine\ORM\EntityRepository::class,
                'factory'   => ['@doctrine.orm.entity_manager', 'getRepository'],
                'arguments' => \Mautic\AssetBundle\Entity\Download::class,
>>>>>>> e79acc82
            ],
        ],
    ],

    'parameters' => [
        'upload_dir'         => '%kernel.root_dir%/../media/files',
        'max_size'           => '6',
        'allowed_extensions' => ['csv', 'doc', 'docx', 'epub', 'gif', 'jpg', 'jpeg', 'mpg', 'mpeg', 'mp3', 'odt', 'odp', 'ods', 'pdf', 'png', 'ppt', 'pptx', 'tif', 'tiff', 'txt', 'xls', 'xlsx', 'wav'],
    ],
];<|MERGE_RESOLUTION|>--- conflicted
+++ resolved
@@ -217,19 +217,18 @@
                 ],
             ],
         ],
-<<<<<<< HEAD
         'fixtures' => [
             'mautic.asset.fixture.asset' => [
                 'class'     => \Mautic\AssetBundle\DataFixtures\ORM\LoadAssetData::class,
                 'tag'       => \Doctrine\Bundle\FixturesBundle\DependencyInjection\CompilerPass\FixturesCompilerPass::FIXTURE_TAG,
                 'arguments' => ['mautic.asset.model.asset'],
-=======
+            ],
+        ],
         'repositories' => [
             'mautic.asset.repository.download' => [
                 'class'     => Doctrine\ORM\EntityRepository::class,
                 'factory'   => ['@doctrine.orm.entity_manager', 'getRepository'],
                 'arguments' => \Mautic\AssetBundle\Entity\Download::class,
->>>>>>> e79acc82
             ],
         ],
     ],
