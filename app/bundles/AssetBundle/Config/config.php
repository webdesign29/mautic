--- conflicted
+++ resolved
@@ -72,16 +72,8 @@
             ],
             'mautic.asset.pointbundle.subscriber' => [
                 'class' => 'Mautic\AssetBundle\EventListener\PointSubscriber'
-<<<<<<< HEAD
-            ),
-            'mautic.asset.stagebundle.subscriber' => array(
-                'class' => 'Mautic\AssetBundle\EventListener\StageSubscriber'
-            ),
-            'mautic.asset.formbundle.subscriber' => array(
-=======
             ],
             'mautic.asset.formbundle.subscriber' => [
->>>>>>> aca2ee93
                 'class' => 'Mautic\AssetBundle\EventListener\FormSubscriber'
             ],
             'mautic.asset.campaignbundle.subscriber' => [
@@ -133,17 +125,8 @@
             'mautic.form.type.pointaction_assetdownload' => [
                 'class' => 'Mautic\AssetBundle\Form\Type\PointActionAssetDownloadType',
                 'alias' => 'pointaction_assetdownload'
-<<<<<<< HEAD
-            ),
-            'mautic.form.type.stageaction_assetdownload' => array(
-                'class' => 'Mautic\AssetBundle\Form\Type\StageActionAssetDownloadType',
-                'alias' => 'stageaction_assetdownload'
-            ),
-            'mautic.form.type.campaignevent_assetdownload' => array(
-=======
             ],
             'mautic.form.type.campaignevent_assetdownload' => [
->>>>>>> aca2ee93
                 'class' => 'Mautic\AssetBundle\Form\Type\CampaignEventAssetDownloadType',
                 'alias' => 'campaignevent_assetdownload'
             ],
