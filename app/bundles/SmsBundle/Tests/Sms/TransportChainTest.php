--- conflicted
+++ resolved
@@ -53,12 +53,7 @@
             $this->container->get('mautic.helper.integration')
         );
 
-<<<<<<< HEAD
-        $this->twilioTransport = $this->getMockBuilder(TwilioTransport::class)
-                                      ->disableOriginalConstructor()->getMock();
-=======
-        $this->twilioTransport = $this->createMock(TwilioApi::class);
->>>>>>> 8add98f6
+        $this->twilioTransport = $this->createMock(TwilioTransport::class);
 
         $this->twilioTransport
             ->method('sendSMS')
