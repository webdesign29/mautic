<?php
/*
 * @copyright   2018 Mautic Contributors. All rights reserved
 * @author      Mautic
 *
 * @link        http://mautic.org
 *
 * @license     GNU/GPLv3 http://www.gnu.org/licenses/gpl-3.0.html
 */

namespace Mautic\SmsBundle\Sms;

use Mautic\LeadBundle\Entity\Lead;
use Mautic\PluginBundle\Helper\IntegrationHelper;
<<<<<<< HEAD
use Mautic\SmsBundle\Exception\PrimaryTransportNotEnabledException;
use Monolog\Logger;
=======
use Mautic\SmsBundle\Api\AbstractSmsApi;
>>>>>>> bfc70261

class TransportChain
{
    /**
     * @var TransportInterface[]
     */
    private $transports;

    /**
     * @var string
     */
    private $primaryTransport;

    /**
     * @var IntegrationHelper
     */
    private $integrationHelper;

    /**
     * @param string $primaryTransport
     */
<<<<<<< HEAD
    private $logger;

    /**
     * TransportChain constructor.
     *
     * @param string $primaryTransport
     */
    public function __construct($primaryTransport, IntegrationHelper $integrationHelper, Logger $logger)
=======
    public function __construct($primaryTransport, IntegrationHelper $integrationHelper)
>>>>>>> bfc70261
    {
        $this->primaryTransport  = $primaryTransport;
        $this->transports        = [];
        $this->integrationHelper = $integrationHelper;
    }

    /**
     * @param string $alias
     * @param string $translatableAlias
     * @param string $integrationAlias
     *
     * @return $this
     */
    public function addTransport($alias, TransportInterface $transport, $translatableAlias, $integrationAlias)
    {
        $this->transports[$alias]['alias']            = $translatableAlias;
        $this->transports[$alias]['integrationAlias'] = $integrationAlias;
        $this->transports[$alias]['service']          = $transport;

        return $this;
    }

    /**
     * Return the transport defined in parameters.
     *
     * @return TransportInterface
     *
     * @throws PrimaryTransportNotEnabledException
     */
    public function getPrimaryTransport()
    {
        $enabled = $this->getEnabledTransports();

        // If there no primary transport selected and there is just one available we will use it as primary
        if (1 === count($enabled)) {
            return array_shift($enabled);
        }

        if (0 === count($enabled)) {
            throw new PrimaryTransportNotEnabledException('Primary SMS transport is not enabled');
        }

        if (!array_key_exists($this->primaryTransport, $enabled)) {
            throw new PrimaryTransportNotEnabledException('Primary SMS transport is not enabled. '.$this->primaryTransport);
        }

        return $enabled[$this->primaryTransport];
    }

    /**
     * @param string $content
     *
     * @return mixed
     *
     * @throws \Exception
     */
    public function sendSms(Lead $lead, $content)
    {
        return $this->getPrimaryTransport()->sendSms($lead, $content);
    }

    /**
     * Get all transports registered in service container.
     *
     * @return TransportInterface[]
     */
    public function getTransports()
    {
        return $this->transports;
    }

    /**
     * @param string $transport
     *
     * @return TransportInterface
     *
     * @throws PrimaryTransportNotEnabledException
     */
    public function getTransport($transport)
    {
        $enabled = $this->getEnabledTransports();

        if (!array_key_exists($transport, $enabled)) {
            throw new PrimaryTransportNotEnabledException($transport.' SMS transport is not enabled or does not exist');
        }

        return $enabled[$transport];
    }

    /**
     * Get published transports.
     *
     * @return TransportInterface[]
     */
    public function getEnabledTransports()
    {
        $enabled = [];
        foreach ($this->transports as $alias => $transport) {
            if (!isset($transport['published'])) {
                $integration = $this->integrationHelper->getIntegrationObject($transport['integrationAlias']);
                if (!$integration) {
                    continue;
                }
                $transport['published']   = $integration->getIntegrationSettings()->getIsPublished();
                $this->transports[$alias] = $transport;
            }
            if ($transport['published']) {
                $enabled[$alias] = $transport['service'];
            }
        }

        return $enabled;
    }
}<|MERGE_RESOLUTION|>--- conflicted
+++ resolved
@@ -12,12 +12,7 @@
 
 use Mautic\LeadBundle\Entity\Lead;
 use Mautic\PluginBundle\Helper\IntegrationHelper;
-<<<<<<< HEAD
 use Mautic\SmsBundle\Exception\PrimaryTransportNotEnabledException;
-use Monolog\Logger;
-=======
-use Mautic\SmsBundle\Api\AbstractSmsApi;
->>>>>>> bfc70261
 
 class TransportChain
 {
@@ -39,18 +34,7 @@
     /**
      * @param string $primaryTransport
      */
-<<<<<<< HEAD
-    private $logger;
-
-    /**
-     * TransportChain constructor.
-     *
-     * @param string $primaryTransport
-     */
-    public function __construct($primaryTransport, IntegrationHelper $integrationHelper, Logger $logger)
-=======
     public function __construct($primaryTransport, IntegrationHelper $integrationHelper)
->>>>>>> bfc70261
     {
         $this->primaryTransport  = $primaryTransport;
         $this->transports        = [];
