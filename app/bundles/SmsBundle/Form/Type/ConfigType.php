--- conflicted
+++ resolved
@@ -108,15 +108,9 @@
         $builder->add('sms_frequency_time','choice',
             array(
                 'choices'    => array(
-<<<<<<< HEAD
-                    '1D' => 'day',
-                    '1W' => 'week',
-                    '1M' => 'month'
-=======
                     'DAY' => 'day',
                     'WEEK' => 'week',
                     'MONTH' => 'month'
->>>>>>> 1e7ee3d3
                 ),
                 'label'      => 'mautic.lead.list.frequency.times',
                 'label_attr' => array('class' => 'control-label'),
