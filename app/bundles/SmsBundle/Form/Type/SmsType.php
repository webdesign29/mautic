--- conflicted
+++ resolved
@@ -12,17 +12,11 @@
 namespace Mautic\SmsBundle\Form\Type;
 
 use Mautic\CategoryBundle\Form\Type\CategoryListType;
-<<<<<<< HEAD
-use Mautic\CoreBundle\Form\EventListener\CleanFormSubscriber;
-use Mautic\CoreBundle\Form\EventListener\FormExitSubscriber;
-use Mautic\SmsBundle\Entity\Sms;
-=======
-use Mautic\CoreBundle\Factory\MauticFactory;
 use Mautic\CoreBundle\Form\EventListener\CleanFormSubscriber;
 use Mautic\CoreBundle\Form\EventListener\FormExitSubscriber;
 use Mautic\CoreBundle\Form\Type\FormButtonsType;
 use Mautic\CoreBundle\Form\Type\YesNoButtonGroupType;
->>>>>>> fc6c3702
+use Mautic\SmsBundle\Entity\Sms;
 use Symfony\Component\Form\AbstractType;
 use Symfony\Component\Form\Extension\Core\Type\DateTimeType;
 use Symfony\Component\Form\Extension\Core\Type\HiddenType;
@@ -117,11 +111,7 @@
         //add category
         $builder->add(
              'category',
-<<<<<<< HEAD
-            CategoryListType::class,
-=======
              CategoryListType::class,
->>>>>>> fc6c3702
              [
                  'bundle' => 'sms',
              ]
