--- conflicted
+++ resolved
@@ -45,21 +45,14 @@
             'attr' => [
                 'class' => 'form-control',
                 'tooltip' => 'mautic.sms.choose.smss',
-<<<<<<< HEAD
                 'onchange' => 'Mautic.disabledSmsAction()',
             ],
             'multiple' => false,
+            'required'    => true,
             'constraints' => [
-=======
-                'onchange'=> 'Mautic.disabledSmsAction()'
-            ),
-            'multiple'    => false,
-            'required'    => true,
-            'constraints' => array(
->>>>>>> 125214e8
                 new NotBlank(
                     ['message' => 'mautic.sms.choosesms.notblank']
-                ),
+                )
             ],
         ]);
 
