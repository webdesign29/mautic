--- conflicted
+++ resolved
@@ -32,12 +32,8 @@
     {
         $event->addForm([
             'bundle'     => 'SmsBundle',
-<<<<<<< HEAD
             'formAlias'  => ConfigType::class,
-=======
-            'formAlias'  => 'smsconfig',
             'formType'   => ConfigType::class,
->>>>>>> fc6c3702
             'formTheme'  => 'MauticSmsBundle:FormTheme\Config',
             'parameters' => $event->getParametersFromConfig('MauticSmsBundle'),
         ]);
