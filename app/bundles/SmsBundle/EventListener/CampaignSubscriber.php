<?php
/**
 * @copyright   2016 Mautic Contributors. All rights reserved.
 * @author      Mautic
 *
 * @link        http://mautic.org
 *
 * @license     GNU/GPLv3 http://www.gnu.org/licenses/gpl-3.0.html
 */
namespace Mautic\SmsBundle\EventListener;

use Mautic\CampaignBundle\Event\CampaignExecutionEvent;
use Mautic\CoreBundle\Event\TokenReplacementEvent;
use Mautic\CoreBundle\EventListener\CommonSubscriber;
use Mautic\CampaignBundle\Event\CampaignBuilderEvent;
use Mautic\CampaignBundle\CampaignEvents;
use Mautic\CoreBundle\Factory\MauticFactory;
use Mautic\LeadBundle\Entity\DoNotContact;
use Mautic\LeadBundle\Model\LeadModel;
use Mautic\SmsBundle\Api\AbstractSmsApi;
use Mautic\SmsBundle\Event\SmsSendEvent;
use Mautic\SmsBundle\Helper\SmsHelper;
use Mautic\SmsBundle\Model\SmsModel;
use Mautic\SmsBundle\SmsEvents;

/**
 * Class CampaignSubscriber.
 */
class CampaignSubscriber extends CommonSubscriber
{
    /**
     * @var LeadModel
     */
    protected $leadModel;

    /**
     * @var SmsModel
     */
    protected $smsModel;

    /**
     * @var AbstractSmsApi
     */
    protected $smsApi;

    /**
     * @var smsHelper
     */
    protected $smsHelper;

    /**
     * CampaignSubscriber constructor.
     *
     * @param MauticFactory  $factory
     * @param LeadModel      $leadModel
     * @param SmsModel       $smsModel
     * @param AbstractSmsApi $smsApi
     */
    public function __construct(MauticFactory $factory, LeadModel $leadModel, SmsModel $smsModel, AbstractSmsApi $smsApi, SmsHelper $smsHelper)
    {
        $this->leadModel = $leadModel;
        $this->smsModel  = $smsModel;
        $this->smsApi    = $smsApi;
        $this->smsHelper = $smsHelper;

        parent::__construct($factory);
    }

    /**
     * {@inheritdoc}
     */
    public static function getSubscribedEvents()
    {
        return [
            CampaignEvents::CAMPAIGN_ON_BUILD     => ['onCampaignBuild', 0],
            SmsEvents::ON_CAMPAIGN_TRIGGER_ACTION => ['onCampaignTriggerAction', 0]
        ];
    }

    /**
     * @param CampaignBuilderEvent $event
     */
    public function onCampaignBuild(CampaignBuilderEvent $event)
    {
        if ($this->factory->getParameter('sms_enabled')) {
            $event->addAction(
                'sms.send_text_sms',
                [
                    'label'            => 'mautic.campaign.sms.send_text_sms',
                    'description'      => 'mautic.campaign.sms.send_text_sms.tooltip',
                    'eventName'        => SmsEvents::ON_CAMPAIGN_TRIGGER_ACTION,
                    'formType'         => 'smssend_list',
                    'formTypeOptions'  => ['update_select' => 'campaignevent_properties_sms'],
                    'formTheme'        => 'MauticSmsBundle:FormTheme\SmsSendList',
                    'timelineTemplate' => 'MauticSmsBundle:SubscribedEvents\Timeline:index.html.php',
                ]
            );
        }
    }

    /**
     * @param CampaignExecutionEvent $event
     */
    public function onCampaignTriggerAction(CampaignExecutionEvent $event)
    {
        $lead = $event->getLead();

        if ($this->leadModel->isContactable($lead, 'sms') !== DoNotContact::IS_CONTACTABLE) {

            return $event->setFailed('mautic.sms.campaign.failed.not_contactable');
        }

        $leadPhoneNumber = $lead->getFieldValue('mobile');

        if (empty($leadPhoneNumber)) {
            $leadPhoneNumber = $lead->getFieldValue('phone');
        }

        if (empty($leadPhoneNumber)) {

            return $event->setFailed('mautic.sms.campaign.failed.missing_number');
        }

        $smsId = (int) $event->getConfig()['sms'];
        $sms   = $this->smsModel->getEntity($smsId);

        if ($sms->getId() !== $smsId) {

            return $event->setFailed('mautic.sms.campaign.failed.missing_entity');
        }

        $smsEvent = new SmsSendEvent($sms->getMessage(), $lead);
        $smsEvent->setSmsId($smsId);
        $this->dispatcher->dispatch(SmsEvents::SMS_ON_SEND, $smsEvent);

<<<<<<< HEAD
        $tokenEvent = $this->dispatcher->dispatch(
            SmsEvents::TOKEN_REPLACEMENT,
            new TokenReplacementEvent(
                $smsEvent->getContent(),
                $lead,
                ['channel' => ['sms', $sms->getId()]]
            )
        );

        $metadata = $this->smsApi->sendSms($leadPhoneNumber, $tokenEvent->getContent());
=======
        $metadata = false;

        $defaultFrequencyNumber = $this->factory->getParameter('sms_frequency_number');
        $defaultFrequencyTime = $this->factory->getParameter('sms_frequency_time');

        /** @var \Mautic\LeadBundle\Entity\FrequencyRuleRepository $frequencyRulesRepo */
        $frequencyRulesRepo = $this->leadModel->getFrequencyRuleRepository();

        $leadIds = $lead->getId();

        $dontSendTo = $frequencyRulesRepo->getAppliedFrequencyRules('email', $leadIds, null, $defaultFrequencyNumber, $defaultFrequencyTime);


        if (!empty($dontSendTo) and $dontSendTo[0]['lead_id'] != $lead->getId()) {
            $metadata = $this->smsApi->sendSms($leadPhoneNumber, $smsEvent->getContent());
        }
>>>>>>> 7130e947

        // If there was a problem sending at this point, it's an API problem and should be requeued
        if ($metadata === false) {

            return $event->setResult(false);
        }

<<<<<<< HEAD
        $this->smsModel->createStatEntry($sms, $lead);
=======

>>>>>>> 7130e947
        $this->smsModel->getRepository()->upCount($smsId);
        $event->setChannel('sms', $sms->getId());
        $event->setResult(
            [
                'type'    => 'mautic.sms.sms',
                'status'  => 'mautic.sms.timeline.status.delivered',
                'id'      => $sms->getId(),
                'name'    => $sms->getName(),
                'content' => $tokenEvent->getContent(),
            ]
        );
    }
}<|MERGE_RESOLUTION|>--- conflicted
+++ resolved
@@ -133,7 +133,6 @@
         $smsEvent->setSmsId($smsId);
         $this->dispatcher->dispatch(SmsEvents::SMS_ON_SEND, $smsEvent);
 
-<<<<<<< HEAD
         $tokenEvent = $this->dispatcher->dispatch(
             SmsEvents::TOKEN_REPLACEMENT,
             new TokenReplacementEvent(
@@ -144,8 +143,6 @@
         );
 
         $metadata = $this->smsApi->sendSms($leadPhoneNumber, $tokenEvent->getContent());
-=======
-        $metadata = false;
 
         $defaultFrequencyNumber = $this->factory->getParameter('sms_frequency_number');
         $defaultFrequencyTime = $this->factory->getParameter('sms_frequency_time');
@@ -155,13 +152,12 @@
 
         $leadIds = $lead->getId();
 
-        $dontSendTo = $frequencyRulesRepo->getAppliedFrequencyRules('email', $leadIds, null, $defaultFrequencyNumber, $defaultFrequencyTime);
+        $dontSendTo = $frequencyRulesRepo->getAppliedFrequencyRules('sms', $leadIds, null, $defaultFrequencyNumber, $defaultFrequencyTime);
 
 
         if (!empty($dontSendTo) and $dontSendTo[0]['lead_id'] != $lead->getId()) {
             $metadata = $this->smsApi->sendSms($leadPhoneNumber, $smsEvent->getContent());
         }
->>>>>>> 7130e947
 
         // If there was a problem sending at this point, it's an API problem and should be requeued
         if ($metadata === false) {
@@ -169,11 +165,7 @@
             return $event->setResult(false);
         }
 
-<<<<<<< HEAD
         $this->smsModel->createStatEntry($sms, $lead);
-=======
-
->>>>>>> 7130e947
         $this->smsModel->getRepository()->upCount($smsId);
         $event->setChannel('sms', $sms->getId());
         $event->setResult(
