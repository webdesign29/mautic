<?php
/**
 * @package     Mautic
 * @copyright   2016 Mautic Contributors. All rights reserved.
 * @author      Mautic
 * @link        http://mautic.org
 * @license     GNU/GPLv3 http://www.gnu.org/licenses/gpl-3.0.html
 */

namespace Mautic\SmsBundle\EventListener;

use Mautic\CampaignBundle\Event\CampaignExecutionEvent;
use Mautic\CoreBundle\EventListener\CommonSubscriber;
use Mautic\CampaignBundle\Event\CampaignBuilderEvent;
use Mautic\CampaignBundle\CampaignEvents;
use Mautic\CoreBundle\Factory\MauticFactory;
use Mautic\LeadBundle\Entity\DoNotContact;
use Mautic\LeadBundle\Helper\TokenHelper;
use Mautic\LeadBundle\Model\LeadModel;
use Mautic\SmsBundle\Api\AbstractSmsApi;
use Mautic\SmsBundle\Event\SmsSendEvent;
use Mautic\SmsBundle\Model\SmsModel;
use Mautic\SmsBundle\SmsEvents;

/**
 * Class CampaignSubscriber
 *
 * @package MauticSmsBundle
 */
class CampaignSubscriber extends CommonSubscriber
{
    /**
     * @var LeadModel
     */
    protected $leadModel;

    /**
     * @var SmsModel
     */
    protected $smsModel;

    /**
     * @var AbstractSmsApi
     */
    protected $smsApi;

    /**
     * CampaignSubscriber constructor.
     *
     * @param MauticFactory  $factory
     * @param LeadModel      $leadModel
     * @param SmsModel       $smsModel
     * @param AbstractSmsApi $smsApi
     */
    public function __construct(MauticFactory $factory, LeadModel $leadModel, SmsModel $smsModel, AbstractSmsApi $smsApi)
    {
        $this->leadModel = $leadModel;
        $this->smsModel  = $smsModel;
        $this->smsApi    = $smsApi;

        parent::__construct($factory);
    }

    /**
     * {@inheritdoc}
     */
    public static function getSubscribedEvents()
    {
        return [
            CampaignEvents::CAMPAIGN_ON_BUILD     => ['onCampaignBuild', 0],
            SmsEvents::ON_CAMPAIGN_TRIGGER_ACTION => ['onCampaignTriggerAction', 0]
        ];
    }

    /**
     * @param CampaignBuilderEvent $event
     */
    public function onCampaignBuild(CampaignBuilderEvent $event)
    {
        if ($this->factory->getParameter('sms_enabled')) {
            $event->addAction(
                'sms.send_text_sms',
                [
                    'label'            => 'mautic.campaign.sms.send_text_sms',
                    'description'      => 'mautic.campaign.sms.send_text_sms.tooltip',
                    'eventName'        => SmsEvents::ON_CAMPAIGN_TRIGGER_ACTION,
                    'formType'         => 'smssend_list',
                    'formTypeOptions'  => ['update_select' => 'campaignevent_properties_sms'],
                    'formTheme'        => 'MauticSmsBundle:FormTheme\SmsSendList',
                    'timelineTemplate' => 'MauticSmsBundle:SubscribedEvents\Timeline:index.html.php'
                ]
            );
        }
    }

    /**
     * @param CampaignExecutionEvent $event
     */
    public function onCampaignTriggerAction(CampaignExecutionEvent $event)
    {
        $lead = $event->getLead();

        if ($this->leadModel->isContactable($lead, 'sms') !== DoNotContact::IS_CONTACTABLE) {

            return $event->setFailed('mautic.sms.campaign.failed.not_contactable');
        }

        $leadPhoneNumber = $lead->getFieldValue('mobile');

        if (empty($leadPhoneNumber)) {
            $leadPhoneNumber = $lead->getFieldValue('phone');
        }

        if (empty($leadPhoneNumber)) {

            return $event->setFailed('mautic.sms.campaign.failed.missing_number');
        }

        $smsId = (int) $event->getConfig()['sms'];
        $sms   = $this->smsModel->getEntity($smsId);

        if ($sms->getId() !== $smsId) {

            return $event->setFailed('mautic.sms.campaign.failed.missing_entity');
        }

        // Replace contact fields
        $message = TokenHelper::findLeadTokens($sms->getMessage(), $lead->getProfileFields(), true);

        $smsEvent = new SmsSendEvent($message, $lead);
        $smsEvent->setSmsId($smsId);

        $this->dispatcher->dispatch(SmsEvents::SMS_ON_SEND, $smsEvent);
        $metadata = $this->smsApi->sendSms($leadPhoneNumber, $smsEvent->getContent());

        // If there was a problem sending at this point, it's an API problem and should be requeued
        if ($metadata === false) {

            return $event->setResult(false);
        }

        $this->smsModel->getRepository()->upCount($smsId);
<<<<<<< HEAD

=======
        $event->setChannel('sms', $sms->getId());
>>>>>>> ac5499b4
        $event->setResult(
            [
                'type'    => 'mautic.sms.sms',
                'status'  => 'mautic.sms.timeline.status.delivered',
                'id'      => $sms->getId(),
                'name'    => $sms->getName(),
                'content' => $smsEvent->getContent()
            ]
        );
    }
}<|MERGE_RESOLUTION|>--- conflicted
+++ resolved
@@ -140,11 +140,7 @@
         }
 
         $this->smsModel->getRepository()->upCount($smsId);
-<<<<<<< HEAD
-
-=======
         $event->setChannel('sms', $sms->getId());
->>>>>>> ac5499b4
         $event->setResult(
             [
                 'type'    => 'mautic.sms.sms',
