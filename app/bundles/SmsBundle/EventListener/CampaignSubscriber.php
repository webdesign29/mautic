--- conflicted
+++ resolved
@@ -64,13 +64,8 @@
     public static function getSubscribedEvents()
     {
         return [
-<<<<<<< HEAD
-            CampaignEvents::CAMPAIGN_ON_BUILD => ['onCampaignBuild', 0],
-            SmsEvents::ON_CAMPAIGN_TRIGGER_ACTION => ['onCampaignTriggerAction', 0],
-=======
             CampaignEvents::CAMPAIGN_ON_BUILD     => ['onCampaignBuild', 0],
             SmsEvents::ON_CAMPAIGN_TRIGGER_ACTION => ['onCampaignTriggerAction', 0]
->>>>>>> 0d1c50fc
         ];
     }
 
