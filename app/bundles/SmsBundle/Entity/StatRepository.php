--- conflicted
+++ resolved
@@ -128,19 +128,9 @@
                 $query->expr()->eq('IDENTITY(s.lead)', $leadId)
             );
 
-<<<<<<< HEAD
-        if (!empty($options['ipIds'])) {
-            $query->orWhere('s.ipAddress IN ('.implode(',', $options['ipIds']).')');
-        }
-
-        if (isset($options['filters']['search']) && $options['filters']['search']) {
-            $query->andWhere(
-                $query->expr()->like('e.title', $query->expr()->literal('%'.$options['filters']['search'].'%'))
-=======
         if (isset($options['search']) && $options['search']) {
             $query->andWhere(
                 $query->expr()->like('e.title', $query->expr()->literal('%' . $options['search'] . '%'))
->>>>>>> 0d1c50fc
             );
         }
 
