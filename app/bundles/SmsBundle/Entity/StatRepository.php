--- conflicted
+++ resolved
@@ -136,13 +136,6 @@
             );
         }
 
-<<<<<<< HEAD
-        if (isset($options['fromDate']) && $options['fromDate']) {
-            $dt = new DateTimeHelper($options['fromDate']);
-            $query->andWhere(
-                $query->expr()->gte('s.dateSent', $query->expr()->literal($dt->toUtcString()))
-            );
-=======
         if (isset($options['order'])) {
             list ($orderBy, $orderByDir) = $options['order'];
 
@@ -165,7 +158,6 @@
             if (!empty($options['start'])) {
                 $query->setFirstResult($options['start']);
             }
->>>>>>> 7e2e2484
         }
 
         $stats = $query->getQuery()->getArrayResult();
