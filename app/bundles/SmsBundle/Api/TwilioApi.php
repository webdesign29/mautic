<?php

/*
 * @copyright   2019 Mautic Contributors. All rights reserved
 * @author      Mautic
 *
 * @link        http://mautic.org
 *
 * @license     GNU/GPLv3 http://www.gnu.org/licenses/gpl-3.0.html
 */

namespace Mautic\SmsBundle\Api;

use Mautic\SmsBundle\Integration\Twilio\TwilioTransport;

/**
 * Class TwilioApi.
 *
 * @deprecated Use \Mautic\SmsBundle\Integration\Twilio\TwilioTransport instead
 */
class TwilioApi extends TwilioTransport
{
<<<<<<< HEAD
    /**
     * @var \Services_Twilio
     */
    protected $client;

    /**
     * @var Logger
     */
    protected $logger;

    /**
     * @var string
     */
    protected $sendingPhoneNumber;

    /**
     * TwilioApi constructor.
     */
    public function __construct(TrackableModel $pageTrackableModel, PhoneNumberHelper $phoneNumberHelper, IntegrationHelper $integrationHelper, Logger $logger)
    {
        $this->logger = $logger;

        $integration = $integrationHelper->getIntegrationObject('Twilio');

        if ($integration && $integration->getIntegrationSettings()->getIsPublished()) {
            $this->sendingPhoneNumber = $integration->getIntegrationSettings()->getFeatureSettings()['sending_phone_number'];

            $keys = $integration->getDecryptedApiKeys();

            if (isset($keys['username']) && isset($keys['password'])) {
                $this->client = new \Services_Twilio($keys['username'], $keys['password']);
            }
        }

        parent::__construct($pageTrackableModel);
    }

    /**
     * @param $number
     *
     * @return string
     *
     * @throws NumberParseException
     */
    protected function sanitizeNumber($number)
    {
        $util   = PhoneNumberUtil::getInstance();
        $parsed = $util->parse($number, 'US');

        return $util->format($parsed, PhoneNumberFormat::E164);
    }

    /**
     * @param string $content
     *
     * @return bool|string
     */
    public function sendSms(Lead $lead, $content)
    {
        $number = $lead->getLeadPhoneNumber();

        if (null === $number) {
            return false;
        }

        try {
            $this->client->account->messages->sendMessage(
                $this->sendingPhoneNumber,
                $this->sanitizeNumber($number),
                $content
            );

            return true;
        } catch (\Services_Twilio_RestException $e) {
            $this->logger->addWarning(
                $e->getMessage(),
                ['exception' => $e]
            );

            return $e->getMessage();
        } catch (NumberParseException $e) {
            $this->logger->addWarning(
                $e->getMessage(),
                ['exception' => $e]
            );

            return $e->getMessage();
        }
    }
=======
>>>>>>> 3481a3fa
}<|MERGE_RESOLUTION|>--- conflicted
+++ resolved
@@ -20,96 +20,4 @@
  */
 class TwilioApi extends TwilioTransport
 {
-<<<<<<< HEAD
-    /**
-     * @var \Services_Twilio
-     */
-    protected $client;
-
-    /**
-     * @var Logger
-     */
-    protected $logger;
-
-    /**
-     * @var string
-     */
-    protected $sendingPhoneNumber;
-
-    /**
-     * TwilioApi constructor.
-     */
-    public function __construct(TrackableModel $pageTrackableModel, PhoneNumberHelper $phoneNumberHelper, IntegrationHelper $integrationHelper, Logger $logger)
-    {
-        $this->logger = $logger;
-
-        $integration = $integrationHelper->getIntegrationObject('Twilio');
-
-        if ($integration && $integration->getIntegrationSettings()->getIsPublished()) {
-            $this->sendingPhoneNumber = $integration->getIntegrationSettings()->getFeatureSettings()['sending_phone_number'];
-
-            $keys = $integration->getDecryptedApiKeys();
-
-            if (isset($keys['username']) && isset($keys['password'])) {
-                $this->client = new \Services_Twilio($keys['username'], $keys['password']);
-            }
-        }
-
-        parent::__construct($pageTrackableModel);
-    }
-
-    /**
-     * @param $number
-     *
-     * @return string
-     *
-     * @throws NumberParseException
-     */
-    protected function sanitizeNumber($number)
-    {
-        $util   = PhoneNumberUtil::getInstance();
-        $parsed = $util->parse($number, 'US');
-
-        return $util->format($parsed, PhoneNumberFormat::E164);
-    }
-
-    /**
-     * @param string $content
-     *
-     * @return bool|string
-     */
-    public function sendSms(Lead $lead, $content)
-    {
-        $number = $lead->getLeadPhoneNumber();
-
-        if (null === $number) {
-            return false;
-        }
-
-        try {
-            $this->client->account->messages->sendMessage(
-                $this->sendingPhoneNumber,
-                $this->sanitizeNumber($number),
-                $content
-            );
-
-            return true;
-        } catch (\Services_Twilio_RestException $e) {
-            $this->logger->addWarning(
-                $e->getMessage(),
-                ['exception' => $e]
-            );
-
-            return $e->getMessage();
-        } catch (NumberParseException $e) {
-            $this->logger->addWarning(
-                $e->getMessage(),
-                ['exception' => $e]
-            );
-
-            return $e->getMessage();
-        }
-    }
-=======
->>>>>>> 3481a3fa
 }