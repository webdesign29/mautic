--- conflicted
+++ resolved
@@ -9,19 +9,12 @@
  */
 namespace Mautic\SmsBundle\Api;
 
-<<<<<<< HEAD
-=======
 use libphonenumber\NumberParseException;
->>>>>>> 7130e947
 use libphonenumber\PhoneNumberFormat;
 use libphonenumber\PhoneNumberUtil;
-use Mautic\CoreBundle\Factory\MauticFactory;
 use Mautic\CoreBundle\Helper\PhoneNumberHelper;
-<<<<<<< HEAD
 use Mautic\PageBundle\Model\TrackableModel;
 use Monolog\Logger;
-=======
->>>>>>> 7130e947
 
 class TwilioApi extends AbstractSmsApi
 {
@@ -41,26 +34,18 @@
     protected $sendingPhoneNumber;
 
     /**
-<<<<<<< HEAD
      * TwilioApi constructor.
      *
      * @param TrackableModel    $pageTrackableModel
      * @param \Services_Twilio  $client
      * @param PhoneNumberHelper $phoneNumberHelper
-     * @param string            $sendingPhoneNumber
-=======
-     * @param MauticFactory    $factory
-     * @param \Services_Twilio $client
-     * @param string           $sendingPhoneNumber
->>>>>>> 7130e947
+     * @param                   $sendingPhoneNumber
+     * @param Logger            $logger
      */
     public function __construct(TrackableModel $pageTrackableModel, \Services_Twilio $client, PhoneNumberHelper $phoneNumberHelper, $sendingPhoneNumber, Logger $logger)
     {
         $this->client = $client;
-<<<<<<< HEAD
         $this->logger = $logger;
-=======
->>>>>>> 7130e947
 
         if ($sendingPhoneNumber) {
             $this->sendingPhoneNumber = $phoneNumberHelper->format($sendingPhoneNumber);
@@ -86,7 +71,7 @@
      * @param string $number
      * @param string $content
      *
-     * @return array
+     * @return boolean
      */
     public function sendSms($number, $content)
     {
@@ -104,19 +89,16 @@
 
             return true;
         } catch (\Services_Twilio_RestException $e) {
-            $this->factory->getLogger()->addError(
+            $this->logger->addError(
                 $e->getMessage(),
                 ['exception' => $e]
-<<<<<<< HEAD
-=======
             );
 
             return false;
         } catch (NumberParseException $e) {
-            $this->factory->getLogger()->addError(
+            $this->logger->addError(
                 $e->getMessage(),
                 ['exception' => $e]
->>>>>>> 7130e947
             );
 
             return false;
