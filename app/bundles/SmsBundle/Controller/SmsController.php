<?php

/*
 * @copyright   2016 Mautic Contributors. All rights reserved
 * @author      Mautic
 *
 * @link        http://mautic.org
 *
 * @license     GNU/GPLv3 http://www.gnu.org/licenses/gpl-3.0.html
 */

namespace Mautic\SmsBundle\Controller;

use Mautic\CoreBundle\Controller\FormController;
use Mautic\CoreBundle\Form\Type\DateRangeType;
use Mautic\CoreBundle\Helper\InputHelper;
use Mautic\LeadBundle\Controller\EntityContactsTrait;
use Mautic\SmsBundle\Entity\Sms;
use Symfony\Component\HttpFoundation\JsonResponse;
use Symfony\Component\HttpFoundation\Response;

class SmsController extends FormController
{
    use EntityContactsTrait;

    /**
     * @param int $page
     *
     * @return JsonResponse|\Symfony\Component\HttpFoundation\Response
     */
    public function indexAction($page = 1)
    {
        /** @var \Mautic\SmsBundle\Model\SmsModel $model */
        $model = $this->getModel('sms');

        //set some permissions
        $permissions = $this->get('mautic.security')->isGranted(
            [
                'sms:smses:viewown',
                'sms:smses:viewother',
                'sms:smses:create',
                'sms:smses:editown',
                'sms:smses:editother',
                'sms:smses:deleteown',
                'sms:smses:deleteother',
                'sms:smses:publishown',
                'sms:smses:publishother',
            ],
            'RETURN_ARRAY'
        );

        if (!$permissions['sms:smses:viewown'] && !$permissions['sms:smses:viewother']) {
            return $this->accessDenied();
        }

        $this->setListFilters();

        $session = $this->get('session');

        //set limits
        $limit = $session->get('mautic.sms.limit', $this->coreParametersHelper->getParameter('default_pagelimit'));
        $start = (1 === $page) ? 0 : (($page - 1) * $limit);
        if ($start < 0) {
            $start = 0;
        }

        $search = $this->request->get('search', $session->get('mautic.sms.filter', ''));
        $session->set('mautic.sms.filter', $search);

        $filter = ['string' => $search];

        if (!$permissions['sms:smses:viewother']) {
            $filter['force'][] =
                [
                    'column' => 'e.createdBy',
                    'expr'   => 'eq',
                    'value'  => $this->user->getId(),
                ];
        }

        $orderBy    = $session->get('mautic.sms.orderby', 'e.name');
        $orderByDir = $session->get('mautic.sms.orderbydir', 'DESC');

        $smss = $model->getEntities([
            'start'      => $start,
            'limit'      => $limit,
            'filter'     => $filter,
            'orderBy'    => $orderBy,
            'orderByDir' => $orderByDir,
        ]);

        $count = count($smss);
        if ($count && $count < ($start + 1)) {
            //the number of entities are now less then the current page so redirect to the last page
            if (1 === $count) {
                $lastPage = 1;
            } else {
                $lastPage = (floor($count / $limit)) ?: 1;
            }

            $session->set('mautic.sms.page', $lastPage);
            $returnUrl = $this->generateUrl('mautic_sms_index', ['page' => $lastPage]);

            return $this->postActionRedirect([
                'returnUrl'       => $returnUrl,
                'viewParameters'  => ['page' => $lastPage],
                'contentTemplate' => 'MauticSmsBundle:Sms:index',
                'passthroughVars' => [
                    'activeLink'    => '#mautic_sms_index',
                    'mauticContent' => 'sms',
                ],
            ]);
        }
        $session->set('mautic.sms.page', $page);

        return $this->delegateView([
            'viewParameters' => [
                'searchValue' => $search,
                'items'       => $smss,
                'totalItems'  => $count,
                'page'        => $page,
                'limit'       => $limit,
                'tmpl'        => $this->request->get('tmpl', 'index'),
                'permissions' => $permissions,
                'model'       => $model,
                'security'    => $this->get('mautic.security'),
                'configured'  => count($this->get('mautic.sms.transport_chain')->getEnabledTransports()) > 0,
            ],
            'contentTemplate' => 'MauticSmsBundle:Sms:list.html.php',
            'passthroughVars' => [
                'activeLink'    => '#mautic_sms_index',
                'mauticContent' => 'sms',
                'route'         => $this->generateUrl('mautic_sms_index', ['page' => $page]),
            ],
        ]);
    }

    /**
     * Loads a specific form into the detailed panel.
     *
     * @param $objectId
     *
     * @return \Symfony\Component\HttpFoundation\JsonResponse|\Symfony\Component\HttpFoundation\Response
     */
    public function viewAction($objectId)
    {
        /** @var \Mautic\SmsBundle\Model\SmsModel $model */
        $model    = $this->getModel('sms');
        $security = $this->get('mautic.security');

        /** @var \Mautic\SmsBundle\Entity\Sms $sms */
        $sms = $model->getEntity($objectId);
        //set the page we came from
        $page = $this->get('session')->get('mautic.sms.page', 1);

        if (null === $sms) {
            //set the return URL
            $returnUrl = $this->generateUrl('mautic_sms_index', ['page' => $page]);

            return $this->postActionRedirect([
                'returnUrl'       => $returnUrl,
                'viewParameters'  => ['page' => $page],
                'contentTemplate' => 'MauticSmsBundle:Sms:index',
                'passthroughVars' => [
                    'activeLink'    => '#mautic_sms_index',
                    'mauticContent' => 'sms',
                ],
                'flashes' => [
                    [
                        'type'    => 'error',
                        'msg'     => 'mautic.sms.error.notfound',
                        'msgVars' => ['%id%' => $objectId],
                    ],
                ],
            ]);
        } elseif (!$this->get('mautic.security')->hasEntityAccess(
            'sms:smses:viewown',
            'sms:smses:viewother',
            $sms->getCreatedBy()
        )
        ) {
            return $this->accessDenied();
        }

        // Audit Log
        $logs = $this->getModel('core.auditLog')->getLogForObject('sms', $sms->getId(), $sms->getDateAdded());

        // Init the date range filter form
        $dateRangeValues = $this->request->get('daterange', []);
        $action          = $this->generateUrl('mautic_sms_action', ['objectAction' => 'view', 'objectId' => $objectId]);
        $dateRangeForm   = $this->get('form.factory')->create(DateRangeType::class, $dateRangeValues, ['action' => $action]);
        $entityViews     = $model->getHitsLineChartData(
            null,
            new \DateTime($dateRangeForm->get('date_from')->getData()),
            new \DateTime($dateRangeForm->get('date_to')->getData()),
            null,
            ['sms_id' => $sms->getId()]
        );

        // Get click through stats
        $trackableLinks = $model->getSmsClickStats($sms->getId());

        return $this->delegateView([
            'returnUrl'      => $this->generateUrl('mautic_sms_action', ['objectAction' => 'view', 'objectId' => $sms->getId()]),
            'viewParameters' => [
                'sms'         => $sms,
                'trackables'  => $trackableLinks,
                'logs'        => $logs,
                'isEmbedded'  => $this->request->get('isEmbedded') ? $this->request->get('isEmbedded') : false,
                'permissions' => $security->isGranted([
                    'sms:smses:viewown',
                    'sms:smses:viewother',
                    'sms:smses:create',
                    'sms:smses:editown',
                    'sms:smses:editother',
                    'sms:smses:deleteown',
                    'sms:smses:deleteother',
                    'sms:smses:publishown',
                    'sms:smses:publishother',
                ], 'RETURN_ARRAY'),
                'security'    => $security,
                'entityViews' => $entityViews,
                'contacts'    => $this->forward(
                    'MauticSmsBundle:Sms:contacts',
                    [
                        'objectId'   => $sms->getId(),
                        'page'       => $this->get('session')->get('mautic.sms.contact.page', 1),
                        'ignoreAjax' => true,
                    ]
                )->getContent(),
                'dateRangeForm' => $dateRangeForm->createView(),
            ],
            'contentTemplate' => 'MauticSmsBundle:Sms:details.html.php',
            'passthroughVars' => [
                'activeLink'    => '#mautic_sms_index',
                'mauticContent' => 'sms',
            ],
        ]);
    }

    /**
     * Generates new form and processes post data.
     *
     * @param Sms $entity
     *
     * @return \Symfony\Component\HttpFoundation\RedirectResponse|\Symfony\Component\HttpFoundation\Response
     */
    public function newAction($entity = null)
    {
        /** @var \Mautic\SmsBundle\Model\SmsModel $model */
        $model = $this->getModel('sms');

        if (!$entity instanceof Sms) {
            /** @var \Mautic\SmsBundle\Entity\Sms $entity */
            $entity = $model->getEntity();
        }

        $method  = $this->request->getMethod();
        $session = $this->get('session');

        if (!$this->get('mautic.security')->isGranted('sms:smses:create')) {
            return $this->accessDenied();
        }

        //set the page we came from
<<<<<<< HEAD
        $page   = $session->get('mautic.sms.page', 1);
        $action = $this->generateUrl('mautic_sms_action', ['objectAction' => 'new']);

        $updateSelect = ('POST' == $method)
            ? $this->request->request->get('sms[updateSelect]', false, true)
=======
        $page         = $session->get('mautic.sms.page', 1);
        $action       = $this->generateUrl('mautic_sms_action', ['objectAction' => 'new']);
        $sms          = $this->request->request->get('sms', []);
        $updateSelect = $method === 'POST'
            ? ($sms['updateSelect'] ?? false)
>>>>>>> e79acc82
            : $this->request->get('updateSelect', false);

        if ($updateSelect) {
            $entity->setSmsType('template');
        }

        //create the form
        $form = $model->createForm($entity, $this->get('form.factory'), $action, ['update_select' => $updateSelect]);

        ///Check for a submitted form and process it
        if ('POST' == $method) {
            $valid = false;
            if (!$cancelled = $this->isFormCancelled($form)) {
                if ($valid = $this->isFormValid($form)) {
                    //form is valid so process the data
                    $model->saveEntity($entity);

                    $this->addFlash(
                        'mautic.core.notice.created',
                        [
                            '%name%'      => $entity->getName(),
                            '%menu_link%' => 'mautic_sms_index',
                            '%url%'       => $this->generateUrl(
                                'mautic_sms_action',
                                [
                                    'objectAction' => 'edit',
                                    'objectId'     => $entity->getId(),
                                ]
                            ),
                        ]
                    );

                    if ($form->get('buttons')->get('save')->isClicked()) {
                        $viewParameters = [
                            'objectAction' => 'view',
                            'objectId'     => $entity->getId(),
                        ];
                        $returnUrl = $this->generateUrl('mautic_sms_action', $viewParameters);
                        $template  = 'MauticSmsBundle:Sms:view';
                    } else {
                        //return edit view so that all the session stuff is loaded
                        return $this->editAction($entity->getId(), true);
                    }
                }
            } else {
                $viewParameters = ['page' => $page];
                $returnUrl      = $this->generateUrl('mautic_sms_index', $viewParameters);
                $template       = 'MauticSmsBundle:Sms:index';
                //clear any modified content
                $session->remove('mautic.sms.'.$entity->getId().'.content');
            }

            $passthrough = [
                'activeLink'    => 'mautic_sms_index',
                'mauticContent' => 'sms',
            ];

            // Check to see if this is a popup
            if (isset($form['updateSelect'])) {
                $template    = false;
                $passthrough = array_merge(
                    $passthrough,
                    [
                        'updateSelect' => $form['updateSelect']->getData(),
                        'id'           => $entity->getId(),
                        'name'         => $entity->getName(),
                        'group'        => $entity->getLanguage(),
                    ]
                );
            }

            if ($cancelled || ($valid && $form->get('buttons')->get('save')->isClicked())) {
                return $this->postActionRedirect(
                    [
                        'returnUrl'       => $returnUrl,
                        'viewParameters'  => $viewParameters,
                        'contentTemplate' => $template,
                        'passthroughVars' => $passthrough,
                    ]
                );
            }
        }

        return $this->delegateView(
            [
                'viewParameters' => [
                    'form' => $this->setFormTheme($form, 'MauticSmsBundle:Sms:form.html.php', 'MauticSmsBundle:FormTheme\Sms'),
                    'sms'  => $entity,
                ],
                'contentTemplate' => 'MauticSmsBundle:Sms:form.html.php',
                'passthroughVars' => [
                    'activeLink'    => '#mautic_sms_index',
                    'mauticContent' => 'sms',
                    'updateSelect'  => InputHelper::clean($this->request->query->get('updateSelect')),
                    'route'         => $this->generateUrl(
                        'mautic_sms_action',
                        [
                            'objectAction' => 'new',
                        ]
                    ),
                ],
            ]
        );
    }

    /**
     * @param      $objectId
     * @param bool $ignorePost
     * @param bool $forceTypeSelection
     *
     * @return array|\Symfony\Component\HttpFoundation\JsonResponse|\Symfony\Component\HttpFoundation\RedirectResponse|Response
     */
    public function editAction($objectId, $ignorePost = false, $forceTypeSelection = false)
    {
        /** @var \Mautic\SmsBundle\Model\SmsModel $model */
        $model   = $this->getModel('sms');
        $method  = $this->request->getMethod();
        $entity  = $model->getEntity($objectId);
        $session = $this->get('session');
        $page    = $session->get('mautic.sms.page', 1);

        //set the return URL
        $returnUrl = $this->generateUrl('mautic_sms_index', ['page' => $page]);

        $postActionVars = [
            'returnUrl'       => $returnUrl,
            'viewParameters'  => ['page' => $page],
            'contentTemplate' => 'MauticSmsBundle:Sms:index',
            'passthroughVars' => [
                'activeLink'    => 'mautic_sms_index',
                'mauticContent' => 'sms',
            ],
        ];

        //not found
        if (null === $entity) {
            return $this->postActionRedirect(
                array_merge(
                    $postActionVars,
                    [
                        'flashes' => [
                            [
                                'type'    => 'error',
                                'msg'     => 'mautic.sms.error.notfound',
                                'msgVars' => ['%id%' => $objectId],
                            ],
                        ],
                    ]
                )
            );
        } elseif (!$this->get('mautic.security')->hasEntityAccess(
            'sms:smses:viewown',
            'sms:smses:viewother',
            $entity->getCreatedBy()
        )
        ) {
            return $this->accessDenied();
        } elseif ($model->isLocked($entity)) {
            //deny access if the entity is locked
            return $this->isLocked($postActionVars, $entity, 'sms');
        }

        //Create the form
<<<<<<< HEAD
        $action = $this->generateUrl('mautic_sms_action', ['objectAction' => 'edit', 'objectId' => $objectId]);

        $updateSelect = ('POST' == $method)
            ? $this->request->request->get('sms[updateSelect]', false, true)
=======
        $action       = $this->generateUrl('mautic_sms_action', ['objectAction' => 'edit', 'objectId' => $objectId]);
        $sms          = $this->request->request->get('sms', []);
        $updateSelect = $method === 'POST'
            ? ($sms['updateSelect'] ?? false)
>>>>>>> e79acc82
            : $this->request->get('updateSelect', false);

        $form = $model->createForm($entity, $this->get('form.factory'), $action, ['update_select' => $updateSelect]);

        ///Check for a submitted form and process it
        if (!$ignorePost && 'POST' == $method) {
            $valid = false;
            if (!$cancelled = $this->isFormCancelled($form)) {
                if ($valid = $this->isFormValid($form)) {
                    //form is valid so process the data
                    $model->saveEntity($entity, $form->get('buttons')->get('save')->isClicked());

                    $this->addFlash(
                        'mautic.core.notice.updated',
                        [
                            '%name%'      => $entity->getName(),
                            '%menu_link%' => 'mautic_sms_index',
                            '%url%'       => $this->generateUrl(
                                'mautic_sms_action',
                                [
                                    'objectAction' => 'edit',
                                    'objectId'     => $entity->getId(),
                                ]
                            ),
                        ],
                        'warning'
                    );
                }
            } else {
                //clear any modified content
                $session->remove('mautic.sms.'.$objectId.'.content');
                //unlock the entity
                $model->unlockEntity($entity);
            }

            $passthrough = [
                'activeLink'    => 'mautic_sms_index',
                'mauticContent' => 'sms',
            ];

            $template = 'MauticSmsBundle:Sms:view';

            // Check to see if this is a popup
            if (isset($form['updateSelect'])) {
                $template    = false;
                $passthrough = array_merge(
                    $passthrough,
                    [
                        'updateSelect' => $form['updateSelect']->getData(),
                        'id'           => $entity->getId(),
                        'name'         => $entity->getName(),
                        'group'        => $entity->getLanguage(),
                    ]
                );
            }

            if ($cancelled || ($valid && $form->get('buttons')->get('save')->isClicked())) {
                $viewParameters = [
                    'objectAction' => 'view',
                    'objectId'     => $entity->getId(),
                ];

                return $this->postActionRedirect(
                    array_merge(
                        $postActionVars,
                        [
                            'returnUrl'       => $this->generateUrl('mautic_sms_action', $viewParameters),
                            'viewParameters'  => $viewParameters,
                            'contentTemplate' => $template,
                            'passthroughVars' => $passthrough,
                        ]
                    )
                );
            }
        } else {
            //lock the entity
            $model->lockEntity($entity);
        }

        return $this->delegateView(
            [
                'viewParameters' => [
                    'form'               => $this->setFormTheme($form, 'MauticSmsBundle:Sms:form.html.php', 'MauticSmsBundle:FormTheme\Sms'),
                    'sms'                => $entity,
                    'forceTypeSelection' => $forceTypeSelection,
                ],
                'contentTemplate' => 'MauticSmsBundle:Sms:form.html.php',
                'passthroughVars' => [
                    'activeLink'    => '#mautic_sms_index',
                    'mauticContent' => 'sms',
                    'updateSelect'  => InputHelper::clean($this->request->query->get('updateSelect')),
                    'route'         => $this->generateUrl(
                        'mautic_sms_action',
                        [
                            'objectAction' => 'edit',
                            'objectId'     => $entity->getId(),
                        ]
                    ),
                ],
            ]
        );
    }

    /**
     * Clone an entity.
     *
     * @param $objectId
     *
     * @return JsonResponse|\Symfony\Component\HttpFoundation\RedirectResponse|Response
     */
    public function cloneAction($objectId)
    {
        $model  = $this->getModel('sms');
        $entity = $model->getEntity($objectId);

        if (null != $entity) {
            if (!$this->get('mautic.security')->isGranted('sms:smses:create')
                || !$this->get('mautic.security')->hasEntityAccess(
                    'sms:smses:viewown',
                    'sms:smses:viewother',
                    $entity->getCreatedBy()
                )
            ) {
                return $this->accessDenied();
            }

            $entity = clone $entity;
        }

        return $this->newAction($entity);
    }

    /**
     * Deletes the entity.
     *
     * @param $objectId
     *
     * @return \Symfony\Component\HttpFoundation\JsonResponse|\Symfony\Component\HttpFoundation\RedirectResponse
     */
    public function deleteAction($objectId)
    {
        $page      = $this->get('session')->get('mautic.sms.page', 1);
        $returnUrl = $this->generateUrl('mautic_sms_index', ['page' => $page]);
        $flashes   = [];

        $postActionVars = [
            'returnUrl'       => $returnUrl,
            'viewParameters'  => ['page' => $page],
            'contentTemplate' => 'MauticSmsBundle:Sms:index',
            'passthroughVars' => [
                'activeLink'    => 'mautic_sms_index',
                'mauticContent' => 'sms',
            ],
        ];

        if ('POST' == $this->request->getMethod()) {
            $model  = $this->getModel('sms');
            $entity = $model->getEntity($objectId);

            if (null === $entity) {
                $flashes[] = [
                    'type'    => 'error',
                    'msg'     => 'mautic.sms.error.notfound',
                    'msgVars' => ['%id%' => $objectId],
                ];
            } elseif (!$this->get('mautic.security')->hasEntityAccess(
                'sms:smses:deleteown',
                'sms:smses:deleteother',
                $entity->getCreatedBy()
            )
            ) {
                return $this->accessDenied();
            } elseif ($model->isLocked($entity)) {
                return $this->isLocked($postActionVars, $entity, 'sms');
            }

            $model->deleteEntity($entity);

            $flashes[] = [
                'type'    => 'notice',
                'msg'     => 'mautic.core.notice.deleted',
                'msgVars' => [
                    '%name%' => $entity->getName(),
                    '%id%'   => $objectId,
                ],
            ];
        } //else don't do anything

        return $this->postActionRedirect(
            array_merge(
                $postActionVars,
                ['flashes' => $flashes]
            )
        );
    }

    /**
     * Deletes a group of entities.
     *
     * @return \Symfony\Component\HttpFoundation\JsonResponse|\Symfony\Component\HttpFoundation\RedirectResponse
     */
    public function batchDeleteAction()
    {
        $page      = $this->get('session')->get('mautic.sms.page', 1);
        $returnUrl = $this->generateUrl('mautic_sms_index', ['page' => $page]);
        $flashes   = [];

        $postActionVars = [
            'returnUrl'       => $returnUrl,
            'viewParameters'  => ['page' => $page],
            'contentTemplate' => 'MauticSmsBundle:Sms:index',
            'passthroughVars' => [
                'activeLink'    => '#mautic_sms_index',
                'mauticContent' => 'sms',
            ],
        ];

        if ('POST' == $this->request->getMethod()) {
            $model = $this->getModel('sms');
            $ids   = json_decode($this->request->query->get('ids', '{}'));

            $deleteIds = [];

            // Loop over the IDs to perform access checks pre-delete
            foreach ($ids as $objectId) {
                $entity = $model->getEntity($objectId);

                if (null === $entity) {
                    $flashes[] = [
                        'type'    => 'error',
                        'msg'     => 'mautic.sms.error.notfound',
                        'msgVars' => ['%id%' => $objectId],
                    ];
                } elseif (!$this->get('mautic.security')->hasEntityAccess(
                    'sms:smses:viewown',
                    'sms:smses:viewother',
                    $entity->getCreatedBy()
                )
                ) {
                    $flashes[] = $this->accessDenied(true);
                } elseif ($model->isLocked($entity)) {
                    $flashes[] = $this->isLocked($postActionVars, $entity, 'sms', true);
                } else {
                    $deleteIds[] = $objectId;
                }
            }

            // Delete everything we are able to
            if (!empty($deleteIds)) {
                $entities = $model->deleteEntities($deleteIds);

                $flashes[] = [
                    'type'    => 'notice',
                    'msg'     => 'mautic.sms.notice.batch_deleted',
                    'msgVars' => [
                        '%count%' => count($entities),
                    ],
                ];
            }
        } //else don't do anything

        return $this->postActionRedirect(
            array_merge(
                $postActionVars,
                ['flashes' => $flashes]
            )
        );
    }

    /**
     * @param $objectId
     *
     * @return JsonResponse|Response
     */
    public function previewAction($objectId)
    {
        /** @var \Mautic\SmsBundle\Model\SmsModel $model */
        $model    = $this->getModel('sms');
        $sms      = $model->getEntity($objectId);
        $security = $this->get('mautic.security');

        if (null !== $sms && $security->hasEntityAccess('sms:smses:viewown', 'sms:smses:viewother')) {
            return $this->delegateView([
                'viewParameters' => [
                    'sms' => $sms,
                ],
                'contentTemplate' => 'MauticSmsBundle:Sms:preview.html.php',
            ]);
        }

        return new Response('', Response::HTTP_NOT_FOUND);
    }

    /**
     * @param     $objectId
     * @param int $page
     *
     * @return JsonResponse|\Symfony\Component\HttpFoundation\RedirectResponse|Response
     */
    public function contactsAction($objectId, $page = 1)
    {
        return $this->generateContactsGrid(
            $objectId,
            $page,
            'sms:smses:view',
            'sms',
            'sms_message_stats',
            'sms',
            'sms_id'
        );
    }
}<|MERGE_RESOLUTION|>--- conflicted
+++ resolved
@@ -263,19 +263,11 @@
         }
 
         //set the page we came from
-<<<<<<< HEAD
-        $page   = $session->get('mautic.sms.page', 1);
-        $action = $this->generateUrl('mautic_sms_action', ['objectAction' => 'new']);
-
-        $updateSelect = ('POST' == $method)
-            ? $this->request->request->get('sms[updateSelect]', false, true)
-=======
         $page         = $session->get('mautic.sms.page', 1);
         $action       = $this->generateUrl('mautic_sms_action', ['objectAction' => 'new']);
         $sms          = $this->request->request->get('sms', []);
-        $updateSelect = $method === 'POST'
+        $updateSelect = 'POST' === $method
             ? ($sms['updateSelect'] ?? false)
->>>>>>> e79acc82
             : $this->request->get('updateSelect', false);
 
         if ($updateSelect) {
@@ -439,17 +431,10 @@
         }
 
         //Create the form
-<<<<<<< HEAD
-        $action = $this->generateUrl('mautic_sms_action', ['objectAction' => 'edit', 'objectId' => $objectId]);
-
-        $updateSelect = ('POST' == $method)
-            ? $this->request->request->get('sms[updateSelect]', false, true)
-=======
         $action       = $this->generateUrl('mautic_sms_action', ['objectAction' => 'edit', 'objectId' => $objectId]);
         $sms          = $this->request->request->get('sms', []);
-        $updateSelect = $method === 'POST'
+        $updateSelect = 'POST' === $method
             ? ($sms['updateSelect'] ?? false)
->>>>>>> e79acc82
             : $this->request->get('updateSelect', false);
 
         $form = $model->createForm($entity, $this->get('form.factory'), $action, ['update_select' => $updateSelect]);
