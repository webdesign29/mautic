<?php
/**
 * @package     Mautic
 * @copyright   2016 Mautic Contributors. All rights reserved.
 * @author      Mautic
 * @link        http://mautic.org
 * @license     GNU/GPLv3 http://www.gnu.org/licenses/gpl-3.0.html
 */

namespace Mautic\SmsBundle\Controller;

use Mautic\CoreBundle\Controller\FormController;
use Mautic\CoreBundle\Helper\BuilderTokenHelper;
use Mautic\CoreBundle\Helper\EmojiHelper;
use Mautic\CoreBundle\Helper\InputHelper;
use Mautic\SmsBundle\SmsEvents;
use Mautic\SmsBundle\Event\SmsSendEvent;
use Mautic\SmsBundle\Entity\Sms;
use Symfony\Component\HttpFoundation\JsonResponse;
use Symfony\Component\HttpFoundation\Response;
use Mautic\CoreBundle\Templating\TemplateNameParser;

class SmsController extends FormController
{

    /**
     * @param int $page
     *
     * @return JsonResponse|\Symfony\Component\HttpFoundation\Response
     */
    public function indexAction($page = 1)
    {
        /** @var \Mautic\SmsBundle\Model\SmsModel $model */
        $model = $this->factory->getModel('sms');

        //set some permissions
        $permissions = $this->factory->getSecurity()->isGranted(
            array(
                'sms:smses:viewown',
                'sms:smses:viewother',
                'sms:smses:create',
                'sms:smses:editown',
                'sms:smses:editother',
                'sms:smses:deleteown',
                'sms:smses:deleteother',
                'sms:smses:publishown',
                'sms:smses:publishother'
            ),
            "RETURN_ARRAY"
        );

        if (!$permissions['sms:smses:viewown'] && !$permissions['sms:smses:viewother']) {
            return $this->accessDenied();
        }

        if ($this->request->getMethod() == 'POST') {
            $this->setListFilters();
        }

        $session = $this->factory->getSession();

        $listFilters = array(
            'filters'      => array(
                'multiple' => true
            ),
        );

        // Reset available groups
        $listFilters['filters']['groups'] = array();

        //set limits
        $limit = $session->get('mautic.sms.limit', $this->factory->getParameter('default_pagelimit'));
        $start = ($page === 1) ? 0 : (($page - 1) * $limit);
        if ($start < 0) {
            $start = 0;
        }

        $search  = $this->request->get('search', $session->get('mautic.sms.filter', ''));
        $session->set('mautic.email.filter', $search);

        $filter = array('string' => $search);

        if (!$permissions['sms:smses:viewother']) {
            $filter['force'][] =
                array('column' => 'e.createdBy', 'expr' => 'eq', 'value' => $this->factory->getUser()->getId());
        }

        //retrieve a list of categories
        $listFilters['filters']['groups']['mautic.core.filter.categories'] = array(
            'options'  => $this->factory->getModel('category')->getLookupResults('email', '', 0),
            'prefix'   => 'category'
        );

        //retrieve a list of Lead Lists
        $listFilters['filters']['groups']['mautic.core.filter.lists'] = array(
            'options'  => $this->factory->getModel('lead.list')->getUserLists(),
            'prefix'   => 'list'
        );

        //retrieve a list of themes
        $listFilters['filters']['groups']['mautic.core.filter.themes'] = array(
            'options'  => $this->factory->getInstalledThemes('email'),
            'prefix'   => 'theme'
        );

        $currentFilters = $session->get('mautic.sms.list_filters', array());
        $updatedFilters = $this->request->get('filters', false);

        if ($updatedFilters) {
            // Filters have been updated

            // Parse the selected values
            $newFilters     = array();
            $updatedFilters = json_decode($updatedFilters, true);

            if ($updatedFilters) {
                foreach ($updatedFilters as $updatedFilter) {
                    list($clmn, $fltr) = explode(':', $updatedFilter);

                    $newFilters[$clmn][] = $fltr;
                }

                $currentFilters = $newFilters;
            } else {
                $currentFilters = array();
            }
        }
        $session->set('mautic.sms.list_filters', $currentFilters);

        if (!empty($currentFilters)) {
            $listIds = $catIds = array();
            foreach ($currentFilters as $type => $typeFilters) {
                switch ($type) {
                    case 'list':
                        $key = 'lists';
                        break;
                    case 'category':
                        $key = 'categories';
                        break;
                }

                $listFilters['filters']['groups']['mautic.core.filter.' . $key]['values'] = $typeFilters;

                foreach ($typeFilters as $fltr) {
                    switch ($type) {
                        case 'list':
                            $listIds[] = (int) $fltr;
                            break;
                        case 'category':
                            $catIds[] = (int) $fltr;
                            break;
                    }
                }
            }

            if (!empty($listIds)) {
                $filter['force'][] = array('column' => 'l.id', 'expr' => 'in', 'value' => $listIds);
            }

            if (!empty($catIds)) {
                $filter['force'][] = array('column' => 'c.id', 'expr' => 'in', 'value' => $catIds);
            }
        }

        $orderBy    = $session->get('mautic.sms.orderby', 'e.name');
        $orderByDir = $session->get('mautic.sms.orderbydir', 'DESC');

        $smss = $model->getEntities(
            array(
                'start'      => $start,
                'limit'      => $limit,
                'filter'     => $filter,
                'orderBy'    => $orderBy,
                'orderByDir' => $orderByDir
            )
        );

        $count = count($smss);
        if ($count && $count < ($start + 1)) {
            //the number of entities are now less then the current page so redirect to the last page
            if ($count === 1) {
                $lastPage = 1;
            } else {
                $lastPage = (floor($count / $limit)) ?: 1;
            }

            $session->set('mautic.sms.page', $lastPage);
            $returnUrl = $this->generateUrl('mautic_sms_index', array('page' => $lastPage));

            return $this->postActionRedirect(
                array(
                    'returnUrl'       => $returnUrl,
                    'viewParameters'  => array('page' => $lastPage),
                    'contentTemplate' => 'MauticSmsBundle:Sms:index',
                    'passthroughVars' => array(
                        'activeLink'    => '#mautic_sms_index',
                        'mauticContent' => 'sms'
                    )
                )
            );
        }
        $session->set('mautic.sms.page', $page);

        return $this->delegateView(
            array(
                'viewParameters'  =>  array(
                    'searchValue' => $search,
                    'filters'     => $listFilters,
                    'items'       => $smss,
                    'totalItems'  => $count,
                    'page'        => $page,
                    'limit'       => $limit,
                    'tmpl'        => $this->request->get('tmpl', 'index'),
                    'permissions' => $permissions,
                    'model'       => $model,
                    'security'    => $this->factory->getSecurity(),
                    'configured'  => $this->factory->getParameter('sms_enabled')
                ),
                'contentTemplate' => 'MauticSmsBundle:Sms:list.html.php',
                'passthroughVars' => array(
                    'activeLink'    => '#mautic_sms_index',
                    'mauticContent' => 'sms',
                    'route'         => $this->generateUrl('mautic_sms_index', array('page' => $page))
                )
            )
        );
    }

    /**
     * Loads a specific form into the detailed panel
     *
     * @param $objectId
     *
     * @return \Symfony\Component\HttpFoundation\JsonResponse|\Symfony\Component\HttpFoundation\Response
     */
    public function viewAction($objectId)
    {
        /** @var \Mautic\SmsBundle\Model\SmsModel $model */
        $model    = $this->factory->getModel('sms');
        $security = $this->factory->getSecurity();

        /** @var \Mautic\SmsBundle\Entity\Sms $sms */
        $sms = $model->getEntity($objectId);
        //set the page we came from
        $page = $this->factory->getSession()->get('mautic.sms.page', 1);

        if ($sms === null) {
            //set the return URL
            $returnUrl = $this->generateUrl('mautic_sms_index', array('page' => $page));

            return $this->postActionRedirect(
                array(
                    'returnUrl'       => $returnUrl,
                    'viewParameters'  => array('page' => $page),
                    'contentTemplate' => 'MauticSmsBundle:Sms:index',
                    'passthroughVars' => array(
                        'activeLink'    => '#mautic_sms_index',
                        'mauticContent' => 'sms'
                    ),
                    'flashes'         => array(
                        array(
                            'type'    => 'error',
                            'msg'     => 'mautic.sms.error.notfound',
                            'msgVars' => array('%id%' => $objectId)
                        )
                    )
                )
            );
        } elseif (!$this->factory->getSecurity()->hasEntityAccess(
            'sms:smses:viewown',
            'sms:smses:viewother',
            $sms->getCreatedBy()
        )
        ) {
            return $this->accessDenied();
        }

        $stats = $model->getSmsGeneralStats($sms);

        // Audit Log
        $logs = $this->factory->getModel('core.auditLog')->getLogForObject('sms', $sms->getId(), $sms->getDateAdded());

        // Get click through stats
        // $trackableLinks = $model->getSmsClickStats($sms->getId());

        return $this->delegateView(
            array(
                'returnUrl'       => $this->generateUrl(
                    'mautic_sms_action',
                    array(
                        'objectAction' => 'view',
                        'objectId'     => $sms->getId()
                    )
                ),
                'viewParameters'  => array(
<<<<<<< HEAD
                    'sms'   => $sms,
                    'stats'          => $stats,
                    // 'trackableLinks' => $trackableLinks,
                    'logs'           => $logs,
                    'permissions'    => $security->isGranted(
=======
                    'sms'         => $sms,
                    'stats'       => $stats,
                    'trackableLinks' => $trackableLinks,
                    'logs'        => $logs,
                    'permissions' => $security->isGranted(
>>>>>>> b641df43
                        array(
                            'sms:smses:viewown',
                            'sms:smses:viewother',
                            'sms:smses:create',
                            'sms:smses:editown',
                            'sms:smses:editother',
                            'sms:smses:deleteown',
                            'sms:smses:deleteother',
                            'sms:smses:publishown',
                            'sms:smses:publishother'
                        ),
                        "RETURN_ARRAY"
                    ),
                    'security'    => $security
                ),
                'contentTemplate' => 'MauticSmsBundle:Sms:details.html.php',
                'passthroughVars' => array(
                    'activeLink'    => '#mautic_sms_index',
                    'mauticContent' => 'sms'
                )
            )
        );
    }

    /**
     * Generates new form and processes post data
     *
     * @param  Sms $entity
     *
     * @return \Symfony\Component\HttpFoundation\RedirectResponse|\Symfony\Component\HttpFoundation\Response
     */
    public function newAction($entity = null)
    {
        /** @var \Mautic\SmsBundle\Model\SmsModel $model */
        $model = $this->factory->getModel('sms');

        if (! $entity instanceof Sms) {
            /** @var \Mautic\SmsBundle\Entity\Sms $entity */
            $entity  = $model->getEntity();
        }

        $method  = $this->request->getMethod();
        $session = $this->factory->getSession();

        if (!$this->factory->getSecurity()->isGranted('sms:smses:create')) {
            return $this->accessDenied();
        }

        //set the page we came from
        $page   = $session->get('mautic.sms.page', 1);
        $action = $this->generateUrl('mautic_sms_action', array('objectAction' => 'new'));

        $updateSelect = ($method == 'POST')
            ? $this->request->request->get('sms[updateSelect]', false, true)
            : $this->request->get('updateSelect', false);

        if ($updateSelect) {
            $entity->setSmsType('template');
        }

        //create the form
        $form = $model->createForm($entity, $this->get('form.factory'), $action, array('update_select' => $updateSelect));

        ///Check for a submitted form and process it
        if ($method == 'POST') {
            $valid = false;
            if (! $cancelled = $this->isFormCancelled($form)) {
                if ($valid = $this->isFormValid($form)) {
                    //form is valid so process the data
                    $model->saveEntity($entity);

                    $this->addFlash(
                        'mautic.core.notice.created',
                        array(
                            '%name%'      => $entity->getName(),
                            '%menu_link%' => 'mautic_sms_index',
                            '%url%'       => $this->generateUrl(
                                'mautic_sms_action',
                                array(
                                    'objectAction' => 'edit',
                                    'objectId'     => $entity->getId()
                                )
                            )
                        )
                    );

                    if ($form->get('buttons')->get('save')->isClicked()) {
                        $viewParameters = array(
                            'objectAction' => 'view',
                            'objectId'     => $entity->getId()
                        );
                        $returnUrl      = $this->generateUrl('mautic_sms_action', $viewParameters);
                        $template       = 'MauticSmsBundle:Sms:view';
                    } else {
                        //return edit view so that all the session stuff is loaded
                        return $this->editAction($entity->getId(), true);
                    }
                }
            } else {
                $viewParameters = array('page' => $page);
                $returnUrl      = $this->generateUrl('mautic_sms_index', $viewParameters);
                $template       = 'MauticSmsBundle:Sms:index';
                //clear any modified content
                $session->remove('mautic.sms.'.$entity->getSessionId().'.content');
            }

            $passthrough = array(
                'activeLink'    => 'mautic_sms_index',
                'mauticContent' => 'sms'
            );

            // Check to see if this is a popup
            if (isset($form['updateSelect'])) {
                $template    = false;
                $passthrough = array_merge(
                    $passthrough,
                    array(
                        'updateSelect' => $form['updateSelect']->getData(),
                        'smsId'    => $entity->getId(),
                        'smsName'  => $entity->getName(),
                        'smsLang'  => $entity->getLanguage()
                    )
                );
            }

            if ($cancelled || ($valid && $form->get('buttons')->get('save')->isClicked())) {
                return $this->postActionRedirect(
                    array(
                        'returnUrl'       => $returnUrl,
                        'viewParameters'  => $viewParameters,
                        'contentTemplate' => $template,
                        'passthroughVars' => $passthrough
                    )
                );
            }
        }

        return $this->delegateView(
            array(
                'viewParameters'  => array(
                    'form'                => $this->setFormTheme($form, 'MauticSmsBundle:Sms:form.html.php', 'MauticSmsBundle:FormTheme\Sms'),
                    'sms'        => $entity
                ),
                'contentTemplate' => 'MauticSmsBundle:Sms:form.html.php',
                'passthroughVars' => array(
                    'activeLink'    => '#mautic_sms_index',
                    'mauticContent' => 'sms',
                    'updateSelect'  => InputHelper::clean($this->request->query->get('updateSelect')),
                    'route'         => $this->generateUrl(
                        'mautic_sms_action',
                        array(
                            'objectAction' => 'new'
                        )
                    )
                )
            )
        );
    }

    /**
     * @param      $objectId
     * @param bool $ignorePost
     * @param bool $forceTypeSelection
     *
     * @return array|\Symfony\Component\HttpFoundation\JsonResponse|\Symfony\Component\HttpFoundation\RedirectResponse|Response
     */
    public function editAction($objectId, $ignorePost = false, $forceTypeSelection = false)
    {
        /** @var \Mautic\SmsBundle\Model\SmsModel $model */
        $model = $this->factory->getModel('sms');
        $method  = $this->request->getMethod();
        $entity  = $model->getEntity($objectId);
        $session = $this->factory->getSession();
        $page    = $this->factory->getSession()->get('mautic.sms.page', 1);

        //set the return URL
        $returnUrl = $this->generateUrl('mautic_sms_index', array('page' => $page));

        $postActionVars = array(
            'returnUrl'       => $returnUrl,
            'viewParameters'  => array('page' => $page),
            'contentTemplate' => 'MauticSmsBundle:Sms:index',
            'passthroughVars' => array(
                'activeLink'    => 'mautic_sms_index',
                'mauticContent' => 'sms'
            )
        );

        //not found
        if ($entity === null) {
            return $this->postActionRedirect(
                array_merge(
                    $postActionVars,
                    array(
                        'flashes' => array(
                            array(
                                'type'    => 'error',
                                'msg'     => 'mautic.sms.error.notfound',
                                'msgVars' => array('%id%' => $objectId)
                            )
                        )
                    )
                )
            );
        } elseif (!$this->factory->getSecurity()->hasEntityAccess(
            'sms:smses:viewown',
            'sms:smses:viewother',
            $entity->getCreatedBy()
        )
        ) {
            return $this->accessDenied();
        } elseif ($model->isLocked($entity)) {
            //deny access if the entity is locked
            return $this->isLocked($postActionVars, $entity, 'email');
        }

        //Create the form
        $action = $this->generateUrl('mautic_sms_action', array('objectAction' => 'edit', 'objectId' => $objectId));

        $updateSelect = ($method == 'POST')
            ? $this->request->request->get('sms[updateSelect]', false, true)
            : $this->request->get('updateSelect', false);

        $form = $model->createForm($entity, $this->get('form.factory'), $action, array('update_select' => $updateSelect));

        ///Check for a submitted form and process it
        if (!$ignorePost && $method == 'POST') {
            $valid = false;
            if (!$cancelled = $this->isFormCancelled($form)) {
                if ($valid = $this->isFormValid($form)) {
                    //form is valid so process the data
                    $model->saveEntity($entity, $form->get('buttons')->get('save')->isClicked());

                    $this->addFlash(
                        'mautic.core.notice.updated',
                        array(
                            '%name%'      => $entity->getName(),
                            '%menu_link%' => 'mautic_sms_index',
                            '%url%'       => $this->generateUrl(
                                'mautic_sms_action',
                                array(
                                    'objectAction' => 'edit',
                                    'objectId'     => $entity->getId()
                                )
                            )
                        ),
                        'warning'
                    );
                }
            } else {
                //clear any modified content
                $session->remove('mautic.sms.'.$objectId.'.content');
                //unlock the entity
                $model->unlockEntity($entity);
            }

            $passthrough = array(
                'activeLink'    => 'mautic_sms_index',
                'mauticContent' => 'sms'
            );

            $template = 'MauticSmsBundle:Sms:view';

            // Check to see if this is a popup
            if (isset($form['updateSelect'])) {
                $template    = false;
                $passthrough = array_merge(
                    $passthrough,
                    array(
                        'updateSelect' => $form['updateSelect']->getData(),
                        'smsId'    => $entity->getId(),
                        'smsName' => $entity->getName(),
                        'smsLang'  => $entity->getLanguage()
                    )
                );
            }

            if ($cancelled || ($valid && $form->get('buttons')->get('save')->isClicked())) {
                $viewParameters = array(
                    'objectAction' => 'view',
                    'objectId'     => $entity->getId()
                );
                return $this->postActionRedirect(
                    array_merge(
                        $postActionVars,
                        array(
                            'returnUrl'       => $this->generateUrl('mautic_sms_action', $viewParameters),
                            'viewParameters'  => $viewParameters,
                            'contentTemplate' => $template,
                            'passthroughVars' => $passthrough
                        )
                    )
                );
            }
        } else {
            //lock the entity
            $model->lockEntity($entity);
        }

        return $this->delegateView(
            array(
                'viewParameters'  => array(
                    'form'               => $this->setFormTheme($form, 'MauticSmsBundle:Sms:form.html.php', 'MauticSmsBundle:FormTheme\Sms'),
                    'sms'       => $entity,
                    'forceTypeSelection' => $forceTypeSelection
                ),
                'contentTemplate' => 'MauticSmsBundle:Sms:form.html.php',
                'passthroughVars' => array(
                    'activeLink'    => '#mautic_sms_index',
                    'mauticContent' => 'sms',
                    'updateSelect'  => InputHelper::clean($this->request->query->get('updateSelect')),
                    'route'         => $this->generateUrl(
                        'mautic_sms_action',
                        array(
                            'objectAction' => 'edit',
                            'objectId'     => $entity->getId()
                        )
                    )
                )
            )
        );
    }

    /**
     * Clone an entity
     *
     * @param $objectId
     *
     * @return JsonResponse|\Symfony\Component\HttpFoundation\RedirectResponse|Response
     */
    public function cloneAction($objectId)
    {
        $model  = $this->factory->getModel('sms');
        $entity = $model->getEntity($objectId);

        if ($entity != null) {
            if (!$this->factory->getSecurity()->isGranted('sms:smses:create')
                || !$this->factory->getSecurity()->hasEntityAccess(
                    'sms:smses:viewown',
                    'sms:smses:viewother',
                    $entity->getCreatedBy()
                )
            ) {
                return $this->accessDenied();
            }

            $entity      = clone $entity;
            $session     = $this->factory->getSession();
            $contentName = 'mautic.sms.'.$entity->getSessionId().'.content';

            $session->set($contentName, $entity->getContent());
        }

        return $this->newAction($entity);
    }

    /**
     * Deletes the entity
     *
     * @param         $objectId
     *
     * @return \Symfony\Component\HttpFoundation\JsonResponse|\Symfony\Component\HttpFoundation\RedirectResponse
     */
    public function deleteAction($objectId)
    {
        $page      = $this->factory->getSession()->get('mautic.sms.page', 1);
        $returnUrl = $this->generateUrl('mautic_sms_index', array('page' => $page));
        $flashes   = array();

        $postActionVars = array(
            'returnUrl'       => $returnUrl,
            'viewParameters'  => array('page' => $page),
            'contentTemplate' => 'MauticSmsBundle:Sms:index',
            'passthroughVars' => array(
                'activeLink'    => 'mautic_sms_index',
                'mauticContent' => 'sms'
            )
        );

        if ($this->request->getMethod() == 'POST') {
            $model  = $this->factory->getModel('sms');
            $entity = $model->getEntity($objectId);

            if ($entity === null) {
                $flashes[] = array(
                    'type'    => 'error',
                    'msg'     => 'mautic.sms.error.notfound',
                    'msgVars' => array('%id%' => $objectId)
                );
            } elseif (!$this->factory->getSecurity()->hasEntityAccess(
                'sms:smses:deleteown',
                'sms:smses:deleteother',
                $entity->getCreatedBy()
            )
            ) {
                return $this->accessDenied();
            } elseif ($model->isLocked($entity)) {
                return $this->isLocked($postActionVars, $entity, 'sms');
            }

            $model->deleteEntity($entity);

            $flashes[] = array(
                'type'    => 'notice',
                'msg'     => 'mautic.core.notice.deleted',
                'msgVars' => array(
                    '%name%' => $entity->getTitle(),
                    '%id%'   => $objectId
                )
            );
        } //else don't do anything

        return $this->postActionRedirect(
            array_merge(
                $postActionVars,
                array(
                    'flashes' => $flashes
                )
            )
        );
    }

    /**
     * Deletes a group of entities
     *
     * @return \Symfony\Component\HttpFoundation\JsonResponse|\Symfony\Component\HttpFoundation\RedirectResponse
     */
    public function batchDeleteAction()
    {
        $page      = $this->factory->getSession()->get('mautic.sms.page', 1);
        $returnUrl = $this->generateUrl('mautic_sms_index', array('page' => $page));
        $flashes   = array();

        $postActionVars = array(
            'returnUrl'       => $returnUrl,
            'viewParameters'  => array('page' => $page),
            'contentTemplate' => 'MauticSmsBundle:Sms:index',
            'passthroughVars' => array(
                'activeLink'    => '#mautic_sms_index',
                'mauticContent' => 'sms'
            )
        );

        if ($this->request->getMethod() == 'POST') {
            $model     = $this->factory->getModel('sms');
            $ids       = json_decode($this->request->query->get('ids', '{}'));

            $deleteIds = array();

            // Loop over the IDs to perform access checks pre-delete
            foreach ($ids as $objectId) {
                $entity = $model->getEntity($objectId);

                if ($entity === null) {
                    $flashes[] = array(
                        'type'    => 'error',
                        'msg'     => 'mautic.sms.error.notfound',
                        'msgVars' => array('%id%' => $objectId)
                    );
                } elseif (!$this->factory->getSecurity()->hasEntityAccess(
                    'sms:smses:viewown',
                    'sms:smses:viewother',
                    $entity->getCreatedBy()
                )
                ) {
                    $flashes[] = $this->accessDenied(true);
                } elseif ($model->isLocked($entity)) {
                    $flashes[] = $this->isLocked($postActionVars, $entity, 'sms', true);
                } else {
                    $deleteIds[] = $objectId;
                }
            }

            // Delete everything we are able to
            if (!empty($deleteIds)) {
                $entities = $model->deleteEntities($deleteIds);

                $flashes[] = array(
                    'type'    => 'notice',
                    'msg'     => 'mautic.sms.notice.batch_deleted',
                    'msgVars' => array(
                        '%count%' => count($entities)
                    )
                );
            }
        } //else don't do anything

        return $this->postActionRedirect(
            array_merge(
                $postActionVars,
                array(
                    'flashes' => $flashes
                )
            )
        );
    }

    /**
     * @param $objectId
     *
     * @return JsonResponse|Response
     */
    public function previewAction($objectId)
    {
        /** @var \Mautic\SmsBundle\Model\SmsModel $model */
        $model = $this->factory->getModel('sms');
        $sms = $model->getEntity($objectId);

        if ($sms != null
            && $this->factory->getSecurity()->hasEntityAccess(
                'sms:smses:editown',
                'sms:smses:editother'
            )
        ) {

        }

        return $this->delegateView(
            array(
                'viewParameters' => array(
                    'sms' => $sms
                ),
                'contentTemplate' => 'MauticSmsBundle:Sms:preview.html.php'
            )
        );
    }
}<|MERGE_RESOLUTION|>--- conflicted
+++ resolved
@@ -214,7 +214,6 @@
                     'permissions' => $permissions,
                     'model'       => $model,
                     'security'    => $this->factory->getSecurity(),
-                    'configured'  => $this->factory->getParameter('sms_enabled')
                 ),
                 'contentTemplate' => 'MauticSmsBundle:Sms:list.html.php',
                 'passthroughVars' => array(
@@ -281,7 +280,7 @@
         $logs = $this->factory->getModel('core.auditLog')->getLogForObject('sms', $sms->getId(), $sms->getDateAdded());
 
         // Get click through stats
-        // $trackableLinks = $model->getSmsClickStats($sms->getId());
+        $trackableLinks = $model->getSmsClickStats($sms->getId());
 
         return $this->delegateView(
             array(
@@ -293,19 +292,11 @@
                     )
                 ),
                 'viewParameters'  => array(
-<<<<<<< HEAD
-                    'sms'   => $sms,
-                    'stats'          => $stats,
-                    // 'trackableLinks' => $trackableLinks,
-                    'logs'           => $logs,
-                    'permissions'    => $security->isGranted(
-=======
                     'sms'         => $sms,
                     'stats'       => $stats,
                     'trackableLinks' => $trackableLinks,
                     'logs'        => $logs,
                     'permissions' => $security->isGranted(
->>>>>>> b641df43
                         array(
                             'sms:smses:viewown',
                             'sms:smses:viewother',
