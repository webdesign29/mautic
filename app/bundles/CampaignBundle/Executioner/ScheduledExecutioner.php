--- conflicted
+++ resolved
@@ -213,13 +213,10 @@
         $organized = $this->organizeByEvent($logs);
         $now       = new \DateTime();
         foreach ($organized as $organizedLogs) {
-<<<<<<< HEAD
             if ($this->progressBar) {
                 $this->progressBar->advance($organizedLogs->count());
             }
 
-=======
->>>>>>> 017c0f1b
             $event = $organizedLogs->first()->getEvent();
 
             // Validate that the schedule is still appropriate
@@ -311,17 +308,12 @@
     private function executeScheduled($eventId, \DateTime $now)
     {
         $logs = $this->repo->getScheduled($eventId, $this->now, $this->limiter);
-<<<<<<< HEAD
-        while ($logs && $logs->count()) {
-            $this->scheduledContactFinder->hydrateContacts($logs);
-=======
         while ($logs->count()) {
             try {
                 $this->scheduledContactFinder->hydrateContacts($logs);
             } catch (NoContactsFoundException $e) {
                 break;
             }
->>>>>>> 017c0f1b
 
             $event = $logs->first()->getEvent();
             if ($this->progressBar) {
