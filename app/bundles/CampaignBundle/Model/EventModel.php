<?php

/*
 * @copyright   2014 Mautic Contributors. All rights reserved
 * @author      Mautic
 *
 * @link        http://mautic.org
 *
 * @license     GNU/GPLv3 http://www.gnu.org/licenses/gpl-3.0.html
 */

namespace Mautic\CampaignBundle\Model;

use Doctrine\DBAL\DBALException;
use Doctrine\ORM\EntityNotFoundException;
use Mautic\CampaignBundle\CampaignEvents;
use Mautic\CampaignBundle\Entity\Campaign;
use Mautic\CampaignBundle\Entity\Event;
use Mautic\CampaignBundle\Entity\LeadEventLog;
use Mautic\CampaignBundle\Event\CampaignDecisionEvent;
use Mautic\CampaignBundle\Event\CampaignExecutionEvent;
use Mautic\CampaignBundle\Event\CampaignScheduledEvent;
use Mautic\CoreBundle\Factory\MauticFactory;
use Mautic\CoreBundle\Helper\Chart\ChartQuery;
use Mautic\CoreBundle\Helper\Chart\LineChart;
use Mautic\CoreBundle\Helper\CoreParametersHelper;
use Mautic\CoreBundle\Helper\DateTimeHelper;
use Mautic\CoreBundle\Helper\IpLookupHelper;
use Mautic\CoreBundle\Helper\ProgressBarHelper;
use Mautic\CoreBundle\Model\FormModel as CommonFormModel;
use Mautic\CoreBundle\Model\NotificationModel;
use Mautic\LeadBundle\Entity\Lead;
use Mautic\LeadBundle\Model\LeadModel;
use Mautic\UserBundle\Model\UserModel;
use Symfony\Component\Console\Output\OutputInterface;

/**
 * Class EventModel
 * {@inheritdoc}
 */
class EventModel extends CommonFormModel
{
    /**
     * @var mixed
     */
    protected $batchSleepTime;

    /**
     * @var mixed
     */
    protected $batchCampaignSleepTime;

    /**
     * Used in triggerEvent so that responses from recursive events are saved.
     *
     * @var bool
     */
    private $triggeredResponses = false;

    /**
     * @var IpLookupHelper
     */
    protected $ipLookupHelper;

    /**
     * @var LeadModel
     */
    protected $leadModel;

    /**
     * @var CampaignModel
     */
    protected $campaignModel;

    /**
     * @var UserModel
     */
    protected $userModel;

    /**
     * @var NotificationModel
     */
    protected $notificationModel;

    /**
     * @var mixed
     */
    protected $scheduleTimeForFailedEvents;

    /**
     * @var MauticFactory
     */
    protected $factory;

    /**
     * Track triggered events to check for conditions that may be attached.
     *
     * @var array
     */
    protected $triggeredEvents = [];

    /**
     * EventModel constructor.
     *
     * @param IpLookupHelper       $ipLookupHelper
     * @param CoreParametersHelper $coreParametersHelper
     * @param LeadModel            $leadModel
     * @param CampaignModel        $campaignModel
     * @param UserModel            $userModel
     * @param NotificationModel    $notificationModel
     * @param MauticFactory        $factory
     */
    public function __construct(IpLookupHelper $ipLookupHelper, CoreParametersHelper $coreParametersHelper, LeadModel $leadModel, CampaignModel $campaignModel, UserModel $userModel, NotificationModel $notificationModel, MauticFactory $factory)
    {
        $this->ipLookupHelper              = $ipLookupHelper;
        $this->leadModel                   = $leadModel;
        $this->campaignModel               = $campaignModel;
        $this->userModel                   = $userModel;
        $this->notificationModel           = $notificationModel;
        $this->batchSleepTime              = $coreParametersHelper->getParameter('mautic.batch_sleep_time');
        $this->batchCampaignSleepTime      = $coreParametersHelper->getParameter('mautic.batch_campaign_sleep_time');
        $this->scheduleTimeForFailedEvents = $coreParametersHelper->getParameter('campaign_time_wait_on_event_false');
        $this->factory                     = $factory;
    }

    /**
     * {@inheritdoc}
     *
     * @return \Mautic\CampaignBundle\Entity\EventRepository
     */
    public function getRepository()
    {
        return $this->em->getRepository('MauticCampaignBundle:Event');
    }

    /**
     * Get CampaignRepository.
     *
     * @return \Mautic\CampaignBundle\Entity\CampaignRepository
     */
    public function getCampaignRepository()
    {
        return $this->em->getRepository('MauticCampaignBundle:Campaign');
    }

    /**
     * {@inheritdoc}
     *
     * @return string
     */
    public function getPermissionBase()
    {
        return 'campaign:campaigns';
    }

    /**
     * Get a specific entity or generate a new one if id is empty.
     *
     * @param $id
     *
     * @return null|object
     */
    public function getEntity($id = null)
    {
        if ($id === null) {
            return new Event();
        }

        $entity = parent::getEntity($id);

        return $entity;
    }

    /**
     * Delete events.
     *
     * @param $currentEvents
     * @param $deletedEvents
     */
    public function deleteEvents($currentEvents, $deletedEvents)
    {
        $deletedKeys = [];
        foreach ($deletedEvents as $k => $deleteMe) {
            if ($deleteMe instanceof Event) {
                $deleteMe = $deleteMe->getId();
            }

            if (strpos($deleteMe, 'new') === 0) {
                unset($deletedEvents[$k]);
            }

            if (isset($currentEvents[$deleteMe])) {
                unset($deletedEvents[$k]);
            }

            $deletedKeys[] = $deleteMe;
        }

        // wipe out any references to these events to prevent restraint violations
        $this->getRepository()->nullEventRelationships($deletedKeys);

        // delete the events
        $this->deleteEntities($deletedEvents);
    }

    /**
     * Triggers an event.
     *
     * @param      $type
     * @param null $eventDetails
     * @param null $channel
     * @param null $channelId
     *
     * @return array|bool
     */
    public function triggerEvent($type, $eventDetails = null, $channel = null, $channelId = null)
    {
        static $leadCampaigns = [], $eventList = [], $availableEventSettings = [], $leadsEvents = [], $examinedEvents = [];

        $this->logger->debug('CAMPAIGN: Campaign triggered for event type '.$type.'('.$channel.' / '.$channelId.')');

        // Skip the anonymous check to force actions to fire for subsequent triggers
        $systemTriggered = defined('MAUTIC_CAMPAIGN_SYSTEM_TRIGGERED');

        if (!$systemTriggered) {
            defined('MAUTIC_CAMPAIGN_NOT_SYSTEM_TRIGGERED') or define('MAUTIC_CAMPAIGN_NOT_SYSTEM_TRIGGERED', 1);
        }

        //only trigger events for anonymous users (to prevent populating full of user/company data)
        if (!$systemTriggered && !$this->security->isAnonymous()) {
            $this->logger->debug('CAMPAIGN: contact not anonymous; abort');

            return false;
        }

        //get the current lead
        $lead   = $this->leadModel->getCurrentLead();
        $leadId = $lead->getId();
        $this->logger->debug('CAMPAIGN: Current Lead ID# '.$leadId);

        //get the lead's campaigns so we have when the lead was added
        if (empty($leadCampaigns[$leadId])) {
            $leadCampaigns[$leadId] = $this->campaignModel->getLeadCampaigns($lead, true);
        }

        if (empty($leadCampaigns[$leadId])) {
            $this->logger->debug('CAMPAIGN: no campaigns found so abort');

            return false;
        }

        //get the list of events that match the triggering event and is in the campaigns this lead belongs to
        /** @var \Mautic\CampaignBundle\Entity\EventRepository $eventRepo */
        $eventRepo = $this->getRepository();
        if (empty($eventList[$leadId][$type])) {
            $eventList[$leadId][$type] = $eventRepo->getPublishedByType($type, $leadCampaigns[$leadId], $lead->getId());
        }
        $events = $eventList[$leadId][$type];

        //get event settings from the bundles
        if (empty($availableEventSettings)) {
            $availableEventSettings = $this->campaignModel->getEvents();
        }

        //make sure there are events before continuing
        if (!count($availableEventSettings) || empty($events)) {
            $this->logger->debug('CAMPAIGN: no events found so abort');

            return false;
        }

        //get campaign list
        $campaigns = $this->campaignModel->getEntities(
            [
                'force' => [
                    'filter' => [
                        [
                            'column' => 'c.id',
                            'expr'   => 'in',
                            'value'  => array_keys($events),
                        ],
                    ],
                ],
                'ignore_paginator' => true,
            ]
        );

        //get a list of events that has already been executed for this lead
        if (empty($leadsEvents[$leadId])) {
            $leadsEvents[$leadId] = $eventRepo->getLeadTriggeredEvents($leadId);
        }

        if (!isset($examinedEvents[$leadId])) {
            $examinedEvents[$leadId] = [];
        }

        $this->triggeredResponses = [];
        foreach ($events as $campaignId => $campaignEvents) {
            if (empty($campaigns[$campaignId])) {
                $this->logger->debug('CAMPAIGN: Campaign entity for ID# '.$campaignId.' not found');

                continue;
            }

            foreach ($campaignEvents as $k => $event) {
                //has this event already been examined via a parent's children?
                //all events of this triggering type has to be queried since this particular event could be anywhere in the dripflow
                if (in_array($event['id'], $examinedEvents[$leadId])) {
                    $this->logger->debug('CAMPAIGN: '.ucfirst($event['eventType']).' ID# '.$event['id'].' already processed this round');
                    continue;
                }
                $examinedEvents[$leadId][] = $event['id'];

                //check to see if this has been fired sequentially
                if (!empty($event['parent'])) {
                    if (!isset($leadsEvents[$leadId][$event['parent']['id']])) {
                        //this event has a parent that has not been triggered for this lead so break out
                        $this->logger->debug(
                            'CAMPAIGN: parent (ID# '.$event['parent']['id'].') for ID# '.$event['id']
                            .' has not been triggered yet or was triggered with this batch'
                        );
                        continue;
                    }
                    $parentLog = $leadsEvents[$leadId][$event['parent']['id']]['log'][0];

                    if ($parentLog['isScheduled']) {
                        //this event has a parent that is scheduled and thus not triggered
                        $this->logger->debug(
                            'CAMPAIGN: parent (ID# '.$event['parent']['id'].') for ID# '.$event['id']
                            .' has not been triggered yet because it\'s scheduled'
                        );
                        continue;
                    } else {
                        $parentTriggeredDate = $parentLog['dateTriggered'];
                    }
                } else {
                    $parentTriggeredDate = new \DateTime();
                }

                if (isset($availableEventSettings[$event['eventType']][$type])) {
                    $decisionEventSettings = $availableEventSettings[$event['eventType']][$type];
                } else {
                    // Not found maybe it's no longer available?
                    $this->logger->debug('CAMPAIGN: '.$type.' does not exist. (#'.$event['id'].')');

                    continue;
                }

                //check the callback function for the event to make sure it even applies based on its settings
                if (!$response = $this->invokeEventCallback($event, $decisionEventSettings, $lead, $eventDetails, $systemTriggered)) {
                    $this->logger->debug('CAMPAIGN: '.ucfirst($event['eventType']).' ID# '.$event['id'].' callback check failed with a response of '.var_export($response, true));

                    continue;
                }

                if (!empty($event['children'])) {
                    $this->logger->debug('CAMPAIGN: '.ucfirst($event['eventType']).' ID# '.$event['id'].' has children');

                    $childrenTriggered = false;
                    foreach ($event['children'] as $child) {
                        if (isset($leadsEvents[$leadId][$child['id']])) {
                            //this child event has already been fired for this lead so move on to the next event
                            $this->logger->debug('CAMPAIGN: '.ucfirst($child['eventType']).' ID# '.$child['id'].' already triggered');
                            continue;
                        } elseif ($child['eventType'] == 'decision') {
                            //hit a triggering type event so move on
                            $this->logger->debug('CAMPAIGN: ID# '.$child['id'].' is a decision');

                            continue;
                        } elseif ($child['decisionPath'] == 'no') {
                            // non-action paths should not be processed by this because the contact already took action in order to get here
                            $childrenTriggered = true;
                        } else {
                            $this->logger->debug('CAMPAIGN: '.ucfirst($child['eventType']).' ID# '.$child['id'].' is being processed');
                        }

                        //store in case a child was pulled with events
                        $examinedEvents[$leadId][] = $child['id'];

                        if ($this->executeEvent($child, $campaigns[$campaignId], $lead, $availableEventSettings, false, $parentTriggeredDate)) {
                            $childrenTriggered = true;
                        }
                    }

                    if ($childrenTriggered) {
                        $this->logger->debug('CAMPAIGN: Decision ID# '.$event['id'].' successfully executed and logged.');

                        //a child of this event was triggered or scheduled so make not of the triggering event in the log
                        $log = $this->getLogEntity($event['id'], $campaigns[$campaignId], $lead, null, $systemTriggered);
                        $log->setChannel($channel)
                            ->setChannelId($channelId);
                        $this->getRepository()->saveEntity($log);
                    } else {
                        $this->logger->debug('CAMPAIGN: Decision not logged');
                    }
                } else {
                    $this->logger->debug('CAMPAIGN: No children for this event.');
                }
            }

            $this->triggerConditions($campaigns[$campaignId]);
        }

        if ($lead->getChanges()) {
            $this->leadModel->saveEntity($lead, false);
        }

        if ($this->dispatcher->hasListeners(CampaignEvents::ON_EVENT_DECISION_TRIGGER)) {
            $this->dispatcher->dispatch(
                CampaignEvents::ON_EVENT_DECISION_TRIGGER,
                new CampaignDecisionEvent($lead, $type, $eventDetails, $events, $availableEventSettings)
            );
        }

        $actionResponses          = $this->triggeredResponses;
        $this->triggeredResponses = false;

        return $actionResponses;
    }

    /**
     * Trigger the root level action(s) in campaign(s).
     *
     * @param Campaign        $campaign
     * @param                 $totalEventCount
     * @param int             $limit
     * @param bool            $max
     * @param OutputInterface $output
     * @param int|null        $leadId
     * @param bool|false      $returnCounts    If true, returns array of counters
     *
     * @return int
     */
    public function triggerStartingEvents(
        $campaign,
        &$totalEventCount,
        $limit = 100,
        $max = false,
        OutputInterface $output = null,
        $leadId = null,
        $returnCounts = false
    ) {
        defined('MAUTIC_CAMPAIGN_SYSTEM_TRIGGERED') or define('MAUTIC_CAMPAIGN_SYSTEM_TRIGGERED', 1);

        $campaignId = $campaign->getId();

        $this->logger->debug('CAMPAIGN: Triggering starting events');

        $repo         = $this->getRepository();
        $campaignRepo = $this->getCampaignRepository();

        if ($this->dispatcher->hasListeners(CampaignEvents::ON_EVENT_DECISION_TRIGGER)) {
            // Include decisions if there are listeners
            $events = $repo->getRootLevelEvents($campaignId, true);

            // Filter out decisions
            $decisionChildren = [];
            foreach ($events as $event) {
                if ($event['eventType'] == 'decision') {
                    $decisionChildren[$event['id']] = $repo->getEventsByParent($event['id']);
                }
            }
        } else {
            $events = $repo->getRootLevelEvents($campaignId);
        }

        $rootEventCount = count($events);

        if (empty($rootEventCount)) {
            $this->logger->debug('CAMPAIGN: No events to trigger');

            return ($returnCounts) ? [
                'events'         => 0,
                'evaluated'      => 0,
                'executed'       => 0,
                'totalEvaluated' => 0,
                'totalExecuted'  => 0,
            ] : 0;
        }

        // Event settings
        $eventSettings = $this->campaignModel->getEvents();

        // Get a lead count; if $leadId, then use this as a check to ensure lead is part of the campaign
        $leadCount = $campaignRepo->getCampaignLeadCount($campaignId, $leadId, array_keys($events));

        // Get a total number of events that will be processed
        $totalStartingEvents = $leadCount * $rootEventCount;

        if ($output) {
            $output->writeln(
                $this->translator->trans(
                    'mautic.campaign.trigger.event_count',
                    ['%events%' => $totalStartingEvents, '%batch%' => $limit]
                )
            );
        }

        if (empty($leadCount)) {
            $this->logger->debug('CAMPAIGN: No contacts to process');

            unset($events);

            return ($returnCounts) ? [
                'events'         => 0,
                'evaluated'      => 0,
                'executed'       => 0,
                'totalEvaluated' => 0,
                'totalExecuted'  => 0,
            ] : 0;
        }

        $evaluatedEventCount = $executedEventCount = $rootEvaluatedCount = $rootExecutedCount = 0;

        // Try to save some memory
        gc_enable();

        $maxCount = ($max) ? $max : $totalStartingEvents;

        if ($output) {
            $progress = ProgressBarHelper::init($output, $maxCount);
            $progress->start();
        }

        $continue = true;

        $sleepBatchCount   = 0;
        $batchDebugCounter = 1;

        $this->logger->debug('CAMPAIGN: Processing the following events: '.implode(', ', array_keys($events)));

        while ($continue) {
            $this->logger->debug('CAMPAIGN: Batch #'.$batchDebugCounter);

            // Get list of all campaign leads; start is always zero in practice because of $pendingOnly
            $campaignLeads = ($leadId) ? [$leadId] : $campaignRepo->getCampaignLeadIds($campaignId, 0, $limit, true);

            if (empty($campaignLeads)) {
                // No leads found
                $this->logger->debug('CAMPAIGN: No campaign contacts found.');

                break;
            }

            $leads = $this->leadModel->getEntities(
                [
                    'filter' => [
                        'force' => [
                            [
                                'column' => 'l.id',
                                'expr'   => 'in',
                                'value'  => $campaignLeads,
                            ],
                        ],
                    ],
                    'orderBy'            => 'l.id',
                    'orderByDir'         => 'asc',
                    'withPrimaryCompany' => true,
                ]
            );

            $this->logger->debug('CAMPAIGN: Processing the following contacts: '.implode(', ', array_keys($leads)));

            if (!count($leads)) {
                // Just a precaution in case non-existent leads are lingering in the campaign leads table
                $this->logger->debug('CAMPAIGN: No contact entities found.');

                break;
            }

            /** @var \Mautic\LeadBundle\Entity\Lead $lead */
            $leadDebugCounter = 1;
            foreach ($leads as $lead) {
                $this->logger->debug('CAMPAIGN: Current Lead ID# '.$lead->getId().'; #'.$leadDebugCounter.' in batch #'.$batchDebugCounter);

                if ($rootEvaluatedCount >= $maxCount || ($max && ($rootEvaluatedCount + $rootEventCount) >= $max)) {
                    // Hit the max or will hit the max mid-progress for a lead
                    $continue = false;
                    $this->logger->debug('CAMPAIGN: Hit max so aborting.');

                    break;
                }

                // Set lead in case this is triggered by the system
                $this->leadModel->setSystemCurrentLead($lead);

                foreach ($events as $event) {
                    ++$rootEvaluatedCount;

                    if ($sleepBatchCount == $limit) {
                        // Keep CPU down
                        $this->batchSleep();
                        $sleepBatchCount = 0;
                    } else {
                        ++$sleepBatchCount;
                    }

                    if ($event['eventType'] == 'decision') {
                        ++$evaluatedEventCount;
                        ++$totalEventCount;

                        $event['campaign'] = [
                            'id'   => $campaign->getId(),
                            'name' => $campaign->getName(),
                        ];

                        $decisionEvent = [
                            $campaignId => [
                                array_merge(
                                    $event,
                                    ['children' => $decisionChildren[$event['id']]]
                                ),
                            ],
                        ];
                        $decisionTriggerEvent = new CampaignDecisionEvent($lead, $event['type'], null, $decisionEvent, $eventSettings, true);
                        $this->dispatcher->dispatch(
                            CampaignEvents::ON_EVENT_DECISION_TRIGGER,
                            $decisionTriggerEvent
                        );
                        if ($decisionTriggerEvent->wasDecisionTriggered()) {
                            ++$executedEventCount;
                            ++$rootExecutedCount;

                            $this->logger->debug(
                                'CAMPAIGN: Decision ID# '.$event['id'].' for contact ID# '.$lead->getId()
                                .' noted as completed by event listener thus executing children.'
                            );

                            // Decision has already been triggered by the lead so process the associated events
                            $decisionLogged = false;
                            foreach ($decisionEvent['children'] as $childEvent) {
                                if ($this->executeEvent(
                                        $childEvent,
                                        $campaign,
                                        $lead,
                                        $eventSettings,
                                        false,
                                        null,
                                        null,
                                        false,
                                        $evaluatedEventCount,
                                        $executedEventCount,
                                        $totalEventCount
                                    )
                                    && !$decisionLogged
                                ) {
                                    // Log the decision
                                    $log = $this->getLogEntity($decisionEvent['id'], $campaign, $lead, null, true);
                                    $log->setDateTriggered(new \DateTime());
                                    $log->setNonActionPathTaken(true);
                                    $repo->saveEntity($log);
                                    $this->em->detach($log);
                                    unset($log);

                                    $decisionLogged = true;
                                }
                            }
                        }

                        unset($decisionEvent);
                    } else {
                        if ($this->executeEvent(
                            $event,
                            $campaign,
                            $lead,
                            $eventSettings,
                            false,
                            null,
                            null,
                            false,
                            $evaluatedEventCount,
                            $executedEventCount,
                            $totalEventCount
                        )) {
                            ++$rootExecutedCount;
                        }
                    }

                    unset($event);

                    if ($output && $rootEvaluatedCount < $maxCount) {
                        $progress->setProgress($rootEvaluatedCount);
                    }
                }

                // Free some RAM
                $this->em->detach($lead);
                unset($lead);

                ++$leadDebugCounter;
            }

            $this->em->clear('Mautic\LeadBundle\Entity\Lead');
            $this->em->clear('Mautic\UserBundle\Entity\User');

            unset($leads, $campaignLeads);

            // Free some memory
            gc_collect_cycles();

            $this->triggerConditions($campaign, $evaluatedEventCount, $executedEventCount, $totalEventCount);

            ++$batchDebugCounter;
        }

        if ($output) {
            $progress->finish();
            $output->writeln('');
        }

        $counts = [
            'events'         => $totalStartingEvents,
            'evaluated'      => $rootEvaluatedCount,
            'executed'       => $rootExecutedCount,
            'totalEvaluated' => $evaluatedEventCount,
            'totalExecuted'  => $executedEventCount,
        ];
        $this->logger->debug('CAMPAIGN: Counts - '.var_export($counts, true));

        return ($returnCounts) ? $counts : $executedEventCount;
    }

    /**
     * @param Campaign        $campaign
     * @param                 $totalEventCount
     * @param int             $limit
     * @param bool            $max
     * @param OutputInterface $output
     * @param bool|false      $returnCounts    If true, returns array of counters
     *
     * @return int
     *
     * @throws \Doctrine\ORM\ORMException
     */
    public function triggerScheduledEvents(
        $campaign,
        &$totalEventCount,
        $limit = 100,
        $max = false,
        OutputInterface $output = null,
        $returnCounts = false
    ) {
        defined('MAUTIC_CAMPAIGN_SYSTEM_TRIGGERED') or define('MAUTIC_CAMPAIGN_SYSTEM_TRIGGERED', 1);

        $campaignId   = $campaign->getId();
        $campaignName = $campaign->getName();

        $this->logger->debug('CAMPAIGN: Triggering scheduled events');

        $repo = $this->getRepository();

        // Get a count
        $totalScheduledCount = $repo->getScheduledEvents($campaignId, true);
        $this->logger->debug('CAMPAIGN: '.$totalScheduledCount.' events scheduled to execute.');

        if ($output) {
            $output->writeln(
                $this->translator->trans(
                    'mautic.campaign.trigger.event_count',
                    ['%events%' => $totalScheduledCount, '%batch%' => $limit]
                )
            );
        }

        if (empty($totalScheduledCount)) {
            $this->logger->debug('CAMPAIGN: No events to trigger');

            return ($returnCounts) ? [
                'events'         => 0,
                'evaluated'      => 0,
                'executed'       => 0,
                'totalEvaluated' => 0,
                'totalExecuted'  => 0,
            ] : 0;
        }

        // Get events to avoid joins
        $campaignEvents = $repo->getCampaignActionAndConditionEvents($campaignId);

        // Event settings
        $eventSettings = $this->campaignModel->getEvents();

        $evaluatedEventCount = $executedEventCount = $scheduledEvaluatedCount = $scheduledExecutedCount = 0;
        $maxCount            = ($max) ? $max : $totalScheduledCount;

        // Try to save some memory
        gc_enable();

        if ($output) {
            $progress = ProgressBarHelper::init($output, $maxCount);
            $progress->start();
            if ($max) {
                $progress->setProgress($totalEventCount);
            }
        }

        $sleepBatchCount   = 0;
        $batchDebugCounter = 1;
        while ($scheduledEvaluatedCount < $totalScheduledCount) {
            $this->logger->debug('CAMPAIGN: Batch #'.$batchDebugCounter);

            // Get a count
            $events = $repo->getScheduledEvents($campaignId, false, $limit);

            if (empty($events)) {
                unset($campaignEvents, $event, $leads, $eventSettings);

                $counts = [
                    'events'         => $totalScheduledCount,
                    'evaluated'      => $scheduledEvaluatedCount,
                    'executed'       => $scheduledExecutedCount,
                    'totalEvaluated' => $evaluatedEventCount,
                    'totalExecuted'  => $executedEventCount,
                ];
                $this->logger->debug('CAMPAIGN: Counts - '.var_export($counts, true));

                return ($returnCounts) ? $counts : $executedEventCount;
            }

            $leads = $this->leadModel->getEntities(
                [
                    'filter' => [
                        'force' => [
                            [
                                'column' => 'l.id',
                                'expr'   => 'in',
                                'value'  => array_keys($events),
                            ],
                        ],
                    ],
                    'orderBy'            => 'l.id',
                    'orderByDir'         => 'asc',
                    'withPrimaryCompany' => true,
                ]
            );

            if (!count($leads)) {
                // Just a precaution in case non-existent leads are lingering in the campaign leads table
                $this->logger->debug('CAMPAIGN: No contacts entities found');

                break;
            }

            $this->logger->debug('CAMPAIGN: Processing the following contacts '.implode(', ', array_keys($events)));
            $leadDebugCounter = 1;
            foreach ($events as $leadId => $leadEvents) {
                if (!isset($leads[$leadId])) {
                    $this->logger->debug('CAMPAIGN: Lead ID# '.$leadId.' not found');

                    continue;
                }

                /** @var \Mautic\LeadBundle\Entity\Lead $lead */
                $lead = $leads[$leadId];

<<<<<<< HEAD
                $this->logger->debug('CAMPAIGN: Current Lead ID# '.$lead->getId().'; #'.$leadDebugCounter.' in batch #'.$batchDebugCounter);
=======
                $this->logger->debug(
                    'CAMPAIGN: Listener handled event for '.ucfirst($event['eventType']).' ID# '.$event['id'].' for contact ID# '.$lead->getId()
                );
            } elseif (($response === false || (is_array($response) && isset($response['result']) && false === $response['result'])) && $event['eventType'] == 'action') {
                $result = false;
                $debug  = 'CAMPAIGN: '.ucfirst($event['eventType']).' ID# '.$event['id'].' for contact ID# '.$lead->getId().' failed with a response of '.var_export($response, true);
>>>>>>> 219bdc69

                // Set lead in case this is triggered by the system
                $this->leadModel->setSystemCurrentLead($lead);

<<<<<<< HEAD
=======
                    // Reschedule
                    $log->setIsScheduled(true);
                    $log->setTriggerDate($date);
                    $log->setDateTriggered(null);
                    if (is_array($response)) {
                        $log->setMetadata($response);
                    }
                    $repo->saveEntity($log);
                    $debug .= ' thus placed on hold '.$this->scheduleTimeForFailedEvents;
                } else {
                    // Remove
                    $debug .= ' thus deleted';
                    $repo->deleteEntity($log);
                }

                // Notify the lead owner if there is one otherwise campaign creator that there was a failure
                if (!$owner = $lead->getOwner()) {
                    $ownerId = $campaign->getCreatedBy();
                    $owner   = $this->userModel->getEntity($ownerId);
                }

                if ($owner && $owner->getId()) {
                    $this->notificationModel->addNotification(
                        $campaign->getName().' / '.$event['name'],
                        'error',
                        false,
                        $this->translator->trans(
                            'mautic.campaign.event.failed',
                            [
                                '%contact%' => '<a href="'.$this->router->generate(
                                        'mautic_contact_action',
                                        ['objectAction' => 'view', 'objectId' => $lead->getId()]
                                    ).'" data-toggle="ajax">'.$lead->getPrimaryIdentifier().'</a>',
                            ]
                        ),
                        null,
                        null,
                        $owner
                    );
                }

                $this->logger->debug($debug);
            } else {
                ++$executedEventCount;

                if ($response !== true) {
                    if ($this->triggeredResponses !== false) {
                        $eventTypeKey = $event['eventType'];
                        $typeKey      = $event['type'];

                        if (!array_key_exists($eventTypeKey, $this->triggeredResponses) || !is_array($this->triggeredResponses[$eventTypeKey])) {
                            $this->triggeredResponses[$eventTypeKey] = [];
                        }

                        if (!array_key_exists($typeKey, $this->triggeredResponses[$eventTypeKey]) || !is_array($this->triggeredResponses[$eventTypeKey][$typeKey])) {
                            $this->triggeredResponses[$eventTypeKey][$typeKey] = [];
                        }

                        $this->triggeredResponses[$eventTypeKey][$typeKey][$event['id']] = $response;
                    }

                    $log->setMetadata($response);
                    $repo->saveEntity($log);
                }

                $this->logger->debug(
                    'CAMPAIGN: '.ucfirst($event['eventType']).' ID# '.$event['id'].' for contact ID# '.$lead->getId()
                    .' successfully executed and logged with a response of '.var_export($response, true)
                );
            }

            $this->handleCondition($response, $eventSettings, $event, $campaign, $lead, $evaluatedEventCount, $executedEventCount, $totalEventCount);
        } else {
            //else do nothing
            $result = false;
            $this->logger->debug(
                'CAMPAIGN: Timing failed ('.gettype($eventTriggerDate).') for '.ucfirst($event['eventType']).' ID# '.$event['id'].' for contact ID# '
                .$lead->getId()
            );
        }

        if (!empty($log)) {
            // Detach log
            $this->em->detach($log);
            unset($log);
        }

        unset($eventTriggerDate, $event);

        return $result;
    }

    /**
     * Handles condition type events.
     *
     * @param bool     $response
     * @param array    $eventSettings
     * @param array    $event
     * @param Campaign $campaign
     * @param Lead     $lead
     * @param int      $evaluatedEventCount The number of events evaluated for the current method (kickoff, negative/inaction, scheduled)
     * @param int      $executedEventCount  The number of events successfully executed for the current method
     * @param int      $totalEventCount     The total number of events across all methods
     *
     * @return bool True if an event was executed
     */
    public function handleCondition(
        $response,
        $eventSettings,
        $event,
        $campaign,
        $lead,
        &$evaluatedEventCount = 0,
        &$executedEventCount = 0,
        &$totalEventCount = 0
    ) {
        if (empty($event['eventType']) || $event['eventType'] != 'condition') {
            return false;
        }

        $repo         = $this->getRepository();
        $decisionPath = ($response === true) ? 'yes' : 'no';
        $childEvents  = $repo->getEventsByParent($event['id'], $decisionPath);

        $this->logger->debug(
            'CAMPAIGN: Condition ID# '.$event['id'].' triggered with '.$decisionPath.' decision path. Has '.count($childEvents).' child event(s).'
        );

        $childExecuted = false;
        foreach ($childEvents as $childEvent) {
            // Trigger child event recursively
            if ($this->executeEvent(
                $childEvent,
                $campaign,
                $lead,
                $eventSettings,
                true,
                null,
                null,
                false,
                $evaluatedEventCount,
                $executedEventCount,
                $totalEventCount
            )
            ) {
                $childExecuted = true;
            }
        }

        return $childExecuted;
    }

    /**
     * @param Campaign        $campaign
     * @param                 $totalEventCount
     * @param int             $limit
     * @param bool            $max
     * @param OutputInterface $output
     * @param bool|false      $returnCounts    If true, returns array of counters
     *
     * @return int
     *
     * @throws \Doctrine\ORM\ORMException
     */
    public function triggerScheduledEvents(
        $campaign,
        &$totalEventCount,
        $limit = 100,
        $max = false,
        OutputInterface $output = null,
        $returnCounts = false
    ) {
        defined('MAUTIC_CAMPAIGN_SYSTEM_TRIGGERED') or define('MAUTIC_CAMPAIGN_SYSTEM_TRIGGERED', 1);

        $campaignId   = $campaign->getId();
        $campaignName = $campaign->getName();

        $this->logger->debug('CAMPAIGN: Triggering scheduled events');

        $repo = $this->getRepository();

        // Get a count
        $totalScheduledCount = $repo->getScheduledEvents($campaignId, true);
        $this->logger->debug('CAMPAIGN: '.$totalScheduledCount.' events scheduled to execute.');

        if ($output) {
            $output->writeln(
                $this->translator->trans(
                    'mautic.campaign.trigger.event_count',
                    ['%events%' => $totalScheduledCount, '%batch%' => $limit]
                )
            );
        }

        if (empty($totalScheduledCount)) {
            $this->logger->debug('CAMPAIGN: No events to trigger');

            return ($returnCounts) ? [
                'events'         => 0,
                'evaluated'      => 0,
                'executed'       => 0,
                'totalEvaluated' => 0,
                'totalExecuted'  => 0,
            ] : 0;
        }

        // Get events to avoid joins
        $campaignEvents = $repo->getCampaignActionAndConditionEvents($campaignId);

        // Event settings
        $eventSettings = $this->campaignModel->getEvents();

        $evaluatedEventCount = $executedEventCount = $scheduledEvaluatedCount = $scheduledExecutedCount = 0;
        $maxCount            = ($max) ? $max : $totalScheduledCount;

        // Try to save some memory
        gc_enable();

        if ($output) {
            $progress = ProgressBarHelper::init($output, $maxCount);
            $progress->start();
            if ($max) {
                $progress->setProgress($totalEventCount);
            }
        }

        $sleepBatchCount   = 0;
        $batchDebugCounter = 1;
        while ($scheduledEvaluatedCount < $totalScheduledCount) {
            $this->logger->debug('CAMPAIGN: Batch #'.$batchDebugCounter);

            // Get a count
            $events = $repo->getScheduledEvents($campaignId, false, $limit);

            if (empty($events)) {
                unset($campaignEvents, $event, $leads, $eventSettings);

                $counts = [
                    'events'         => $totalScheduledCount,
                    'evaluated'      => $scheduledEvaluatedCount,
                    'executed'       => $scheduledExecutedCount,
                    'totalEvaluated' => $evaluatedEventCount,
                    'totalExecuted'  => $executedEventCount,
                ];
                $this->logger->debug('CAMPAIGN: Counts - '.var_export($counts, true));

                return ($returnCounts) ? $counts : $executedEventCount;
            }

            $leads = $this->leadModel->getEntities(
                [
                    'filter' => [
                        'force' => [
                            [
                                'column' => 'l.id',
                                'expr'   => 'in',
                                'value'  => array_keys($events),
                            ],
                        ],
                    ],
                    'orderBy'            => 'l.id',
                    'orderByDir'         => 'asc',
                    'withPrimaryCompany' => true,
                ]
            );

            if (!count($leads)) {
                // Just a precaution in case non-existent leads are lingering in the campaign leads table
                $this->logger->debug('CAMPAIGN: No contacts entities found');

                break;
            }

            $this->logger->debug('CAMPAIGN: Processing the following contacts '.implode(', ', array_keys($events)));
            $leadDebugCounter = 1;
            foreach ($events as $leadId => $leadEvents) {
                if (!isset($leads[$leadId])) {
                    $this->logger->debug('CAMPAIGN: Lead ID# '.$leadId.' not found');

                    continue;
                }

                /** @var \Mautic\LeadBundle\Entity\Lead $lead */
                $lead = $leads[$leadId];

                $this->logger->debug('CAMPAIGN: Current Lead ID# '.$lead->getId().'; #'.$leadDebugCounter.' in batch #'.$batchDebugCounter);

                // Set lead in case this is triggered by the system
                $this->leadModel->setSystemCurrentLead($lead);

>>>>>>> 219bdc69
                $this->logger->debug('CAMPAIGN: Processing the following events for contact ID '.$leadId.': '.implode(', ', array_keys($leadEvents)));

                foreach ($leadEvents as $log) {
                    ++$scheduledEvaluatedCount;

                    if ($sleepBatchCount == $limit) {
                        // Keep CPU down
                        $this->batchSleep();
                        $sleepBatchCount = 0;
                    } else {
                        ++$sleepBatchCount;
                    }

                    $event = $campaignEvents[$log['event_id']];

                    // Set campaign ID
                    $event['campaign'] = [
                        'id'   => $campaignId,
                        'name' => $campaignName,
                    ];

                    // Execute event
                    if ($this->executeEvent(
                        $event,
                        $campaign,
                        $lead,
                        $eventSettings,
                        false,
                        null,
                        true,
                        true,
                        $evaluatedEventCount,
                        $executedEventCount,
                        $totalEventCount
                    )) {
                        ++$scheduledExecutedCount;
                    }

                    if ($max && $totalEventCount >= $max) {
                        unset($campaignEvents, $event, $leads, $eventSettings);

                        if ($output) {
                            $progress->finish();
                            $output->writeln('');
                        }

                        $this->logger->debug('CAMPAIGN: Max count hit so aborting.');

                        // Hit the max, bye bye

                        $counts = [
                            'events'         => $totalScheduledCount,
                            'evaluated'      => $scheduledEvaluatedCount,
                            'executed'       => $scheduledExecutedCount,
                            'totalEvaluated' => $evaluatedEventCount,
                            'totalExecuted'  => $executedEventCount,
                        ];
                        $this->logger->debug('CAMPAIGN: Counts - '.var_export($counts, true));

                        return ($returnCounts) ? $counts : $executedEventCount;
                    } elseif ($output) {
                        $currentCount = ($max) ? $totalEventCount : $evaluatedEventCount;
                        $progress->setProgress($currentCount);
                    }
                }

                ++$leadDebugCounter;
            }

            // Free RAM
            $this->em->clear('Mautic\LeadBundle\Entity\Lead');
            $this->em->clear('Mautic\UserBundle\Entity\User');
            unset($events, $leads);

            // Free some memory
            gc_collect_cycles();

            ++$batchDebugCounter;

            $this->triggerConditions($campaign, $evaluatedEventCount, $executedEventCount, $totalEventCount);
        }

        if ($output) {
            $progress->finish();
            $output->writeln('');
        }

        $counts = [
            'events'         => $totalScheduledCount,
            'evaluated'      => $scheduledEvaluatedCount,
            'executed'       => $scheduledExecutedCount,
            'totalEvaluated' => $evaluatedEventCount,
            'totalExecuted'  => $executedEventCount,
        ];
        $this->logger->debug('CAMPAIGN: Counts - '.var_export($counts, true));

        return ($returnCounts) ? $counts : $executedEventCount;
    }

    /**
     * Find and trigger the negative events, i.e. the events with a no decision path.
     *
     * @param Campaign        $campaign
     * @param int             $totalEventCount
     * @param int             $limit
     * @param bool            $max
     * @param OutputInterface $output
     * @param bool|false      $returnCounts    If true, returns array of counters
     *
     * @return int
     */
    public function triggerNegativeEvents(
        $campaign,
        &$totalEventCount = 0,
        $limit = 100,
        $max = false,
        OutputInterface $output = null,
        $returnCounts = false
    ) {
        defined('MAUTIC_CAMPAIGN_SYSTEM_TRIGGERED') or define('MAUTIC_CAMPAIGN_SYSTEM_TRIGGERED', 1);

        $this->logger->debug('CAMPAIGN: Triggering negative events');

        $campaignId   = $campaign->getId();
        $campaignName = $campaign->getName();

        $repo         = $this->getRepository();
        $campaignRepo = $this->getCampaignRepository();

        // Get events to avoid large number of joins
        $campaignEvents = $repo->getCampaignEvents($campaignId);

        // Get an array of events that are non-action based
        $nonActionEvents = [];
        $actionEvents    = [];
        foreach ($campaignEvents as $id => $e) {
            if (!empty($e['decisionPath']) && !empty($e['parent_id']) && $campaignEvents[$e['parent_id']]['eventType'] != 'condition') {
                if ($e['decisionPath'] == 'no') {
                    $nonActionEvents[$e['parent_id']][$id] = $e;
                } elseif ($e['decisionPath'] == 'yes') {
                    $actionEvents[$e['parent_id']][] = $id;
                }
            }
        }

        $this->logger->debug('CAMPAIGN: Processing the children of the following events: '.implode(', ', array_keys($nonActionEvents)));

        if (empty($nonActionEvents)) {
            // No non-action events associated with this campaign
            unset($campaignEvents);

            return 0;
        }

        // Get a count
        $leadCount = $campaignRepo->getCampaignLeadCount($campaignId);

        if ($output) {
            $output->writeln(
                $this->translator->trans(
                    'mautic.campaign.trigger.lead_count_analyzed',
                    ['%leads%' => $leadCount, '%batch%' => $limit]
                )
            );
        }

        $start               = $leadProcessedCount               = $lastRoundPercentage               = $executedEventCount               = $evaluatedEventCount               = $negativeExecutedCount               = $negativeEvaluatedCount               = 0;
        $nonActionEventCount = $leadCount * count($nonActionEvents);
        $eventSettings       = $this->campaignModel->getEvents();
        $maxCount            = ($max) ? $max : $nonActionEventCount;

        // Try to save some memory
        gc_enable();

        if ($leadCount) {
            if ($output) {
                $progress = ProgressBarHelper::init($output, $maxCount);
                $progress->start();
                if ($max) {
                    $progress->advance($totalEventCount);
                }
            }

            $sleepBatchCount   = 0;
            $batchDebugCounter = 1;
            while ($start <= $leadCount) {
                $this->logger->debug('CAMPAIGN: Batch #'.$batchDebugCounter);

                // Get batched campaign ids
                $campaignLeads = $campaignRepo->getCampaignLeads($campaignId, $start, $limit, ['cl.lead_id, cl.date_added']);

                $campaignLeadIds   = [];
                $campaignLeadDates = [];
                foreach ($campaignLeads as $r) {
                    $campaignLeadIds[]                = $r['lead_id'];
                    $campaignLeadDates[$r['lead_id']] = $r['date_added'];
                }

                unset($campaignLeads);

                $this->logger->debug('CAMPAIGN: Processing the following contacts: '.implode(', ', $campaignLeadIds));

                foreach ($nonActionEvents as $parentId => $events) {
                    // Just a check to ensure this is an appropriate action
                    if ($campaignEvents[$parentId]['eventType'] == 'action') {
                        $this->logger->debug('CAMPAIGN: Parent event ID #'.$parentId.' is an action.');

                        continue;
                    }

                    // Get only leads who have had the action prior to the decision executed
                    $grandParentId = $campaignEvents[$parentId]['parent_id'];

                    // Get the lead log for this batch of leads limiting to those that have already triggered
                    // the decision's parent and haven't executed this level in the path yet
                    if ($grandParentId) {
                        $this->logger->debug('CAMPAIGN: Checking for contacts based on grand parent execution.');

                        $leadLog         = $repo->getEventLog($campaignId, $campaignLeadIds, [$grandParentId], array_keys($events), true);
                        $applicableLeads = array_keys($leadLog);
                    } else {
                        $this->logger->debug('CAMPAIGN: Checking for contacts based on exclusion due to being at root level');

                        // The event has no grandparent (likely because the decision is first in the campaign) so find leads that HAVE
                        // already executed the events in the root level and exclude them
                        $havingEvents = (isset($actionEvents[$parentId]))
                            ? array_merge($actionEvents[$parentId], array_keys($events))
                            : array_keys(
                                $events
                            );
                        $leadLog           = $repo->getEventLog($campaignId, $campaignLeadIds, $havingEvents);
                        $unapplicableLeads = array_keys($leadLog);

                        // Only use leads that are not applicable
                        $applicableLeads = array_diff($campaignLeadIds, $unapplicableLeads);

                        unset($unapplicableLeads);
                    }

                    if (empty($applicableLeads)) {
                        $this->logger->debug('CAMPAIGN: No events are applicable');

                        continue;
                    }

                    $this->logger->debug('CAMPAIGN: These contacts have have not gone down the positive path: '.implode(', ', $applicableLeads));

                    // Get the leads
                    $leads = $this->leadModel->getEntities(
                        [
                            'filter' => [
                                'force' => [
                                    [
                                        'column' => 'l.id',
                                        'expr'   => 'in',
                                        'value'  => $applicableLeads,
                                    ],
                                ],
                            ],
                            'orderBy'            => 'l.id',
                            'orderByDir'         => 'asc',
                            'withPrimaryCompany' => true,
                        ]
                    );

                    if (!count($leads)) {
                        // Just a precaution in case non-existent leads are lingering in the campaign leads table
                        $this->logger->debug('CAMPAIGN: No contact entities found.');

                        continue;
                    }

                    // Loop over the non-actions and determine if it has been processed for this lead

                    $leadDebugCounter = 1;
                    /** @var \Mautic\LeadBundle\Entity\Lead $lead */
                    foreach ($leads as $lead) {
                        ++$negativeEvaluatedCount;

                        // Set lead for listeners
                        $this->leadModel->setSystemCurrentLead($lead);

                        $this->logger->debug('CAMPAIGN: contact ID #'.$lead->getId().'; #'.$leadDebugCounter.' in batch #'.$batchDebugCounter);

                        // Prevent path if lead has already gone down this path
                        if (!isset($leadLog[$lead->getId()]) || !array_key_exists($parentId, $leadLog[$lead->getId()])) {

                            // Get date to compare against
                            $utcDateString = ($grandParentId) ? $leadLog[$lead->getId()][$grandParentId]['date_triggered']
                                : $campaignLeadDates[$lead->getId()];

                            // Convert to local DateTime
                            $grandParentDate = (new DateTimeHelper($utcDateString))->getLocalDateTime();

                            // Non-decision has not taken place yet, so cycle over each associated action to see if timing is right
                            $eventTiming   = [];
                            $executeAction = false;
                            foreach ($events as $id => $e) {
                                if ($sleepBatchCount == $limit) {
                                    // Keep CPU down
                                    $this->batchSleep();
                                    $sleepBatchCount = 0;
                                } else {
                                    ++$sleepBatchCount;
                                }

                                if (isset($leadLog[$lead->getId()]) && array_key_exists($id, $leadLog[$lead->getId()])) {
                                    $this->logger->debug('CAMPAIGN: Event (ID #'.$id.') has already been executed');
                                    unset($e);

                                    continue;
                                }

                                if (!isset($eventSettings[$e['eventType']][$e['type']])) {
                                    $this->logger->debug('CAMPAIGN: Event (ID #'.$id.') no longer exists');
                                    unset($e);

                                    continue;
                                }

                                // First get the timing for all the 'non-decision' actions
                                $eventTiming[$id] = $this->checkEventTiming($e, $grandParentDate, true);
                                if ($eventTiming[$id] === true) {
                                    // Includes events to be executed now then schedule the rest if applicable
                                    $executeAction = true;
                                }

                                unset($e);
                            }

                            if (!$executeAction) {
                                $negativeEvaluatedCount += count($nonActionEvents);

                                // Timing is not appropriate so move on to next lead
                                unset($eventTiming);

                                continue;
                            }

                            if ($max && ($totalEventCount + count($nonActionEvents)) >= $max) {

                                // Hit the max or will hit the max while mid-process for the lead
                                if ($output) {
                                    $progress->finish();
                                    $output->writeln('');
                                }

                                $counts = [
                                    'events'         => $nonActionEventCount,
                                    'evaluated'      => $negativeEvaluatedCount,
                                    'executed'       => $negativeExecutedCount,
                                    'totalEvaluated' => $evaluatedEventCount,
                                    'totalExecuted'  => $executedEventCount,
                                ];
                                $this->logger->debug('CAMPAIGN: Counts - '.var_export($counts, true));

                                return ($returnCounts) ? $counts : $executedEventCount;
                            }

                            $decisionLogged = false;

                            // Execute or schedule events
                            $this->logger->debug(
                                'CAMPAIGN: Processing the following events for contact ID# '.$lead->getId().': '.implode(', ', array_keys($eventTiming))
                            );

                            foreach ($eventTiming as $id => $eventTriggerDate) {
                                // Set event
                                $event             = $events[$id];
                                $event['campaign'] = [
                                    'id'   => $campaignId,
                                    'name' => $campaignName,
                                ];

                                // Set lead in case this is triggered by the system
                                $this->leadModel->setSystemCurrentLead($lead);

                                if ($this->executeEvent(
                                    $event,
                                    $campaign,
                                    $lead,
                                    $eventSettings,
                                    false,
                                    null,
                                    $eventTriggerDate,
                                    false,
                                    $evaluatedEventCount,
                                    $executedEventCount,
                                    $totalEventCount
                                )
                                ) {
                                    if (!$decisionLogged) {
                                        // Log the decision
                                        $log = $this->getLogEntity($parentId, $campaign, $lead, null, true);
                                        $log->setDateTriggered(new \DateTime());
                                        $log->setNonActionPathTaken(true);
                                        $repo->saveEntity($log);
                                        $this->em->detach($log);
                                        unset($log);

                                        $decisionLogged = true;
                                    }

                                    ++$negativeExecutedCount;
                                }

                                unset($utcDateString, $grandParentDate);
                            }
                        } else {
                            $this->logger->debug('CAMPAIGN: Decision has already been executed.');
                        }

                        $currentCount = ($max) ? $totalEventCount : $negativeEvaluatedCount;
                        if ($output && $currentCount < $maxCount) {
                            $progress->setProgress($currentCount);
                        }

                        ++$leadDebugCounter;

                        // Save RAM
                        $this->em->detach($lead);
                        unset($lead);
                    }
                }

                // Next batch
                $start += $limit;

                // Save RAM
                $this->em->clear('Mautic\LeadBundle\Entity\Lead');
                $this->em->clear('Mautic\UserBundle\Entity\User');

                unset($leads, $campaignLeadIds, $leadLog);

                $currentCount = ($max) ? $totalEventCount : $negativeEvaluatedCount;
                if ($output && $currentCount < $maxCount) {
                    $progress->setProgress($currentCount);
                }

                // Free some memory
                gc_collect_cycles();

                ++$batchDebugCounter;
            }

            if ($output) {
                $progress->finish();
                $output->writeln('');
            }

            $this->triggerConditions($campaign, $evaluatedEventCount, $executedEventCount, $totalEventCount);
        }

        $counts = [
            'events'         => $nonActionEventCount,
            'evaluated'      => $negativeEvaluatedCount,
            'executed'       => $negativeExecutedCount,
            'totalEvaluated' => $evaluatedEventCount,
            'totalExecuted'  => $executedEventCount,
        ];
        $this->logger->debug('CAMPAIGN: Counts - '.var_export($counts, true));

        return ($returnCounts) ? $counts : $executedEventCount;
    }

    /**
     * @param Campaign $campaign
     * @param int      $evaluatedEventCount
     * @param int      $executedEventCount
     * @param int      $totalEventCount
     */
    public function triggerConditions(Campaign $campaign, &$evaluatedEventCount = 0, &$executedEventCount = 0, &$totalEventCount = 0)
    {
        $eventSettings   = $this->campaignModel->getEvents();
        $repo            = $this->getRepository();
        $sleepBatchCount = 0;
        $limit           = 100;

        while (!empty($this->triggeredEvents)) {
            // Reset the triggered events in order to be hydrated again for chained conditions/actions
            $triggeredEvents       = $this->triggeredEvents;
            $this->triggeredEvents = [];

            foreach ($triggeredEvents as $parentId => $decisionPaths) {
                foreach ($decisionPaths as $decisionPath => $contactIds) {
                    $typeRestriction = null;
                    if ('null' === $decisionPath) {
                        // This is an action so check if conditions are attached
                        $decisionPath    = null;
                        $typeRestriction = 'condition';
                    } // otherwise this should be a condition so get all children connected to the given path

                    $childEvents = $repo->getEventsByParent($parentId, $decisionPath, $typeRestriction);
                    $this->logger->debug(
                        'CAMPAIGN: Evaluating '.count($childEvents).' child event(s) to process the conditions of parent ID# '.$parentId.'.'
                    );

                    if (!count($childEvents)) {
                        continue;
                    }

                    $batchedContactIds = array_chunk($contactIds, $limit);
                    foreach ($batchedContactIds as $batchDebugCounter => $contactBatch) {
                        ++$batchDebugCounter; // start with 1

                        if (empty($contactBatch)) {
                            break;
                        }

                        $this->logger->debug('CAMPAIGN: Batch #'.$batchDebugCounter);

                        $leads = $this->leadModel->getEntities(
                            [
                                'filter' => [
                                    'force' => [
                                        [
                                            'column' => 'l.id',
                                            'expr'   => 'in',
                                            'value'  => $contactBatch,
                                        ],
                                    ],
                                ],
                                'orderBy'            => 'l.id',
                                'orderByDir'         => 'asc',
                                'withPrimaryCompany' => true,
                            ]
                        );

                        $this->logger->debug('CAMPAIGN: Processing the following contacts: '.implode(', ', array_keys($leads)));

                        if (!count($leads)) {
                            // Just a precaution in case non-existent leads are lingering in the campaign leads table
                            $this->logger->debug('CAMPAIGN: No contact entities found.');

                            continue;
                        }

                        /** @var \Mautic\LeadBundle\Entity\Lead $lead */
                        $leadDebugCounter = 0;
                        foreach ($leads as $lead) {
                            ++$leadDebugCounter; // start with 1

                            $this->logger->debug(
                                'CAMPAIGN: Current Lead ID# '.$lead->getId().'; #'.$leadDebugCounter.' in batch #'.$batchDebugCounter
                            );

                            // Set lead in case this is triggered by the system
                            $this->leadModel->setSystemCurrentLead($lead);

                            foreach ($childEvents as $childEvent) {
                                $this->executeEvent(
                                    $childEvent,
                                    $campaign,
                                    $lead,
                                    $eventSettings,
                                    true,
                                    null,
                                    null,
                                    false,
                                    $evaluatedEventCount,
                                    $executedEventCount,
                                    $totalEventCount
                                );

                                if ($sleepBatchCount == $limit) {
                                    // Keep CPU down
                                    $this->batchSleep();
                                    $sleepBatchCount = 0;
                                } else {
                                    ++$sleepBatchCount;
                                }
                            }
                        }

                        // Free RAM
                        $this->em->clear('Mautic\LeadBundle\Entity\Lead');
                        $this->em->clear('Mautic\UserBundle\Entity\User');
                        unset($leads);

                        // Free some memory
                        gc_collect_cycles();
                    }
                }
            }
        }
    }

    /**
     * Execute or schedule an event. Condition events are executed recursively.
     *
     * @param array          $event
     * @param Campaign       $campaign
     * @param Lead           $lead
     * @param array          $eventSettings
     * @param bool           $allowNegative
     * @param \DateTime      $parentTriggeredDate
     * @param \DateTime|bool $eventTriggerDate
     * @param bool           $logExists
     * @param int            $evaluatedEventCount The number of events evaluated for the current method (kickoff, negative/inaction, scheduled)
     * @param int            $executedEventCount  The number of events successfully executed for the current method
     * @param int            $totalEventCount     The total number of events across all methods
     *
     * @return bool
     */
    public function executeEvent(
        $event,
        $campaign,
        $lead,
        $eventSettings = null,
        $allowNegative = false,
        \DateTime $parentTriggeredDate = null,
        $eventTriggerDate = null,
        $logExists = false,
        &$evaluatedEventCount = 0,
        &$executedEventCount = 0,
        &$totalEventCount = 0
    ) {
        ++$evaluatedEventCount;
        ++$totalEventCount;

        // Get event settings if applicable
        if ($eventSettings === null) {
            $eventSettings = $this->campaignModel->getEvents();
        }

        // Set date timing should be compared with if applicable
        if ($parentTriggeredDate === null) {
            // Default to today
            $parentTriggeredDate = new \DateTime();
        }

        $repo = $this->getRepository();

        if (isset($eventSettings[$event['eventType']][$event['type']])) {
            $thisEventSettings = $eventSettings[$event['eventType']][$event['type']];
        } else {
            $this->logger->debug(
                'CAMPAIGN: Settings not found for '.ucfirst($event['eventType']).' ID# '.$event['id'].' for contact ID# '.$lead->getId()
            );
            unset($event);

            return false;
        }

        if ($event['eventType'] == 'condition') {
            $allowNegative = true;
        }

        // Set campaign ID
        $event['campaign'] = [
            'id'   => $campaign->getId(),
            'name' => $campaign->getName(),
        ];

        // Ensure properties is an array
        if ($event['properties'] === null) {
            $event['properties'] = [];
        } elseif (!is_array($event['properties'])) {
            $event['properties'] = unserialize($event['properties']);
        }

        // Ensure triggerDate is a \DateTime
        if ($event['triggerMode'] == 'date' && !$event['triggerDate'] instanceof \DateTime) {
            $triggerDate          = new DateTimeHelper($event['triggerDate']);
            $event['triggerDate'] = $triggerDate->getDateTime();
            unset($triggerDate);
        }

        if ($eventTriggerDate == null) {
            $eventTriggerDate = $this->checkEventTiming($event, $parentTriggeredDate, $allowNegative);
        }
        $result = true;

        // Create/get log entry
        if ($logExists) {
            $log = $this->em->getReference(
                'MauticCampaignBundle:LeadEventLog',
                [
                    'lead'  => $lead->getId(),
                    'event' => $event['id'],
                ]
            );
        } else {
            $systemTriggered = !defined('MAUTIC_CAMPAIGN_NOT_SYSTEM_TRIGGERED');
            $log             = $this->getLogEntity($event['id'], $campaign, $lead, null, $systemTriggered);
        }

        if ($eventTriggerDate instanceof \DateTime) {
            ++$executedEventCount;

            $log->setIsScheduled(true);
            $log->setTriggerDate($eventTriggerDate);
            $repo->saveEntity($log);

            //lead actively triggered this event, a decision wasn't involved, or it was system triggered and a "no" path so schedule the event to be fired at the defined time
            $this->logger->debug(
                'CAMPAIGN: '.ucfirst($event['eventType']).' ID# '.$event['id'].' for contact ID# '.$lead->getId()
                .' has timing that is not appropriate and thus scheduled for '.$eventTriggerDate->format('Y-m-d H:m:i T')
            );

            if ($this->dispatcher->hasListeners(CampaignEvents::ON_EVENT_SCHEDULED)) {
                $args = [
                    'eventSettings'   => $thisEventSettings,
                    'eventDetails'    => null,
                    'event'           => $event,
                    'lead'            => $lead,
                    'systemTriggered' => true,
                    'dateScheduled'   => $eventTriggerDate,
                ];

                $scheduledEvent = new CampaignScheduledEvent($args);
                $this->dispatcher->dispatch(CampaignEvents::ON_EVENT_SCHEDULED, $scheduledEvent);
                unset($scheduledEvent, $args);
            }
        } elseif ($eventTriggerDate) {
            // If log already existed, assume it was scheduled in order to not force
            // Doctrine to do a query to fetch the information
            $wasScheduled = (!$logExists) ? $log->getIsScheduled() : true;

            $log->setIsScheduled(false);
            $log->setDateTriggered(new \DateTime());

            try {
                // Save before executing event to ensure it's not picked up again
                $repo->saveEntity($log);
                $this->logger->debug(
                    'CAMPAIGN: Created log for '.ucfirst($event['eventType']).' ID# '.$event['id'].' for contact ID# '.$lead->getId()
                    .' prior to execution.'
                );
            } catch (EntityNotFoundException $exception) {
                // The lead has been likely removed from this lead/list
                $this->logger->debug(
                    'CAMPAIGN: '.ucfirst($event['eventType']).' ID# '.$event['id'].' for contact ID# '.$lead->getId()
                    .' wasn\'t found: '.$exception->getMessage()
                );

                return false;
            } catch (DBALException $exception) {
                $this->logger->debug(
                    'CAMPAIGN: '.ucfirst($event['eventType']).' ID# '.$event['id'].' for contact ID# '.$lead->getId()
                    .' failed with DB error: '.$exception->getMessage()
                );

                return false;
            }

            //trigger the action
            $response = $this->invokeEventCallback($event, $thisEventSettings, $lead, null, true, $log);

            $eventTriggered = false;
            if ($response instanceof LeadEventLog) {
                // Listener handled the event and returned a log entry
                $repo->saveEntity($response);
                $this->em->detach($response);

                ++$executedEventCount;

                $this->logger->debug(
                    'CAMPAIGN: Listener handled event for '.ucfirst($event['eventType']).' ID# '.$event['id'].' for contact ID# '.$lead->getId()
                );

                if (!$response->getIsScheduled()) {
                    $eventTriggered = true;
                }
            } elseif (($response === false || (is_array($response) && isset($response['result']) && false === $response['result'])) && $event['eventType'] == 'action') {
                $result = false;
                $debug  = 'CAMPAIGN: '.ucfirst($event['eventType']).' ID# '.$event['id'].' for contact ID# '.$lead->getId().' failed with a response of '.var_export($response, true);

                // Something failed
                if ($wasScheduled || !empty($this->scheduleTimeForFailedEvents)) {
                    $date = new \DateTime();
                    $date->add(new \DateInterval($this->scheduleTimeForFailedEvents));

                    // Reschedule
                    $log->setIsScheduled(true);
                    $log->setTriggerDate($date);
                    $log->setDateTriggered(null);
                    if (is_array($response)) {
                        $log->setMetadata($response);
                    }
                    $repo->saveEntity($log);
                    $debug .= ' thus placed on hold '.$this->scheduleTimeForFailedEvents;
                } else {
                    // Remove
                    $debug .= ' thus deleted';
                    $repo->deleteEntity($log);
                }

                $this->logger->debug($debug);
            } else {
                ++$executedEventCount;

                if ($response !== true) {
                    if ($this->triggeredResponses !== false) {
                        $eventTypeKey = $event['eventType'];
                        $typeKey      = $event['type'];

                        if (!array_key_exists($eventTypeKey, $this->triggeredResponses) || !is_array($this->triggeredResponses[$eventTypeKey])) {
                            $this->triggeredResponses[$eventTypeKey] = [];
                        }

                        if (!array_key_exists($typeKey, $this->triggeredResponses[$eventTypeKey]) || !is_array($this->triggeredResponses[$eventTypeKey][$typeKey])) {
                            $this->triggeredResponses[$eventTypeKey][$typeKey] = [];
                        }

                        $this->triggeredResponses[$eventTypeKey][$typeKey][$event['id']] = $response;
                    }

                    $log->setMetadata($response);
                    $repo->saveEntity($log);
                }

                $this->logger->debug(
                    'CAMPAIGN: '.ucfirst($event['eventType']).' ID# '.$event['id'].' for contact ID# '.$lead->getId()
                    .' successfully executed and logged with a response of '.var_export($response, true)
                );

                $eventTriggered = true;
            }

            if ($eventTriggered) {
                // Collect the events that were triggered so that conditions can be handled properly

                if ('condition' === $event['eventType']) {
                    // Conditions will need child event processed
                    $decisionPath = ($response === true) ? 'yes' : 'no';
                } else {
                    // Actions will need to check if conditions are attached to it
                    $decisionPath = 'null';
                }

                if (!isset($this->triggeredEvents[$event['id']])) {
                    $this->triggeredEvents[$event['id']] = [];
                }
                if (!isset($this->triggeredEvents[$event['id']][$decisionPath])) {
                    $this->triggeredEvents[$event['id']][$decisionPath] = [];
                }

                $this->triggeredEvents[$event['id']][$decisionPath][] = $lead->getId();
            }
        } else {
            //else do nothing
            $result = false;
            $this->logger->debug(
                'CAMPAIGN: Timing failed ('.gettype($eventTriggerDate).') for '.ucfirst($event['eventType']).' ID# '.$event['id'].' for contact ID# '
                .$lead->getId()
            );
        }

        if (!empty($log)) {
            // Detach log
            $this->em->detach($log);
            unset($log);
        }

        unset($eventTriggerDate, $event);

        return $result;
    }

    /**
     * Invoke the event's callback function.
     *
     * @param              $event
     * @param              $settings
     * @param null         $lead
     * @param null         $eventDetails
     * @param bool         $systemTriggered
     * @param LeadEventLog $log
     *
     * @return bool|mixed
     */
    public function invokeEventCallback($event, $settings, $lead = null, $eventDetails = null, $systemTriggered = false, LeadEventLog $log = null)
    {
        if (isset($settings['eventName'])) {
            // Create a campaign event with a default successful result
            $campaignEvent = new CampaignExecutionEvent([
                'eventSettings'   => $settings,
                'eventDetails'    => $eventDetails,
                'event'           => $event,
                'lead'            => $lead,
                'systemTriggered' => $systemTriggered,
                'config'          => $event['properties'],
            ], true, $log);

            $eventName = array_key_exists('eventName', $settings) ? $settings['eventName'] : null;

            if ($eventName && $this->dispatcher->hasListeners($eventName)) {
                $this->dispatcher->dispatch($eventName, $campaignEvent);

                if ($event['eventType'] !== 'decision' && $this->dispatcher->hasListeners(CampaignEvents::ON_EVENT_EXECUTION)) {
                    $this->dispatcher->dispatch(CampaignEvents::ON_EVENT_EXECUTION, $campaignEvent);
                }

                if ($campaignEvent->wasLogUpdatedByListener()) {
                    $campaignEvent->setResult($campaignEvent->getLogEntry());
                }
            }

            return $campaignEvent->getResult();
        }

        /*
         * @deprecated 2.0 - to be removed in 3.0; Use the new eventName method instead
         */
        if (isset($settings['callback']) && is_callable($settings['callback'])) {
            $args = [
                'eventSettings'   => $settings,
                'eventDetails'    => $eventDetails,
                'event'           => $event,
                'lead'            => $lead,
                'factory'         => $this->factory,
                'systemTriggered' => $systemTriggered,
                'config'          => $event['properties'],
            ];

            if (is_array($settings['callback'])) {
                $reflection = new \ReflectionMethod($settings['callback'][0], $settings['callback'][1]);
            } elseif (strpos($settings['callback'], '::') !== false) {
                $parts      = explode('::', $settings['callback']);
                $reflection = new \ReflectionMethod($parts[0], $parts[1]);
            } else {
                $reflection = new \ReflectionMethod(null, $settings['callback']);
            }

            $pass = [];
            foreach ($reflection->getParameters() as $param) {
                if (isset($args[$param->getName()])) {
                    $pass[] = $args[$param->getName()];
                } else {
                    $pass[] = null;
                }
            }

            $result = $reflection->invokeArgs($this, $pass);

            if ('decision' != $event['eventType'] && $this->dispatcher->hasListeners(CampaignEvents::ON_EVENT_EXECUTION)) {
                $executionEvent = $this->dispatcher->dispatch(
                    CampaignEvents::ON_EVENT_EXECUTION,
                    new CampaignExecutionEvent($args, $result, $log)
                );

                if ($executionEvent->wasLogUpdatedByListener()) {
                    $result = $executionEvent->getLogEntry();
                }
            }
        } else {
            $result = true;
        }

        return $result;
    }

    /**
     * Check to see if the interval between events are appropriate to fire currentEvent.
     *
     * @param           $action
     * @param \DateTime $parentTriggeredDate
     * @param bool      $allowNegative
     *
     * @return bool
     */
    public function checkEventTiming($action, \DateTime $parentTriggeredDate = null, $allowNegative = false)
    {
        $now = new \DateTime();

        $this->logger->debug('CAMPAIGN: Check timing for '.ucfirst($action['eventType']).' ID# '.$action['id']);

        if ($action instanceof Event) {
            $action = $action->convertToArray();
        }

        if ($action['decisionPath'] == 'no' && !$allowNegative) {
            $this->logger->debug('CAMPAIGN: '.ucfirst($action['eventType']).' is attached to a negative path which is not allowed');

            return false;
        } else {
            $negate = ($action['decisionPath'] == 'no' && $allowNegative);

            if ($action['triggerMode'] == 'interval') {
                $triggerOn = $negate ? clone $parentTriggeredDate : new \DateTime();

                if ($triggerOn == null) {
                    $triggerOn = new \DateTime();
                }

                $interval = $action['triggerInterval'];
                $unit     = strtoupper($action['triggerIntervalUnit']);

                $this->logger->debug('CAMPAIGN: Adding interval of '.$interval.$unit.' to '.$triggerOn->format('Y-m-d H:i:s T'));

                switch ($unit) {
                    case 'Y':
                    case 'M':
                    case 'D':
                        $dt = "P{$interval}{$unit}";
                        break;
                    case 'I':
                        $dt = "PT{$interval}M";
                        break;
                    case 'H':
                    case 'S':
                        $dt = "PT{$interval}{$unit}";
                        break;
                }

                $dv = new \DateInterval($dt);
                $triggerOn->add($dv);

                if ($triggerOn > $now) {
                    $this->logger->debug(
                        'CAMPAIGN: Date to execute ('.$triggerOn->format('Y-m-d H:i:s T').') is later than now ('.$now->format('Y-m-d H:i:s T')
                        .')'.(($action['decisionPath'] == 'no') ? ' so ignore' : ' so schedule')
                    );

                    // Save some RAM for batch processing
                    unset($now, $action, $dv, $dt);

                    //the event is to be scheduled based on the time interval
                    return $triggerOn;
                }
            } elseif ($action['triggerMode'] == 'date') {
                if (!$action['triggerDate'] instanceof \DateTime) {
                    $triggerDate           = new DateTimeHelper($action['triggerDate']);
                    $action['triggerDate'] = $triggerDate->getDateTime();
                    unset($triggerDate);
                }

                $this->logger->debug('CAMPAIGN: Date execution on '.$action['triggerDate']->format('Y-m-d H:i:s T'));

                $pastDue = $now >= $action['triggerDate'];

                if ($negate) {
                    $this->logger->debug(
                        'CAMPAIGN: Negative comparison; Date to execute ('.$action['triggerDate']->format('Y-m-d H:i:s T').') compared to now ('
                        .$now->format('Y-m-d H:i:s T').') and is thus '.(($pastDue) ? 'overdue' : 'not past due')
                    );

                    //it is past the scheduled trigger date and the lead has done nothing so return true to trigger
                    //the event otherwise false to do nothing
                    $return = ($pastDue) ? true : $action['triggerDate'];

                    // Save some RAM for batch processing
                    unset($now, $action);

                    return $return;
                } elseif (!$pastDue) {
                    $this->logger->debug(
                        'CAMPAIGN: Non-negative comparison; Date to execute ('.$action['triggerDate']->format('Y-m-d H:i:s T').') compared to now ('
                        .$now->format('Y-m-d H:i:s T').') and is thus not past due'
                    );

                    //schedule the event
                    return $action['triggerDate'];
                }
            }
        }

        $this->logger->debug('CAMPAIGN: Nothing stopped execution based on timing.');

        //default is to trigger the event
        return true;
    }

    /**
     * @param Event|int                                $event
     * @param Campaign                                 $campaign
     * @param \Mautic\LeadBundle\Entity\Lead|null      $lead
     * @param \Mautic\CoreBundle\Entity\IpAddress|null $ipAddress
     * @param bool                                     $systemTriggered
     *
     * @return LeadEventLog
     *
     * @throws \Doctrine\ORM\ORMException
     */
    public function getLogEntity($event, $campaign, $lead = null, $ipAddress = null, $systemTriggered = false)
    {
        $log = new LeadEventLog();

        if ($ipAddress == null) {
            // Lead triggered from system IP
            $ipAddress = $this->ipLookupHelper->getIpAddress();
        }
        $log->setIpAddress($ipAddress);

        if (!$event instanceof Event) {
            $event = $this->em->getReference('MauticCampaignBundle:Event', $event);
        }
        $log->setEvent($event);

        if (!$campaign instanceof Campaign) {
            $campaign = $this->em->getReference('MauticCampaignBundle:Campaign', $campaign);
        }
        $log->setCampaign($campaign);

        if ($lead == null) {
            $lead = $this->leadModel->getCurrentLead();
        }
        $log->setLead($lead);
        $log->setDateTriggered(new \DateTime());
        $log->setSystemTriggered($systemTriggered);

        // Save some RAM for batch processing
        unset($event, $campaign, $lead);

        return $log;
    }

    /**
     * Get line chart data of campaign events.
     *
     * @param char      $unit          {@link php.net/manual/en/function.date.php#refsect1-function.date-parameters}
     * @param \DateTime $dateFrom
     * @param \DateTime $dateTo
     * @param string    $dateFormat
     * @param array     $filter
     * @param bool      $canViewOthers
     *
     * @return array
     */
    public function getEventLineChartData($unit, \DateTime $dateFrom, \DateTime $dateTo, $dateFormat = null, $filter = [], $canViewOthers = true)
    {
        $chart = new LineChart($unit, $dateFrom, $dateTo, $dateFormat);
        $query = new ChartQuery($this->em->getConnection(), $dateFrom, $dateTo);
        $q     = $query->prepareTimeDataQuery('campaign_lead_event_log', 'date_triggered', $filter);

        if (!$canViewOthers) {
            $q->join('t', MAUTIC_TABLE_PREFIX.'campaigns', 'c', 'c.id = c.campaign_id')
              ->andWhere('c.created_by = :userId')
              ->setParameter('userId', $this->userHelper->getUser()->getId());
        }

        $data = $query->loadAndBuildTimeData($q);
        $chart->setDataset($this->translator->trans('mautic.campaign.triggered.events'), $data);

        return $chart->render();
    }

    /**
     * Handles condition type events.
     *
     * @deprecated 2.6.0 to be removed in 3.0; use triggerConditions() instead
     *
     * @param bool     $response
     * @param array    $eventSettings
     * @param array    $event
     * @param Campaign $campaign
     * @param Lead     $lead
     * @param int      $evaluatedEventCount The number of events evaluated for the current method (kickoff, negative/inaction, scheduled)
     * @param int      $executedEventCount  The number of events successfully executed for the current method
     * @param int      $totalEventCount     The total number of events across all methods
     *
     * @return bool True if an event was executed
     */
    public function handleCondition(
        $response,
        $eventSettings,
        $event,
        $campaign,
        $lead,
        &$evaluatedEventCount = 0,
        &$executedEventCount = 0,
        &$totalEventCount = 0
    ) {
        $repo         = $this->getRepository();
        $decisionPath = ($response === true) ? 'yes' : 'no';
        $childEvents  = $repo->getEventsByParent($event['id'], $decisionPath);

        $this->logger->debug(
            'CAMPAIGN: Condition ID# '.$event['id'].' triggered with '.$decisionPath.' decision path. Has '.count($childEvents).' child event(s).'
        );

        $childExecuted = false;
        foreach ($childEvents as $childEvent) {
            // Trigger child event recursively
            if ($this->executeEvent(
                $childEvent,
                $campaign,
                $lead,
                $eventSettings,
                true,
                null,
                null,
                false,
                $evaluatedEventCount,
                $executedEventCount,
                $totalEventCount
            )
            ) {
                $childExecuted = true;
            }
        }

        return $childExecuted;
    }

    /**
     * Batch sleep according to settings.
     */
    protected function batchSleep()
    {
        $eventSleepTime = $this->batchCampaignSleepTime ? $this->batchCampaignSleepTime : ($this->batchSleepTime ? $this->batchSleepTime : 1);

        if (empty($eventSleepTime)) {
            return;
        }

        if ($eventSleepTime < 1) {
            usleep($eventSleepTime * 1000000);
        } else {
            sleep($eventSleepTime);
        }
    }
}<|MERGE_RESOLUTION|>--- conflicted
+++ resolved
@@ -853,313 +853,11 @@
                 /** @var \Mautic\LeadBundle\Entity\Lead $lead */
                 $lead = $leads[$leadId];
 
-<<<<<<< HEAD
                 $this->logger->debug('CAMPAIGN: Current Lead ID# '.$lead->getId().'; #'.$leadDebugCounter.' in batch #'.$batchDebugCounter);
-=======
-                $this->logger->debug(
-                    'CAMPAIGN: Listener handled event for '.ucfirst($event['eventType']).' ID# '.$event['id'].' for contact ID# '.$lead->getId()
-                );
-            } elseif (($response === false || (is_array($response) && isset($response['result']) && false === $response['result'])) && $event['eventType'] == 'action') {
-                $result = false;
-                $debug  = 'CAMPAIGN: '.ucfirst($event['eventType']).' ID# '.$event['id'].' for contact ID# '.$lead->getId().' failed with a response of '.var_export($response, true);
->>>>>>> 219bdc69
 
                 // Set lead in case this is triggered by the system
                 $this->leadModel->setSystemCurrentLead($lead);
 
-<<<<<<< HEAD
-=======
-                    // Reschedule
-                    $log->setIsScheduled(true);
-                    $log->setTriggerDate($date);
-                    $log->setDateTriggered(null);
-                    if (is_array($response)) {
-                        $log->setMetadata($response);
-                    }
-                    $repo->saveEntity($log);
-                    $debug .= ' thus placed on hold '.$this->scheduleTimeForFailedEvents;
-                } else {
-                    // Remove
-                    $debug .= ' thus deleted';
-                    $repo->deleteEntity($log);
-                }
-
-                // Notify the lead owner if there is one otherwise campaign creator that there was a failure
-                if (!$owner = $lead->getOwner()) {
-                    $ownerId = $campaign->getCreatedBy();
-                    $owner   = $this->userModel->getEntity($ownerId);
-                }
-
-                if ($owner && $owner->getId()) {
-                    $this->notificationModel->addNotification(
-                        $campaign->getName().' / '.$event['name'],
-                        'error',
-                        false,
-                        $this->translator->trans(
-                            'mautic.campaign.event.failed',
-                            [
-                                '%contact%' => '<a href="'.$this->router->generate(
-                                        'mautic_contact_action',
-                                        ['objectAction' => 'view', 'objectId' => $lead->getId()]
-                                    ).'" data-toggle="ajax">'.$lead->getPrimaryIdentifier().'</a>',
-                            ]
-                        ),
-                        null,
-                        null,
-                        $owner
-                    );
-                }
-
-                $this->logger->debug($debug);
-            } else {
-                ++$executedEventCount;
-
-                if ($response !== true) {
-                    if ($this->triggeredResponses !== false) {
-                        $eventTypeKey = $event['eventType'];
-                        $typeKey      = $event['type'];
-
-                        if (!array_key_exists($eventTypeKey, $this->triggeredResponses) || !is_array($this->triggeredResponses[$eventTypeKey])) {
-                            $this->triggeredResponses[$eventTypeKey] = [];
-                        }
-
-                        if (!array_key_exists($typeKey, $this->triggeredResponses[$eventTypeKey]) || !is_array($this->triggeredResponses[$eventTypeKey][$typeKey])) {
-                            $this->triggeredResponses[$eventTypeKey][$typeKey] = [];
-                        }
-
-                        $this->triggeredResponses[$eventTypeKey][$typeKey][$event['id']] = $response;
-                    }
-
-                    $log->setMetadata($response);
-                    $repo->saveEntity($log);
-                }
-
-                $this->logger->debug(
-                    'CAMPAIGN: '.ucfirst($event['eventType']).' ID# '.$event['id'].' for contact ID# '.$lead->getId()
-                    .' successfully executed and logged with a response of '.var_export($response, true)
-                );
-            }
-
-            $this->handleCondition($response, $eventSettings, $event, $campaign, $lead, $evaluatedEventCount, $executedEventCount, $totalEventCount);
-        } else {
-            //else do nothing
-            $result = false;
-            $this->logger->debug(
-                'CAMPAIGN: Timing failed ('.gettype($eventTriggerDate).') for '.ucfirst($event['eventType']).' ID# '.$event['id'].' for contact ID# '
-                .$lead->getId()
-            );
-        }
-
-        if (!empty($log)) {
-            // Detach log
-            $this->em->detach($log);
-            unset($log);
-        }
-
-        unset($eventTriggerDate, $event);
-
-        return $result;
-    }
-
-    /**
-     * Handles condition type events.
-     *
-     * @param bool     $response
-     * @param array    $eventSettings
-     * @param array    $event
-     * @param Campaign $campaign
-     * @param Lead     $lead
-     * @param int      $evaluatedEventCount The number of events evaluated for the current method (kickoff, negative/inaction, scheduled)
-     * @param int      $executedEventCount  The number of events successfully executed for the current method
-     * @param int      $totalEventCount     The total number of events across all methods
-     *
-     * @return bool True if an event was executed
-     */
-    public function handleCondition(
-        $response,
-        $eventSettings,
-        $event,
-        $campaign,
-        $lead,
-        &$evaluatedEventCount = 0,
-        &$executedEventCount = 0,
-        &$totalEventCount = 0
-    ) {
-        if (empty($event['eventType']) || $event['eventType'] != 'condition') {
-            return false;
-        }
-
-        $repo         = $this->getRepository();
-        $decisionPath = ($response === true) ? 'yes' : 'no';
-        $childEvents  = $repo->getEventsByParent($event['id'], $decisionPath);
-
-        $this->logger->debug(
-            'CAMPAIGN: Condition ID# '.$event['id'].' triggered with '.$decisionPath.' decision path. Has '.count($childEvents).' child event(s).'
-        );
-
-        $childExecuted = false;
-        foreach ($childEvents as $childEvent) {
-            // Trigger child event recursively
-            if ($this->executeEvent(
-                $childEvent,
-                $campaign,
-                $lead,
-                $eventSettings,
-                true,
-                null,
-                null,
-                false,
-                $evaluatedEventCount,
-                $executedEventCount,
-                $totalEventCount
-            )
-            ) {
-                $childExecuted = true;
-            }
-        }
-
-        return $childExecuted;
-    }
-
-    /**
-     * @param Campaign        $campaign
-     * @param                 $totalEventCount
-     * @param int             $limit
-     * @param bool            $max
-     * @param OutputInterface $output
-     * @param bool|false      $returnCounts    If true, returns array of counters
-     *
-     * @return int
-     *
-     * @throws \Doctrine\ORM\ORMException
-     */
-    public function triggerScheduledEvents(
-        $campaign,
-        &$totalEventCount,
-        $limit = 100,
-        $max = false,
-        OutputInterface $output = null,
-        $returnCounts = false
-    ) {
-        defined('MAUTIC_CAMPAIGN_SYSTEM_TRIGGERED') or define('MAUTIC_CAMPAIGN_SYSTEM_TRIGGERED', 1);
-
-        $campaignId   = $campaign->getId();
-        $campaignName = $campaign->getName();
-
-        $this->logger->debug('CAMPAIGN: Triggering scheduled events');
-
-        $repo = $this->getRepository();
-
-        // Get a count
-        $totalScheduledCount = $repo->getScheduledEvents($campaignId, true);
-        $this->logger->debug('CAMPAIGN: '.$totalScheduledCount.' events scheduled to execute.');
-
-        if ($output) {
-            $output->writeln(
-                $this->translator->trans(
-                    'mautic.campaign.trigger.event_count',
-                    ['%events%' => $totalScheduledCount, '%batch%' => $limit]
-                )
-            );
-        }
-
-        if (empty($totalScheduledCount)) {
-            $this->logger->debug('CAMPAIGN: No events to trigger');
-
-            return ($returnCounts) ? [
-                'events'         => 0,
-                'evaluated'      => 0,
-                'executed'       => 0,
-                'totalEvaluated' => 0,
-                'totalExecuted'  => 0,
-            ] : 0;
-        }
-
-        // Get events to avoid joins
-        $campaignEvents = $repo->getCampaignActionAndConditionEvents($campaignId);
-
-        // Event settings
-        $eventSettings = $this->campaignModel->getEvents();
-
-        $evaluatedEventCount = $executedEventCount = $scheduledEvaluatedCount = $scheduledExecutedCount = 0;
-        $maxCount            = ($max) ? $max : $totalScheduledCount;
-
-        // Try to save some memory
-        gc_enable();
-
-        if ($output) {
-            $progress = ProgressBarHelper::init($output, $maxCount);
-            $progress->start();
-            if ($max) {
-                $progress->setProgress($totalEventCount);
-            }
-        }
-
-        $sleepBatchCount   = 0;
-        $batchDebugCounter = 1;
-        while ($scheduledEvaluatedCount < $totalScheduledCount) {
-            $this->logger->debug('CAMPAIGN: Batch #'.$batchDebugCounter);
-
-            // Get a count
-            $events = $repo->getScheduledEvents($campaignId, false, $limit);
-
-            if (empty($events)) {
-                unset($campaignEvents, $event, $leads, $eventSettings);
-
-                $counts = [
-                    'events'         => $totalScheduledCount,
-                    'evaluated'      => $scheduledEvaluatedCount,
-                    'executed'       => $scheduledExecutedCount,
-                    'totalEvaluated' => $evaluatedEventCount,
-                    'totalExecuted'  => $executedEventCount,
-                ];
-                $this->logger->debug('CAMPAIGN: Counts - '.var_export($counts, true));
-
-                return ($returnCounts) ? $counts : $executedEventCount;
-            }
-
-            $leads = $this->leadModel->getEntities(
-                [
-                    'filter' => [
-                        'force' => [
-                            [
-                                'column' => 'l.id',
-                                'expr'   => 'in',
-                                'value'  => array_keys($events),
-                            ],
-                        ],
-                    ],
-                    'orderBy'            => 'l.id',
-                    'orderByDir'         => 'asc',
-                    'withPrimaryCompany' => true,
-                ]
-            );
-
-            if (!count($leads)) {
-                // Just a precaution in case non-existent leads are lingering in the campaign leads table
-                $this->logger->debug('CAMPAIGN: No contacts entities found');
-
-                break;
-            }
-
-            $this->logger->debug('CAMPAIGN: Processing the following contacts '.implode(', ', array_keys($events)));
-            $leadDebugCounter = 1;
-            foreach ($events as $leadId => $leadEvents) {
-                if (!isset($leads[$leadId])) {
-                    $this->logger->debug('CAMPAIGN: Lead ID# '.$leadId.' not found');
-
-                    continue;
-                }
-
-                /** @var \Mautic\LeadBundle\Entity\Lead $lead */
-                $lead = $leads[$leadId];
-
-                $this->logger->debug('CAMPAIGN: Current Lead ID# '.$lead->getId().'; #'.$leadDebugCounter.' in batch #'.$batchDebugCounter);
-
-                // Set lead in case this is triggered by the system
-                $this->leadModel->setSystemCurrentLead($lead);
-
->>>>>>> 219bdc69
                 $this->logger->debug('CAMPAIGN: Processing the following events for contact ID '.$leadId.': '.implode(', ', array_keys($leadEvents)));
 
                 foreach ($leadEvents as $log) {
@@ -1948,6 +1646,32 @@
                     $repo->deleteEntity($log);
                 }
 
+                // Notify the lead owner if there is one otherwise campaign creator that there was a failure
+                if (!$owner = $lead->getOwner()) {
+                    $ownerId = $campaign->getCreatedBy();
+                    $owner   = $this->userModel->getEntity($ownerId);
+                }
+
+                if ($owner && $owner->getId()) {
+                    $this->notificationModel->addNotification(
+                        $campaign->getName().' / '.$event['name'],
+                        'error',
+                        false,
+                        $this->translator->trans(
+                            'mautic.campaign.event.failed',
+                            [
+                                '%contact%' => '<a href="'.$this->router->generate(
+                                        'mautic_contact_action',
+                                        ['objectAction' => 'view', 'objectId' => $lead->getId()]
+                                    ).'" data-toggle="ajax">'.$lead->getPrimaryIdentifier().'</a>',
+                            ]
+                        ),
+                        null,
+                        null,
+                        $owner
+                    );
+                }
+
                 $this->logger->debug($debug);
             } else {
                 ++$executedEventCount;
