<?php

/*
 * @copyright   2014 Mautic Contributors. All rights reserved
 * @author      Mautic
 *
 * @link        http://mautic.org
 *
 * @license     GNU/GPLv3 http://www.gnu.org/licenses/gpl-3.0.html
 */

namespace Mautic\CampaignBundle\Model;

use Doctrine\ORM\PersistentCollection;
use Mautic\CampaignBundle\CampaignEvents;
use Mautic\CampaignBundle\Entity\Campaign;
use Mautic\CampaignBundle\Entity\Event;
use Mautic\CampaignBundle\Entity\Lead as CampaignLead;
use Mautic\CampaignBundle\Event as Events;
use Mautic\CampaignBundle\EventCollector\EventCollector;
use Mautic\CampaignBundle\Executioner\ContactFinder\Limiter\ContactLimiter;
use Mautic\CampaignBundle\Form\Type\CampaignType;
use Mautic\CampaignBundle\Helper\ChannelExtractor;
use Mautic\CampaignBundle\Helper\RemovedContactTracker;
use Mautic\CampaignBundle\Membership\MembershipBuilder;
use Mautic\CampaignBundle\Membership\MembershipManager;
use Mautic\CoreBundle\Helper\Chart\ChartQuery;
use Mautic\CoreBundle\Helper\Chart\LineChart;
use Mautic\CoreBundle\Model\FormModel as CommonFormModel;
use Mautic\FormBundle\Entity\Form;
use Mautic\FormBundle\Model\FormModel;
use Mautic\LeadBundle\Entity\Lead;
use Mautic\LeadBundle\Model\LeadModel;
use Mautic\LeadBundle\Model\ListModel;
use Symfony\Component\Console\Output\OutputInterface;
use Symfony\Component\HttpKernel\Exception\MethodNotAllowedHttpException;

class CampaignModel extends CommonFormModel
{
    /**
     * @var LeadModel
     */
    protected $leadModel;

    /**
     * @var ListModel
     */
    protected $leadListModel;

    /**
     * @var FormModel
     */
    protected $formModel;

    /**
     * @var EventCollector
     */
    private $eventCollector;

    /**
     * @var RemovedContactTracker
     */
    private $removedContactTracker;

    /**
     * @var MembershipManager
     */
    private $membershipManager;

    /**
     * @var MembershipBuilder
     */
    private $membershipBuilder;

    public function __construct(
        LeadModel $leadModel,
        ListModel $leadListModel,
        FormModel $formModel,
        EventCollector $eventCollector,
        RemovedContactTracker $removedContactTracker,
        MembershipManager $membershipManager,
        MembershipBuilder $membershipBuilder
    ) {
        $this->leadModel             = $leadModel;
        $this->leadListModel         = $leadListModel;
        $this->formModel             = $formModel;
        $this->eventCollector        = $eventCollector;
        $this->removedContactTracker = $removedContactTracker;
        $this->membershipManager     = $membershipManager;
        $this->membershipBuilder     = $membershipBuilder;
    }

    /**
     * {@inheritdoc}
     *
     * @return \Mautic\CampaignBundle\Entity\CampaignRepository
     */
    public function getRepository()
    {
        $repo = $this->em->getRepository('MauticCampaignBundle:Campaign');
        $repo->setCurrentUser($this->userHelper->getUser());

        return $repo;
    }

    /**
     * @return \Mautic\CampaignBundle\Entity\EventRepository
     */
    public function getEventRepository()
    {
        return $this->em->getRepository('MauticCampaignBundle:Event');
    }

    /**
     * @return \Mautic\CampaignBundle\Entity\LeadRepository
     */
    public function getCampaignLeadRepository()
    {
        return $this->em->getRepository('MauticCampaignBundle:Lead');
    }

    /**
     * @return \Mautic\CampaignBundle\Entity\LeadEventLogRepository
     */
    public function getCampaignLeadEventLogRepository()
    {
        return $this->em->getRepository('MauticCampaignBundle:LeadEventLog');
    }

    /**
     * {@inheritdoc}
     *
     * @return string
     */
    public function getPermissionBase()
    {
        return 'campaign:campaigns';
    }

    /**
     * {@inheritdoc}
     *
     * @param       $entity
     * @param       $formFactory
     * @param null  $action
     * @param array $options
     *
     * @return mixed
     *
     * @throws \Symfony\Component\HttpKernel\Exception\NotFoundHttpException
     */
    public function createForm($entity, $formFactory, $action = null, $options = [])
    {
        if (!$entity instanceof Campaign) {
            throw new MethodNotAllowedHttpException(['Campaign']);
        }

        if (!empty($action)) {
            $options['action'] = $action;
        }

        return $formFactory->create(CampaignType::class, $entity, $options);
    }

    /**
     * Get a specific entity or generate a new one if id is empty.
     *
     * @param $id
     *
     * @return Campaign|null
     */
    public function getEntity($id = null)
    {
        if (null === $id) {
            return new Campaign();
        }

        $entity = parent::getEntity($id);

        return $entity;
    }

    /**
     * @param object $entity
     */
    public function deleteEntity($entity)
    {
        // Null all the event parents for this campaign to avoid database constraints
        $this->getEventRepository()->nullEventParents($entity->getId());

        parent::deleteEntity($entity);
    }

    /**
     * {@inheritdoc}
     *
     * @param $action
     * @param $event
     * @param $entity
     * @param $isNew
     *
     * @throws \Symfony\Component\HttpKernel\Exception\MethodNotAllowedHttpException
     */
    protected function dispatchEvent($action, &$entity, $isNew = false, \Symfony\Component\EventDispatcher\Event $event = null)
    {
        if ($entity instanceof \Mautic\CampaignBundle\Entity\Lead) {
            return;
        }

        if (!$entity instanceof Campaign) {
            throw new MethodNotAllowedHttpException(['Campaign']);
        }

        switch ($action) {
            case 'pre_save':
                $name = CampaignEvents::CAMPAIGN_PRE_SAVE;
                break;
            case 'post_save':
                $name = CampaignEvents::CAMPAIGN_POST_SAVE;
                break;
            case 'pre_delete':
                $name = CampaignEvents::CAMPAIGN_PRE_DELETE;
                break;
            case 'post_delete':
                $name = CampaignEvents::CAMPAIGN_POST_DELETE;
                break;
            default:
                return null;
        }

        if ($this->dispatcher->hasListeners($name)) {
            if (empty($event)) {
                $event = new Events\CampaignEvent($entity, $isNew);
            }

            $this->dispatcher->dispatch($name, $event);

            return $event;
        } else {
            return null;
        }
    }

    /**
     * @param $sessionEvents
     * @param $sessionConnections
     * @param $deletedEvents
     *
     * @return array
     */
    public function setEvents(Campaign $entity, $sessionEvents, $sessionConnections, $deletedEvents)
    {
        $existingEvents = $entity->getEvents()->toArray();
        $events         = [];
        $hierarchy      = [];

        foreach ($sessionEvents as $properties) {
            $isNew = (!empty($properties['id']) && isset($existingEvents[$properties['id']])) ? false : true;
            $event = !$isNew ? $existingEvents[$properties['id']] : new Event();

            foreach ($properties as $f => $v) {
                if ('id' == $f && 0 === strpos($v, 'new')) {
                    //set the temp ID used to be able to match up connections
                    $event->setTempId($v);
                }

                if (in_array($f, ['id', 'parent'])) {
                    continue;
                }

                $func = 'set'.ucfirst($f);
                if (method_exists($event, $func)) {
                    $event->$func($v);
                }
            }

            ChannelExtractor::setChannel($event, $event, $this->eventCollector->getEventConfig($event));

            $event->setCampaign($entity);
            $events[$properties['id']] = $event;
        }

        foreach ($deletedEvents as $deleteMe) {
            if (isset($existingEvents[$deleteMe])) {
                // Remove child from parent
                $parent = $existingEvents[$deleteMe]->getParent();
                if ($parent) {
                    $parent->removeChild($existingEvents[$deleteMe]);
                    $existingEvents[$deleteMe]->removeParent();
                }

                $entity->removeEvent($existingEvents[$deleteMe]);

                unset($events[$deleteMe]);
            }
        }

        $relationships = [];

        if (isset($sessionConnections['connections'])) {
            foreach ($sessionConnections['connections'] as $connection) {
                $source = $connection['sourceId'];
                $target = $connection['targetId'];

                if (in_array($source, ['lists', 'forms'])) {
                    // Only concerned with events and not sources
                    continue;
                }

                if (isset($connection['anchors']['source'])) {
                    $sourceDecision = $connection['anchors']['source'];
                } else {
                    $sourceDecision = (!empty($connection['anchors'][0])) ? $connection['anchors'][0]['endpoint'] : null;
                }

                if ('leadsource' == $sourceDecision) {
                    // Lead source connection that does not matter
                    continue;
                }

                $relationships[$target] = [
                    'parent'   => $source,
                    'decision' => $sourceDecision,
                ];
            }
        }

        // Assign parent/child relationships
        foreach ($events as $id => $e) {
            if (isset($relationships[$id])) {
                // Has a parent
                $anchor = in_array($relationships[$id]['decision'], ['yes', 'no']) ? $relationships[$id]['decision'] : null;
                $events[$id]->setDecisionPath($anchor);

                $parentId = $relationships[$id]['parent'];
                $events[$id]->setParent($events[$parentId]);

                $hierarchy[$id] = $parentId;
            } elseif ($events[$id]->getParent()) {
                // No longer has a parent so null it out

                // Remove decision so that it doesn't affect execution
                $events[$id]->setDecisionPath(null);

                // Remove child from parent
                $parent = $events[$id]->getParent();
                $parent->removeChild($events[$id]);

                // Remove parent from child
                $events[$id]->removeParent();
                $hierarchy[$id] = 'null';
            } else {
                // Is a parent
                $hierarchy[$id] = 'null';

                // Remove decision so that it doesn't affect execution
                $events[$id]->setDecisionPath(null);
            }
        }

        $entity->addEvents($events);

        //set event order used when querying the events
        $this->buildOrder($hierarchy, $events, $entity);

        uasort(
            $events,
            function ($a, $b) {
                $aOrder = $a->getOrder();
                $bOrder = $b->getOrder();
                if ($aOrder == $bOrder) {
                    return 0;
                }

                return ($aOrder < $bOrder) ? -1 : 1;
            }
        );

        // Persist events if campaign is being edited
        if ($entity->getId()) {
            $this->getEventRepository()->saveEntities($events);
        }

        return $events;
    }

    /**
     * @param      $entity
     * @param      $settings
     * @param bool $persist
     * @param null $events
     *
     * @return array
     */
    public function setCanvasSettings($entity, $settings, $persist = true, $events = null)
    {
        if (null === $events) {
            $events = $entity->getEvents();
        }

        $tempIds = [];

        foreach ($events as $e) {
            if ($e instanceof Event) {
                $tempIds[$e->getTempId()] = $e->getId();
            } else {
                $tempIds[$e['tempId']] = $e['id'];
            }
        }

        if (!isset($settings['nodes'])) {
            $settings['nodes'] = [];
        }

        foreach ($settings['nodes'] as &$node) {
            if (false !== strpos($node['id'], 'new')) {
                // Find the real one and update the node
                $node['id'] = str_replace($node['id'], $tempIds[$node['id']], $node['id']);
            }
        }

        if (!isset($settings['connections'])) {
            $settings['connections'] = [];
        }

        foreach ($settings['connections'] as &$connection) {
            // Check source
            if (false !== strpos($connection['sourceId'], 'new')) {
                // Find the real one and update the node
                $connection['sourceId'] = str_replace($connection['sourceId'], $tempIds[$connection['sourceId']], $connection['sourceId']);
            }

            // Check target
            if (false !== strpos($connection['targetId'], 'new')) {
                // Find the real one and update the node
                $connection['targetId'] = str_replace($connection['targetId'], $tempIds[$connection['targetId']], $connection['targetId']);
            }

            // Rebuild anchors
            if (!isset($connection['anchors']['source'])) {
                $anchors = [];
                foreach ($connection['anchors'] as $k => $anchor) {
                    $type           = (0 === $k) ? 'source' : 'target';
                    $anchors[$type] = $anchor['endpoint'];
                }

                $connection['anchors'] = $anchors;
            }
        }

        $entity->setCanvasSettings($settings);

        if ($persist) {
            $this->getRepository()->saveEntity($entity);
        }

        return $settings;
    }

    /**
     * Get list of sources for a campaign.
     *
     * @param $campaign
     *
     * @return array
     */
    public function getLeadSources($campaign)
    {
        $campaignId = ($campaign instanceof Campaign) ? $campaign->getId() : $campaign;

        $sources = [];

        // Lead lists
        $sources['lists'] = $this->getRepository()->getCampaignListSources($campaignId);

        // Forms
        $sources['forms'] = $this->getRepository()->getCampaignFormSources($campaignId);

        return $sources;
    }

    /**
     * Add and/or delete lead sources from a campaign.
     *
     * @param $entity
     * @param $addedSources
     * @param $deletedSources
     */
    public function setLeadSources(Campaign $entity, $addedSources, $deletedSources)
    {
        foreach ($addedSources as $type => $sources) {
            foreach ($sources as $id => $label) {
                switch ($type) {
                    case 'lists':
                        $entity->addList($this->em->getReference('MauticLeadBundle:LeadList', $id));
                        break;
                    case 'forms':
                        $entity->addForm($this->em->getReference('MauticFormBundle:Form', $id));
                        break;
                    default:
                        break;
                }
            }
        }

        foreach ($deletedSources as $type => $sources) {
            foreach ($sources as $id => $label) {
                switch ($type) {
                    case 'lists':
                        $entity->removeList($this->em->getReference('MauticLeadBundle:LeadList', $id));
                        break;
                    case 'forms':
                        $entity->removeForm($this->em->getReference('MauticFormBundle:Form', $id));
                        break;
                    default:
                        break;
                }
            }
        }
    }

    /**
     * Get a list of source choices.
     *
     * @param string $sourceType
     * @param bool   $globalOnly
     *
     * @return array
     */
    public function getSourceLists($sourceType = null, $globalOnly = false)
    {
        $choices = [];
        switch ($sourceType) {
            case 'lists':
            case null:
                $choices['lists'] = [];
                $lists            = $globalOnly ? $this->leadListModel->getGlobalLists() : $this->leadListModel->getUserLists();

                if ($lists) {
                    foreach ($lists as $list) {
                        $choices['lists'][$list['id']] = $list['name'];
                    }
                }

                // no break
            case 'forms':
            case null:
                $choices['forms'] = [];
                $viewOther        = $this->security->isGranted('form:forms:viewother');
                $repo             = $this->formModel->getRepository();
                $repo->setCurrentUser($this->userHelper->getUser());

                $forms = $repo->getFormList('', 0, 0, $viewOther, CampaignType::class);

                if ($forms) {
                    foreach ($forms as $form) {
                        $choices['forms'][$form['id']] = $form['name'];
                    }
                }
        }

        foreach ($choices as &$typeChoices) {
            asort($typeChoices);
        }

        return (null == $sourceType) ? $choices : $choices[$sourceType];
    }

    /**
     * @param mixed $form
     *
     * @return array
     */
    public function getCampaignsByForm($form)
    {
        $formId = ($form instanceof Form) ? $form->getId() : $form;

        return $this->getRepository()->findByFormId($formId);
    }

    /**
     * Gets the campaigns a specific lead is part of.
     *
     * @param Lead $lead
     * @param bool $forList
     *
     * @return mixed
     */
    public function getLeadCampaigns(Lead $lead = null, $forList = false)
    {
        static $campaigns = [];

        if (null === $lead) {
            $lead = $this->leadModel->getCurrentLead();
        }

        if (!isset($campaigns[$lead->getId()])) {
            $repo   = $this->getRepository();
            $leadId = $lead->getId();
            //get the campaigns the lead is currently part of
            $campaigns[$leadId] = $repo->getPublishedCampaigns(null, $lead->getId(), $forList, $this->security->isGranted($this->getPermissionBase().':viewother'));
        }

        return $campaigns[$lead->getId()];
    }

    /**
     * Gets a list of published campaigns.
     *
     * @param bool $forList
     *
     * @return array
     */
    public function getPublishedCampaigns($forList = false)
    {
        static $campaigns = [];

        if (empty($campaigns)) {
            $campaigns = $this->getRepository()->getPublishedCampaigns(null, null, $forList, $this->security->isGranted($this->getPermissionBase().':viewother'));
        }

        return $campaigns;
    }

    /**
     * Saves a campaign lead, logs the error if saving fails.
     *
     * @return bool
     */
    public function saveCampaignLead(CampaignLead $campaignLead)
    {
        try {
            $this->getCampaignLeadRepository()->saveEntity($campaignLead);

            return true;
        } catch (\Exception $exception) {
            $this->logger->log('error', $exception->getMessage(), ['exception' => $exception]);

            return false;
        }
    }

    /**
     * Get details of leads in a campaign.
     *
     * @param      $campaign
     * @param null $leads
     *
     * @return mixed
     */
    public function getLeadDetails($campaign, $leads = null)
    {
        $campaignId = ($campaign instanceof Campaign) ? $campaign->getId() : $campaign;

        if ($leads instanceof PersistentCollection) {
            $leads = array_keys($leads->toArray());
        }

        return $this->em->getRepository('MauticCampaignBundle:Lead')->getLeadDetails($campaignId, $leads);
    }

    /**
     * Get leads for a campaign.  If $event is passed in, only leads who have not triggered the event are returned.
     *
     * @param Campaign $campaign
     * @param array    $event
     *
     * @return mixed
     */
    public function getCampaignLeads($campaign, $event = null)
    {
        $campaignId = ($campaign instanceof Campaign) ? $campaign->getId() : $campaign;
        $eventId    = (is_array($event) && isset($event['id'])) ? $event['id'] : $event;
        $leads      = $this->em->getRepository('MauticCampaignBundle:Lead')->getLeads($campaignId, $eventId);

        return $leads;
    }

    /**
     * @param $id
     *
     * @return array
     */
    public function getCampaignListIds($id)
    {
        return $this->getRepository()->getCampaignListIds((int) $id);
    }

    /**
     * Get line chart data of leads added to campaigns.
     *
     * @param string $unit          {@link php.net/manual/en/function.date.php#refsect1-function.date-parameters}
     * @param string $dateFormat
     * @param array  $filter
     * @param bool   $canViewOthers
     *
     * @return array
     */
    public function getLeadsAddedLineChartData($unit, \DateTime $dateFrom, \DateTime $dateTo, $dateFormat = null, $filter = [], $canViewOthers = true)
    {
        $chart = new LineChart($unit, $dateFrom, $dateTo, $dateFormat);
        $query = new ChartQuery($this->em->getConnection(), $dateFrom, $dateTo);
        $q     = $query->prepareTimeDataQuery('campaign_leads', 'date_added', $filter);

        if (!$canViewOthers) {
            $q->join('t', MAUTIC_TABLE_PREFIX.'campaigns', 'c', 'c.id = c.campaign_id')
                ->andWhere('c.created_by = :userId')
                ->setParameter('userId', $this->userHelper->getUser()->getId());
        }

        $data = $query->loadAndBuildTimeData($q);
        $chart->setDataset($this->translator->trans('mautic.campaign.campaign.leads'), $data);

        return $chart->render();
    }

    /**
     * Get line chart data of hits.
     *
     * @param string $unit       {@link php.net/manual/en/function.date.php#refsect1-function.date-parameters}
     * @param string $dateFormat
     * @param array  $filter
     *
     * @return array
     */
    public function getCampaignMetricsLineChartData($unit, \DateTime $dateFrom, \DateTime $dateTo, $dateFormat = null, $filter = [])
    {
        $events = [];
        $chart  = new LineChart($unit, $dateFrom, $dateTo, $dateFormat);
        $query  = new ChartQuery($this->em->getConnection(), $dateFrom, $dateTo);

        $contacts = $query->fetchTimeData('campaign_leads', 'date_added', $filter);
        $chart->setDataset($this->translator->trans('mautic.campaign.campaign.leads'), $contacts);

        if (isset($filter['campaign_id'])) {
            $rawEvents = $this->getEventRepository()->getCampaignEvents($filter['campaign_id']);

            // Group events by type
            if ($rawEvents) {
                foreach ($rawEvents as $event) {
                    if (isset($events[$event['type']])) {
                        $events[$event['type']][] = $event['id'];
                    } else {
                        $events[$event['type']] = [$event['id']];
                    }
                }
            }

            if ($events) {
                foreach ($events as $type => $eventIds) {
                    $filter['event_id'] = $eventIds;

                    // Exclude failed events
                    $failedSq = $this->em->getConnection()->createQueryBuilder();
                    $failedSq->select('null')
                        ->from(MAUTIC_TABLE_PREFIX.'campaign_lead_event_failed_log', 'fe')
                        ->where(
                            $failedSq->expr()->eq('fe.log_id', 't.id')
                        );
                    $filter['failed_events'] = [
                        'subquery' => sprintf('NOT EXISTS (%s)', $failedSq->getSQL()),
                    ];

                    $q       = $query->prepareTimeDataQuery('campaign_lead_event_log', 'date_triggered', $filter);
                    $rawData = $q->execute()->fetchAll();

                    if (!empty($rawData)) {
                        $triggers = $query->completeTimeData($rawData);
                        $chart->setDataset($this->translator->trans('mautic.campaign.'.$type), $triggers);
                    }
                }
                unset($filter['event_id']);
            }
        }

        return $chart->render();
    }

    /**
     * @param          $hierarchy
     * @param          $events
     * @param Campaign $entity
     * @param string   $root
     * @param int      $order
     */
    protected function buildOrder($hierarchy, &$events, $entity, $root = 'null', $order = 1)
    {
        $count = count($hierarchy);
        if (1 === $count && 'null' === array_unique(array_values($hierarchy))[0]) {
            // no parents so leave order as is

            return;
        } else {
            foreach ($hierarchy as $eventId => $parent) {
                if ($parent == $root || 1 === $count) {
                    $events[$eventId]->setOrder($order);
                    unset($hierarchy[$eventId]);
                    if (count($hierarchy)) {
                        $this->buildOrder($hierarchy, $events, $entity, $eventId, $order + 1);
                    }
                }
            }
        }
    }

    /**
     * @param int             $limit
     * @param bool            $maxLeads
     * @param OutputInterface $output
     *
     * @return int
     */
    public function rebuildCampaignLeads(Campaign $campaign, $limit = 1000, $maxLeads = false, OutputInterface $output = null)
    {
        $contactLimiter = new ContactLimiter($limit);

        return $this->membershipBuilder->build($campaign, $contactLimiter, $maxLeads, $output);
    }
<<<<<<< HEAD

    /**
     * Batch sleep according to settings.
     *
     * @deprecated 2.14.0 to be removed in 3.0
     */
    protected function batchSleep()
    {
        @trigger_error('Deprecated 2.14 to be removed in 3.0', E_USER_DEPRECATED);
    }

    /**
     * @return ArrayCollection
     */
    private function getArrayCollectionOfContactsById(array $contacts)
    {
        $keyById = [];

        /** @var Lead $contact */
        foreach ($contacts as $contact) {
            $keyById[$contact->getId()] = $contact;
        }

        return new ArrayCollection($keyById);
    }

    /**
     * @param $segmentId
     *
     * @return array
     */
    public function getCampaignIdsWithDependenciesOnSegment($segmentId)
    {
        $entities =  $this->getRepository()->getEntities(
            [
                'filter'         => [
                    'force' => [
                        [
                            'column' => 'l.id',
                            'expr'   => 'eq',
                            'value'  => $segmentId,
                        ],
                    ],
                ],
                'joinLists' => true,
            ]
        );

        $ids = [];
        foreach ($entities as $entity) {
            $ids[] = $entity->getId();
        }

        return $ids;
    }
=======
>>>>>>> e7e0a4e7
}<|MERGE_RESOLUTION|>--- conflicted
+++ resolved
@@ -816,62 +816,4 @@
 
         return $this->membershipBuilder->build($campaign, $contactLimiter, $maxLeads, $output);
     }
-<<<<<<< HEAD
-
-    /**
-     * Batch sleep according to settings.
-     *
-     * @deprecated 2.14.0 to be removed in 3.0
-     */
-    protected function batchSleep()
-    {
-        @trigger_error('Deprecated 2.14 to be removed in 3.0', E_USER_DEPRECATED);
-    }
-
-    /**
-     * @return ArrayCollection
-     */
-    private function getArrayCollectionOfContactsById(array $contacts)
-    {
-        $keyById = [];
-
-        /** @var Lead $contact */
-        foreach ($contacts as $contact) {
-            $keyById[$contact->getId()] = $contact;
-        }
-
-        return new ArrayCollection($keyById);
-    }
-
-    /**
-     * @param $segmentId
-     *
-     * @return array
-     */
-    public function getCampaignIdsWithDependenciesOnSegment($segmentId)
-    {
-        $entities =  $this->getRepository()->getEntities(
-            [
-                'filter'         => [
-                    'force' => [
-                        [
-                            'column' => 'l.id',
-                            'expr'   => 'eq',
-                            'value'  => $segmentId,
-                        ],
-                    ],
-                ],
-                'joinLists' => true,
-            ]
-        );
-
-        $ids = [];
-        foreach ($entities as $entity) {
-            $ids[] = $entity->getId();
-        }
-
-        return $ids;
-    }
-=======
->>>>>>> e7e0a4e7
 }