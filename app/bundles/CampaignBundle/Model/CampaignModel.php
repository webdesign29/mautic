--- conflicted
+++ resolved
@@ -129,16 +129,11 @@
     {
         if (!$entity instanceof Campaign) {
             throw new MethodNotAllowedHttpException(['Campaign']);
-<<<<<<< HEAD
         }
 
         if (!empty($action)) {
             $options['action'] = $action;
         }
-=======
-        }
-        $params = (!empty($action)) ? ['action' => $action] : [];
->>>>>>> a57d9ce7
 
         return $formFactory->create('campaign', $entity, $options);
     }
