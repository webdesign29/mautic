--- conflicted
+++ resolved
@@ -72,12 +72,7 @@
         $batch         = $input->getOption('batch-limit');
         $max           = $input->getOption('max-events');
 
-<<<<<<< HEAD
         if (!$this->checkRunStatus($input, $output)) {
-
-=======
-        if (!$this->checkRunStatus($input, $output, ($id) ? $id : 'all')) {
->>>>>>> 91a0f844
             return 0;
         }
 
