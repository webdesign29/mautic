<?php
/**
 * @package     Mautic
 * @copyright   2014 Mautic Contributors. All rights reserved.
 * @author      Mautic
 * @link        http://mautic.org
 * @license     GNU/GPLv3 http://www.gnu.org/licenses/gpl-3.0.html
 */

namespace Mautic\CampaignBundle\Command;

use Mautic\CoreBundle\Command\ModeratedCommand;
use Symfony\Component\Console\Input\InputInterface;
use Symfony\Component\Console\Input\InputOption;
use Symfony\Component\Console\Output\OutputInterface;

/**
 * Class TriggerCampaignCommand
 */
class TriggerCampaignCommand extends ModeratedCommand
{
    /**
     * {@inheritdoc}
     */
    protected function configure()
    {
        $this
            ->setName('mautic:campaigns:trigger')
            ->setAliases(
                array(
                    'mautic:campaign:trigger',
                    'mautic:trigger:campaigns',
                    'mautic:trigger:campaign'
                )
            )
            ->setDescription('Trigger timed events for published campaigns.')
            ->addOption(
                '--campaign-id',
                '-i',
                InputOption::VALUE_OPTIONAL,
                'Trigger events for a specific campaign.  Otherwise, all campaigns will be triggered.',
                null
            )
            ->addOption('--scheduled-only', null, InputOption::VALUE_NONE, 'Trigger only scheduled events')
            ->addOption('--negative-only', null, InputOption::VALUE_NONE, 'Trigger only negative events, i.e. with a "no" decision path.')
            ->addOption('--batch-limit', '-l', InputOption::VALUE_OPTIONAL, 'Set batch size of leads to process per round. Defaults to 100.', 100)
            ->addOption(
                '--max-events',
                '-m',
                InputOption::VALUE_OPTIONAL,
                'Set max number of events to process per campaign for this script execution. Defaults to all.',
                0
            )
            ->addOption('--force', '-f', InputOption::VALUE_NONE, 'Force execution even if another process is assumed running.');

        parent::configure();
    }

    /**
     * {@inheritdoc}
     */
    protected function execute(InputInterface $input, OutputInterface $output)
    {
        $container = $this->getContainer();

        /** @var \Mautic\CoreBundle\Factory\MauticFactory $factory */
        $factory = $container->get('mautic.factory');

        /** @var \Mautic\CampaignBundle\Model\EventModel $model */
        $model = $factory->getModel('campaign.event');
        /** @var \Mautic\CampaignBundle\Model\CampaignModel $campaignModel */
        $campaignModel = $factory->getModel('campaign');
        $translator    = $factory->getTranslator();
        $em            = $factory->getEntityManager();
<<<<<<< HEAD
        $id            = $input->getOption('campaign-id');
        $scheduleOnly  = $input->getOption('scheduled-only');
        $negativeOnly  = $input->getOption('negative-only');
        $batch         = $input->getOption('batch-limit');
        $max           = $input->getOption('max-events');
        $force         = $input->getOption('force');

        // Prevent script overlap
        $checkFile      = $checkFile = $container->getParameter('kernel.cache_dir').'/../script_executions.json';
        $command        = 'mautic:campaign:trigger';
        $key            = ($id) ? $id : 'all';
        $executionTimes = array();

        if (file_exists($checkFile)) {
            // Get the time in the file
            $executionTimes = json_decode(file_get_contents($checkFile), true);
            if (!is_array($executionTimes)) {
                $executionTimes = array();
            }

            if ($force || empty($executionTimes['in_progress'][$command][$key])) {
                // Just started
                $executionTimes['in_progress'][$command][$key] = time();
            } else {
                // In progress
                $check = $executionTimes['in_progress'][$command][$key];
=======

        // Set SQL logging to null or else will hit memory limits in dev for sure
        $em->getConnection()->getConfiguration()->setSQLLogger(null);

        $id           = $input->getOption('campaign-id');
        $scheduleOnly = $input->getOption('scheduled-only');
        $negativeOnly = $input->getOption('negative-only');
        $batch        = $input->getOption('batch-limit');
        $max          = $input->getOption('max-events');
>>>>>>> 9423c95c

        if (!$this->checkRunStatus($input, $output, ($id) ? $id : 'all')) {

            return 0;
        }

        if ($id) {
            /** @var \Mautic\CampaignBundle\Entity\Campaign $campaign */
            $campaign = $campaignModel->getEntity($id);

            if ($campaign !== null && $campaign->isPublished()) {
                $totalProcessed = 0;
                $output->writeln('<info>'.$translator->trans('mautic.campaign.trigger.triggering', array('%id%' => $id)).'</info>');

                if (!$negativeOnly && !$scheduleOnly) {
                    //trigger starting action events for newly added leads
                    $output->writeln('<comment>'.$translator->trans('mautic.campaign.trigger.starting').'</comment>');
                    $processed = $model->triggerStartingEvents($campaign, $totalProcessed, $batch, $max, $output);
                    $output->writeln(
                        '<comment>'.$translator->trans('mautic.campaign.trigger.events_executed', array('%events%' => $processed)).'</comment>'."\n"
                    );
                }

                if ((!$max || $totalProcessed < $max) && !$negativeOnly) {
                    //trigger scheduled events
                    $output->writeln('<comment>'.$translator->trans('mautic.campaign.trigger.scheduled').'</comment>');
                    $processed = $model->triggerScheduledEvents($campaign, $totalProcessed, $batch, $max, $output);
                    $output->writeln(
                        '<comment>'.$translator->trans('mautic.campaign.trigger.events_executed', array('%events%' => $processed)).'</comment>'."\n"
                    );
                }

                if ((!$max || $totalProcessed < $max) && !$scheduleOnly) {
                    //find and trigger "no" path events
                    $output->writeln('<comment>'.$translator->trans('mautic.campaign.trigger.negative').'</comment>');
                    $processed = $model->triggerNegativeEvents($campaign, $totalProcessed, $batch, $max, $output);
                    $output->writeln(
                        '<comment>'.$translator->trans('mautic.campaign.trigger.events_executed', array('%events%' => $processed)).'</comment>'."\n"
                    );
                }
            } else {
                $output->writeln('<error>'.$translator->trans('mautic.campaign.rebuild.not_found', array('%id%' => $id)).'</error>');
            }
        } else {
            $campaigns = $campaignModel->getEntities(
                array(
                    'iterator_mode' => true
                )
            );

            while (($c = $campaigns->next()) !== false) {
                $totalProcessed = 0;

                // Key is ID and not 0
                $c = reset($c);

                if ($c->isPublished()) {
                    $output->writeln('<info>'.$translator->trans('mautic.campaign.trigger.triggering', array('%id%' => $c->getId())).'</info>');
                    if (!$negativeOnly && !$scheduleOnly) {
                        //trigger starting action events for newly added leads
                        $output->writeln('<comment>'.$translator->trans('mautic.campaign.trigger.starting').'</comment>');
                        $processed = $model->triggerStartingEvents($c, $totalProcessed, $batch, $max, $output);
                        $output->writeln(
                            '<comment>'.$translator->trans('mautic.campaign.trigger.events_executed', array('%events%' => $processed)).'</comment>'
                            ."\n"
                        );
                    }

                    if ($max && $totalProcessed >= $max) {

                        continue;
                    }

                    if (!$negativeOnly) {
                        //trigger scheduled events
                        $output->writeln('<comment>'.$translator->trans('mautic.campaign.trigger.scheduled').'</comment>');
                        $processed = $model->triggerScheduledEvents($c, $totalProcessed, $batch, $max, $output);
                        $output->writeln(
                            '<comment>'.$translator->trans('mautic.campaign.trigger.events_executed', array('%events%' => $processed)).'</comment>'
                            ."\n"
                        );
                    }

                    if ($max && $totalProcessed >= $max) {

                        continue;
                    }

                    if (!$scheduleOnly) {
                        //find and trigger "no" path events
                        $output->writeln('<comment>'.$translator->trans('mautic.campaign.trigger.negative').'</comment>');
                        $processed = $model->triggerNegativeEvents($c, $totalProcessed, $batch, $max, $output);
                        $output->writeln(
                            '<comment>'.$translator->trans('mautic.campaign.trigger.events_executed', array('%events%' => $processed)).'</comment>'
                            ."\n"
                        );
                    }
                }

                $em->detach($c);
                unset($c);
            }

            unset($campaigns);
        }

        $this->completeRun();

        return 0;
    }
}<|MERGE_RESOLUTION|>--- conflicted
+++ resolved
@@ -72,44 +72,11 @@
         $campaignModel = $factory->getModel('campaign');
         $translator    = $factory->getTranslator();
         $em            = $factory->getEntityManager();
-<<<<<<< HEAD
         $id            = $input->getOption('campaign-id');
         $scheduleOnly  = $input->getOption('scheduled-only');
         $negativeOnly  = $input->getOption('negative-only');
         $batch         = $input->getOption('batch-limit');
         $max           = $input->getOption('max-events');
-        $force         = $input->getOption('force');
-
-        // Prevent script overlap
-        $checkFile      = $checkFile = $container->getParameter('kernel.cache_dir').'/../script_executions.json';
-        $command        = 'mautic:campaign:trigger';
-        $key            = ($id) ? $id : 'all';
-        $executionTimes = array();
-
-        if (file_exists($checkFile)) {
-            // Get the time in the file
-            $executionTimes = json_decode(file_get_contents($checkFile), true);
-            if (!is_array($executionTimes)) {
-                $executionTimes = array();
-            }
-
-            if ($force || empty($executionTimes['in_progress'][$command][$key])) {
-                // Just started
-                $executionTimes['in_progress'][$command][$key] = time();
-            } else {
-                // In progress
-                $check = $executionTimes['in_progress'][$command][$key];
-=======
-
-        // Set SQL logging to null or else will hit memory limits in dev for sure
-        $em->getConnection()->getConfiguration()->setSQLLogger(null);
-
-        $id           = $input->getOption('campaign-id');
-        $scheduleOnly = $input->getOption('scheduled-only');
-        $negativeOnly = $input->getOption('negative-only');
-        $batch        = $input->getOption('batch-limit');
-        $max          = $input->getOption('max-events');
->>>>>>> 9423c95c
 
         if (!$this->checkRunStatus($input, $output, ($id) ? $id : 'all')) {
 
