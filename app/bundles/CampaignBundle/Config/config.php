<?php

/*
 * @copyright   2014 Mautic Contributors. All rights reserved
 * @author      Mautic
 *
 * @link        http://mautic.org
 *
 * @license     GNU/GPLv3 http://www.gnu.org/licenses/gpl-3.0.html
 */

return [
    'routes' => [
        'main' => [
            'mautic_campaignevent_action'  => [
                'path'       => '/campaigns/events/{objectAction}/{objectId}',
                'controller' => 'MauticCampaignBundle:Event:execute',
            ],
            'mautic_campaignsource_action' => [
                'path'       => '/campaigns/sources/{objectAction}/{objectId}',
                'controller' => 'MauticCampaignBundle:Source:execute',
            ],
            'mautic_campaign_index'        => [
                'path'       => '/campaigns/{page}',
                'controller' => 'MauticCampaignBundle:Campaign:index',
            ],
            'mautic_campaign_action'       => [
                'path'       => '/campaigns/{objectAction}/{objectId}',
                'controller' => 'MauticCampaignBundle:Campaign:execute',
            ],
            'mautic_campaign_contacts'     => [
                'path'       => '/campaigns/view/{objectId}/contact/{page}',
                'controller' => 'MauticCampaignBundle:Campaign:contacts',
            ],
            'mautic_campaign_preview'      => [
                'path'       => '/campaign/preview/{objectId}',
                'controller' => 'MauticEmailBundle:Public:preview',
            ],
        ],
        'api'  => [
            'mautic_api_campaignsstandard'            => [
                'standard_entity' => true,
                'name'            => 'campaigns',
                'path'            => '/campaigns',
                'controller'      => 'MauticCampaignBundle:Api\CampaignApi',
            ],
            'mautic_api_campaigneventsstandard'       => [
                'standard_entity'     => true,
                'supported_endpoints' => [
                    'getone',
                    'getall',
                ],
                'name'                => 'events',
                'path'                => '/campaigns/events',
                'controller'          => 'MauticCampaignBundle:Api\EventApi',
            ],
            'mautic_api_campaigns_events_contact'     => [
                'path'       => '/campaigns/events/contact/{contactId}',
                'controller' => 'MauticCampaignBundle:Api\EventLogApi:getContactEvents',
                'method'     => 'GET',
            ],
            'mautic_api_campaigns_edit_contact_event' => [
                'path'       => '/campaigns/events/{eventId}/contact/{contactId}/edit',
                'controller' => 'MauticCampaignBundle:Api\EventLogApi:editContactEvent',
                'method'     => 'PUT',
            ],
            'mautic_api_campaigns_batchedit_events'   => [
                'path'       => '/campaigns/events/batch/edit',
                'controller' => 'MauticCampaignBundle:Api\EventLogApi:editEvents',
                'method'     => 'PUT',
            ],
            'mautic_api_campaign_contact_events'      => [
                'path'       => '/campaigns/{campaignId}/events/contact/{contactId}',
                'controller' => 'MauticCampaignBundle:Api\EventLogApi:getContactEvents',
                'method'     => 'GET',
            ],
            'mautic_api_campaigngetcontacts'          => [
                'path'       => '/campaigns/{id}/contacts',
                'controller' => 'MauticCampaignBundle:Api\CampaignApi:getContacts',
            ],
            'mautic_api_campaignaddcontact'           => [
                'path'       => '/campaigns/{id}/contact/{leadId}/add',
                'controller' => 'MauticCampaignBundle:Api\CampaignApi:addLead',
                'method'     => 'POST',
            ],
            'mautic_api_campaignremovecontact'        => [
                'path'       => '/campaigns/{id}/contact/{leadId}/remove',
                'controller' => 'MauticCampaignBundle:Api\CampaignApi:removeLead',
                'method'     => 'POST',
            ],

            // @deprecated 2.6.0 to be removed 3.0
            'bc_mautic_api_campaignaddcontact'        => [
                'path'       => '/campaigns/{id}/contact/add/{leadId}',
                'controller' => 'MauticCampaignBundle:Api\CampaignApi:addLead',
                'method'     => 'POST',
            ],
            'bc_mautic_api_campaignremovecontact'     => [
                'path'       => '/campaigns/{id}/contact/remove/{leadId}',
                'controller' => 'MauticCampaignBundle:Api\CampaignApi:removeLead',
                'method'     => 'POST',
            ],
        ],
    ],

    'menu' => [
        'main' => [
            'mautic.campaign.menu.index' => [
                'iconClass' => 'fa-clock-o',
                'route'     => 'mautic_campaign_index',
                'access'    => 'campaign:campaigns:view',
                'priority'  => 50,
            ],
        ],
    ],

    'categories' => [
        'campaign' => null,
    ],

    'services'   => [
        'events'       => [
            'mautic.campaign.subscriber'                => [
                'class'     => 'Mautic\CampaignBundle\EventListener\CampaignSubscriber',
                'arguments' => [
                    'mautic.helper.ip_lookup',
                    'mautic.core.model.auditlog',
                ],
            ],
            'mautic.campaign.leadbundle.subscriber'     => [
                'class'     => 'Mautic\CampaignBundle\EventListener\LeadSubscriber',
                'arguments' => [
                    'mautic.campaign.model.campaign',
                    'mautic.lead.model.lead',
                ],
            ],
            'mautic.campaign.calendarbundle.subscriber' => [
                'class' => 'Mautic\CampaignBundle\EventListener\CalendarSubscriber',
            ],
            'mautic.campaign.pointbundle.subscriber'    => [
                'class' => 'Mautic\CampaignBundle\EventListener\PointSubscriber',
            ],
            'mautic.campaign.search.subscriber'         => [
                'class'     => 'Mautic\CampaignBundle\EventListener\SearchSubscriber',
                'arguments' => [
                    'mautic.campaign.model.campaign',
                ],
            ],
            'mautic.campaign.dashboard.subscriber'      => [
                'class'     => 'Mautic\CampaignBundle\EventListener\DashboardSubscriber',
                'arguments' => [
                    'mautic.campaign.model.campaign',
                    'mautic.campaign.model.event',
                ],
            ],
            'mautic.campaignconfigbundle.subscriber'    => [
                'class' => 'Mautic\CampaignBundle\EventListener\ConfigSubscriber',
            ],
            'mautic.campaign.stats.subscriber'          => [
                'class'     => \Mautic\CampaignBundle\EventListener\StatsSubscriber::class,
                'arguments' => [
                    'doctrine.orm.entity_manager',
                ],
            ],
            'mautic.campaign.report.subscriber'         => [
                'class'     => \Mautic\CampaignBundle\EventListener\ReportSubscriber::class,
                'arguments' => [
                    'mautic.lead.model.company_report_data',
                ],
            ],
        ],
        'forms'        => [
            'mautic.campaign.type.form'                 => [
                'class'     => 'Mautic\CampaignBundle\Form\Type\CampaignType',
                'arguments' => 'mautic.factory',
                'alias'     => 'campaign',
            ],
            'mautic.campaignrange.type.action'          => [
                'class' => 'Mautic\CampaignBundle\Form\Type\EventType',
                'alias' => 'campaignevent',
            ],
            'mautic.campaign.type.campaignlist'         => [
                'class'     => 'Mautic\CampaignBundle\Form\Type\CampaignListType',
                'arguments' => 'mautic.factory',
                'alias'     => 'campaign_list',
            ],
            'mautic.campaign.type.trigger.leadchange'   => [
                'class' => 'Mautic\CampaignBundle\Form\Type\CampaignEventLeadChangeType',
                'alias' => 'campaignevent_leadchange',
            ],
            'mautic.campaign.type.action.addremovelead' => [
                'class' => 'Mautic\CampaignBundle\Form\Type\CampaignEventAddRemoveLeadType',
                'alias' => 'campaignevent_addremovelead',
            ],
            'mautic.campaign.type.canvassettings'       => [
                'class' => 'Mautic\CampaignBundle\Form\Type\EventCanvasSettingsType',
                'alias' => 'campaignevent_canvassettings',
            ],
            'mautic.campaign.type.leadsource'           => [
                'class'     => 'Mautic\CampaignBundle\Form\Type\CampaignLeadSourceType',
                'arguments' => 'mautic.factory',
                'alias'     => 'campaign_leadsource',
            ],
            'mautic.form.type.campaignconfig'           => [
                'class'     => 'Mautic\CampaignBundle\Form\Type\ConfigType',
                'arguments' => 'translator',
                'alias'     => 'campaignconfig',
            ],
        ],
        'models'       => [
            'mautic.campaign.model.campaign'  => [
                'class'     => 'Mautic\CampaignBundle\Model\CampaignModel',
                'arguments' => [
                    'mautic.helper.core_parameters',
                    'mautic.lead.model.lead',
                    'mautic.lead.model.list',
                    'mautic.form.model.form',
                    'mautic.campaign.event_collector',
                    'mautic.campaign.helper.removed_contact_tracker',
                ],
            ],
            'mautic.campaign.model.event'     => [
                'class'     => \Mautic\CampaignBundle\Model\EventModel::class,
                'arguments' => [
                    'mautic.user.model.user',
                    'mautic.core.model.notification',
                    'mautic.campaign.model.campaign',
                    'mautic.lead.model.lead',
                    'mautic.helper.ip_lookup',
                    'mautic.campaign.executioner.realtime',
                    'mautic.campaign.executioner.kickoff',
                    'mautic.campaign.executioner.scheduled',
                    'mautic.campaign.executioner.inactive',
                    'mautic.campaign.event_executioner',
                    'mautic.campaign.event_collector',
                    'mautic.campaign.dispatcher.action',
                    'mautic.campaign.dispatcher.condition',
                    'mautic.campaign.dispatcher.decision',
                ],
            ],
            'mautic.campaign.model.event_log' => [
                'class'     => 'Mautic\CampaignBundle\Model\EventLogModel',
                'arguments' => [
                    'mautic.campaign.model.event',
                    'mautic.campaign.model.campaign',
                    'mautic.helper.ip_lookup',
                ],
            ],
        ],
        'repositories' => [
            'mautic.campaign.repository.campaign' => [
                'class'     => Doctrine\ORM\EntityRepository::class,
                'factory'   => ['@doctrine.orm.entity_manager', 'getRepository'],
                'arguments' => [
                    \Mautic\CampaignBundle\Entity\Campaign::class,
                ],
            ],
<<<<<<< HEAD
         ],
=======
            'mautic.campaign.repository.lead' => [
                'class'     => Doctrine\ORM\EntityRepository::class,
                'factory'   => ['@doctrine.orm.entity_manager', 'getRepository'],
                'arguments' => [
                    \Mautic\CampaignBundle\Entity\Lead::class,
                ],
            ],
            'mautic.campaign.repository.event' => [
                'class'     => Doctrine\ORM\EntityRepository::class,
                'factory'   => ['@doctrine.orm.entity_manager', 'getRepository'],
                'arguments' => [
                    \Mautic\CampaignBundle\Entity\Event::class,
                ],
            ],
            'mautic.campaign.repository.lead_event_log' => [
                'class'     => Doctrine\ORM\EntityRepository::class,
                'factory'   => ['@doctrine.orm.entity_manager', 'getRepository'],
                'arguments' => [
                    \Mautic\CampaignBundle\Entity\LeadEventLog::class,
                ],
            ],
        ],
        'execution'    => [
            'mautic.campaign.contact_finder.kickoff'  => [
                'class'     => \Mautic\CampaignBundle\Executioner\ContactFinder\KickoffContactFinder::class,
                'arguments' => [
                    'mautic.lead.repository.lead',
                    'mautic.campaign.repository.campaign',
                    'monolog.logger.mautic',
                ],
            ],
            'mautic.campaign.contact_finder.scheduled'  => [
                'class'     => \Mautic\CampaignBundle\Executioner\ContactFinder\ScheduledContactFinder::class,
                'arguments' => [
                    'mautic.lead.repository.lead',
                ],
            ],
            'mautic.campaign.contact_finder.inactive'     => [
                'class'     => \Mautic\CampaignBundle\Executioner\ContactFinder\InactiveContactFinder::class,
                'arguments' => [
                    'mautic.lead.repository.lead',
                    'mautic.campaign.repository.campaign',
                    'mautic.campaign.repository.lead',
                    'monolog.logger.mautic',
                ],
            ],
            'mautic.campaign.dispatcher.action'        => [
                'class'     => \Mautic\CampaignBundle\Executioner\Dispatcher\ActionDispatcher::class,
                'arguments' => [
                    'event_dispatcher',
                    'monolog.logger.mautic',
                    'mautic.campaign.scheduler',
                    'mautic.campaign.helper.notification',
                    'mautic.campaign.legacy_event_dispatcher',
                ],
            ],
            'mautic.campaign.dispatcher.condition'        => [
                'class'     => \Mautic\CampaignBundle\Executioner\Dispatcher\ConditionDispatcher::class,
                'arguments' => [
                    'event_dispatcher',
                ],
            ],
            'mautic.campaign.dispatcher.decision'        => [
                'class'     => \Mautic\CampaignBundle\Executioner\Dispatcher\DecisionDispatcher::class,
                'arguments' => [
                    'event_dispatcher',
                    'mautic.campaign.legacy_event_dispatcher',
                ],
            ],
            'mautic.campaign.event_logger' => [
                'class'     => \Mautic\CampaignBundle\Executioner\Logger\EventLogger::class,
                'arguments' => [
                    'mautic.helper.ip_lookup',
                    'mautic.tracker.contact',
                    'mautic.campaign.repository.lead_event_log',
                ],
            ],
            'mautic.campaign.event_collector' => [
                'class'     => \Mautic\CampaignBundle\EventCollector\EventCollector::class,
                'arguments' => [
                    'translator',
                    'event_dispatcher',
                ],
            ],
            'mautic.campaign.scheduler.datetime'      => [
                'class'     => \Mautic\CampaignBundle\Executioner\Scheduler\Mode\DateTime::class,
                'arguments' => [
                    'monolog.logger.mautic',
                ],
            ],
            'mautic.campaign.scheduler.interval'      => [
                'class'     => \Mautic\CampaignBundle\Executioner\Scheduler\Mode\Interval::class,
                'arguments' => [
                    'monolog.logger.mautic',
                ],
            ],
            'mautic.campaign.scheduler'               => [
                'class'     => \Mautic\CampaignBundle\Executioner\Scheduler\EventScheduler::class,
                'arguments' => [
                    'monolog.logger.mautic',
                    'mautic.campaign.event_logger',
                    'mautic.campaign.scheduler.interval',
                    'mautic.campaign.scheduler.datetime',
                    'mautic.campaign.event_collector',
                    'event_dispatcher',
                    'mautic.helper.core_parameters',
                ],
            ],
            'mautic.campaign.executioner.action' => [
                'class'     => \Mautic\CampaignBundle\Executioner\Event\ActionExecutioner::class,
                'arguments' => [
                    'mautic.campaign.dispatcher.action',
                    'mautic.campaign.event_logger',
                ],
            ],
            'mautic.campaign.executioner.condition' => [
                'class'     => \Mautic\CampaignBundle\Executioner\Event\ConditionExecutioner::class,
                'arguments' => [
                    'mautic.campaign.dispatcher.condition',
                ],
            ],
            'mautic.campaign.executioner.decision' => [
                'class'     => \Mautic\CampaignBundle\Executioner\Event\DecisionExecutioner::class,
                'arguments' => [
                    'mautic.campaign.event_logger',
                    'mautic.campaign.dispatcher.decision',
                ],
            ],
            'mautic.campaign.event_executioner' => [
                'class'     => \Mautic\CampaignBundle\Executioner\EventExecutioner::class,
                'arguments' => [
                    'mautic.campaign.event_collector',
                    'mautic.campaign.event_logger',
                    'mautic.campaign.executioner.action',
                    'mautic.campaign.executioner.condition',
                    'mautic.campaign.executioner.decision',
                    'monolog.logger.mautic',
                    'mautic.campaign.scheduler',
                    'mautic.campaign.helper.removed_contact_tracker',
                ],
            ],
            'mautic.campaign.executioner.kickoff'     => [
                'class'     => \Mautic\CampaignBundle\Executioner\KickoffExecutioner::class,
                'arguments' => [
                    'monolog.logger.mautic',
                    'mautic.campaign.contact_finder.kickoff',
                    'translator',
                    'mautic.campaign.event_executioner',
                    'mautic.campaign.scheduler',
                ],
            ],
            'mautic.campaign.executioner.scheduled'     => [
                'class'     => \Mautic\CampaignBundle\Executioner\ScheduledExecutioner::class,
                'arguments' => [
                    'mautic.campaign.repository.lead_event_log',
                    'monolog.logger.mautic',
                    'translator',
                    'mautic.campaign.event_executioner',
                    'mautic.campaign.scheduler',
                    'mautic.campaign.contact_finder.scheduled',
                ],
            ],
            'mautic.campaign.executioner.realtime'     => [
                'class'     => \Mautic\CampaignBundle\Executioner\RealTimeExecutioner::class,
                'arguments' => [
                    'monolog.logger.mautic',
                    'mautic.lead.model.lead',
                    'mautic.campaign.repository.event',
                    'mautic.campaign.event_executioner',
                    'mautic.campaign.executioner.decision',
                    'mautic.campaign.event_collector',
                    'mautic.campaign.scheduler',
                    'mautic.tracker.contact',
                ],
            ],
            'mautic.campaign.executioner.inactive'     => [
                'class'     => \Mautic\CampaignBundle\Executioner\InactiveExecutioner::class,
                'arguments' => [
                    'mautic.campaign.contact_finder.inactive',
                    'monolog.logger.mautic',
                    'translator',
                    'mautic.campaign.scheduler',
                    'mautic.campaign.helper.inactivity',
                    'mautic.campaign.event_executioner',
                ],
            ],
            'mautic.campaign.helper.inactivity' => [
                'class'     => \Mautic\CampaignBundle\Executioner\Helper\InactiveHelper::class,
                'arguments' => [
                    'mautic.campaign.scheduler',
                    'mautic.campaign.contact_finder.inactive',
                    'mautic.campaign.repository.lead_event_log',
                    'mautic.campaign.repository.event',
                    'monolog.logger.mautic',
                ],
            ],
            'mautic.campaign.helper.removed_contact_tracker' => [
                'class' => \Mautic\CampaignBundle\Helper\RemovedContactTracker::class,
            ],
            'mautic.campaign.helper.notification' => [
                'class'     => \Mautic\CampaignBundle\Executioner\Helper\NotificationHelper::class,
                'arguments' => [
                    'mautic.user.model.user',
                    'mautic.core.model.notification',
                    'translator',
                    'router',
                ],
            ],
            // @deprecated 2.13.0 for BC support; to be removed in 3.0
            'mautic.campaign.legacy_event_dispatcher' => [
                'class'     => \Mautic\CampaignBundle\Executioner\Dispatcher\LegacyEventDispatcher::class,
                'arguments' => [
                    'event_dispatcher',
                    'mautic.campaign.scheduler',
                    'monolog.logger.mautic',
                    'mautic.lead.model.lead',
                    'mautic.campaign.helper.notification',
                    'mautic.factory',
                ],
            ],
        ],
        'commands' => [
            'mautic.campaign.command.trigger' => [
                'class'     => \Mautic\CampaignBundle\Command\TriggerCampaignCommand::class,
                'arguments' => [
                    'mautic.campaign.model.campaign',
                    'event_dispatcher',
                    'translator',
                    'mautic.campaign.executioner.kickoff',
                    'mautic.campaign.executioner.scheduled',
                    'mautic.campaign.executioner.inactive',
                    'doctrine.orm.entity_manager',
                    'monolog.logger.mautic',
                    'mautic.helper.template.formatter',
                ],
                'tag' => 'console.command',
            ],
            'mautic.campaign.command.execute' => [
                'class'     => \Mautic\CampaignBundle\Command\ExecuteEventCommand::class,
                'arguments' => [
                    'mautic.campaign.executioner.scheduled',
                    'translator',
                    'mautic.helper.template.formatter',
                ],
                'tag' => 'console.command',
            ],
            'mautic.campaign.command.validate' => [
                'class'     => \Mautic\CampaignBundle\Command\ValidateEventCommand::class,
                'arguments' => [
                    'mautic.campaign.executioner.inactive',
                    'translator',
                    'mautic.helper.template.formatter',
                ],
                'tag' => 'console.command',
            ],
        ],
>>>>>>> 556903d1
    ],
    'parameters' => [
        'campaign_time_wait_on_event_false' => 'PT1H',
    ],
];<|MERGE_RESOLUTION|>--- conflicted
+++ resolved
@@ -255,9 +255,6 @@
                     \Mautic\CampaignBundle\Entity\Campaign::class,
                 ],
             ],
-<<<<<<< HEAD
-         ],
-=======
             'mautic.campaign.repository.lead' => [
                 'class'     => Doctrine\ORM\EntityRepository::class,
                 'factory'   => ['@doctrine.orm.entity_manager', 'getRepository'],
@@ -514,7 +511,6 @@
                 'tag' => 'console.command',
             ],
         ],
->>>>>>> 556903d1
     ],
     'parameters' => [
         'campaign_time_wait_on_event_false' => 'PT1H',
