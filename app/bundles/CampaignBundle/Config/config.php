--- conflicted
+++ resolved
@@ -33,21 +33,11 @@
             ],
         ],
         'api' => [
-<<<<<<< HEAD
             'mautic_api_campaignsstandard' => [
                 'standard_entity' => true,
                 'name'            => 'campaigns',
                 'path'            => '/campaigns',
                 'controller'      => 'MauticCampaignBundle:Api\CampaignApi',
-=======
-            'mautic_api_getcampaigns' => [
-                'path'       => '/campaigns',
-                'controller' => 'MauticCampaignBundle:Api\CampaignApi:getEntities',
-            ],
-            'mautic_api_getcampaign' => [
-                'path'       => '/campaigns/{id}',
-                'controller' => 'MauticCampaignBundle:Api\CampaignApi:getEntity',
->>>>>>> a57d9ce7
             ],
             'mautic_api_campaignaddcontact' => [
                 'path'       => '/campaigns/{id}/contact/add/{leadId}',
@@ -80,12 +70,6 @@
     'services' => [
         'events' => [
             'mautic.campaign.subscriber' => [
-<<<<<<< HEAD
-                'class' => 'Mautic\CampaignBundle\EventListener\CampaignSubscriber',
-            ],
-            'mautic.campaign.leadbundle.subscriber' => [
-                'class'     => 'Mautic\CampaignBundle\EventListener\LeadSubscriber',
-=======
                 'class'     => 'Mautic\CampaignBundle\EventListener\CampaignSubscriber',
                 'arguments' => [
                     'mautic.helper.ip_lookup',
@@ -107,25 +91,8 @@
             ],
             'mautic.campaign.search.subscriber' => [
                 'class'     => 'Mautic\CampaignBundle\EventListener\SearchSubscriber',
->>>>>>> a57d9ce7
                 'arguments' => [
                     'mautic.campaign.model.campaign',
-<<<<<<< HEAD
-                    'mautic.lead.model.lead',
-                ],
-            ],
-            'mautic.campaign.calendarbundle.subscriber' => [
-                'class' => 'Mautic\CampaignBundle\EventListener\CalendarSubscriber',
-            ],
-            'mautic.campaign.pointbundle.subscriber' => [
-                'class' => 'Mautic\CampaignBundle\EventListener\PointSubscriber',
-            ],
-            'mautic.campaign.search.subscriber' => [
-                'class' => 'Mautic\CampaignBundle\EventListener\SearchSubscriber',
-            ],
-            'mautic.campaign.dashboard.subscriber' => [
-                'class' => 'Mautic\CampaignBundle\EventListener\DashboardSubscriber',
-=======
                 ],
             ],
             'mautic.campaign.dashboard.subscriber' => [
@@ -134,7 +101,6 @@
                     'mautic.campaign.model.campaign',
                     'mautic.campaign.model.event',
                 ],
->>>>>>> a57d9ce7
             ],
             'mautic.campaignconfigbundle.subscriber' => [
                 'class' => 'Mautic\CampaignBundle\EventListener\ConfigSubscriber',
