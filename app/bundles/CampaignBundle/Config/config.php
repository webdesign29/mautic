--- conflicted
+++ resolved
@@ -40,7 +40,6 @@
                 'path'            => '/campaigns',
                 'controller'      => 'MauticCampaignBundle:Api\CampaignApi',
             ],
-<<<<<<< HEAD
             'mautic_api_campaigneventsstandard' => [
                 'standard_entity'     => true,
                 'supported_endpoints' => [
@@ -70,11 +69,10 @@
                 'path'       => '/campaigns/{campaignId}/events/contact/{contactId}',
                 'controller' => 'MauticCampaignBundle:Api\EventLogApi:getContactEvents',
                 'method'     => 'GET',
-=======
+            ],
             'mautic_api_campaigngetcontacts' => [
                 'path'       => '/campaigns/{id}/contacts',
                 'controller' => 'MauticCampaignBundle:Api\CampaignApi:getContacts',
->>>>>>> bae2fae3
             ],
             'mautic_api_campaignaddcontact' => [
                 'path'       => '/campaigns/{id}/contact/{leadId}/add',
