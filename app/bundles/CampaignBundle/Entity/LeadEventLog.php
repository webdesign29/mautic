--- conflicted
+++ resolved
@@ -61,7 +61,6 @@
     private $systemTriggered = false;
 
     /**
-<<<<<<< HEAD
      * @param ORM\ClassMetadata $metadata
      */
     public static function loadMetadata (ORM\ClassMetadata $metadata)
@@ -103,7 +102,8 @@
             ->columnName('system_triggered')
             ->build();
     }
-=======
+
+    /**
      * @ORM\Column(type="array", nullable=true)
      */
     private $metadata = array();
@@ -112,7 +112,6 @@
      * @ORM\Column(name="non_action_path_taken", type="boolean", nullable=true)
      */
     private $nonActionPathTaken = false;
->>>>>>> ac485264
 
     /**
      * @return \DateTime
