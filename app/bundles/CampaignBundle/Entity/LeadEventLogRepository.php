--- conflicted
+++ resolved
@@ -387,14 +387,12 @@
      */
     public function getScheduled($eventId, \DateTime $now, ContactLimiter $limiter)
     {
-<<<<<<< HEAD
         if ($limiter->hasCampaignLimit() && 0 === $limiter->getCampaignLimitRemaining()) {
             return new ArrayCollection();
         }
 
-=======
         $this->getSlaveConnection($limiter);
->>>>>>> d5f13e60
+
         $q = $this->createQueryBuilder('o');
 
         $q->select('o, e, c')
