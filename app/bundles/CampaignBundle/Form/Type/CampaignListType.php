<?php

/*
 * @copyright   2014 Mautic Contributors. All rights reserved
 * @author      Mautic
 *
 * @link        http://mautic.org
 *
 * @license     GNU/GPLv3 http://www.gnu.org/licenses/gpl-3.0.html
 */

namespace Mautic\CampaignBundle\Form\Type;

use Mautic\CampaignBundle\Model\CampaignModel;
use Mautic\CoreBundle\Factory\MauticFactory;
use Symfony\Component\Form\AbstractType;
use Symfony\Component\OptionsResolver\Options;
use Symfony\Component\OptionsResolver\OptionsResolver;
use Symfony\Component\Translation\TranslatorInterface;

/**
 * Class CampaignListType.
 */
class CampaignListType extends AbstractType
{
    /**
     * @var CampaignModel
     */
    private $model;

    /**
     * @var TranslatorInterface
     */
    protected $translator;

    /**
     * @var bool
     */
    private $canViewOther = false;

    /**
     * @param MauticFactory $factory
     */
    public function __construct(CampaignModel $campaignModel, TranslatorInterface $translator)
    {
<<<<<<< HEAD
        $this->model        = $factory->getModel('campaign');
        $this->thisString   = $factory->getTranslator()->trans('mautic.campaign.form.thiscampaign');
        $this->canViewOther = $factory->getSecurity()->isGranted('campaign:campaigns:viewother');
=======
        $this->model      = $campaignModel;
        $this->translator = $translator;
>>>>>>> 6a8119a6
    }

    /**
     * {@inheritdoc}
     */
    public function configureOptions(OptionsResolver $resolver)
    {
<<<<<<< HEAD
        $model        = $this->model;
        $msg          = $this->thisString;
        $canViewOther = $this->canViewOther;

        $resolver->setDefaults([
            'choices' => function (Options $options) use ($model, $msg, $canViewOther) {
                $choices = [];
                $campaigns = $model->getRepository()->getPublishedCampaigns(null, null, true, $canViewOther);
                foreach ($campaigns as $campaign) {
                    $choices[$campaign['id']] = $campaign['name'];
                }
=======
        $resolver->setDefaults(
            [
                'choices'      => function (Options $options) {
                    $choices   = [];
                    $campaigns = $this->model->getRepository()->getPublishedCampaigns(null, null, true);
                    foreach ($campaigns as $campaign) {
                        $choices[$campaign['id']] = $campaign['name'];
                    }
>>>>>>> 6a8119a6

                    //sort by language
                    asort($choices);

                    if ($options['include_this']) {
                        $choices = ['this' => $options['this_translation']] + $choices;
                    }

                    return $choices;
                },
                'empty_value'      => false,
                'expanded'         => false,
                'multiple'         => true,
                'required'         => false,
                'include_this'     => false,
                'this_translation' => 'mautic.campaign.form.thiscampaign',
            ]
        );
    }

    /**
     * @return string
     */
    public function getName()
    {
        return 'campaign_list';
    }

    public function getParent()
    {
        return 'choice';
    }
}<|MERGE_RESOLUTION|>--- conflicted
+++ resolved
@@ -13,6 +13,7 @@
 
 use Mautic\CampaignBundle\Model\CampaignModel;
 use Mautic\CoreBundle\Factory\MauticFactory;
+use Mautic\CoreBundle\Security\Permissions\CorePermissions;
 use Symfony\Component\Form\AbstractType;
 use Symfony\Component\OptionsResolver\Options;
 use Symfony\Component\OptionsResolver\OptionsResolver;
@@ -41,16 +42,11 @@
     /**
      * @param MauticFactory $factory
      */
-    public function __construct(CampaignModel $campaignModel, TranslatorInterface $translator)
+    public function __construct(CampaignModel $campaignModel, TranslatorInterface $translator, CorePermissions $security)
     {
-<<<<<<< HEAD
-        $this->model        = $factory->getModel('campaign');
-        $this->thisString   = $factory->getTranslator()->trans('mautic.campaign.form.thiscampaign');
-        $this->canViewOther = $factory->getSecurity()->isGranted('campaign:campaigns:viewother');
-=======
-        $this->model      = $campaignModel;
-        $this->translator = $translator;
->>>>>>> 6a8119a6
+        $this->model        = $campaignModel;
+        $this->translator   = $translator;
+        $this->canViewOther = $security->isGranted('campaign:campaigns:viewother');
     }
 
     /**
@@ -58,28 +54,14 @@
      */
     public function configureOptions(OptionsResolver $resolver)
     {
-<<<<<<< HEAD
-        $model        = $this->model;
-        $msg          = $this->thisString;
-        $canViewOther = $this->canViewOther;
-
-        $resolver->setDefaults([
-            'choices' => function (Options $options) use ($model, $msg, $canViewOther) {
-                $choices = [];
-                $campaigns = $model->getRepository()->getPublishedCampaigns(null, null, true, $canViewOther);
-                foreach ($campaigns as $campaign) {
-                    $choices[$campaign['id']] = $campaign['name'];
-                }
-=======
         $resolver->setDefaults(
             [
                 'choices'      => function (Options $options) {
                     $choices   = [];
-                    $campaigns = $this->model->getRepository()->getPublishedCampaigns(null, null, true);
+                    $campaigns = $this->model->getRepository()->getPublishedCampaigns(null, null, true, $this->canViewOther);
                     foreach ($campaigns as $campaign) {
                         $choices[$campaign['id']] = $campaign['name'];
                     }
->>>>>>> 6a8119a6
 
                     //sort by language
                     asort($choices);
