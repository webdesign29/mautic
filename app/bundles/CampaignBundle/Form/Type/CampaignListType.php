--- conflicted
+++ resolved
@@ -69,12 +69,7 @@
 
                     return $choices;
                 },
-<<<<<<< HEAD
-                'empty_value'       => false,
-=======
-                'choices_as_values' => true,
                 'placeholder'       => false,
->>>>>>> 36aeb5c8
                 'expanded'          => false,
                 'multiple'          => true,
                 'required'          => false,
