<?php

/*
 * @copyright   2014 Mautic Contributors. All rights reserved
 * @author      Mautic
 *
 * @link        http://mautic.org
 *
 * @license     GNU/GPLv3 http://www.gnu.org/licenses/gpl-3.0.html
 */

namespace Mautic\CampaignBundle\Controller;

use Mautic\CampaignBundle\Form\Type\CampaignLeadSourceType;
use Mautic\CoreBundle\Controller\FormController as CommonFormController;
use Symfony\Component\HttpFoundation\JsonResponse;

class SourceController extends CommonFormController
{
    private $supportedSourceTypes = ['lists', 'forms'];

    /**
     * @param int $objectId
     *
     * @return JsonResponse
     */
    public function newAction($objectId = 0)
    {
        $success = 0;
        $valid   = $cancelled   = false;
        $method  = $this->request->getMethod();
        $session = $this->get('session');
        if ('POST' == $method) {
            $source     = $this->request->request->get('campaign_leadsource');
            $sourceType = $source['sourceType'];
        } else {
            $sourceType = $this->request->query->get('sourceType');
            $source     = [
                'sourceType' => $sourceType,
            ];
        }

        //set the sourceType key for sources
        if (!in_array($sourceType, $this->supportedSourceTypes)) {
            return $this->modalAccessDenied();
        }

        //ajax only for form fields
        if (!$this->request->isXmlHttpRequest()
            || !$this->get('mautic.security')->isGranted(
                [
                    'campaign:campaigns:edit',
                    'campaign:campaigns:create',
                ],
                'MATCH_ONE'
            )
        ) {
            return $this->modalAccessDenied();
        }

        $sourceList = $this->getModel('campaign')->getSourceLists($sourceType);
        $form       = $this->get('form.factory')->create(
            CampaignLeadSourceType::class,
            $source,
            [
                'action'         => $this->generateUrl('mautic_campaignsource_action', ['objectAction' => 'new', 'objectId' => $objectId]),
                'source_choices' => $sourceList,
            ]
        );

        //Check for a submitted form and process it
        if ('POST' == $method) {
            if (!$cancelled = $this->isFormCancelled($form)) {
                if ($valid = $this->isFormValid($form)) {
                    $success = 1;

                    $modifiedSources              = $session->get('mautic.campaign.'.$objectId.'.leadsources.modified');
                    $modifiedSources[$sourceType] = array_flip($form[$sourceType]->getData());
                    $session->set('mautic.campaign.'.$objectId.'.leadsources.modified', $modifiedSources);
                } else {
                    $success = 0;
                }
            }
        }

        $passthroughVars = [
            'mauticContent' => 'campaignSource',
            'success'       => $success,
            'route'         => false,
        ];

        if ($cancelled || $valid) {
            if ($valid) {
                $passthroughVars['sourceHtml'] = $this->renderView(
                    'MauticCampaignBundle:Source:index.html.php',
                    [
                        'sourceType' => $sourceType,
                        'campaignId' => $objectId,
                        'names'      => implode(', ', array_intersect_key($sourceList, $modifiedSources[$sourceType])),
                    ]
                );
                $passthroughVars['sourceType'] = $sourceType;
            }

            //just close the modal
            $passthroughVars['closeModal'] = 1;

            return new JsonResponse($passthroughVars);
        } else {
            $viewParams = [
                'sourceType' => $sourceType,
                'form'       => $form->createView(),
            ];

            return $this->ajaxAction(
                [
                    'contentTemplate' => 'MauticCampaignBundle:Source:form.html.php',
                    'viewParameters'  => $viewParams,
                    'passthroughVars' => $passthroughVars,
                ]
            );
        }
    }

    /**
     * @param $objectId
     *
     * @return JsonResponse
     */
    public function editAction($objectId)
    {
        $session         = $this->get('session');
        $method          = $this->request->getMethod();
<<<<<<< HEAD
        $modifiedSources = $selectedSources = $session->get('mautic.campaign.'.$objectId.'.leadsources.modified', []);
        if ($method == 'POST') {
=======
        $selectedSources = $session->get('mautic.campaign.'.$objectId.'.leadsources.modified', []);
        if ('POST' == $method) {
>>>>>>> 5a058b07
            $source     = $this->request->request->get('campaign_leadsource');
            $sourceType = $source['sourceType'];
        } else {
            $sourceType = $this->request->query->get('sourceType');
            $source     = [
                'sourceType' => $sourceType,
                $sourceType  => array_flip($selectedSources[$sourceType]),
            ];
        }

        $success = 0;
        $valid   = $cancelled   = false;

        if (!in_array($sourceType, $this->supportedSourceTypes)) {
            return $this->modalAccessDenied();
        }

        //ajax only for form fields
        if (!$this->request->isXmlHttpRequest()
            || !$this->get('mautic.security')->isGranted(
                [
                    'campaign:campaigns:edit',
                    'campaign:campaigns:create',
                ],
                'MATCH_ONE'
            )
        ) {
            return $this->modalAccessDenied();
        }

        $sourceList = $this->getModel('campaign')->getSourceLists($sourceType);
        $form       = $this->get('form.factory')->create(
            CampaignLeadSourceType::class,
            $source,
            [
                'action'         => $this->generateUrl('mautic_campaignsource_action', ['objectAction' => 'edit', 'objectId' => $objectId]),
                'source_choices' => $sourceList,
            ]
        );

        //Check for a submitted form and process it
        if ('POST' == $method) {
            if (!$cancelled = $this->isFormCancelled($form)) {
                if ($valid = $this->isFormValid($form)) {
                    $success = 1;

                    //save the properties to session
                    $modifiedSources[$sourceType] = array_flip($form[$sourceType]->getData());
                    $session->set('mautic.campaign.'.$objectId.'.leadsources.modified', $modifiedSources);
                } else {
                    $success = 0;
                }
            }
        }

        $passthroughVars = [
            'mauticContent' => 'campaignSource',
            'success'       => $success,
            'route'         => false,
        ];

        if ($cancelled || $valid) {
            if ($valid) {
                $passthroughVars['updateHtml'] = $this->renderView(
                    'MauticCampaignBundle:Source:index.html.php',
                    [
                        'sourceType' => $sourceType,
                        'campaignId' => $objectId,
                        'names'      => implode(', ', array_intersect_key($sourceList, $modifiedSources[$sourceType])),
                        'update'     => true,
                    ]
                );
                $passthroughVars['sourceType'] = $sourceType;
            }

            //just close the modal
            $passthroughVars['closeModal'] = 1;

            return new JsonResponse($passthroughVars);
        } else {
            $viewParams = [
                'sourceType' => $sourceType,
                'form'       => $form->createView(),
            ];

            return $this->ajaxAction(
                [
                    'contentTemplate' => 'MauticCampaignBundle:Source:form.html.php',
                    'viewParameters'  => $viewParams,
                    'passthroughVars' => $passthroughVars,
                ]
            );
        }
    }

    /**
     * Deletes the entity.
     *
     * @param $objectId
     *
     * @return \Symfony\Component\HttpFoundation\JsonResponse|\Symfony\Component\HttpFoundation\RedirectResponse
     */
    public function deleteAction($objectId)
    {
        $session         = $this->get('session');
        $modifiedSources = $session->get('mautic.campaign.'.$objectId.'.leadsources.modified', []);
        $sourceType      = $this->request->get('sourceType');

        //ajax only for form fields
        if (!$this->request->isXmlHttpRequest()
            || !$this->get('mautic.security')->isGranted(
                [
                    'campaign:campaigns:edit',
                    'campaign:campaigns:create',
                ],
                'MATCH_ONE'
            )
        ) {
            return $this->accessDenied();
        }

        if ('POST' == $this->request->getMethod()) {
            // Add the field to the delete list
            if (isset($modifiedSources[$sourceType])) {
                unset($modifiedSources[$sourceType]);
                $session->set('mautic.campaign.'.$objectId.'.leadsources.modified', $modifiedSources);
            }

            $dataArray = [
                'mauticContent' => 'campaignSource',
                'success'       => 1,
                'route'         => false,
                'sourceType'    => $sourceType,
                'deleted'       => 1,
            ];
        } else {
            $dataArray = ['success' => 0];
        }

        return new JsonResponse($dataArray);
    }
}<|MERGE_RESOLUTION|>--- conflicted
+++ resolved
@@ -131,13 +131,8 @@
     {
         $session         = $this->get('session');
         $method          = $this->request->getMethod();
-<<<<<<< HEAD
         $modifiedSources = $selectedSources = $session->get('mautic.campaign.'.$objectId.'.leadsources.modified', []);
         if ($method == 'POST') {
-=======
-        $selectedSources = $session->get('mautic.campaign.'.$objectId.'.leadsources.modified', []);
-        if ('POST' == $method) {
->>>>>>> 5a058b07
             $source     = $this->request->request->get('campaign_leadsource');
             $sourceType = $source['sourceType'];
         } else {
