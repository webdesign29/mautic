--- conflicted
+++ resolved
@@ -219,20 +219,12 @@
      */
     public function editAction($objectId)
     {
-<<<<<<< HEAD
-        $session    = $this->get('session');
-        $valid      = $cancelled = false;
-        $method     = $this->request->getMethod();
-        $campaignId = 'POST' === $method
-            ? $this->request->request->get('campaignevent[campaignId]', '', true)
-=======
         $session       = $this->get('session');
         $valid         = $cancelled = false;
         $method        = $this->request->getMethod();
         $campaignEvent = $this->request->request->get('campaignevent', []);
-        $campaignId    = $method === 'POST'
+        $campaignId    = 'POST' === $method
             ? ($campaignEvent['campaignId'] ?? '')
->>>>>>> e79acc82
             : $this->request->query->get('campaignId');
         $modifiedEvents = $session->get('mautic.campaign.'.$campaignId.'.events.modified', []);
         $event          = array_key_exists($objectId, $modifiedEvents) ? $modifiedEvents[$objectId] : [];
