--- conflicted
+++ resolved
@@ -43,11 +43,7 @@
                 <?php echo $view['translator']->trans('mautic.campaign.event.cancelled.time', ['%date%' => $dateSpan, '%event%' => $event['eventLabel']]); ?>
             </span>
         </span>
-<<<<<<< HEAD
         <?php if ($lead && $view['security']->hasEntityAccess('lead:leads:editown', 'lead:leads:editother', $lead->getPermissionUser())): ?>
-=======
-        <?php if ($lead != null && $view['security']->hasEntityAccess('lead:leads:editown', 'lead:leads:editother', $lead->getPermissionUser())): ?>
->>>>>>> f1580673
         <span class="form-buttons btn-group btn-group-xs mb-3" role="group" aria-label="Field options">
             <button type="button" class="btn btn-default btn-edit btn-nospin" onclick="Mautic.updateScheduledCampaignEvent(<?php echo $item['event_id']; ?>, <?php echo $lead->getId(); ?>)" data-toggle="tooltip" title="<?php echo $view['translator']->trans('mautic.campaign.event.reschedule'); ?>">
                 <i class="fa fa-clock-o text-primary"></i>
