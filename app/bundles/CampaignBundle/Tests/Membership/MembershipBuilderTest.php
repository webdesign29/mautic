<?php

/*
 * @copyright   2018 Mautic Contributors. All rights reserved
 * @author      Mautic, Inc.
 *
 * @link        https://mautic.org
 *
 * @license     GNU/GPLv3 http://www.gnu.org/licenses/gpl-3.0.html
 */

namespace Mautic\CampaignBundle\Tests\Membership;

use Doctrine\Common\Collections\ArrayCollection;
use Mautic\CampaignBundle\Entity\Campaign;
use Mautic\CampaignBundle\Entity\LeadRepository;
use Mautic\CampaignBundle\Executioner\ContactFinder\Limiter\ContactLimiter;
use Mautic\CampaignBundle\Membership\MembershipBuilder;
use Mautic\CampaignBundle\Membership\MembershipManager;
use Mautic\LeadBundle\Entity\Lead;
use Symfony\Component\Translation\TranslatorInterface;

class MembershipBuilderTest extends \PHPUnit\Framework\TestCase
{
    /**
     * @var MembershipManager|\PHPUnit\Framework\MockObject\MockObject
     */
    private $manager;

    /**
     * @var LeadRepository|\PHPUnit\Framework\MockObject\MockObject
     */
    private $campaignMemberRepository;

    /**
     * @var \Mautic\LeadBundle\Entity\LeadRepository|\PHPUnit\Framework\MockObject\MockObject
     */
    private $leadRepository;

    /**
<<<<<<< HEAD
     * @var EventDispatcherInterface|\PHPUnit\Framework\MockObject\MockObject
     */
    private $eventDispatcher;

    /**
     * @var TranslatorInterface|\PHPUnit\Framework\MockObject\MockObject
=======
     * @var TranslatorInterface|\PHPUnit_Framework_MockObject_MockObject
>>>>>>> bfc70261
     */
    private $translator;

    protected function setUp()
    {
        $this->manager                  = $this->createMock(MembershipManager::class);
        $this->campaignMemberRepository = $this->createMock(LeadRepository::class);
        $this->leadRepository           = $this->createMock(\Mautic\LeadBundle\Entity\LeadRepository::class);
        $this->translator               = $this->createMock(TranslatorInterface::class);
    }

    public function testContactCountIsSkippedWhenOutputIsNull()
    {
        $builder = $this->getBuilder();

        $campaign       = new Campaign();
        $contactLimiter = new ContactLimiter(100);

        $this->campaignMemberRepository->expects($this->never())
            ->method('getCountsForCampaignContactsBySegment');

        $this->campaignMemberRepository->expects($this->never())
            ->method('getCountsForOrphanedContactsBySegments');

        $this->campaignMemberRepository->expects($this->once())
            ->method('getCampaignContactsBySegments')
            ->willReturn([]);

        $this->campaignMemberRepository->expects($this->once())
            ->method('getOrphanedContacts')
            ->willReturn([]);

        $builder->build($campaign, $contactLimiter, 1000);
    }

    public function testContactsAreNotRemovedIfRunLimitReachedWhileAdding()
    {
        $builder = $this->getBuilder();

        $campaign       = new Campaign();
        $contactLimiter = new ContactLimiter(100);

        $this->campaignMemberRepository->expects($this->once())
            ->method('getCampaignContactsBySegments')
            ->willReturn([20, 21, 22]);

        $this->leadRepository->expects($this->once())
            ->method('getContactCollection')
            ->willReturn(new ArrayCollection([new Lead(), new Lead(), new Lead()]));

        $this->campaignMemberRepository->expects($this->never())
            ->method('getOrphanedContacts');

        $builder->build($campaign, $contactLimiter, 2);
    }

    public function testWhileLoopBreaksWithNoMoreContacts()
    {
        $builder = $this->getBuilder();

        $campaign       = new Campaign();
        $contactLimiter = new ContactLimiter(1);

        $this->campaignMemberRepository->expects($this->exactly(4))
            ->method('getCampaignContactsBySegments')
            ->willReturnOnConsecutiveCalls([20], [21], [22], []);

        $this->manager->expects($this->exactly(3))
            ->method('addContacts');

        $this->campaignMemberRepository->expects($this->exactly(4))
            ->method('getOrphanedContacts')
            ->willReturnOnConsecutiveCalls([23], [24], [25], []);

        $this->manager->expects($this->exactly(3))
            ->method('removeContacts');

        $this->leadRepository->expects($this->exactly(6))
            ->method('getContactCollection')
            ->willReturn(new ArrayCollection([new Lead()]));

        $builder->build($campaign, $contactLimiter, 100);
    }

    /**
     * @return MembershipBuilder
     */
    private function getBuilder()
    {
        return new MembershipBuilder(
            $this->manager,
            $this->campaignMemberRepository,
            $this->leadRepository,
            $this->translator
        );
    }
}<|MERGE_RESOLUTION|>--- conflicted
+++ resolved
@@ -38,16 +38,7 @@
     private $leadRepository;
 
     /**
-<<<<<<< HEAD
-     * @var EventDispatcherInterface|\PHPUnit\Framework\MockObject\MockObject
-     */
-    private $eventDispatcher;
-
-    /**
      * @var TranslatorInterface|\PHPUnit\Framework\MockObject\MockObject
-=======
-     * @var TranslatorInterface|\PHPUnit_Framework_MockObject_MockObject
->>>>>>> bfc70261
      */
     private $translator;
 
