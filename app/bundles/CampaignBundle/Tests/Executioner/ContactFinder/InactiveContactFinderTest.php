--- conflicted
+++ resolved
@@ -29,16 +29,7 @@
     private $leadRepository;
 
     /**
-<<<<<<< HEAD
-     * @var \PHPUnit\Framework\MockObject\MockObject|CampaignRepository
-     */
-    private $campaignRepository;
-
-    /**
      * @var \PHPUnit\Framework\MockObject\MockObject|CampaignLeadRepository
-=======
-     * @var \PHPUnit_Framework_MockObject_MockObject|CampaignLeadRepository
->>>>>>> bfc70261
      */
     private $campaignLeadRepository;
 
