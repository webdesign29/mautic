--- conflicted
+++ resolved
@@ -680,77 +680,4 @@
     mQuery('#campaign_leadsource_droppedY').val(mQuery('#droppedY').val());
 
     mQuery('form[name="campaign_leadsource"]').submit();
-};
-
-Mautic.standardEmailUrl = function(options) {
-    if (!options) {
-        return;
-    }
-
-    var url = options.windowUrl;
-    if (url) {
-        var editEmailKey = '/emails/edit/emailId';
-        var previewEmailKey = '/email/preview/emailId';
-        if (url.indexOf(editEmailKey) > -1 ||
-            url.indexOf(previewEmailKey) > -1) {
-            options.windowUrl = url.replace('emailId', mQuery('#campaignevent_properties_email').val());
-        }
-    }
-
-    return options;
-};
-
-Mautic.disabledEmailAction = function() {
-    var email = mQuery('#campaignevent_properties_email').val();
-
-    var disabled = email === '' || email === null;
-
-    mQuery('#campaignevent_properties_editEmailButton').prop('disabled', disabled);
-    mQuery('#campaignevent_properties_previewEmailButton').prop('disabled', disabled);
-};
-
-<<<<<<< HEAD
-Mautic.standardNotificationUrl = function(options) {
-=======
-Mautic.standardSmsUrl = function(options) {
->>>>>>> 6a62371b
-    if (!options) {
-        return;
-    }
-
-    var url = options.windowUrl;
-    if (url) {
-<<<<<<< HEAD
-        var editEmailKey = '/notifications/edit/notificationId';
-        var previewEmailKey = '/notifications/preview/notificationId';
-        if (url.indexOf(editEmailKey) > -1 ||
-            url.indexOf(previewEmailKey) > -1) {
-            options.windowUrl = url.replace('notificationId', mQuery('#campaignevent_properties_notification').val());
-=======
-        var editEmailKey = '/sms/edit/smsId';
-        if (url.indexOf(editEmailKey) > -1) {
-            options.windowUrl = url.replace('smsId', mQuery('#campaignevent_properties_sms').val());
->>>>>>> 6a62371b
-        }
-    }
-
-    return options;
-};
-
-<<<<<<< HEAD
-Mautic.disabledNotificationAction = function() {
-    var email = mQuery('#campaignevent_properties_notification').val();
-
-    var disabled = email === '' || email === null;
-
-    mQuery('#campaignevent_properties_editNotificationButton').prop('disabled', disabled);
-    mQuery('#campaignevent_properties_previewNotificationButton').prop('disabled', disabled);
-=======
-Mautic.disabledSmsAction = function() {
-    var sms = mQuery('#campaignevent_properties_sms').val();
-
-    var disabled = sms === '' || sms === null;
-
-    mQuery('#campaignevent_properties_editSmsButton').prop('disabled', disabled);
->>>>>>> 6a62371b
 };