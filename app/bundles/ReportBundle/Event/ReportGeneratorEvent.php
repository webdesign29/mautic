--- conflicted
+++ resolved
@@ -386,19 +386,9 @@
      */
     public function hasColumn($column)
     {
-        $reportColumns = $this->getReport()->getColumns();
-
-        if (is_array($this->getReport()->getAggregators())) {
-            $reportColumns = array_merge($reportColumns, array_column($this->getReport()->getAggregators(), 'column'));
-        }
-
         if (is_array($column)) {
             foreach ($column as $checkMe) {
-<<<<<<< HEAD
-                if (in_array($checkMe, $reportColumns, true)) {
-=======
                 if (in_array($checkMe, $this->getReport()->getSelectAndAggregatorColumns(), true)) {
->>>>>>> 78c24121
                     return true;
                 }
             }
@@ -406,11 +396,7 @@
             return false;
         }
 
-<<<<<<< HEAD
-        return in_array($column, $reportColumns, true);
-=======
         return in_array($column, $this->getReport()->getSelectAndAggregatorColumns(), true);
->>>>>>> 78c24121
     }
 
     /**
