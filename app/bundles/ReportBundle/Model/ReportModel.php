--- conflicted
+++ resolved
@@ -10,18 +10,12 @@
 namespace Mautic\ReportBundle\Model;
 
 use Mautic\CoreBundle\Helper\CoreParametersHelper;
-<<<<<<< HEAD
-use Mautic\CoreBundle\Helper\InputHelper;
-use Mautic\CoreBundle\Helper\TemplatingHelper;
-use Mautic\CoreBundle\Model\FormModel;
-use Mautic\ReportBundle\Builder\MauticReportBuilder;
-=======
 use Mautic\CoreBundle\Helper\DateTimeHelper;
 use Mautic\CoreBundle\Helper\InputHelper;
 use Mautic\CoreBundle\Helper\TemplatingHelper;
 use Mautic\CoreBundle\Model\FormModel;
->>>>>>> 877b6706
 use Mautic\CoreBundle\Templating\Helper\FormatterHelper;
+use Mautic\ReportBundle\Builder\MauticReportBuilder;
 use Mautic\ReportBundle\Entity\Report;
 use Mautic\ReportBundle\Event\ReportBuilderEvent;
 use Mautic\ReportBundle\Event\ReportEvent;
@@ -525,11 +519,7 @@
     {
         $paginate   = !empty($options['paginate']);
         $reportPage = (isset($options['reportPage'])) ? $options['reportPage'] : 1;
-<<<<<<< HEAD
         $data       = $graphs = array();
-=======
-        $data       = $graphs = array();;
->>>>>>> 877b6706
         $reportGenerator = new ReportGenerator($this->securityContext, $formFactory, $entity);
 
         $selectedColumns = $entity->getColumns();
@@ -541,21 +531,11 @@
         $orderBy    = $this->session->get('mautic.report.' . $entity->getId() . '.orderby', '');
         $orderByDir = $this->session->get('mautic.report.' . $entity->getId() . '.orderbydir', 'ASC');
 
-<<<<<<< HEAD
         $dataOptions = [
             'order'      => (!empty($orderBy)) ? [$orderBy, $orderByDir] : false,
             'dispatcher' => $this->dispatcher,
             'columns'    => $tableDetails['columns']
         ];
-=======
-        $dataOptions = array(
-            //'start'      => $start,
-            //'limit'      => $limit,
-            'order'       => (!empty($orderBy)) ? array($orderBy, $orderByDir) : false,
-            'dispatcher'  => $this->dispatcher,
-            'columns'     => $columns['columns']
-        );
->>>>>>> 877b6706
 
         /** @var \Doctrine\DBAL\Query\QueryBuilder $query */
         $query   = $reportGenerator->getQuery($dataOptions);
