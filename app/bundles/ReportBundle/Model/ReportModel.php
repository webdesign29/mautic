--- conflicted
+++ resolved
@@ -775,7 +775,6 @@
     }
 
     /**
-<<<<<<< HEAD
      * @param int $segmentId
      *
      * @return array
@@ -804,7 +803,9 @@
         }
 
         return $dependents;
-=======
+    }
+
+    /**
      * @return \Doctrine\DBAL\Connection
      */
     private function getConnection()
@@ -814,6 +815,5 @@
         }
 
         return $this->em->getConnection();
->>>>>>> dce73224
     }
 }