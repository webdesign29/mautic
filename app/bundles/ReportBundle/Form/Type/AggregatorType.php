<?php

/*
 * @copyright   2014 Mautic Contributors. All rights reserved
 * @author      Mautic
 *
 * @link        http://mautic.org
 *
 * @license     GNU/GPLv3 http://www.gnu.org/licenses/gpl-3.0.html
 */

namespace Mautic\ReportBundle\Form\Type;

use Symfony\Component\Form\AbstractType;
use Symfony\Component\Form\Extension\Core\Type\ChoiceType;
use Symfony\Component\Form\FormBuilderInterface;
use Symfony\Component\Form\FormInterface;
use Symfony\Component\Form\FormView;
use Symfony\Component\OptionsResolver\OptionsResolver;
use Symfony\Component\Translation\TranslatorInterface;

class AggregatorType extends AbstractType
{
    /**
     * @var TranslatorInterface
     */
    private $translator;

    public function __construct(TranslatorInterface $translator)
    {
        $this->translator = $translator;
    }

    /**
     * {@inheritdoc}
     */
    public function buildForm(FormBuilderInterface $builder, array $options)
    {
<<<<<<< HEAD
        // function
        $builder->add('function', 'choice', [
            'choices' => [
                $this->translator->trans('mautic.report.report.label.aggregators.count') => 'COUNT',
                $this->translator->trans('mautic.report.report.label.aggregators.avg')   => 'AVG',
                $this->translator->trans('mautic.report.report.label.aggregators.sum')   => 'SUM',
                $this->translator->trans('mautic.report.report.label.aggregators.min')   => 'MIN',
                $this->translator->trans('mautic.report.report.label.aggregators.max')   => 'MAX',
            ],
            'choices_as_values' => true,
            'expanded'          => false,
            'multiple'          => false,
            'label'             => 'mautic.report.function',
            'label_attr'        => ['class' => 'control-label'],
            'empty_value'       => false,
            'required'          => false,
            'attr'              => [
                'class' => 'form-control not-chosen',
            ],
        ]);

        // Build a list of columns
        $builder->add('column', 'choice', [
            'choices'           => array_flip($options['columnList']),
            'choices_as_values' => true,
            'expanded'          => false,
            'multiple'          => false,
            'label'             => 'mautic.report.report.label.filtercolumn',
            'label_attr'        => ['class' => 'control-label'],
            'empty_value'       => false,
            'required'          => false,
            'attr'              => [
                'class' => 'form-control filter-columns',
            ],
        ]);
=======
        $builder->add(
            'function',
            ChoiceType::class,
            [
                'choices_as_values' => true,
                'choices'           => [
                    $this->translator->trans('mautic.report.report.label.aggregators.count') => 'COUNT',
                    $this->translator->trans('mautic.report.report.label.aggregators.avg')   => 'AVG',
                    $this->translator->trans('mautic.report.report.label.aggregators.sum')   => 'SUM',
                    $this->translator->trans('mautic.report.report.label.aggregators.min')   => 'MIN',
                    $this->translator->trans('mautic.report.report.label.aggregators.max')   => 'MAX',
                ],
                'expanded'    => false,
                'multiple'    => false,
                'label'       => 'mautic.report.function',
                'label_attr'  => ['class' => 'control-label'],
                'empty_value' => false,
                'required'    => false,
                'attr'        => [
                    'class' => 'form-control not-chosen',
                ],
            ]
        );

        // Build a list of columns
        $builder->add(
            'column',
            ChoiceType::class,
            [
                'choices_as_values' => true,
                'choices'           => array_flip($options['columnList']),
                'expanded'          => false,
                'multiple'          => false,
                'label'             => 'mautic.report.report.label.filtercolumn',
                'label_attr'        => ['class' => 'control-label'],
                'empty_value'       => false,
                'required'          => false,
                'attr'              => [
                    'class' => 'form-control filter-columns',
                ],
            ]
        );
>>>>>>> f8e4999f
    }

    /**
     * {@inheritdoc}
     */
    public function buildView(FormView $view, FormInterface $form, array $options)
    {
        $view->vars = array_replace($view->vars, [
            'columnList' => $options['columnList'],
        ]);
    }

    /**
     * {@inheritdoc}
     */
    public function getBlockPrefix()
    {
        return 'aggregator';
    }

    /**
     * {@inheritdoc}
     */
    public function configureOptions(OptionsResolver $resolver)
    {
        $resolver->setDefaults([
            'columnList' => [],
        ]);
    }
}<|MERGE_RESOLUTION|>--- conflicted
+++ resolved
@@ -36,43 +36,6 @@
      */
     public function buildForm(FormBuilderInterface $builder, array $options)
     {
-<<<<<<< HEAD
-        // function
-        $builder->add('function', 'choice', [
-            'choices' => [
-                $this->translator->trans('mautic.report.report.label.aggregators.count') => 'COUNT',
-                $this->translator->trans('mautic.report.report.label.aggregators.avg')   => 'AVG',
-                $this->translator->trans('mautic.report.report.label.aggregators.sum')   => 'SUM',
-                $this->translator->trans('mautic.report.report.label.aggregators.min')   => 'MIN',
-                $this->translator->trans('mautic.report.report.label.aggregators.max')   => 'MAX',
-            ],
-            'choices_as_values' => true,
-            'expanded'          => false,
-            'multiple'          => false,
-            'label'             => 'mautic.report.function',
-            'label_attr'        => ['class' => 'control-label'],
-            'empty_value'       => false,
-            'required'          => false,
-            'attr'              => [
-                'class' => 'form-control not-chosen',
-            ],
-        ]);
-
-        // Build a list of columns
-        $builder->add('column', 'choice', [
-            'choices'           => array_flip($options['columnList']),
-            'choices_as_values' => true,
-            'expanded'          => false,
-            'multiple'          => false,
-            'label'             => 'mautic.report.report.label.filtercolumn',
-            'label_attr'        => ['class' => 'control-label'],
-            'empty_value'       => false,
-            'required'          => false,
-            'attr'              => [
-                'class' => 'form-control filter-columns',
-            ],
-        ]);
-=======
         $builder->add(
             'function',
             ChoiceType::class,
@@ -115,7 +78,6 @@
                 ],
             ]
         );
->>>>>>> f8e4999f
     }
 
     /**
