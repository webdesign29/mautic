<?php

/*
 * @copyright   2014 Mautic Contributors. All rights reserved
 * @author      Mautic
 *
 * @link        http://mautic.org
 *
 * @license     GNU/GPLv3 http://www.gnu.org/licenses/gpl-3.0.html
 */

namespace Mautic\ReportBundle\Form\Type;

use Mautic\CoreBundle\Form\EventListener\CleanFormSubscriber;
use Mautic\CoreBundle\Form\EventListener\FormExitSubscriber;
use Mautic\CoreBundle\Form\Type\FormButtonsType;
use Mautic\CoreBundle\Form\Type\YesNoButtonGroupType;
use Mautic\ReportBundle\Entity\Report;
use Mautic\ReportBundle\Model\ReportModel;
use Mautic\ReportBundle\Scheduler\Enum\SchedulerEnum;
use Mautic\UserBundle\Form\Type\UserListType;
use Symfony\Component\Form\AbstractType;
use Symfony\Component\Form\Extension\Core\Type\ChoiceType;
use Symfony\Component\Form\Extension\Core\Type\CollectionType;
use Symfony\Component\Form\Extension\Core\Type\TextareaType;
use Symfony\Component\Form\Extension\Core\Type\TextType;
use Symfony\Component\Form\FormBuilderInterface;
use Symfony\Component\Form\FormEvent;
use Symfony\Component\Form\FormEvents;
use Symfony\Component\Form\FormInterface;
use Symfony\Component\OptionsResolver\OptionsResolver;
use Symfony\Component\Translation\TranslatorInterface;

class ReportType extends AbstractType
{
    /**
     * @var ReportModel
     */
    private $reportModel;

    /**
     * @var TranslatorInterface
     */
    private $translator;

    public function __construct(ReportModel $reportModel, TranslatorInterface $translator)
    {
        $this->reportModel = $reportModel;
        $this->translator  = $translator;
    }

    /**
     * {@inheritdoc}
     */
    public function buildForm(FormBuilderInterface $builder, array $options)
    {
        $builder->addEventSubscriber(new CleanFormSubscriber(['description' => 'html']));
        $builder->addEventSubscriber(new FormExitSubscriber('report', $options));

        // Only add these fields if we're in edit mode
        if (!$options['read_only']) {
            $builder->add(
                'name',
                TextType::class,
                [
                    'label'      => 'mautic.core.name',
                    'label_attr' => ['class' => 'control-label'],
                    'attr'       => ['class' => 'form-control'],
                    'required'   => true,
                ]
            );

            $builder->add(
                'description',
                TextareaType::class,
                [
                    'label'      => 'mautic.core.description',
                    'label_attr' => ['class' => 'control-label'],
                    'attr'       => ['class' => 'form-control editor'],
                    'required'   => false,
                ]
            );

            $builder->add('isPublished', YesNoButtonGroupType::class);

            $data = $options['data']->getSystem();
            $builder->add(
                'system',
                YesNoButtonGroupType::class,
                [
                    'label' => 'mautic.report.report.form.issystem',
                    'data'  => $data,
                    'attr'  => [
                        'tooltip' => 'mautic.report.report.form.issystem.tooltip',
                    ],
                ]
            );

            $builder->add(
                'createdBy',
                UserListType::class,
                [
                    'label'      => 'mautic.report.report.form.owner',
                    'label_attr' => ['class' => 'control-label'],
                    'attr'       => [
                        'class' => 'form-control',
                    ],
                    'required' => false,
                    'multiple' => false,
                ]
            );
            $builder->add(
                'settings',
                ReportSettingsType::class,
                [
                    'label'      => false,
                    'label_attr' => ['class' => 'control-label'],
                    'attr'       => [
                        'class'   => 'form-control',
                        'tooltip' => 'mautic.email.utm_tags.tooltip',
                    ],
                    'data'     => $options['data']->getSettings(),
                    'required' => false,
                ]
            );

            // Quickly build the table source list for use in the selector
            $tables = $this->buildTableSourceList($options['table_list']);

            // Build a list of data sources
            $builder->add(
                'source',
                ChoiceType::class,
                [
<<<<<<< HEAD
                    'choices'           => $tables,
                    'choices_as_values' => true,
=======
                    'choices_as_values' => true,
                    'choices'           => $tables,
>>>>>>> f8e4999f
                    'expanded'          => false,
                    'multiple'          => false,
                    'label'             => 'mautic.report.report.form.source',
                    'label_attr'        => ['class' => 'control-label'],
                    'empty_value'       => false,
                    'required'          => false,
                    'attr'              => [
                        'class'    => 'form-control',
                        'tooltip'  => 'mautic.report.report.form.source.help',
                        'onchange' => 'Mautic.updateReportSourceData(this.value)',
                    ],
                ]
            );

            $model        = $this->reportModel;
            $tableList    = $options['table_list'];
            $formModifier = function (FormInterface $form, $source, $currentColumns, $currentGraphs, $formData) use ($model, $tables, $tableList) {
                if (empty($source)) {
                    reset($tables);
                    $firstGroup = key($tables);
                    reset($tables[$firstGroup]);
                    $source = key($tables[$firstGroup]);
                }

                $columns           = $model->getColumnList($source);
                $groupByColumns    = $model->getColumnList($source, true);
                $filters           = $model->getFilterList($source);
                $filterDefinitions = htmlspecialchars(json_encode($filters->definitions), ENT_QUOTES, 'UTF-8');
                $operatorHtml      = htmlspecialchars(json_encode($filters->operatorHtml), ENT_QUOTES, 'UTF-8');

                if (is_array($currentColumns)) {
                    $orderColumns = array_values($currentColumns);
                    $order        = htmlspecialchars(json_encode($orderColumns), ENT_QUOTES, 'UTF-8');
                } else {
                    $order = '[]';
                }

                // Build the columns selector
                $form->add(
                    'columns',
                    ChoiceType::class,
                    [
<<<<<<< HEAD
                        'choices'           => array_flip($columns->choices),
                        'choices_as_values' => true,
=======
                        'choices_as_values' => true,
                        'choices'           => array_flip($columns->choices),
>>>>>>> f8e4999f
                        'label'             => false,
                        'label_attr'        => ['class' => 'control-label'],
                        'required'          => false,
                        'multiple'          => true,
                        'expanded'          => false,
                        'attr'              => [
                            'class'         => 'form-control multiselect',
                            'data-order'    => $order,
                            'data-sortable' => 'true',
                        ],
                    ]
                );

                // Build the columns selector
                $form->add(
                    'groupBy',
                    ChoiceType::class,
                    [
<<<<<<< HEAD
                        'choices'           => array_flip($groupByColumns->choices),
                        'choices_as_values' => true,
=======
                        'choices_as_values' => true,
                        'choices'           => array_flip($groupByColumns->choices),
>>>>>>> f8e4999f
                        'label'             => false,
                        'label_attr'        => ['class' => 'control-label'],
                        'required'          => false,
                        'multiple'          => true,
                        'expanded'          => false,
                        'attr'              => [
                            'class'         => 'form-control multiselect',
                            'data-sortable' => 'true',
                            'onchange'      => 'Mautic.checkSelectedGroupBy()',
                        ],
                    ]
                );

                // Build the filter selector
                $form->add(
                    'filters',
                    ReportFiltersType::class,
                    [
                        'type'    => FilterSelectorType::class,
                        'label'   => false,
                        'options' => [
                            'filterList'   => $filters->choices,
                            'operatorList' => $filters->operatorChoices,
                            'required'     => false,
                        ],
                        'allow_add'    => true,
                        'allow_delete' => true,
                        'prototype'    => true,
                        'required'     => false,
                        'attr'         => [
                            'data-filter-definitions' => $filterDefinitions,
                            'data-filter-operators'   => $operatorHtml,
                        ],
                        'filters' => $filters->definitions,
                        'report'  => $formData,
                    ]
                );

                // Build the filter selector
                $form->add(
                    'aggregators',
                    CollectionType::class,
                    [
                        'type'    => AggregatorType::class,
                        'label'   => false,
                        'options' => [
                            'columnList' => $groupByColumns->choices,
                            'required'   => false,
                        ],
                        'allow_add'    => true,
                        'allow_delete' => true,
                        'prototype'    => true,
                        'required'     => false,
                    ]
                );

                $form->add(
                    'tableOrder',
                    CollectionType::class,
                    [
                        'type'    => TableOrderType::class,
                        'label'   => false,
                        'options' => [
                            'columnList' => $columns->choices,
                            'required'   => false,
                        ],
                        'allow_add'    => true,
                        'allow_delete' => true,
                        'prototype'    => true,
                        'required'     => false,
                    ]
                );

                // Templates for values
                $form->add(
                    'value_template_yesno',
                    YesNoButtonGroupType::class,
                    [
                        'label'  => false,
                        'mapped' => false,
                        'attr'   => [
                            'class' => 'filter-value',
                        ],
                        'data'    => 1,
                        'choices' => [
                            'mautic.core.form.no'      => 0,
                            'mautic.core.form.yes'     => 1,
                            'mautic.core.filter.clear' => 2,
                        ],
                        'choices_as_values' => true,
                    ]
                );

                $graphList = $model->getGraphList($source);
                if (is_array($currentGraphs)) {
                    $orderColumns = array_values($currentGraphs);
                    $order        = htmlspecialchars(json_encode($orderColumns), ENT_QUOTES, 'UTF-8');
                } else {
                    $order = '[]';
                }

                $form->add(
                    'graphs',
                    ChoiceType::class,
                    [
<<<<<<< HEAD
                        'choices'           => array_flip($graphList->choices),
                        'choices_as_values' => true,
=======
                        'choices_as_values' => true,
                        'choices'           => array_flip($graphList->choices),
>>>>>>> f8e4999f
                        'label'             => 'mautic.report.report.form.graphs',
                        'label_attr'        => ['class' => 'control-label'],
                        'required'          => false,
                        'multiple'          => true,
                        'expanded'          => false,
                        'attr'              => [
                            'class'         => 'form-control multiselect',
                            'data-order'    => $order,
                            'data-sortable' => 'true',
                        ],
                    ]
                );
            };

            //Scheduler
            $builder->add(
                'isScheduled',
                YesNoButtonGroupType::class,
                [
                    'label'      => 'mautic.report.schedule.isScheduled',
                    'label_attr' => ['class' => 'control-label'],
                    'attr'       => [
                        'class'                => 'form-control',
                        'data-report-schedule' => 'isScheduled',
                    ],
                    'required' => false,
                ]
            );

            $builder->add(
                'toAddress',
                TextType::class,
                [
                    'label'      => 'mautic.report.schedule.toAddress.label',
                    'label_attr' => ['class' => 'control-label'],
                    'required'   => false,
                    'attr'       => [
                        'class'    => 'form-control',
                        'preaddon' => 'fa fa-envelope',
                        'tooltip'  => 'mautic.report.schedule.toAddress.tooltip',
                    ],
                ]
            );

            $builder->add(
                'scheduleUnit',
                ChoiceType::class,
                [
<<<<<<< HEAD
                    'choices'           => array_flip(SchedulerEnum::getUnitEnumForSelect()),
                    'choices_as_values' => true,
=======
                    'choices_as_values' => true,
                    'choices'           => SchedulerEnum::getUnitEnumForSelect(),
>>>>>>> f8e4999f
                    'expanded'          => false,
                    'multiple'          => false,
                    'label'             => 'mautic.report.schedule.every',
                    'label_attr'        => ['class' => 'control-label'],
                    'empty_value'       => false,
                    'required'          => false,
                    'attr'              => [
                        'class'                => 'form-control',
                        'data-report-schedule' => 'scheduleUnit',
                    ],
                ]
            );

            $builder->add(
                'scheduleDay',
                ChoiceType::class,
                [
<<<<<<< HEAD
                    'choices'           => array_flip(SchedulerEnum::getDayEnumForSelect()),
                    'choices_as_values' => true,
=======
                    'choices_as_values' => true,
                    'choices'           => SchedulerEnum::getDayEnumForSelect(),
>>>>>>> f8e4999f
                    'expanded'          => false,
                    'multiple'          => false,
                    'label'             => 'mautic.report.schedule.day',
                    'label_attr'        => ['class' => 'control-label'],
                    'empty_value'       => false,
                    'required'          => false,
                    'attr'              => [
                        'class'                => 'form-control',
                        'data-report-schedule' => 'scheduleDay',
                    ],
                ]
            );

            $builder->add(
                'scheduleMonthFrequency',
                ChoiceType::class,
                [
<<<<<<< HEAD
                    'choices'           => array_flip(SchedulerEnum::getMonthFrequencyForSelect()),
                    'choices_as_values' => true,
=======
                    'choices_as_values' => true,
                    'choices'           => SchedulerEnum::getMonthFrequencyForSelect(),
>>>>>>> f8e4999f
                    'expanded'          => false,
                    'multiple'          => false,
                    'label'             => 'mautic.report.schedule.month_frequency',
                    'label_attr'        => ['class' => 'control-label'],
                    'empty_value'       => false,
                    'required'          => false,
                    'attr'              => [
                        'class'                => 'form-control',
                        'data-report-schedule' => 'scheduleMonthFrequency',
                    ],
                ]
            );

            $builder->addEventListener(
                FormEvents::PRE_SET_DATA,
                function (FormEvent $event) use ($formModifier) {
                    $data = $event->getData();
                    $formModifier($event->getForm(), $data->getSource(), $data->getColumns(), $data->getGraphs(), $data);
                }
            );

            $builder->addEventListener(
                FormEvents::PRE_SUBMIT,
                function (FormEvent $event) use ($formModifier) {
                    $data = $event->getData();
                    $graphs = (isset($data['graphs'])) ? $data['graphs'] : [];
                    $columns = (isset($data['columns'])) ? $data['columns'] : [];
                    $formModifier($event->getForm(), $data['source'], $columns, $graphs, $data);
                }
            );

            $builder->add('buttons', FormButtonsType::class);
        }

        if (!empty($options['action'])) {
            $builder->setAction($options['action']);
        }
    }

    /**
     * @param OptionsResolver $resolver
     */
    public function configureOptions(OptionsResolver $resolver)
    {
        $resolver->setDefaults(
            [
                'data_class' => Report::class,
                'table_list' => [],
            ]
        );
    }

    /**
     * {@inheritdoc}
     */
    public function getBlockPrefix()
    {
        return 'report';
    }

    /**
     * Extracts the keys from the table_list option and builds an array of tables for the select list.
     *
     * @param array $tables Array with the table list and columns
     *
     * @return array
     */
    private function buildTableSourceList($tables)
    {
        $temp = array_keys($tables);

        // Create an array of tables, the key is the value stored in the database and the value is what the user sees
        $list = [];

        foreach ($temp as $table) {
<<<<<<< HEAD
            $list[$tables[$table]['display_name']] = ['mautic.report.group.'.$tables[$table]['group'] => $table];
=======
            $list['mautic.report.group.'.$tables[$table]['group']][$tables[$table]['display_name']] = $table;
>>>>>>> f8e4999f
        }

        return $list;
    }
}<|MERGE_RESOLUTION|>--- conflicted
+++ resolved
@@ -132,13 +132,8 @@
                 'source',
                 ChoiceType::class,
                 [
-<<<<<<< HEAD
-                    'choices'           => $tables,
-                    'choices_as_values' => true,
-=======
                     'choices_as_values' => true,
                     'choices'           => $tables,
->>>>>>> f8e4999f
                     'expanded'          => false,
                     'multiple'          => false,
                     'label'             => 'mautic.report.report.form.source',
@@ -181,13 +176,8 @@
                     'columns',
                     ChoiceType::class,
                     [
-<<<<<<< HEAD
-                        'choices'           => array_flip($columns->choices),
-                        'choices_as_values' => true,
-=======
                         'choices_as_values' => true,
                         'choices'           => array_flip($columns->choices),
->>>>>>> f8e4999f
                         'label'             => false,
                         'label_attr'        => ['class' => 'control-label'],
                         'required'          => false,
@@ -206,13 +196,8 @@
                     'groupBy',
                     ChoiceType::class,
                     [
-<<<<<<< HEAD
-                        'choices'           => array_flip($groupByColumns->choices),
-                        'choices_as_values' => true,
-=======
                         'choices_as_values' => true,
                         'choices'           => array_flip($groupByColumns->choices),
->>>>>>> f8e4999f
                         'label'             => false,
                         'label_attr'        => ['class' => 'control-label'],
                         'required'          => false,
@@ -318,13 +303,8 @@
                     'graphs',
                     ChoiceType::class,
                     [
-<<<<<<< HEAD
-                        'choices'           => array_flip($graphList->choices),
-                        'choices_as_values' => true,
-=======
                         'choices_as_values' => true,
                         'choices'           => array_flip($graphList->choices),
->>>>>>> f8e4999f
                         'label'             => 'mautic.report.report.form.graphs',
                         'label_attr'        => ['class' => 'control-label'],
                         'required'          => false,
@@ -373,13 +353,8 @@
                 'scheduleUnit',
                 ChoiceType::class,
                 [
-<<<<<<< HEAD
-                    'choices'           => array_flip(SchedulerEnum::getUnitEnumForSelect()),
-                    'choices_as_values' => true,
-=======
                     'choices_as_values' => true,
                     'choices'           => SchedulerEnum::getUnitEnumForSelect(),
->>>>>>> f8e4999f
                     'expanded'          => false,
                     'multiple'          => false,
                     'label'             => 'mautic.report.schedule.every',
@@ -397,13 +372,8 @@
                 'scheduleDay',
                 ChoiceType::class,
                 [
-<<<<<<< HEAD
-                    'choices'           => array_flip(SchedulerEnum::getDayEnumForSelect()),
-                    'choices_as_values' => true,
-=======
                     'choices_as_values' => true,
                     'choices'           => SchedulerEnum::getDayEnumForSelect(),
->>>>>>> f8e4999f
                     'expanded'          => false,
                     'multiple'          => false,
                     'label'             => 'mautic.report.schedule.day',
@@ -421,13 +391,8 @@
                 'scheduleMonthFrequency',
                 ChoiceType::class,
                 [
-<<<<<<< HEAD
-                    'choices'           => array_flip(SchedulerEnum::getMonthFrequencyForSelect()),
-                    'choices_as_values' => true,
-=======
                     'choices_as_values' => true,
                     'choices'           => SchedulerEnum::getMonthFrequencyForSelect(),
->>>>>>> f8e4999f
                     'expanded'          => false,
                     'multiple'          => false,
                     'label'             => 'mautic.report.schedule.month_frequency',
@@ -503,11 +468,7 @@
         $list = [];
 
         foreach ($temp as $table) {
-<<<<<<< HEAD
-            $list[$tables[$table]['display_name']] = ['mautic.report.group.'.$tables[$table]['group'] => $table];
-=======
             $list['mautic.report.group.'.$tables[$table]['group']][$tables[$table]['display_name']] = $table;
->>>>>>> f8e4999f
         }
 
         return $list;
