<?php
/*
 * @copyright   2014 Mautic Contributors. All rights reserved
 * @author      Mautic
 *
 * @link        http://mautic.org
 *
 * @license     GNU/GPLv3 http://www.gnu.org/licenses/gpl-3.0.html
 */

namespace Mautic\PluginBundle\Controller;

use Doctrine\DBAL\Schema\Schema;
use Mautic\CoreBundle\Controller\FormController;
use Mautic\CoreBundle\Helper\InputHelper;
use Mautic\PluginBundle\Entity\Integration;
use Mautic\PluginBundle\Entity\Plugin;
use Mautic\PluginBundle\Event\PluginIntegrationAuthRedirectEvent;
use Mautic\PluginBundle\Event\PluginIntegrationEvent;
use Mautic\PluginBundle\Integration\AbstractIntegration;
use Mautic\PluginBundle\Model\PluginModel;
use Mautic\PluginBundle\PluginEvents;
use Symfony\Component\Form\FormError;
use Symfony\Component\HttpFoundation\JsonResponse;
use Symfony\Component\HttpFoundation\RedirectResponse;
use Symfony\Component\HttpFoundation\Response;

/**
 * Class PluginController.
 */
class PluginController extends FormController
{
    /**
     * @return JsonResponse|Response
     */
    public function indexAction()
    {
        if (!$this->get('mautic.security')->isGranted('plugin:plugins:manage')) {
            return $this->accessDenied();
        }
        /** @var \Mautic\PluginBundle\Model\PluginModel $pluginModel */
        $pluginModel = $this->getModel('plugin');
        // List of plugins for filter and to show as a single integration
        $plugins = $pluginModel->getEntities(
            [
                'filter' => [
                    'force' => [
                        [
                            'column' => 'p.isMissing',
                            'expr'   => 'eq',
                            'value'  => 0,
                        ],
                    ],
                ],
                'hydration_mode' => 'hydrate_array',
            ]
        );
        $session      = $this->get('session');
        $pluginFilter = $this->request->get('plugin', $session->get('mautic.integrations.filter', ''));
        $session->set('mautic.integrations.filter', $pluginFilter);
        /** @var \Mautic\PluginBundle\Helper\IntegrationHelper $integrationHelper */
        $integrationHelper  = $this->factory->getHelper('integration');
        $integrationObjects = $integrationHelper->getIntegrationObjects(null, null, true);
        $integrations       = $foundPlugins       = [];
        foreach ($integrationObjects as $name => $object) {
            $settings = $object->getIntegrationSettings();
            $plugin   = $settings->getPlugin();
            $pluginId = $plugin ? $plugin->getId() : $name;
            if (isset($plugins[$pluginId]) || $pluginId === $name) {
                $integrations[$name] = [
                    'name'     => $object->getName(),
                    'display'  => $object->getDisplayName(),
                    'icon'     => $integrationHelper->getIconPath($object),
                    'enabled'  => $settings->isPublished(),
                    'plugin'   => $pluginId,
                    'isBundle' => false,
                ];
            }
            $foundPlugins[$pluginId] = true;
        }
        $nonIntegrationPlugins = array_diff_key($plugins, $foundPlugins);
        foreach ($nonIntegrationPlugins as $plugin) {
            $integrations[$plugin['name']] = [
                'name'        => $plugin['bundle'],
                'display'     => $plugin['name'],
                'icon'        => $integrationHelper->getIconPath($plugin),
                'enabled'     => true,
                'plugin'      => $plugin['id'],
                'description' => $plugin['description'],
                'isBundle'    => true,
            ];
        }
        //sort by name
        uksort(
            $integrations,
            function ($a, $b) {
                return strnatcasecmp($a, $b);
            }
        );
        $tmpl = $this->request->isXmlHttpRequest() ? $this->request->get('tmpl', 'index') : 'index';
        if (!empty($pluginFilter)) {
            foreach ($plugins as $plugin) {
                if ($plugin['id'] == $pluginFilter) {
                    $pluginName = $plugin['name'];
                    $pluginId   = $plugin['id'];
                    break;
                }
            }
        }

        return $this->delegateView(
            [
                'viewParameters' => [
                    'items'        => $integrations,
                    'tmpl'         => $tmpl,
                    'pluginFilter' => ($pluginFilter) ? ['id' => $pluginId, 'name' => $pluginName] : false,
                    'plugins'      => $plugins,
                ],
                'contentTemplate' => 'MauticPluginBundle:Integration:grid.html.php',
                'passthroughVars' => [
                    'activeLink'    => '#mautic_plugin_index',
                    'mauticContent' => 'integration',
                    'route'         => $this->generateUrl('mautic_plugin_index'),
                ],
            ]
        );
    }
    /**
     * @param string $name
     *
     * @return JsonResponse|Response
     */
    public function configAction($name, $activeTab = 'details-container', $page = 1)
    {
        if (!$this->get('mautic.security')->isGranted('plugin:plugins:manage')) {
            return $this->accessDenied();
        }
        if (!empty($this->request->get('activeTab'))) {
            $activeTab = $this->request->get('activeTab');
        }

        $session   = $this->get('session');
        $authorize = $this->request->request->get('integration_details[in_auth]', false, true);
        /** @var \Mautic\PluginBundle\Helper\IntegrationHelper $integrationHelper */
        $integrationHelper = $this->factory->getHelper('integration');
        /** @var AbstractIntegration $integrationObject */
        $integrationObject = $integrationHelper->getIntegrationObject($name);
        // Verify that the requested integration exists
        if (empty($integrationObject)) {
            throw $this->createNotFoundException($this->get('translator')->trans('mautic.core.url.error.404'));
        }

        $object = ('leadFieldsContainer' === $activeTab) ? 'lead' : 'company';
        $limit  = $this->coreParametersHelper->getParameter('default_pagelimit');
        $start  = ($page === 1) ? 0 : (($page - 1) * $limit);
        if ($start < 0) {
            $start = 0;
        }
        $session->set('mautic.plugin.'.$name.'.'.$object.'.start', $start);
        $session->set('mautic.plugin.'.$name.'.'.$object.'.page', $page);

        /** @var PluginModel $pluginModel */
        $pluginModel   = $this->getModel('plugin');
        $leadFields    = $pluginModel->getLeadFields();
        $companyFields = $pluginModel->getCompanyFields();
        /** @var \Mautic\PluginBundle\Integration\AbstractIntegration $integrationObject */
        $entity = $integrationObject->getIntegrationSettings();
        $form   = $this->createForm(
            'integration_details',
            $entity,
            [
                'integration'        => $entity->getName(),
                'lead_fields'        => $leadFields,
                'company_fields'     => $companyFields,
                'integration_object' => $integrationObject,
                'action'             => $this->generateUrl('mautic_plugin_config', ['name' => $name]),
            ]
        );
        if ($this->request->getMethod() == 'POST') {
            $valid = false;
            if (!$cancelled = $this->isFormCancelled($form)) {
                $currentKeys            = $integrationObject->getDecryptedApiKeys($entity);
                $currentFeatureSettings = $entity->getFeatureSettings();
                $valid                  = $this->isFormValid($form);

                if ($authorize || $valid) {
                    $em          = $this->get('doctrine.orm.entity_manager');
                    $integration = $entity->getName();
                    $keys        = $form['apiKeys']->getData();

                    // Prevent merged keys
                    $secretKeys = $integrationObject->getSecretKeys();
                    foreach ($secretKeys as $secretKey) {
                        if (empty($keys[$secretKey]) && !empty($currentKeys[$secretKey])) {
                            $keys[$secretKey] = $currentKeys[$secretKey];
                        }
                    }
                    $integrationObject->encryptAndSetApiKeys($keys, $entity);
                    if (!$authorize) {
                        $features = $entity->getSupportedFeatures();
                        if (in_array('public_profile', $features) || in_array('push_lead', $features)) {
                            // Ungroup the fields
                            $mauticLeadFields = [];
                            foreach ($leadFields as $group => $groupFields) {
                                $mauticLeadFields = array_merge($mauticLeadFields, $groupFields);
                            }
                            $mauticCompanyFields = [];
                            foreach ($companyFields as $group => $groupFields) {
                                $mauticCompanyFields = array_merge($mauticCompanyFields, $groupFields);
                            }

                            if ($missing = $integrationObject->cleanUpFields($entity, $mauticLeadFields, $mauticCompanyFields)) {
                                if ($entity->getIsPublished()) {
                                    // Only fail validation if the integration is enabled
                                    if (!empty($missing['leadFields'])) {
                                        $valid = false;

                                        $form->get('featureSettings')->get('leadFields')->addError(
                                            new FormError(
                                                $this->get('translator')->trans('mautic.plugin.field.required_mapping_missing', [], 'validators')
                                            )
                                        );
                                    }

                                    if (!empty($missing['companyFields'])) {
                                        $valid = false;

                                        $form->get('featureSettings')->get('companyFields')->addError(
                                            new FormError(
                                                $this->get('translator')->trans('mautic.plugin.field.required_mapping_missing', [], 'validators')
                                            )
                                        );
                                    }
                                }
                            }
                        }
                    } else {
                        //make sure they aren't overwritten because of API connection issues
                        $entity->setFeatureSettings($currentFeatureSettings);
                    }

                    if ($valid || $authorize) {
                        $dispatcher = $this->get('event_dispatcher');
                        $this->get('logger')->info('Dispatching integration config save event.');
                        if ($dispatcher->hasListeners(PluginEvents::PLUGIN_ON_INTEGRATION_CONFIG_SAVE)) {
                            $this->get('logger')->info('Event dispatcher has integration config save listeners.');
                            $event = new PluginIntegrationEvent($integrationObject);

                            $dispatcher->dispatch(PluginEvents::PLUGIN_ON_INTEGRATION_CONFIG_SAVE, $event);

                            $entity = $event->getEntity();
                        }

                        $em->persist($entity);
                        $em->flush();
                    }
                    if ($authorize) {
                        //redirect to the oauth URL
                        /** @var \Mautic\PluginBundle\Integration\AbstractIntegration $integrationObject */
                        $event = $this->dispatcher->dispatch(
                            PluginEvents::PLUGIN_ON_INTEGRATION_AUTH_REDIRECT,
                            new PluginIntegrationAuthRedirectEvent(
                                $integrationObject,
                                $integrationObject->getAuthLoginUrl()
                            )
                        );
                        $oauthUrl = $event->getAuthUrl();

                        return new JsonResponse(
                            [
                                'integration'         => $integration,
                                'authUrl'             => $oauthUrl,
                                'authorize'           => 1,
                                'popupBlockerMessage' => $this->translator->trans('mautic.core.popupblocked'),
                            ]
                        );
                    }
                }
            }

            if (($cancelled || ($valid && !$this->isFormApplied($form))) && !$authorize) {
                // Close the modal and return back to the list view
                return new JsonResponse(
                    [
                        'closeModal'    => 1,
                        'enabled'       => $entity->getIsPublished(),
                        'name'          => $integrationObject->getName(),
                        'mauticContent' => 'integrationConfig',
                        'sidebar'       => $this->get('templating')->render('MauticCoreBundle:LeftPanel:index.html.php'),
                    ]
                );
            }
        }

        $template    = $integrationObject->getFormTemplate();
        $objectTheme = $integrationObject->getFormTheme();
        $default     = 'MauticPluginBundle:FormTheme\Integration';
        $themes      = [$default];
        if (is_array($objectTheme)) {
            $themes = array_merge($themes, $objectTheme);
        } elseif ($objectTheme !== $default) {
            $themes[] = $objectTheme;
        }

        $formSettings = $integrationObject->getFormSettings();
        $callbackUrl  = !empty($formSettings['requires_callback']) ? $integrationObject->getAuthCallbackUrl() : '';

        $formNotes    = [];
        $noteSections = ['authorization', 'features', 'feature_settings', 'custom'];
        foreach ($noteSections as $section) {
            if ('custom' === $section) {
                $formNotes[$section] = $integrationObject->getFormNotes($section);
            } else {
                list($specialInstructions, $alertType) = $integrationObject->getFormNotes($section);

                if (!empty($specialInstructions)) {
                    $formNotes[$section] = [
                        'note' => $specialInstructions,
                        'type' => $alertType,
                    ];
                }
            }
        }

        return $this->delegateView(
            [
                'viewParameters' => [
                    'form'         => $this->setFormTheme($form, $template, $themes),
                    'description'  => $integrationObject->getDescription(),
                    'formSettings' => $formSettings,
                    'formNotes'    => $formNotes,
                    'callbackUrl'  => $callbackUrl,
                    'activeTab'    => $activeTab,
                ],
                'contentTemplate' => $template,
                'passthroughVars' => [
                    'activeLink'    => '#mautic_plugin_index',
                    'mauticContent' => 'integrationConfig',
                    'route'         => false,
                    'sidebar'       => $this->get('templating')->render('MauticCoreBundle:LeftPanel:index.html.php'),
                ],
            ]
        );
    }
    /**
     * @param $name
     *
     * @return array|JsonResponse|RedirectResponse|Response
     */
    public function infoAction($name)
    {
        if (!$this->get('mautic.security')->isGranted('plugin:plugins:manage')) {
            return $this->accessDenied();
        }
        /** @var \Mautic\PluginBundle\Model\PluginModel $pluginModel */
        $pluginModel = $this->getModel('plugin');
        $bundle      = $pluginModel->getRepository()->findOneBy(
            [
                'bundle' => InputHelper::clean($name),
            ]
        );
        if (!$bundle) {
            return $this->accessDenied();
        }
        /** @var \Mautic\PluginBundle\Helper\IntegrationHelper $integrationHelper */
        $integrationHelper = $this->factory->getHelper('integration');

        return $this->delegateView(
            [
                'viewParameters' => [
                    'bundle' => $bundle,
                    'icon'   => $integrationHelper->getIconPath($bundle),
                ],
                'contentTemplate' => 'MauticPluginBundle:Integration:info.html.php',
                'passthroughVars' => [
                    'activeLink'    => '#mautic_plugin_index',
                    'mauticContent' => 'integration',
                    'route'         => false,
                ],
            ]
        );
    }
    /**
     * Scans the addon bundles directly and loads bundles which are not registered to the database.
     *
     * @return JsonResponse
     */
    public function reloadAction()
    {
        if (!$this->get('mautic.security')->isGranted('plugin:plugins:manage')) {
            return $this->accessDenied();
        }
        /** @var \Mautic\PluginBundle\Model\PluginModel $model */
        $model   = $this->getModel('plugin');
        $plugins = $this->coreParametersHelper->getParameter('plugin.bundles');
        $added   = $disabled   = $updated   = 0;
        // Get the metadata for plugins for installation
        $em             = $this->get('doctrine.orm.entity_manager');
        $allMetadata    = $em->getMetadataFactory()->getAllMetadata();
        $pluginMetadata = $pluginInstalledSchemas = $currentPluginTables = [];
        $currentSchema  = $em->getConnection()->getSchemaManager()->createSchema();
        // Get current metadata and currently installed Tables
        /** @var \Doctrine\ORM\Mapping\ClassMetadata $meta */
        foreach ($allMetadata as $meta) {
<<<<<<< HEAD
            $namespace = $meta->fullyQualifiedClassName('');
=======
            $namespace = $meta->namespace;

>>>>>>> b3f2e62b
            if (strpos($namespace, 'MauticPlugin') !== false) {
                $bundleName = preg_replace('/\\\Entity$/', '', $namespace);
                if (!isset($pluginMetadata[$bundleName])) {
                    $pluginMetadata[$bundleName] = [];
                }
                $pluginMetadata[$bundleName][$meta->getName()] = $meta;
                $table                                         = $meta->getTableName();
                if (!isset($currentPluginTables[$bundleName])) {
                    $currentPluginTables[$bundleName] = [];
                }
                if ($currentSchema->hasTable($table)) {
                    $currentPluginTables[$bundleName][] = $currentSchema->getTable($table);
                }
            }
        }
        // Create a Schema just for the plugin for updating
        foreach ($currentPluginTables as $bundleName => $tables) {
            $pluginInstalledSchemas[$bundleName] = new Schema($tables);
        }
        $persist          = [];
        $installedPlugins = $model->getEntities(
            [
                'index' => 'bundle',
            ]
        );
        /**
         * @var string
         * @var Plugin $plugin
         */
        foreach ($installedPlugins as $bundle => $plugin) {
            $persistUpdate = false;
            if (!isset($plugins[$bundle])) {
                if (!$plugin->getIsMissing()) {
                    //files are no longer found
                    $plugin->setIsMissing(true);
                    $persistUpdate = true;
                    ++$disabled;
                }
            } else {
                if ($plugin->getIsMissing()) {
                    //was lost but now is found
                    $plugin->setIsMissing(false);
                    $persistUpdate = true;
                }
                $file = $plugins[$bundle]['directory'].'/Config/config.php';
                //update details of the bundle
                if (file_exists($file)) {
                    /** @var array $details */
                    $details = include $file;
                    //compare versions to see if an update is necessary
                    $version = isset($details['version']) ? $details['version'] : '';
                    if (!empty($version) && version_compare($plugin->getVersion(), $version) == -1) {
                        ++$updated;
                        //call the update callback
                        $callback = $plugins[$bundle]['bundleClass'];
                        $metadata = (isset($pluginMetadata[$plugins[$bundle]['namespace']]))
                            ? $pluginMetadata[$plugins[$bundle]['namespace']] : null;
                        $installedSchema = (isset($pluginInstalledSchemas[$plugins[$bundle]['namespace']]))
                            ? $pluginInstalledSchemas[$plugins[$bundle]['namespace']] : null;
                        $callback::onPluginUpdate($plugin, $this->factory, $metadata, $installedSchema);
                        unset($metadata, $installedSchema);
                        $persistUpdate = true;
                    }
                    $plugin->setVersion($version);
                    $plugin->setName(
                        isset($details['name']) ? $details['name'] : $plugins[$bundle]['base']
                    );
                    if (isset($details['description'])) {
                        $plugin->setDescription($details['description']);
                    }
                    if (isset($details['author'])) {
                        $plugin->setAuthor($details['author']);
                    }
                }
                unset($plugins[$bundle]);
            }
            if ($persistUpdate) {
                $persist[] = $plugin;
            }
        }
        //rest are new
        foreach ($plugins as $plugin) {
            ++$added;
            $entity = new Plugin();
            $entity->setBundle($plugin['bundle']);
            $file = $plugin['directory'].'/Config/config.php';
            //update details of the bundle
            if (file_exists($file)) {
                $details = include $file;
                if (isset($details['version'])) {
                    $entity->setVersion($details['version']);
                }
                $entity->setName(
                    isset($details['name']) ? $details['name'] : $plugin['base']
                );
                if (isset($details['description'])) {
                    $entity->setDescription($details['description']);
                }
                if (isset($details['author'])) {
                    $entity->setAuthor($details['author']);
                }
            }
            // Call the install callback
            $callback        = $plugin['bundleClass'];
            $metadata        = (isset($pluginMetadata[$plugin['namespace']])) ? $pluginMetadata[$plugin['namespace']] : null;
<<<<<<< HEAD
            $installedSchema = (isset($pluginInstalledSchemas[$plugin['namespace']]))
                ? $pluginInstalledSchemas[$plugin['namespace']] : null;
=======
            $installedSchema = null;

            if (isset($pluginInstalledSchemas[$plugin['namespace']]) && count($pluginInstalledSchemas[$plugin['namespace']]->getTables()) !== 0) {
                $installedSchema = true;
            }

>>>>>>> b3f2e62b
            $callback::onPluginInstall($entity, $this->factory, $metadata, $installedSchema);
            $persist[] = $entity;
        }
        if (!empty($persist)) {
            $model->saveEntities($persist);
        }
        // Alert the user to the number of additions
        $this->addFlash(
            'mautic.plugin.notice.reloaded',
            [
                '%added%'    => $added,
                '%disabled%' => $disabled,
                '%updated%'  => $updated,
            ]
        );
        $viewParameters = [
            'page' => $this->get('session')->get('mautic.plugin.page'),
        ];
        // Refresh the index contents
        return $this->postActionRedirect(
            [
                'returnUrl'       => $this->generateUrl('mautic_plugin_index', $viewParameters),
                'viewParameters'  => $viewParameters,
                'contentTemplate' => 'MauticPluginBundle:Plugin:index',
                'passthroughVars' => [
                    'activeLink'    => '#mautic_plugin_index',
                    'mauticContent' => 'plugin',
                ],
            ]
        );
    }
}<|MERGE_RESOLUTION|>--- conflicted
+++ resolved
@@ -402,12 +402,8 @@
         // Get current metadata and currently installed Tables
         /** @var \Doctrine\ORM\Mapping\ClassMetadata $meta */
         foreach ($allMetadata as $meta) {
-<<<<<<< HEAD
-            $namespace = $meta->fullyQualifiedClassName('');
-=======
             $namespace = $meta->namespace;
 
->>>>>>> b3f2e62b
             if (strpos($namespace, 'MauticPlugin') !== false) {
                 $bundleName = preg_replace('/\\\Entity$/', '', $namespace);
                 if (!isset($pluginMetadata[$bundleName])) {
@@ -513,17 +509,12 @@
             // Call the install callback
             $callback        = $plugin['bundleClass'];
             $metadata        = (isset($pluginMetadata[$plugin['namespace']])) ? $pluginMetadata[$plugin['namespace']] : null;
-<<<<<<< HEAD
-            $installedSchema = (isset($pluginInstalledSchemas[$plugin['namespace']]))
-                ? $pluginInstalledSchemas[$plugin['namespace']] : null;
-=======
             $installedSchema = null;
 
             if (isset($pluginInstalledSchemas[$plugin['namespace']]) && count($pluginInstalledSchemas[$plugin['namespace']]->getTables()) !== 0) {
                 $installedSchema = true;
             }
 
->>>>>>> b3f2e62b
             $callback::onPluginInstall($entity, $this->factory, $metadata, $installedSchema);
             $persist[] = $entity;
         }
