--- conflicted
+++ resolved
@@ -180,13 +180,6 @@
             if (!$cancelled = $this->isFormCancelled($form)) {
                 $currentKeys            = $integrationObject->getDecryptedApiKeys($entity);
                 $currentFeatureSettings = $entity->getFeatureSettings();
-<<<<<<< HEAD
-                if ($authorize || $valid = $this->isFormValid($form)) {
-                    $em          = $this->get('doctrine.orm.entity_manager');
-                    $integration = $entity->getName();
-                    // Merge keys
-                    $keys = $form['apiKeys']->getData();
-=======
                 $valid                  = $this->isFormValid($form);
 
                 if ($authorize || $valid) {
@@ -194,7 +187,6 @@
                     $integration = $entity->getName();
                     $keys        = $form['apiKeys']->getData();
 
->>>>>>> 7912baf8
                     // Prevent merged keys
                     $secretKeys = $integrationObject->getSecretKeys();
                     foreach ($secretKeys as $secretKey) {
@@ -278,6 +270,7 @@
                     }
                 }
             }
+
             if (($cancelled || ($valid && !$this->isFormApplied($form))) && !$authorize) {
                 // Close the modal and return back to the list view
                 return new JsonResponse(
@@ -290,6 +283,7 @@
                 );
             }
         }
+
         $template    = $integrationObject->getFormTemplate();
         $objectTheme = $integrationObject->getFormTheme();
         $default     = 'MauticPluginBundle:FormTheme\Integration';
@@ -299,8 +293,10 @@
         } elseif ($objectTheme !== $default) {
             $themes[] = $objectTheme;
         }
+
         $formSettings = $integrationObject->getFormSettings();
         $callbackUrl  = !empty($formSettings['requires_callback']) ? $integrationObject->getAuthCallbackUrl() : '';
+
         $formNotes    = [];
         $noteSections = ['authorization', 'features', 'feature_settings'];
         foreach ($noteSections as $section) {
