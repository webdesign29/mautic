<?php

/*
 * @copyright   2014 Mautic Contributors. All rights reserved
 * @author      Mautic
 *
 * @link        http://mautic.org
 *
 * @license     GNU/GPLv3 http://www.gnu.org/licenses/gpl-3.0.html
 */

namespace Mautic\PluginBundle\Controller;

use Doctrine\DBAL\Schema\Schema;
use Mautic\CoreBundle\Controller\FormController;
use Mautic\CoreBundle\Helper\InputHelper;
use Mautic\PluginBundle\Entity\Plugin;
use Mautic\PluginBundle\Event\PluginIntegrationAuthRedirectEvent;
use Mautic\PluginBundle\Event\PluginIntegrationEvent;
use Mautic\PluginBundle\Model\PluginModel;
use Mautic\PluginBundle\PluginEvents;
use Symfony\Component\HttpFoundation\JsonResponse;
use Symfony\Component\HttpFoundation\RedirectResponse;
use Symfony\Component\HttpFoundation\Response;

/**
 * Class PluginController.
 */
class PluginController extends FormController
{
    /**
     * @return JsonResponse|Response
     */
    public function indexAction()
    {
        if (!$this->get('mautic.security')->isGranted('plugin:plugins:manage')) {
            return $this->accessDenied();
        }

        /** @var \Mautic\PluginBundle\Model\PluginModel $pluginModel */
        $pluginModel = $this->getModel('plugin');

        // List of plugins for filter and to show as a single integration
        $plugins = $pluginModel->getEntities(
            [
                'filter' => [
                    'force' => [
                        [
                            'column' => 'p.isMissing',
                            'expr'   => 'eq',
                            'value'  => 0,
                        ],
                    ],
                ],
                'hydration_mode' => 'hydrate_array',
            ]
        );

        $session      = $this->get('session');
        $pluginFilter = $this->request->get('plugin', $session->get('mautic.integrations.filter', ''));

        $session->set('mautic.integrations.filter', $pluginFilter);

        /** @var \Mautic\PluginBundle\Helper\IntegrationHelper $integrationHelper */
        $integrationHelper  = $this->factory->getHelper('integration');
        $integrationObjects = $integrationHelper->getIntegrationObjects(null, null, true);
        $integrations       = $foundPlugins       = [];

        foreach ($integrationObjects as $name => $object) {
            $settings = $object->getIntegrationSettings();
            $pluginId = $settings->getPlugin()->getId();
            if (isset($plugins[$pluginId])) {
                $integrations[$name] = [
                    'name'     => $object->getName(),
                    'display'  => $object->getDisplayName(),
                    'icon'     => $integrationHelper->getIconPath($object),
                    'enabled'  => $settings->isPublished(),
                    'plugin'   => $settings->getPlugin()->getId(),
                    'isBundle' => false,
                ];
            }

            $foundPlugins[$pluginId] = true;
        }

        $nonIntegrationPlugins = array_diff_key($plugins, $foundPlugins);
        foreach ($nonIntegrationPlugins as $plugin) {
            $integrations[$plugin['name']] = [
                'name'        => $plugin['bundle'],
                'display'     => $plugin['name'],
                'icon'        => $integrationHelper->getIconPath($plugin),
                'enabled'     => true,
                'plugin'      => $plugin['id'],
                'description' => $plugin['description'],
                'isBundle'    => true,
            ];
        }

        //sort by name
        uksort(
            $integrations,
            function ($a, $b) {
                return strnatcasecmp($a, $b);
            }
        );

        $tmpl = $this->request->isXmlHttpRequest() ? $this->request->get('tmpl', 'index') : 'index';

        if (!empty($pluginFilter)) {
            foreach ($plugins as $plugin) {
                if ($plugin['id'] == $pluginFilter) {
                    $pluginName = $plugin['name'];
                    $pluginId   = $plugin['id'];
                    break;
                }
            }
        }

        return $this->delegateView(
            [
                'viewParameters' => [
                    'items'        => $integrations,
                    'tmpl'         => $tmpl,
                    'pluginFilter' => ($pluginFilter) ? ['id' => $pluginId, 'name' => $pluginName] : false,
                    'plugins'      => $plugins,
                ],
                'contentTemplate' => 'MauticPluginBundle:Integration:grid.html.php',
                'passthroughVars' => [
                    'activeLink'    => '#mautic_plugin_index',
                    'mauticContent' => 'integration',
                    'route'         => $this->generateUrl('mautic_plugin_index'),
                ],
            ]
        );
    }

    /**
     * @param string $name
     *
     * @return JsonResponse|Response
     */
    public function configAction($name, $activeTab = 'details-container', $page = 1)
    {
        if (!$this->get('mautic.security')->isGranted('plugin:plugins:manage')) {
            return $this->accessDenied();
        }
        if (!empty($this->request->get('activeTab'))) {
            $activeTab = $this->request->get('activeTab');
        }

        $session = $this->get('session');
        $limit   = $session->get('mautic.lead.limit', $this->coreParametersHelper->getParameter('default_pagelimit'));
        $start   = ($page === 1) ? 0 : (($page - 1) * $limit);
        if ($start < 0) {
            $start = 0;
        }
        //set what page currently on so that we can return here after form submission/cancellation
        if ($activeTab == 'leadFieldsContainer') {
            $session->set('mautic.plugin.lead.start', $start);
            $session->set('mautic.plugin.lead.page', $page);
        }
        if ($activeTab == 'companyFieldsContainer') {
            $session->set('mautic.plugin.company.start', $start);
            $session->set('mautic.plugin.company.lead.page', $page);
        }

        $authorize = $this->request->request->get('integration_details[in_auth]', false, true);

        /** @var \Mautic\PluginBundle\Helper\IntegrationHelper $integrationHelper */
        $integrationHelper = $this->factory->getHelper('integration');
        $integrationObject = $integrationHelper->getIntegrationObject($name);

        // Verify that the requested integration exists
        if (empty($integrationObject)) {
            throw $this->createNotFoundException($this->get('translator')->trans('mautic.core.url.error.404'));
        }

        /** @var PluginModel $pluginModel */
        $pluginModel = $this->getModel('plugin');

        $leadFields    = $pluginModel->getLeadFields();
        $companyFields = $pluginModel->getCompanyFields();
        /** @var \Mautic\PluginBundle\Integration\AbstractIntegration $integrationObject */
        $entity = $integrationObject->getIntegrationSettings();

        $form = $this->createForm(
            'integration_details',
            $entity,
            [
                'integration'        => $entity->getName(),
                'lead_fields'        => $leadFields,
                'company_fields'     => $companyFields,
                'integration_object' => $integrationObject,
                'action'             => $this->generateUrl('mautic_plugin_config', ['name' => $name]),
            ]
        );

        if ($this->request->getMethod() == 'POST') {
            $valid = false;
            if (!$cancelled = $this->isFormCancelled($form)) {
                $currentKeys            = $integrationObject->getDecryptedApiKeys($entity);
                $currentFeatureSettings = $entity->getFeatureSettings();

                if ($valid = $this->isFormValid($form)) {
                    $em          = $this->get('doctrine.orm.entity_manager');
                    $integration = $entity->getName();
                    // Merge keys
                    $keys = $form['apiKeys']->getData();

                    // Prevent merged keys
                    $secretKeys = $integrationObject->getSecretKeys();
                    foreach ($secretKeys as $secretKey) {
                        if (empty($keys[$secretKey]) && !empty($currentKeys[$secretKey])) {
                            $keys[$secretKey] = $currentKeys[$secretKey];
                        }
                    }
                    $integrationObject->encryptAndSetApiKeys($keys, $entity);

                    if (!$authorize) {
                        $features = $entity->getSupportedFeatures();
                        if (in_array('public_profile', $features) || in_array('push_lead', $features)) {
                            //make sure now non-existent aren't saved
                            $featureSettings        = $entity->getFeatureSettings();
                            $submittedObjects       = $this->request->get('integration_details[featureSettings][objects]', [], true);
                            $submittedFields        = $this->request->get('integration_details[featureSettings][leadFields]', [], true);
                            $submittedCompanyFields = $this->request->request->get('integration_details[featureSettings][companyFields]', [], true);
                            //make sure now non-existent aren't saved
                            $settings = [
                                'ignore_field_cache' => false,
                            ];
                            $settings['feature_settings']['objects'] = $submittedObjects;
                            $newIntegrationFields                    = $integrationObject->getAvailableLeadFields($settings);
                            $leadNewIntegrationFields                = [];
                            $removeCompanyFields                     = [];
                            if (isset($newIntegrationFields['Lead'])) {
                                $leadNewIntegrationFields = $newIntegrationFields['Lead'];
                            }
                            if (isset($newIntegrationFields['Contact'])) {
                                $leadNewIntegrationFields = array_merge($leadNewIntegrationFields, $newIntegrationFields['Contact']);
                            }
                            $removeLeadFields = array_diff_key($currentFeatureSettings['leadFields'], $leadNewIntegrationFields);

                            foreach ($removeLeadFields as $key => $removeLeadField) {
                                unset($currentFeatureSettings['leadFields'][$key]);
                                if (isset($currentFeatureSettings['update_mautic'])) {
                                    unset($currentFeatureSettings['update_mautic'][$key]);
                                }
                            }

                            if (isset($newIntegrationFields['company'])) {
                                $companyNewIntegrationFields = array_merge($leadNewIntegrationFields, $newIntegrationFields['company']);
                                $removeCompanyFields         = array_diff_key($currentFeatureSettings['companyFields'], $companyNewIntegrationFields);
                            }
                            foreach ($removeCompanyFields as $key => $removeCompanyField) {
                                unset($currentFeatureSettings['companyFields'][$key]);
                                if (isset($currentFeatureSettings['update_mautic_company'])) {
                                    unset($currentFeatureSettings['update_mautic_company'][$key]);
                                }
                            }

                            if (!empty($submittedFields)) {
<<<<<<< HEAD
                                unset($featureSettings['leadFields']);
                                unset($featureSettings['update_mautic']);
                                foreach ($submittedFields as $f => $v) {
                                    if (!strstr($f, 'update_mautic')) {
                                        if (!empty($v) && (substr($f, 0, 2) == 'i_')) {
                                            $integrationField = $v;
                                        }
                                        if (!empty($v) && (substr($f, 0, 2) == 'm_') && isset($integrationField)) {
                                            $mauticField                                      = $v;
                                            $featureSettings['leadFields'][$integrationField] = $mauticField;
                                        }
                                    } else {
                                        $featureSettings['update_mautic'][$integrationField] = (int) $v;
                                    }
=======
                                if (isset($currentFeatureSettings['leadFields'])) {
                                    $featureSettings['leadFields'] = $currentFeatureSettings['leadFields'];
                                } else {
                                    $featureSettings['leadFields'] = [];
                                }
                                if (isset($currentFeatureSettings['update_mautic'])) {
                                    $featureSettings['update_mautic'] = $currentFeatureSettings['update_mautic'];
                                } else {
                                    $featureSettings['update_mautic'] = [];
>>>>>>> 022e3f37
                                }
                            }

                            if (!empty($submittedCompanyFields)) {
                                if (isset($currentFeatureSettings['companyFields'])) {
                                    $featureSettings['companyFields'] = $currentFeatureSettings['companyFields'];
                                } else {
                                    $featureSettings['companyFields'] = [];
                                }
                                if (isset($currentFeatureSettings['update_mautic_company'])) {
                                    $featureSettings['update_mautic_company'] = $currentFeatureSettings['update_mautic_company'];
                                } else {
                                    $featureSettings['update_mautic_company'] = [];
                                }
                            }
                            $entity->setFeatureSettings($featureSettings);
                        }
                    } else {
                        //make sure they aren't overwritten because of API connection issues
                        $entity->setFeatureSettings($currentFeatureSettings);
                    }

                    $dispatcher = $this->get('event_dispatcher');
                    if ($dispatcher->hasListeners(PluginEvents::PLUGIN_ON_INTEGRATION_CONFIG_SAVE)) {
                        $dispatcher->dispatch(PluginEvents::PLUGIN_ON_INTEGRATION_CONFIG_SAVE, new PluginIntegrationEvent($integrationObject));
                    }

                    $em->persist($entity);
                    $em->flush();

                    if ($authorize) {
                        //redirect to the oauth URL
                        /** @var \Mautic\PluginBundle\Integration\AbstractIntegration $integrationObject */
                        $event = $this->dispatcher->dispatch(
                            PluginEvents::PLUGIN_ON_INTEGRATION_AUTH_REDIRECT,
                            new PluginIntegrationAuthRedirectEvent(
                                $integrationObject,
                                $integrationObject->getAuthLoginUrl()
                            )
                        );
                        $oauthUrl = $event->getAuthUrl();

                        return new JsonResponse(
                            [
                                'integration'         => $integration,
                                'authUrl'             => $oauthUrl,
                                'authorize'           => 1,
                                'popupBlockerMessage' => $this->translator->trans('mautic.core.popupblocked'),
                            ]
                        );
                    }
                }
            }

            if (($cancelled || $valid) && !$authorize) {
                // Close the modal and return back to the list view
                return new JsonResponse(
                    [
                        'closeModal'    => 1,
                        'enabled'       => $entity->getIsPublished(),
                        'name'          => $integrationObject->getName(),
                        'mauticContent' => 'integrationConfig',
                    ]
                );
            }
        }

        $template    = $integrationObject->getFormTemplate();
        $objectTheme = $integrationObject->getFormTheme();
        $default     = 'MauticPluginBundle:FormTheme\Integration';
        $themes      = [$default];
        if (is_array($objectTheme)) {
            $themes = array_merge($themes, $objectTheme);
        } elseif ($objectTheme !== $default) {
            $themes[] = $objectTheme;
        }

        $formSettings = $integrationObject->getFormSettings();
        $callbackUrl  = !empty($formSettings['requires_callback']) ? $integrationObject->getAuthCallbackUrl() : '';

        $formNotes    = [];
        $noteSections = ['authorization', 'features', 'feature_settings'];
        foreach ($noteSections as $section) {
            list($specialInstructions, $alertType) = $integrationObject->getFormNotes($section);
            if (!empty($specialInstructions)) {
                $formNotes[$section] = [
                    'note' => $specialInstructions,
                    'type' => $alertType,
                ];
            }
        }

        return $this->delegateView(
            [
                'viewParameters' => [
                    'form'         => $this->setFormTheme($form, $template, $themes),
                    'description'  => $integrationObject->getDescription(),
                    'formSettings' => $formSettings,
                    'formNotes'    => $formNotes,
                    'callbackUrl'  => $callbackUrl,
                    'activeTab'    => $activeTab,
                ],
                'contentTemplate' => $template,
                'passthroughVars' => [
                    'activeLink'    => '#mautic_plugin_index',
                    'mauticContent' => 'integrationConfig',
                    'route'         => false,
                ],
            ]
        );
    }

    /**
     * @param $name
     *
     * @return array|JsonResponse|RedirectResponse|Response
     */
    public function infoAction($name)
    {
        if (!$this->get('mautic.security')->isGranted('plugin:plugins:manage')) {
            return $this->accessDenied();
        }

        /** @var \Mautic\PluginBundle\Model\PluginModel $pluginModel */
        $pluginModel = $this->getModel('plugin');

        $bundle = $pluginModel->getRepository()->findOneBy(
            [
                'bundle' => InputHelper::clean($name),
            ]
        );

        if (!$bundle) {
            return $this->accessDenied();
        }

        /** @var \Mautic\PluginBundle\Helper\IntegrationHelper $integrationHelper */
        $integrationHelper = $this->factory->getHelper('integration');

        return $this->delegateView(
            [
                'viewParameters' => [
                    'bundle' => $bundle,
                    'icon'   => $integrationHelper->getIconPath($bundle),
                ],
                'contentTemplate' => 'MauticPluginBundle:Integration:info.html.php',
                'passthroughVars' => [
                    'activeLink'    => '#mautic_plugin_index',
                    'mauticContent' => 'integration',
                    'route'         => false,
                ],
            ]
        );
    }

    /**
     * Scans the addon bundles directly and loads bundles which are not registered to the database.
     *
     * @return JsonResponse
     */
    public function reloadAction()
    {
        if (!$this->get('mautic.security')->isGranted('plugin:plugins:manage')) {
            return $this->accessDenied();
        }

        /** @var \Mautic\PluginBundle\Model\PluginModel $model */
        $model   = $this->getModel('plugin');
        $plugins = $this->coreParametersHelper->getParameter('plugin.bundles');
        $added   = $disabled   = $updated   = 0;

        // Get the metadata for plugins for installation
        $em             = $this->get('doctrine.orm.entity_manager');
        $allMetadata    = $em->getMetadataFactory()->getAllMetadata();
        $pluginMetadata = $pluginInstalledSchemas = $currentPluginTables = [];

        $currentSchema = $em->getConnection()->getSchemaManager()->createSchema();

        // Get current metadata and currently installed Tables

        /** @var \Doctrine\ORM\Mapping\ClassMetadata $meta */
        foreach ($allMetadata as $meta) {
            $namespace = $meta->fullyQualifiedClassName('');

            if (strpos($namespace, 'MauticPlugin') !== false) {
                $bundleName = str_replace('\Entity\\', '', $namespace);
                if (!isset($pluginMetadata[$bundleName])) {
                    $pluginMetadata[$bundleName] = [];
                }
                $pluginMetadata[$bundleName][$meta->getName()] = $meta;

                $table = $meta->getTableName();

                if (!isset($currentPluginTables[$bundleName])) {
                    $currentPluginTables[$bundleName] = [];
                }

                if ($currentSchema->hasTable($table)) {
                    $currentPluginTables[$bundleName][] = $currentSchema->getTable($table);
                }
            }
        }

        // Create a Schema just for the plugin for updating
        foreach ($currentPluginTables as $bundleName => $tables) {
            $pluginInstalledSchemas[$bundleName] = new Schema($tables);
        }

        $persist = [];

        $installedPlugins = $model->getEntities(
            [
                'index' => 'bundle',
            ]
        );

        /**
         * @var string
         * @var Plugin $plugin
         */
        foreach ($installedPlugins as $bundle => $plugin) {
            $persistUpdate = false;
            if (!isset($plugins[$bundle])) {
                if (!$plugin->getIsMissing()) {
                    //files are no longer found
                    $plugin->setIsMissing(true);
                    $persistUpdate = true;
                    ++$disabled;
                }
            } else {
                if ($plugin->getIsMissing()) {
                    //was lost but now is found
                    $plugin->setIsMissing(false);
                    $persistUpdate = true;
                }

                $file = $plugins[$bundle]['directory'].'/Config/config.php';

                //update details of the bundle
                if (file_exists($file)) {
                    /** @var array $details */
                    $details = include $file;

                    //compare versions to see if an update is necessary
                    $version = isset($details['version']) ? $details['version'] : '';
                    if (!empty($version) && version_compare($plugin->getVersion(), $version) == -1) {
                        ++$updated;

                        //call the update callback
                        $callback = $plugins[$bundle]['bundleClass'];
                        $metadata = (isset($pluginMetadata[$plugins[$bundle]['namespace']]))
                            ? $pluginMetadata[$plugins[$bundle]['namespace']] : null;
                        $installedSchema = (isset($pluginInstalledSchemas[$plugins[$bundle]['namespace']]))
                            ? $pluginInstalledSchemas[$plugins[$bundle]['namespace']] : null;

                        $callback::onPluginUpdate($plugin, $this->factory, $metadata, $installedSchema);

                        unset($metadata, $installedSchema);

                        $persistUpdate = true;
                    }

                    $plugin->setVersion($version);

                    $plugin->setName(
                        isset($details['name']) ? $details['name'] : $plugins[$bundle]['base']
                    );

                    if (isset($details['description'])) {
                        $plugin->setDescription($details['description']);
                    }

                    if (isset($details['author'])) {
                        $plugin->setAuthor($details['author']);
                    }
                }

                unset($plugins[$bundle]);
            }
            if ($persistUpdate) {
                $persist[] = $plugin;
            }
        }

        //rest are new
        foreach ($plugins as $plugin) {
            ++$added;
            $entity = new Plugin();
            $entity->setBundle($plugin['bundle']);

            $file = $plugin['directory'].'/Config/config.php';

            //update details of the bundle
            if (file_exists($file)) {
                $details = include $file;

                if (isset($details['version'])) {
                    $entity->setVersion($details['version']);
                }

                $entity->setName(
                    isset($details['name']) ? $details['name'] : $plugin['base']
                );

                if (isset($details['description'])) {
                    $entity->setDescription($details['description']);
                }

                if (isset($details['author'])) {
                    $entity->setAuthor($details['author']);
                }
            }

            // Call the install callback
            $callback        = $plugin['bundleClass'];
            $metadata        = (isset($pluginMetadata[$plugin['namespace']])) ? $pluginMetadata[$plugin['namespace']] : null;
            $installedSchema = (isset($pluginInstalledSchemas[$plugin['namespace']]))
                ? $pluginInstalledSchemas[$plugin['namespace']] : null;

            $callback::onPluginInstall($entity, $this->factory, $metadata, $installedSchema);

            $persist[] = $entity;
        }

        if (!empty($persist)) {
            $model->saveEntities($persist);
        }

        // Alert the user to the number of additions
        $this->addFlash(
            'mautic.plugin.notice.reloaded',
            [
                '%added%'    => $added,
                '%disabled%' => $disabled,
                '%updated%'  => $updated,
            ]
        );

        $viewParameters = [
            'page' => $this->get('session')->get('mautic.plugin.page'),
        ];

        // Refresh the index contents
        return $this->postActionRedirect(
            [
                'returnUrl'       => $this->generateUrl('mautic_plugin_index', $viewParameters),
                'viewParameters'  => $viewParameters,
                'contentTemplate' => 'MauticPluginBundle:Plugin:index',
                'passthroughVars' => [
                    'activeLink'    => '#mautic_plugin_index',
                    'mauticContent' => 'plugin',
                ],
            ]
        );
    }
}<|MERGE_RESOLUTION|>--- conflicted
+++ resolved
@@ -1,5 +1,4 @@
 <?php
-
 /*
  * @copyright   2014 Mautic Contributors. All rights reserved
  * @author      Mautic
@@ -36,10 +35,8 @@
         if (!$this->get('mautic.security')->isGranted('plugin:plugins:manage')) {
             return $this->accessDenied();
         }
-
         /** @var \Mautic\PluginBundle\Model\PluginModel $pluginModel */
         $pluginModel = $this->getModel('plugin');
-
         // List of plugins for filter and to show as a single integration
         $plugins = $pluginModel->getEntities(
             [
@@ -55,17 +52,13 @@
                 'hydration_mode' => 'hydrate_array',
             ]
         );
-
         $session      = $this->get('session');
         $pluginFilter = $this->request->get('plugin', $session->get('mautic.integrations.filter', ''));
-
         $session->set('mautic.integrations.filter', $pluginFilter);
-
         /** @var \Mautic\PluginBundle\Helper\IntegrationHelper $integrationHelper */
         $integrationHelper  = $this->factory->getHelper('integration');
         $integrationObjects = $integrationHelper->getIntegrationObjects(null, null, true);
         $integrations       = $foundPlugins       = [];
-
         foreach ($integrationObjects as $name => $object) {
             $settings = $object->getIntegrationSettings();
             $pluginId = $settings->getPlugin()->getId();
@@ -79,10 +72,8 @@
                     'isBundle' => false,
                 ];
             }
-
             $foundPlugins[$pluginId] = true;
         }
-
         $nonIntegrationPlugins = array_diff_key($plugins, $foundPlugins);
         foreach ($nonIntegrationPlugins as $plugin) {
             $integrations[$plugin['name']] = [
@@ -95,7 +86,6 @@
                 'isBundle'    => true,
             ];
         }
-
         //sort by name
         uksort(
             $integrations,
@@ -103,9 +93,7 @@
                 return strnatcasecmp($a, $b);
             }
         );
-
         $tmpl = $this->request->isXmlHttpRequest() ? $this->request->get('tmpl', 'index') : 'index';
-
         if (!empty($pluginFilter)) {
             foreach ($plugins as $plugin) {
                 if ($plugin['id'] == $pluginFilter) {
@@ -133,7 +121,6 @@
             ]
         );
     }
-
     /**
      * @param string $name
      *
@@ -147,7 +134,6 @@
         if (!empty($this->request->get('activeTab'))) {
             $activeTab = $this->request->get('activeTab');
         }
-
         $session = $this->get('session');
         $limit   = $session->get('mautic.lead.limit', $this->coreParametersHelper->getParameter('default_pagelimit'));
         $start   = ($page === 1) ? 0 : (($page - 1) * $limit);
@@ -163,27 +149,21 @@
             $session->set('mautic.plugin.company.start', $start);
             $session->set('mautic.plugin.company.lead.page', $page);
         }
-
         $authorize = $this->request->request->get('integration_details[in_auth]', false, true);
-
         /** @var \Mautic\PluginBundle\Helper\IntegrationHelper $integrationHelper */
         $integrationHelper = $this->factory->getHelper('integration');
         $integrationObject = $integrationHelper->getIntegrationObject($name);
-
         // Verify that the requested integration exists
         if (empty($integrationObject)) {
             throw $this->createNotFoundException($this->get('translator')->trans('mautic.core.url.error.404'));
         }
-
         /** @var PluginModel $pluginModel */
-        $pluginModel = $this->getModel('plugin');
-
+        $pluginModel   = $this->getModel('plugin');
         $leadFields    = $pluginModel->getLeadFields();
         $companyFields = $pluginModel->getCompanyFields();
         /** @var \Mautic\PluginBundle\Integration\AbstractIntegration $integrationObject */
         $entity = $integrationObject->getIntegrationSettings();
-
-        $form = $this->createForm(
+        $form   = $this->createForm(
             'integration_details',
             $entity,
             [
@@ -194,19 +174,16 @@
                 'action'             => $this->generateUrl('mautic_plugin_config', ['name' => $name]),
             ]
         );
-
         if ($this->request->getMethod() == 'POST') {
             $valid = false;
             if (!$cancelled = $this->isFormCancelled($form)) {
                 $currentKeys            = $integrationObject->getDecryptedApiKeys($entity);
                 $currentFeatureSettings = $entity->getFeatureSettings();
-
                 if ($valid = $this->isFormValid($form)) {
                     $em          = $this->get('doctrine.orm.entity_manager');
                     $integration = $entity->getName();
                     // Merge keys
                     $keys = $form['apiKeys']->getData();
-
                     // Prevent merged keys
                     $secretKeys = $integrationObject->getSecretKeys();
                     foreach ($secretKeys as $secretKey) {
@@ -215,7 +192,6 @@
                         }
                     }
                     $integrationObject->encryptAndSetApiKeys($keys, $entity);
-
                     if (!$authorize) {
                         $features = $entity->getSupportedFeatures();
                         if (in_array('public_profile', $features) || in_array('push_lead', $features)) {
@@ -235,20 +211,24 @@
                             if (isset($newIntegrationFields['Lead'])) {
                                 $leadNewIntegrationFields = $newIntegrationFields['Lead'];
                             }
+                            if (isset($newIntegrationFields['Leads'])) {
+                                $leadNewIntegrationFields = $newIntegrationFields['Leads'];
+                            }
                             if (isset($newIntegrationFields['Contact'])) {
                                 $leadNewIntegrationFields = array_merge($leadNewIntegrationFields, $newIntegrationFields['Contact']);
                             }
+                            if (isset($newIntegrationFields['Contacts'])) {
+                                $leadNewIntegrationFields = array_merge($leadNewIntegrationFields, $newIntegrationFields['Contacts']);
+                            }
                             $removeLeadFields = array_diff_key($currentFeatureSettings['leadFields'], $leadNewIntegrationFields);
-
                             foreach ($removeLeadFields as $key => $removeLeadField) {
                                 unset($currentFeatureSettings['leadFields'][$key]);
                                 if (isset($currentFeatureSettings['update_mautic'])) {
                                     unset($currentFeatureSettings['update_mautic'][$key]);
                                 }
                             }
-
                             if (isset($newIntegrationFields['company'])) {
-                                $companyNewIntegrationFields = array_merge($leadNewIntegrationFields, $newIntegrationFields['company']);
+                                $companyNewIntegrationFields = $newIntegrationFields['company'];
                                 $removeCompanyFields         = array_diff_key($currentFeatureSettings['companyFields'], $companyNewIntegrationFields);
                             }
                             foreach ($removeCompanyFields as $key => $removeCompanyField) {
@@ -257,25 +237,14 @@
                                     unset($currentFeatureSettings['update_mautic_company'][$key]);
                                 }
                             }
-
                             if (!empty($submittedFields)) {
-<<<<<<< HEAD
-                                unset($featureSettings['leadFields']);
-                                unset($featureSettings['update_mautic']);
-                                foreach ($submittedFields as $f => $v) {
-                                    if (!strstr($f, 'update_mautic')) {
-                                        if (!empty($v) && (substr($f, 0, 2) == 'i_')) {
-                                            $integrationField = $v;
+                                if (isset($currentFeatureSettings['leadFields'])) {
+                                    //Removing broken inegration values
+                                    foreach ($currentFeatureSettings['companyFields'] as $key => $value) {
+                                        if (is_null($value) || $value == '') {
+                                            unset($currentFeatureSettings['companyFields'][$key]);
                                         }
-                                        if (!empty($v) && (substr($f, 0, 2) == 'm_') && isset($integrationField)) {
-                                            $mauticField                                      = $v;
-                                            $featureSettings['leadFields'][$integrationField] = $mauticField;
-                                        }
-                                    } else {
-                                        $featureSettings['update_mautic'][$integrationField] = (int) $v;
                                     }
-=======
-                                if (isset($currentFeatureSettings['leadFields'])) {
                                     $featureSettings['leadFields'] = $currentFeatureSettings['leadFields'];
                                 } else {
                                     $featureSettings['leadFields'] = [];
@@ -284,12 +253,16 @@
                                     $featureSettings['update_mautic'] = $currentFeatureSettings['update_mautic'];
                                 } else {
                                     $featureSettings['update_mautic'] = [];
->>>>>>> 022e3f37
                                 }
                             }
-
                             if (!empty($submittedCompanyFields)) {
                                 if (isset($currentFeatureSettings['companyFields'])) {
+                                    //Removing broken inegration values
+                                    foreach ($currentFeatureSettings['companyFields'] as $key => $value) {
+                                        if (is_null($value) || $value == '') {
+                                            unset($currentFeatureSettings['companyFields'][$key]);
+                                        }
+                                    }
                                     $featureSettings['companyFields'] = $currentFeatureSettings['companyFields'];
                                 } else {
                                     $featureSettings['companyFields'] = [];
@@ -306,15 +279,12 @@
                         //make sure they aren't overwritten because of API connection issues
                         $entity->setFeatureSettings($currentFeatureSettings);
                     }
-
                     $dispatcher = $this->get('event_dispatcher');
                     if ($dispatcher->hasListeners(PluginEvents::PLUGIN_ON_INTEGRATION_CONFIG_SAVE)) {
                         $dispatcher->dispatch(PluginEvents::PLUGIN_ON_INTEGRATION_CONFIG_SAVE, new PluginIntegrationEvent($integrationObject));
                     }
-
                     $em->persist($entity);
                     $em->flush();
-
                     if ($authorize) {
                         //redirect to the oauth URL
                         /** @var \Mautic\PluginBundle\Integration\AbstractIntegration $integrationObject */
@@ -338,7 +308,6 @@
                     }
                 }
             }
-
             if (($cancelled || $valid) && !$authorize) {
                 // Close the modal and return back to the list view
                 return new JsonResponse(
@@ -351,7 +320,6 @@
                 );
             }
         }
-
         $template    = $integrationObject->getFormTemplate();
         $objectTheme = $integrationObject->getFormTheme();
         $default     = 'MauticPluginBundle:FormTheme\Integration';
@@ -361,10 +329,8 @@
         } elseif ($objectTheme !== $default) {
             $themes[] = $objectTheme;
         }
-
         $formSettings = $integrationObject->getFormSettings();
         $callbackUrl  = !empty($formSettings['requires_callback']) ? $integrationObject->getAuthCallbackUrl() : '';
-
         $formNotes    = [];
         $noteSections = ['authorization', 'features', 'feature_settings'];
         foreach ($noteSections as $section) {
@@ -396,7 +362,6 @@
             ]
         );
     }
-
     /**
      * @param $name
      *
@@ -407,20 +372,16 @@
         if (!$this->get('mautic.security')->isGranted('plugin:plugins:manage')) {
             return $this->accessDenied();
         }
-
         /** @var \Mautic\PluginBundle\Model\PluginModel $pluginModel */
         $pluginModel = $this->getModel('plugin');
-
-        $bundle = $pluginModel->getRepository()->findOneBy(
+        $bundle      = $pluginModel->getRepository()->findOneBy(
             [
                 'bundle' => InputHelper::clean($name),
             ]
         );
-
         if (!$bundle) {
             return $this->accessDenied();
         }
-
         /** @var \Mautic\PluginBundle\Helper\IntegrationHelper $integrationHelper */
         $integrationHelper = $this->factory->getHelper('integration');
 
@@ -439,7 +400,6 @@
             ]
         );
     }
-
     /**
      * Scans the addon bundles directly and loads bundles which are not registered to the database.
      *
@@ -450,57 +410,44 @@
         if (!$this->get('mautic.security')->isGranted('plugin:plugins:manage')) {
             return $this->accessDenied();
         }
-
         /** @var \Mautic\PluginBundle\Model\PluginModel $model */
         $model   = $this->getModel('plugin');
         $plugins = $this->coreParametersHelper->getParameter('plugin.bundles');
         $added   = $disabled   = $updated   = 0;
-
         // Get the metadata for plugins for installation
         $em             = $this->get('doctrine.orm.entity_manager');
         $allMetadata    = $em->getMetadataFactory()->getAllMetadata();
         $pluginMetadata = $pluginInstalledSchemas = $currentPluginTables = [];
-
-        $currentSchema = $em->getConnection()->getSchemaManager()->createSchema();
-
+        $currentSchema  = $em->getConnection()->getSchemaManager()->createSchema();
         // Get current metadata and currently installed Tables
-
         /** @var \Doctrine\ORM\Mapping\ClassMetadata $meta */
         foreach ($allMetadata as $meta) {
             $namespace = $meta->fullyQualifiedClassName('');
-
             if (strpos($namespace, 'MauticPlugin') !== false) {
                 $bundleName = str_replace('\Entity\\', '', $namespace);
                 if (!isset($pluginMetadata[$bundleName])) {
                     $pluginMetadata[$bundleName] = [];
                 }
                 $pluginMetadata[$bundleName][$meta->getName()] = $meta;
-
-                $table = $meta->getTableName();
-
+                $table                                         = $meta->getTableName();
                 if (!isset($currentPluginTables[$bundleName])) {
                     $currentPluginTables[$bundleName] = [];
                 }
-
                 if ($currentSchema->hasTable($table)) {
                     $currentPluginTables[$bundleName][] = $currentSchema->getTable($table);
                 }
             }
         }
-
         // Create a Schema just for the plugin for updating
         foreach ($currentPluginTables as $bundleName => $tables) {
             $pluginInstalledSchemas[$bundleName] = new Schema($tables);
         }
-
-        $persist = [];
-
+        $persist          = [];
         $installedPlugins = $model->getEntities(
             [
                 'index' => 'bundle',
             ]
         );
-
         /**
          * @var string
          * @var Plugin $plugin
@@ -520,99 +467,75 @@
                     $plugin->setIsMissing(false);
                     $persistUpdate = true;
                 }
-
                 $file = $plugins[$bundle]['directory'].'/Config/config.php';
-
                 //update details of the bundle
                 if (file_exists($file)) {
                     /** @var array $details */
                     $details = include $file;
-
                     //compare versions to see if an update is necessary
                     $version = isset($details['version']) ? $details['version'] : '';
                     if (!empty($version) && version_compare($plugin->getVersion(), $version) == -1) {
                         ++$updated;
-
                         //call the update callback
                         $callback = $plugins[$bundle]['bundleClass'];
                         $metadata = (isset($pluginMetadata[$plugins[$bundle]['namespace']]))
                             ? $pluginMetadata[$plugins[$bundle]['namespace']] : null;
                         $installedSchema = (isset($pluginInstalledSchemas[$plugins[$bundle]['namespace']]))
                             ? $pluginInstalledSchemas[$plugins[$bundle]['namespace']] : null;
-
                         $callback::onPluginUpdate($plugin, $this->factory, $metadata, $installedSchema);
-
                         unset($metadata, $installedSchema);
-
                         $persistUpdate = true;
                     }
-
                     $plugin->setVersion($version);
-
                     $plugin->setName(
                         isset($details['name']) ? $details['name'] : $plugins[$bundle]['base']
                     );
-
                     if (isset($details['description'])) {
                         $plugin->setDescription($details['description']);
                     }
-
                     if (isset($details['author'])) {
                         $plugin->setAuthor($details['author']);
                     }
                 }
-
                 unset($plugins[$bundle]);
             }
             if ($persistUpdate) {
                 $persist[] = $plugin;
             }
         }
-
         //rest are new
         foreach ($plugins as $plugin) {
             ++$added;
             $entity = new Plugin();
             $entity->setBundle($plugin['bundle']);
-
             $file = $plugin['directory'].'/Config/config.php';
-
             //update details of the bundle
             if (file_exists($file)) {
                 $details = include $file;
-
                 if (isset($details['version'])) {
                     $entity->setVersion($details['version']);
                 }
-
                 $entity->setName(
                     isset($details['name']) ? $details['name'] : $plugin['base']
                 );
-
                 if (isset($details['description'])) {
                     $entity->setDescription($details['description']);
                 }
-
                 if (isset($details['author'])) {
                     $entity->setAuthor($details['author']);
                 }
             }
-
             // Call the install callback
             $callback        = $plugin['bundleClass'];
             $metadata        = (isset($pluginMetadata[$plugin['namespace']])) ? $pluginMetadata[$plugin['namespace']] : null;
             $installedSchema = (isset($pluginInstalledSchemas[$plugin['namespace']]))
                 ? $pluginInstalledSchemas[$plugin['namespace']] : null;
-
             $callback::onPluginInstall($entity, $this->factory, $metadata, $installedSchema);
-
             $persist[] = $entity;
         }
-
         if (!empty($persist)) {
             $model->saveEntities($persist);
         }
-
         // Alert the user to the number of additions
         $this->addFlash(
             'mautic.plugin.notice.reloaded',
@@ -622,11 +545,9 @@
                 '%updated%'  => $updated,
             ]
         );
-
         $viewParameters = [
             'page' => $this->get('session')->get('mautic.plugin.page'),
         ];
-
         // Refresh the index contents
         return $this->postActionRedirect(
             [
