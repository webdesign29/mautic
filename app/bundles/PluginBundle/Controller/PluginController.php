<?php
/*
 * @copyright   2014 Mautic Contributors. All rights reserved
 * @author      Mautic
 *
 * @link        http://mautic.org
 *
 * @license     GNU/GPLv3 http://www.gnu.org/licenses/gpl-3.0.html
 */

namespace Mautic\PluginBundle\Controller;

use Doctrine\DBAL\Schema\Schema;
use Mautic\CoreBundle\Controller\FormController;
use Mautic\CoreBundle\Helper\InputHelper;
use Mautic\PluginBundle\Entity\Integration;
use Mautic\PluginBundle\Entity\Plugin;
use Mautic\PluginBundle\Event\PluginIntegrationAuthRedirectEvent;
use Mautic\PluginBundle\Event\PluginIntegrationEvent;
use Mautic\PluginBundle\Integration\AbstractIntegration;
use Mautic\PluginBundle\Model\PluginModel;
use Mautic\PluginBundle\PluginEvents;
use Symfony\Component\Form\FormError;
use Symfony\Component\HttpFoundation\JsonResponse;
use Symfony\Component\HttpFoundation\RedirectResponse;
use Symfony\Component\HttpFoundation\Response;

/**
 * Class PluginController.
 */
class PluginController extends FormController
{
    /**
     * @return JsonResponse|Response
     */
    public function indexAction()
    {
        if (!$this->get('mautic.security')->isGranted('plugin:plugins:manage')) {
            return $this->accessDenied();
        }
        /** @var \Mautic\PluginBundle\Model\PluginModel $pluginModel */
        $pluginModel = $this->getModel('plugin');
        // List of plugins for filter and to show as a single integration
        $plugins = $pluginModel->getEntities(
            [
                'filter' => [
                    'force' => [
                        [
                            'column' => 'p.isMissing',
                            'expr'   => 'eq',
                            'value'  => 0,
                        ],
                    ],
                ],
                'hydration_mode' => 'hydrate_array',
            ]
        );
        $session      = $this->get('session');
        $pluginFilter = $this->request->get('plugin', $session->get('mautic.integrations.filter', ''));
        $session->set('mautic.integrations.filter', $pluginFilter);
        /** @var \Mautic\PluginBundle\Helper\IntegrationHelper $integrationHelper */
        $integrationHelper  = $this->factory->getHelper('integration');
        $integrationObjects = $integrationHelper->getIntegrationObjects(null, null, true);
        $integrations       = $foundPlugins       = [];
        foreach ($integrationObjects as $name => $object) {
            $settings = $object->getIntegrationSettings();
            $plugin   = $settings->getPlugin();
            $pluginId = $plugin ? $plugin->getId() : $name;
            if (isset($plugins[$pluginId]) || $pluginId === $name) {
                $integrations[$name] = [
                    'name'     => $object->getName(),
                    'display'  => $object->getDisplayName(),
                    'icon'     => $integrationHelper->getIconPath($object),
                    'enabled'  => $settings->isPublished(),
                    'plugin'   => $pluginId,
                    'isBundle' => false,
                ];
            }
            $foundPlugins[$pluginId] = true;
        }
        $nonIntegrationPlugins = array_diff_key($plugins, $foundPlugins);
        foreach ($nonIntegrationPlugins as $plugin) {
            $integrations[$plugin['name']] = [
                'name'        => $plugin['bundle'],
                'display'     => $plugin['name'],
                'icon'        => $integrationHelper->getIconPath($plugin),
                'enabled'     => true,
                'plugin'      => $plugin['id'],
                'description' => $plugin['description'],
                'isBundle'    => true,
            ];
        }
        //sort by name
        uksort(
            $integrations,
            function ($a, $b) {
                return strnatcasecmp($a, $b);
            }
        );
        $tmpl = $this->request->isXmlHttpRequest() ? $this->request->get('tmpl', 'index') : 'index';
        if (!empty($pluginFilter)) {
            foreach ($plugins as $plugin) {
                if ($plugin['id'] == $pluginFilter) {
                    $pluginName = $plugin['name'];
                    $pluginId   = $plugin['id'];
                    break;
                }
            }
        }

        return $this->delegateView(
            [
                'viewParameters' => [
                    'items'        => $integrations,
                    'tmpl'         => $tmpl,
                    'pluginFilter' => ($pluginFilter) ? ['id' => $pluginId, 'name' => $pluginName] : false,
                    'plugins'      => $plugins,
                ],
                'contentTemplate' => 'MauticPluginBundle:Integration:grid.html.php',
                'passthroughVars' => [
                    'activeLink'    => '#mautic_plugin_index',
                    'mauticContent' => 'integration',
                    'route'         => $this->generateUrl('mautic_plugin_index'),
                ],
            ]
        );
    }
    /**
     * @param string $name
     *
     * @return JsonResponse|Response
     */
    public function configAction($name, $activeTab = 'details-container', $page = 1)
    {
        if (!$this->get('mautic.security')->isGranted('plugin:plugins:manage')) {
            return $this->accessDenied();
        }
        if (!empty($this->request->get('activeTab'))) {
            $activeTab = $this->request->get('activeTab');
        }

        $session   = $this->get('session');
        $authorize = $this->request->request->get('integration_details[in_auth]', false, true);
        /** @var \Mautic\PluginBundle\Helper\IntegrationHelper $integrationHelper */
        $integrationHelper = $this->factory->getHelper('integration');
        /** @var AbstractIntegration $integrationObject */
        $integrationObject = $integrationHelper->getIntegrationObject($name);
        // Verify that the requested integration exists
        if (empty($integrationObject)) {
            throw $this->createNotFoundException($this->get('translator')->trans('mautic.core.url.error.404'));
        }

        $object = ('leadFieldsContainer' === $activeTab) ? 'lead' : 'company';
        $limit  = $this->coreParametersHelper->getParameter('default_pagelimit');
        $start  = ($page === 1) ? 0 : (($page - 1) * $limit);
        if ($start < 0) {
            $start = 0;
        }
        $session->set('mautic.plugin.'.$name.'.'.$object.'.start', $start);
        $session->set('mautic.plugin.'.$name.'.'.$object.'.page', $page);

        /** @var PluginModel $pluginModel */
        $pluginModel   = $this->getModel('plugin');
        $leadFields    = $pluginModel->getLeadFields();
        $companyFields = $pluginModel->getCompanyFields();
        /** @var \Mautic\PluginBundle\Integration\AbstractIntegration $integrationObject */
        $entity = $integrationObject->getIntegrationSettings();
        $form   = $this->createForm(
            'integration_details',
            $entity,
            [
                'integration'        => $entity->getName(),
                'lead_fields'        => $leadFields,
                'company_fields'     => $companyFields,
                'integration_object' => $integrationObject,
                'action'             => $this->generateUrl('mautic_plugin_config', ['name' => $name]),
            ]
        );
        if ($this->request->getMethod() == 'POST') {
            $valid = false;
            if (!$cancelled = $this->isFormCancelled($form)) {
                $currentKeys            = $integrationObject->getDecryptedApiKeys($entity);
                $currentFeatureSettings = $entity->getFeatureSettings();
                $valid                  = $this->isFormValid($form);

                if ($authorize || $valid) {
                    $em          = $this->get('doctrine.orm.entity_manager');
                    $integration = $entity->getName();
                    $keys        = $form['apiKeys']->getData();

                    // Prevent merged keys
                    $secretKeys = $integrationObject->getSecretKeys();
                    foreach ($secretKeys as $secretKey) {
                        if (empty($keys[$secretKey]) && !empty($currentKeys[$secretKey])) {
                            $keys[$secretKey] = $currentKeys[$secretKey];
                        }
                    }
                    $integrationObject->encryptAndSetApiKeys($keys, $entity);
                    if (!$authorize) {
                        $features = $entity->getSupportedFeatures();
                        if (in_array('public_profile', $features) || in_array('push_lead', $features)) {
                            // Ungroup the fields
                            $mauticLeadFields = [];
                            foreach ($leadFields as $group => $groupFields) {
                                $mauticLeadFields = array_merge($mauticLeadFields, $groupFields);
                            }
                            $mauticCompanyFields = [];
                            foreach ($companyFields as $group => $groupFields) {
                                $mauticCompanyFields = array_merge($mauticCompanyFields, $groupFields);
                            }

                            if ($missing = $integrationObject->cleanUpFields($entity, $mauticLeadFields, $mauticCompanyFields)) {
                                if ($entity->getIsPublished()) {
                                    // Only fail validation if the integration is enabled
                                    if (!empty($missing['leadFields'])) {
                                        $valid = false;

                                        $form->get('featureSettings')->get('leadFields')->addError(
                                            new FormError(
                                                $this->get('translator')->trans('mautic.plugin.field.required_mapping_missing', [], 'validators')
                                            )
                                        );
                                    }

                                    if (!empty($missing['companyFields'])) {
                                        $valid = false;

                                        $form->get('featureSettings')->get('companyFields')->addError(
                                            new FormError(
                                                $this->get('translator')->trans('mautic.plugin.field.required_mapping_missing', [], 'validators')
                                            )
                                        );
                                    }
                                }
                            }
                        }
                    } else {
                        //make sure they aren't overwritten because of API connection issues
                        $entity->setFeatureSettings($currentFeatureSettings);
                    }

                    if ($valid || $authorize) {
                        $dispatcher = $this->get('event_dispatcher');
                        $this->get('logger')->info('Dispatching integration config save event.');
                        if ($dispatcher->hasListeners(PluginEvents::PLUGIN_ON_INTEGRATION_CONFIG_SAVE)) {
                            $this->get('logger')->info('Event dispatcher has integration config save listeners.');
                            $event = new PluginIntegrationEvent($integrationObject);

                            $dispatcher->dispatch(PluginEvents::PLUGIN_ON_INTEGRATION_CONFIG_SAVE, $event);

                            $entity = $event->getEntity();
                        }

                        $em->persist($entity);
                        $em->flush();
                    }
                    if ($authorize) {
                        //redirect to the oauth URL
                        /** @var \Mautic\PluginBundle\Integration\AbstractIntegration $integrationObject */
                        $event = $this->dispatcher->dispatch(
                            PluginEvents::PLUGIN_ON_INTEGRATION_AUTH_REDIRECT,
                            new PluginIntegrationAuthRedirectEvent(
                                $integrationObject,
                                $integrationObject->getAuthLoginUrl()
                            )
                        );
                        $oauthUrl = $event->getAuthUrl();

                        return new JsonResponse(
                            [
                                'integration'         => $integration,
                                'authUrl'             => $oauthUrl,
                                'authorize'           => 1,
                                'popupBlockerMessage' => $this->translator->trans('mautic.core.popupblocked'),
                            ]
                        );
                    }
                }
            }

            if (($cancelled || ($valid && !$this->isFormApplied($form))) && !$authorize) {
                // Close the modal and return back to the list view
                return new JsonResponse(
                    [
                        'closeModal'    => 1,
                        'enabled'       => $entity->getIsPublished(),
                        'name'          => $integrationObject->getName(),
                        'mauticContent' => 'integrationConfig',
                        'sidebar'       => $this->get('templating')->render('MauticCoreBundle:LeftPanel:index.html.php'),
                    ]
                );
            }
        }

        $template    = $integrationObject->getFormTemplate();
        $objectTheme = $integrationObject->getFormTheme();
        $default     = 'MauticPluginBundle:FormTheme\Integration';
        $themes      = [$default];
        if (is_array($objectTheme)) {
            $themes = array_merge($themes, $objectTheme);
        } elseif ($objectTheme !== $default) {
            $themes[] = $objectTheme;
        }

        $formSettings = $integrationObject->getFormSettings();
        $callbackUrl  = !empty($formSettings['requires_callback']) ? $integrationObject->getAuthCallbackUrl() : '';

        $formNotes    = [];
        $noteSections = ['authorization', 'features', 'feature_settings', 'custom'];
        foreach ($noteSections as $section) {
            if ('custom' === $section) {
                $formNotes[$section] = $integrationObject->getFormNotes($section);
            } else {
                list($specialInstructions, $alertType) = $integrationObject->getFormNotes($section);

                if (!empty($specialInstructions)) {
                    $formNotes[$section] = [
                        'note' => $specialInstructions,
                        'type' => $alertType,
                    ];
                }
            }
        }

        return $this->delegateView(
            [
                'viewParameters' => [
                    'form'         => $this->setFormTheme($form, $template, $themes),
                    'description'  => $integrationObject->getDescription(),
                    'formSettings' => $formSettings,
                    'formNotes'    => $formNotes,
                    'callbackUrl'  => $callbackUrl,
                    'activeTab'    => $activeTab,
                ],
                'contentTemplate' => $template,
                'passthroughVars' => [
                    'activeLink'    => '#mautic_plugin_index',
                    'mauticContent' => 'integrationConfig',
                    'route'         => false,
                    'sidebar'       => $this->get('templating')->render('MauticCoreBundle:LeftPanel:index.html.php'),
                ],
            ]
        );
    }
    /**
     * @param $name
     *
     * @return array|JsonResponse|RedirectResponse|Response
     */
    public function infoAction($name)
    {
        if (!$this->get('mautic.security')->isGranted('plugin:plugins:manage')) {
            return $this->accessDenied();
        }
        /** @var \Mautic\PluginBundle\Model\PluginModel $pluginModel */
        $pluginModel = $this->getModel('plugin');
        $bundle      = $pluginModel->getRepository()->findOneBy(
            [
                'bundle' => InputHelper::clean($name),
            ]
        );
        if (!$bundle) {
            return $this->accessDenied();
        }
        /** @var \Mautic\PluginBundle\Helper\IntegrationHelper $integrationHelper */
        $integrationHelper = $this->factory->getHelper('integration');

        return $this->delegateView(
            [
                'viewParameters' => [
                    'bundle' => $bundle,
                    'icon'   => $integrationHelper->getIconPath($bundle),
                ],
                'contentTemplate' => 'MauticPluginBundle:Integration:info.html.php',
                'passthroughVars' => [
                    'activeLink'    => '#mautic_plugin_index',
                    'mauticContent' => 'integration',
                    'route'         => false,
                ],
            ]
        );
    }
    /**
     * Scans the addon bundles directly and loads bundles which are not registered to the database.
     *
     * @return JsonResponse
     */
    public function reloadAction()
    {
        if (!$this->get('mautic.security')->isGranted('plugin:plugins:manage')) {
            return $this->accessDenied();
        }
        /** @var \Mautic\PluginBundle\Model\PluginModel $model */
        $model   = $this->getModel('plugin');
        $plugins = $this->coreParametersHelper->getParameter('plugin.bundles');
        $added   = $disabled   = $updated   = 0;
        // Get the metadata for plugins for installation
        $em             = $this->get('doctrine.orm.entity_manager');
        $allMetadata    = $em->getMetadataFactory()->getAllMetadata();
        $pluginMetadata = $pluginInstalledSchemas = $currentPluginTables = [];
        $currentSchema  = $em->getConnection()->getSchemaManager()->createSchema();
        // Get current metadata and currently installed Tables
        /** @var \Doctrine\ORM\Mapping\ClassMetadata $meta */
        foreach ($allMetadata as $meta) {
<<<<<<< HEAD
            $namespace = $meta->fullyQualifiedClassName('');
=======
            $namespace = $meta->namespace;

>>>>>>> 98e0d2e2
            if (strpos($namespace, 'MauticPlugin') !== false) {
                $bundleName = preg_replace('/\\\Entity$/', '', $namespace);
                if (!isset($pluginMetadata[$bundleName])) {
                    $pluginMetadata[$bundleName] = [];
                }
                $pluginMetadata[$bundleName][$meta->getName()] = $meta;
                $table                                         = $meta->getTableName();
                if (!isset($currentPluginTables[$bundleName])) {
                    $currentPluginTables[$bundleName] = [];
                }
                if ($currentSchema->hasTable($table)) {
                    $currentPluginTables[$bundleName][] = $currentSchema->getTable($table);
                }
            }
        }
        // Create a Schema just for the plugin for updating
        foreach ($currentPluginTables as $bundleName => $tables) {
            $pluginInstalledSchemas[$bundleName] = new Schema($tables);
        }
        $persist          = [];
        $installedPlugins = $model->getEntities(
            [
                'index' => 'bundle',
            ]
        );
        /**
         * @var string
         * @var Plugin $plugin
         */
        foreach ($installedPlugins as $bundle => $plugin) {
            $persistUpdate = false;
            if (!isset($plugins[$bundle])) {
                if (!$plugin->getIsMissing()) {
                    //files are no longer found
                    $plugin->setIsMissing(true);
                    $persistUpdate = true;
                    ++$disabled;
                }
            } else {
                if ($plugin->getIsMissing()) {
                    //was lost but now is found
                    $plugin->setIsMissing(false);
                    $persistUpdate = true;
                }
                $file = $plugins[$bundle]['directory'].'/Config/config.php';
                //update details of the bundle
                if (file_exists($file)) {
                    /** @var array $details */
                    $details = include $file;
                    //compare versions to see if an update is necessary
                    $version = isset($details['version']) ? $details['version'] : '';
                    if (!empty($version) && version_compare($plugin->getVersion(), $version) == -1) {
                        ++$updated;
                        //call the update callback
                        $callback = $plugins[$bundle]['bundleClass'];
                        $metadata = (isset($pluginMetadata[$plugins[$bundle]['namespace']]))
                            ? $pluginMetadata[$plugins[$bundle]['namespace']] : null;
                        $installedSchema = (isset($pluginInstalledSchemas[$plugins[$bundle]['namespace']]))
                            ? $pluginInstalledSchemas[$plugins[$bundle]['namespace']] : null;
                        $callback::onPluginUpdate($plugin, $this->factory, $metadata, $installedSchema);
                        unset($metadata, $installedSchema);
                        $persistUpdate = true;
                    }
                    $plugin->setVersion($version);
                    $plugin->setName(
                        isset($details['name']) ? $details['name'] : $plugins[$bundle]['base']
                    );
                    if (isset($details['description'])) {
                        $plugin->setDescription($details['description']);
                    }
                    if (isset($details['author'])) {
                        $plugin->setAuthor($details['author']);
                    }
                }
                unset($plugins[$bundle]);
            }
            if ($persistUpdate) {
                $persist[] = $plugin;
            }
        }
        //rest are new
        foreach ($plugins as $plugin) {
            ++$added;
            $entity = new Plugin();
            $entity->setBundle($plugin['bundle']);
            $file = $plugin['directory'].'/Config/config.php';
            //update details of the bundle
            if (file_exists($file)) {
                $details = include $file;
                if (isset($details['version'])) {
                    $entity->setVersion($details['version']);
                }
                $entity->setName(
                    isset($details['name']) ? $details['name'] : $plugin['base']
                );
                if (isset($details['description'])) {
                    $entity->setDescription($details['description']);
                }
                if (isset($details['author'])) {
                    $entity->setAuthor($details['author']);
                }
            }
            // Call the install callback
            $callback        = $plugin['bundleClass'];
            $metadata        = (isset($pluginMetadata[$plugin['namespace']])) ? $pluginMetadata[$plugin['namespace']] : null;
<<<<<<< HEAD
            $installedSchema = (isset($pluginInstalledSchemas[$plugin['namespace']]))
                ? $pluginInstalledSchemas[$plugin['namespace']] : null;
=======
            $installedSchema = null;

            if (isset($pluginInstalledSchemas[$plugin['namespace']]) && count($pluginInstalledSchemas[$plugin['namespace']]->getTables()) !== 0) {
                $installedSchema = true;
            }

>>>>>>> 98e0d2e2
            $callback::onPluginInstall($entity, $this->factory, $metadata, $installedSchema);
            $persist[] = $entity;
        }
        if (!empty($persist)) {
            $model->saveEntities($persist);
        }
        // Alert the user to the number of additions
        $this->addFlash(
            'mautic.plugin.notice.reloaded',
            [
                '%added%'    => $added,
                '%disabled%' => $disabled,
                '%updated%'  => $updated,
            ]
        );
        $viewParameters = [
            'page' => $this->get('session')->get('mautic.plugin.page'),
        ];
        // Refresh the index contents
        return $this->postActionRedirect(
            [
                'returnUrl'       => $this->generateUrl('mautic_plugin_index', $viewParameters),
                'viewParameters'  => $viewParameters,
                'contentTemplate' => 'MauticPluginBundle:Plugin:index',
                'passthroughVars' => [
                    'activeLink'    => '#mautic_plugin_index',
                    'mauticContent' => 'plugin',
                ],
            ]
        );
    }
}<|MERGE_RESOLUTION|>--- conflicted
+++ resolved
@@ -1,4 +1,5 @@
 <?php
+
 /*
  * @copyright   2014 Mautic Contributors. All rights reserved
  * @author      Mautic
@@ -38,8 +39,10 @@
         if (!$this->get('mautic.security')->isGranted('plugin:plugins:manage')) {
             return $this->accessDenied();
         }
+
         /** @var \Mautic\PluginBundle\Model\PluginModel $pluginModel */
         $pluginModel = $this->getModel('plugin');
+
         // List of plugins for filter and to show as a single integration
         $plugins = $pluginModel->getEntities(
             [
@@ -55,13 +58,17 @@
                 'hydration_mode' => 'hydrate_array',
             ]
         );
+
         $session      = $this->get('session');
         $pluginFilter = $this->request->get('plugin', $session->get('mautic.integrations.filter', ''));
+
         $session->set('mautic.integrations.filter', $pluginFilter);
+
         /** @var \Mautic\PluginBundle\Helper\IntegrationHelper $integrationHelper */
         $integrationHelper  = $this->factory->getHelper('integration');
         $integrationObjects = $integrationHelper->getIntegrationObjects(null, null, true);
         $integrations       = $foundPlugins       = [];
+
         foreach ($integrationObjects as $name => $object) {
             $settings = $object->getIntegrationSettings();
             $plugin   = $settings->getPlugin();
@@ -76,8 +83,10 @@
                     'isBundle' => false,
                 ];
             }
+
             $foundPlugins[$pluginId] = true;
         }
+
         $nonIntegrationPlugins = array_diff_key($plugins, $foundPlugins);
         foreach ($nonIntegrationPlugins as $plugin) {
             $integrations[$plugin['name']] = [
@@ -90,6 +99,7 @@
                 'isBundle'    => true,
             ];
         }
+
         //sort by name
         uksort(
             $integrations,
@@ -97,7 +107,9 @@
                 return strnatcasecmp($a, $b);
             }
         );
+
         $tmpl = $this->request->isXmlHttpRequest() ? $this->request->get('tmpl', 'index') : 'index';
+
         if (!empty($pluginFilter)) {
             foreach ($plugins as $plugin) {
                 if ($plugin['id'] == $pluginFilter) {
@@ -125,6 +137,7 @@
             ]
         );
     }
+
     /**
      * @param string $name
      *
@@ -141,10 +154,12 @@
 
         $session   = $this->get('session');
         $authorize = $this->request->request->get('integration_details[in_auth]', false, true);
+
         /** @var \Mautic\PluginBundle\Helper\IntegrationHelper $integrationHelper */
         $integrationHelper = $this->factory->getHelper('integration');
         /** @var AbstractIntegration $integrationObject */
         $integrationObject = $integrationHelper->getIntegrationObject($name);
+
         // Verify that the requested integration exists
         if (empty($integrationObject)) {
             throw $this->createNotFoundException($this->get('translator')->trans('mautic.core.url.error.404'));
@@ -165,7 +180,8 @@
         $companyFields = $pluginModel->getCompanyFields();
         /** @var \Mautic\PluginBundle\Integration\AbstractIntegration $integrationObject */
         $entity = $integrationObject->getIntegrationSettings();
-        $form   = $this->createForm(
+
+        $form = $this->createForm(
             'integration_details',
             $entity,
             [
@@ -176,6 +192,7 @@
                 'action'             => $this->generateUrl('mautic_plugin_config', ['name' => $name]),
             ]
         );
+
         if ($this->request->getMethod() == 'POST') {
             $valid = false;
             if (!$cancelled = $this->isFormCancelled($form)) {
@@ -196,6 +213,7 @@
                         }
                     }
                     $integrationObject->encryptAndSetApiKeys($keys, $entity);
+
                     if (!$authorize) {
                         $features = $entity->getSupportedFeatures();
                         if (in_array('public_profile', $features) || in_array('push_lead', $features)) {
@@ -254,6 +272,7 @@
                         $em->persist($entity);
                         $em->flush();
                     }
+
                     if ($authorize) {
                         //redirect to the oauth URL
                         /** @var \Mautic\PluginBundle\Integration\AbstractIntegration $integrationObject */
@@ -342,6 +361,7 @@
             ]
         );
     }
+
     /**
      * @param $name
      *
@@ -352,16 +372,20 @@
         if (!$this->get('mautic.security')->isGranted('plugin:plugins:manage')) {
             return $this->accessDenied();
         }
+
         /** @var \Mautic\PluginBundle\Model\PluginModel $pluginModel */
         $pluginModel = $this->getModel('plugin');
-        $bundle      = $pluginModel->getRepository()->findOneBy(
+
+        $bundle = $pluginModel->getRepository()->findOneBy(
             [
                 'bundle' => InputHelper::clean($name),
             ]
         );
+
         if (!$bundle) {
             return $this->accessDenied();
         }
+
         /** @var \Mautic\PluginBundle\Helper\IntegrationHelper $integrationHelper */
         $integrationHelper = $this->factory->getHelper('integration');
 
@@ -380,6 +404,7 @@
             ]
         );
     }
+
     /**
      * Scans the addon bundles directly and loads bundles which are not registered to the database.
      *
@@ -390,49 +415,57 @@
         if (!$this->get('mautic.security')->isGranted('plugin:plugins:manage')) {
             return $this->accessDenied();
         }
+
         /** @var \Mautic\PluginBundle\Model\PluginModel $model */
         $model   = $this->getModel('plugin');
         $plugins = $this->coreParametersHelper->getParameter('plugin.bundles');
         $added   = $disabled   = $updated   = 0;
+
         // Get the metadata for plugins for installation
         $em             = $this->get('doctrine.orm.entity_manager');
         $allMetadata    = $em->getMetadataFactory()->getAllMetadata();
         $pluginMetadata = $pluginInstalledSchemas = $currentPluginTables = [];
-        $currentSchema  = $em->getConnection()->getSchemaManager()->createSchema();
+
+        $currentSchema = $em->getConnection()->getSchemaManager()->createSchema();
+
         // Get current metadata and currently installed Tables
+
         /** @var \Doctrine\ORM\Mapping\ClassMetadata $meta */
         foreach ($allMetadata as $meta) {
-<<<<<<< HEAD
-            $namespace = $meta->fullyQualifiedClassName('');
-=======
             $namespace = $meta->namespace;
 
->>>>>>> 98e0d2e2
             if (strpos($namespace, 'MauticPlugin') !== false) {
                 $bundleName = preg_replace('/\\\Entity$/', '', $namespace);
                 if (!isset($pluginMetadata[$bundleName])) {
                     $pluginMetadata[$bundleName] = [];
                 }
                 $pluginMetadata[$bundleName][$meta->getName()] = $meta;
-                $table                                         = $meta->getTableName();
+
+                $table = $meta->getTableName();
+
                 if (!isset($currentPluginTables[$bundleName])) {
                     $currentPluginTables[$bundleName] = [];
                 }
+
                 if ($currentSchema->hasTable($table)) {
                     $currentPluginTables[$bundleName][] = $currentSchema->getTable($table);
                 }
             }
         }
+
         // Create a Schema just for the plugin for updating
         foreach ($currentPluginTables as $bundleName => $tables) {
             $pluginInstalledSchemas[$bundleName] = new Schema($tables);
         }
-        $persist          = [];
+
+        $persist = [];
+
         $installedPlugins = $model->getEntities(
             [
                 'index' => 'bundle',
             ]
         );
+
         /**
          * @var string
          * @var Plugin $plugin
@@ -452,84 +485,102 @@
                     $plugin->setIsMissing(false);
                     $persistUpdate = true;
                 }
+
                 $file = $plugins[$bundle]['directory'].'/Config/config.php';
+
                 //update details of the bundle
                 if (file_exists($file)) {
                     /** @var array $details */
                     $details = include $file;
+
                     //compare versions to see if an update is necessary
                     $version = isset($details['version']) ? $details['version'] : '';
                     if (!empty($version) && version_compare($plugin->getVersion(), $version) == -1) {
                         ++$updated;
+
                         //call the update callback
                         $callback = $plugins[$bundle]['bundleClass'];
                         $metadata = (isset($pluginMetadata[$plugins[$bundle]['namespace']]))
                             ? $pluginMetadata[$plugins[$bundle]['namespace']] : null;
                         $installedSchema = (isset($pluginInstalledSchemas[$plugins[$bundle]['namespace']]))
                             ? $pluginInstalledSchemas[$plugins[$bundle]['namespace']] : null;
+
                         $callback::onPluginUpdate($plugin, $this->factory, $metadata, $installedSchema);
+
                         unset($metadata, $installedSchema);
+
                         $persistUpdate = true;
                     }
+
                     $plugin->setVersion($version);
+
                     $plugin->setName(
                         isset($details['name']) ? $details['name'] : $plugins[$bundle]['base']
                     );
+
                     if (isset($details['description'])) {
                         $plugin->setDescription($details['description']);
                     }
+
                     if (isset($details['author'])) {
                         $plugin->setAuthor($details['author']);
                     }
                 }
+
                 unset($plugins[$bundle]);
             }
             if ($persistUpdate) {
                 $persist[] = $plugin;
             }
         }
+
         //rest are new
         foreach ($plugins as $plugin) {
             ++$added;
             $entity = new Plugin();
             $entity->setBundle($plugin['bundle']);
+
             $file = $plugin['directory'].'/Config/config.php';
+
             //update details of the bundle
             if (file_exists($file)) {
                 $details = include $file;
+
                 if (isset($details['version'])) {
                     $entity->setVersion($details['version']);
                 }
+
                 $entity->setName(
                     isset($details['name']) ? $details['name'] : $plugin['base']
                 );
+
                 if (isset($details['description'])) {
                     $entity->setDescription($details['description']);
                 }
+
                 if (isset($details['author'])) {
                     $entity->setAuthor($details['author']);
                 }
             }
+
             // Call the install callback
             $callback        = $plugin['bundleClass'];
             $metadata        = (isset($pluginMetadata[$plugin['namespace']])) ? $pluginMetadata[$plugin['namespace']] : null;
-<<<<<<< HEAD
-            $installedSchema = (isset($pluginInstalledSchemas[$plugin['namespace']]))
-                ? $pluginInstalledSchemas[$plugin['namespace']] : null;
-=======
             $installedSchema = null;
 
             if (isset($pluginInstalledSchemas[$plugin['namespace']]) && count($pluginInstalledSchemas[$plugin['namespace']]->getTables()) !== 0) {
                 $installedSchema = true;
             }
 
->>>>>>> 98e0d2e2
             $callback::onPluginInstall($entity, $this->factory, $metadata, $installedSchema);
+
             $persist[] = $entity;
         }
+
         if (!empty($persist)) {
             $model->saveEntities($persist);
         }
+
         // Alert the user to the number of additions
         $this->addFlash(
             'mautic.plugin.notice.reloaded',
@@ -539,9 +590,11 @@
                 '%updated%'  => $updated,
             ]
         );
+
         $viewParameters = [
             'page' => $this->get('session')->get('mautic.plugin.page'),
         ];
+
         // Refresh the index contents
         return $this->postActionRedirect(
             [
