<?php

/*
 * @copyright   2014 Mautic Contributors. All rights reserved
 * @author      Mautic
 *
 * @link        http://mautic.org
 *
 * @license     GNU/GPLv3 http://www.gnu.org/licenses/gpl-3.0.html
 */

namespace Mautic\PluginBundle\Controller;

use Mautic\CoreBundle\Controller\AjaxController as CommonAjaxController;
use Mautic\CoreBundle\Helper\InputHelper;
use Mautic\PluginBundle\Model\PluginModel;
use Symfony\Component\HttpFoundation\Request;

/**
 * Class AjaxController.
 */
class AjaxController extends CommonAjaxController
{
    /**
     * @param Request $request
     *
     * @return \Symfony\Component\HttpFoundation\JsonResponse
     */
    protected function setIntegrationFilterAction(Request $request)
    {
        $session      = $this->get('session');
        $pluginFilter = InputHelper::int($this->request->get('plugin'));
        $session->set('mautic.integrations.filter', $pluginFilter);

        return $this->sendJsonResponse(['success' => 1]);
    }

    /**
     * Get the HTML for list of fields.
     *
     * @param Request $request
     *
     * @return \Symfony\Component\HttpFoundation\JsonResponse
     */
    protected function getIntegrationFieldsAction(Request $request)
    {
        $integration = $request->request->get('integration');
        $settings    = $request->request->get('settings');
        $page        = $request->request->get('page');

        $dataArray = ['success' => 0];

        if (!empty($integration) && !empty($settings)) {
            /** @var \Mautic\PluginBundle\Helper\IntegrationHelper $helper */
            $helper = $this->get('mautic.helper.integration');
            /** @var \Mautic\PluginBundle\Integration\AbstractIntegration $integrationObject */
            $integrationObject = $helper->getIntegrationObject($integration);

            if ($integrationObject) {
                if (!$object = $request->attributes->get('object')) {
                    $object = (isset($settings['object'])) ? $settings['object'] : 'lead';
                }

                $isLead            = ('lead' === $object);
                $integrationFields = ($isLead)
                    ? $integrationObject->getFormLeadFields($settings)
                    : $integrationObject->getFormCompanyFields(
                        $settings
                    );

                if (!empty($integrationFields)) {
                    $session = $this->get('session');
                    $session->set('mautic.plugin.'.$integration.'.'.$object.'.page', $page);

                    /** @var PluginModel $pluginModel */
                    $pluginModel = $this->getModel('plugin');

                    // Get a list of custom form fields
                    $mauticFields    = ($isLead) ? $pluginModel->getLeadFields() : $pluginModel->getCompanyFields();
                    $featureSettings = $integrationObject->getIntegrationSettings()->getFeatureSettings();
                    $formType        = $isLead ? 'integration_fields' : 'integration_company_fields';
                    $form            = $this->createForm(
                        $formType,
                        isset($featureSettings[$object.'Fields']) ? $featureSettings[$object.'Fields'] : [],
                        [
                            'mautic_fields'      => $mauticFields,
                            'integration_fields' => $integrationFields,
                            'csrf_protection'    => false,
                            'integration_object' => $integrationObject,
                            'integration'        => $integration,
                            'page'               => $page,
                            'limit'              => $this->get('mautic.helper.core_parameters')->getParameter('default_pagelimit'),
                        ]
                    );

                    $html = $this->render(
                        'MauticCoreBundle:Helper:blank_form.html.php',
                        [
                            'form' => $this->setFormTheme(
                                $form,
                                'MauticCoreBundle:Helper:blank_form.html.php',
                                'MauticPluginBundle:FormTheme\Integration'
                            ),
                            'function' => 'row',
                        ]
                    )->getContent();

                    if (!isset($settings['prefix'])) {
                        $prefix = 'integration_details[featureSettings]['.$object.'Fields]';
                    } else {
                        $prefix = $settings['prefix'];
                    }

                    $idPrefix = str_replace(['][', '[', ']'], '_', $prefix);
                    if (substr($idPrefix, -1) == '_') {
                        $idPrefix = substr($idPrefix, 0, -1);
                    }

                    $html = preg_replace('/'.$formType.'\[(.*?)\]/', $prefix.'[$1]', $html);
                    $html = str_replace($formType, $idPrefix, $html);

                    $dataArray['success'] = 1;
                    $dataArray['html']    = $html;
                }
            }
        }

        return $this->sendJsonResponse($dataArray);
    }

    /**
     * Get the HTML for list of fields.
     *
     * @deprecated 2.8.0 to be removed in 3.0
     *
     * @return \Symfony\Component\HttpFoundation\JsonResponse
     */
    protected function getIntegrationLeadFieldsAction(Request $request)
    {
        $request->attributes->set('object', 'lead');

        return $this->getIntegrationFieldsAction($request);
    }

    /**
     * Get the HTML for list of fields.
     *
     * @deprecated 2.8.0 to be removed in 3.0
     *
     * @param Request $request
     *
     * @return \Symfony\Component\HttpFoundation\JsonResponse
     */
    protected function getIntegrationCompanyFieldsAction(Request $request)
    {
        $request->attributes->set('object', 'company');

        return $this->getIntegrationFieldsAction($request);
    }

    /**
     * Get the HTML for integration properties.
     *
     * @param Request $request
     *
     * @return \Symfony\Component\HttpFoundation\JsonResponse
     */
    protected function getIntegrationConfigAction(Request $request)
    {
        $integration = $request->request->get('integration');
        $settings    = $request->request->get('settings');
        $dataArray   = ['success' => 0];

        if (!empty($integration) && !empty($settings)) {
            /** @var \Mautic\PluginBundle\Helper\IntegrationHelper $helper */
            $helper = $this->factory->getHelper('integration');
            /** @var \Mautic\PluginBundle\Integration\AbstractIntegration $object */
            $object = $helper->getIntegrationObject($integration);

            if ($object) {
                $objectSettings = $object->getIntegrationSettings();
                $defaults       = $objectSettings->getFeatureSettings();

                $form = $this->createForm('integration_config', $defaults, [
                    'integration'     => $object,
                    'csrf_protection' => false,
                ]);

                $form = $this->setFormTheme($form, 'MauticCoreBundle:Helper:blank_form.html.php', 'MauticPluginBundle:FormTheme\Integration');

                $html = $this->render('MauticCoreBundle:Helper:blank_form.html.php', [
                    'form'      => $form,
                    'function'  => 'widget',
                    'variables' => [
                        'integration' => $object,
                    ],
                ])->getContent();

                $prefix   = str_replace('[integration]', '[config]', $settings['name']);
                $idPrefix = str_replace(['][', '[', ']'], '_', $prefix);
                if (substr($idPrefix, -1) == '_') {
                    $idPrefix = substr($idPrefix, 0, -1);
                }

                $html = preg_replace('/integration_config\[(.*?)\]/', $prefix.'[$1]', $html);
                $html = str_replace('integration_config', $idPrefix, $html);

                $dataArray['success'] = 1;
                $dataArray['html']    = $html;
            }
        }

        return $this->sendJsonResponse($dataArray);
    }

    /**
<<<<<<< HEAD
     * Get the HTML for campaigns list dropdown.
     *
=======
>>>>>>> 7616ca6f
     * @param Request $request
     *
     * @return \Symfony\Component\HttpFoundation\JsonResponse
     */
<<<<<<< HEAD
    protected function getIntegrationCampaignsAction(Request $request)
    {
        $integration = $request->request->get('integration');
        $dataArray   = ['success' => 0];

        if (!empty($integration)) {
            /** @var \Mautic\PluginBundle\Helper\IntegrationHelper $helper */
            $helper = $this->factory->getHelper('integration');
            /** @var \Mautic\PluginBundle\Integration\AbstractIntegration $object */
            $object = $helper->getIntegrationObject($integration);
            $data   = [];
            if ($object) {
                $campaigns = $object->getCampaigns();
                if (isset($campaigns['records']) && !empty($campaigns['records'])) {
                    foreach ($campaigns['records'] as $campaign) {
                        $data[$campaign['Id']] = $campaign['Name'];
                    }
                }
                $form = $this->createForm('integration_campaigns', $data, [
                    'integration'     => $integration,
                    'campaigns'       => $data,
                    'csrf_protection' => false,
                ]);

                $form = $this->setFormTheme($form, 'MauticCoreBundle:Helper:blank_form.html.php', 'MauticPluginBundle:FormTheme\Integration');

                $html = $this->render('MauticCoreBundle:Helper:blank_form.html.php', [
                    'form'      => $form,
                    'function'  => 'row',
                    'variables' => [
                        'campaigns'   => $data,
                        'integration' => $object,
                    ],
                ])->getContent();

                $dataArray['success'] = 1;
                $dataArray['html']    = $html;
            }
        }

        return $this->sendJsonResponse($dataArray);
    }

=======
>>>>>>> 7616ca6f
    protected function matchFieldsAction(Request $request)
    {
        $integration       = $request->request->get('integration');
        $integration_field = $request->request->get('integrationField');
        $mautic_field      = $request->request->get('mauticField');
        $update_mautic     = $request->request->get('updateMautic');
        $object            = $request->request->get('object');

        $helper             = $this->factory->getHelper('integration');
        $integration_object = $helper->getIntegrationObject($integration);
        $entity             = $integration_object->getIntegrationSettings();
        $featureSettings    = $entity->getFeatureSettings();

        $doNotMatchField = ($mautic_field === '-1');
        if ($object == 'lead') {
            $fields       = 'leadFields';
            $updateFields = 'update_mautic';
        } else {
            $fields       = 'companyFields';
            $updateFields = 'update_mautic_company';
        }
        $newFeatureSettings = [];
        if ($doNotMatchField) {
            if (isset($featureSettings[$updateFields]) && array_key_exists($integration_field, $featureSettings[$updateFields])) {
                unset($featureSettings[$updateFields][$integration_field]);
            }
            if (isset($featureSettings[$fields]) && array_key_exists($integration_field, $featureSettings[$fields])) {
                unset($featureSettings[$fields][$integration_field]);
            }
            $dataArray = ['success' => 0];
        } else {
            $newFeatureSettings[$integration_field] = $update_mautic;
            if (isset($featureSettings[$updateFields])) {
                $featureSettings[$updateFields] = array_merge($featureSettings[$updateFields], $newFeatureSettings);
            }
            $newFeatureSettings[$integration_field] = $mautic_field;
            if (isset($featureSettings[$fields])) {
                $featureSettings[$fields] = array_merge($featureSettings[$fields], $newFeatureSettings);
            }

            $dataArray = ['success' => 1];
        }

        $entity->setFeatureSettings($featureSettings);

        $this->getModel('plugin')->saveFeatureSettings($entity);

        return $this->sendJsonResponse($dataArray);
    }
}<|MERGE_RESOLUTION|>--- conflicted
+++ resolved
@@ -214,16 +214,10 @@
     }
 
     /**
-<<<<<<< HEAD
-     * Get the HTML for campaigns list dropdown.
-     *
-=======
->>>>>>> 7616ca6f
-     * @param Request $request
-     *
-     * @return \Symfony\Component\HttpFoundation\JsonResponse
-     */
-<<<<<<< HEAD
+     * @param Request $request
+     *
+     * @return \Symfony\Component\HttpFoundation\JsonResponse
+     */
     protected function getIntegrationCampaignsAction(Request $request)
     {
         $integration = $request->request->get('integration');
@@ -267,8 +261,6 @@
         return $this->sendJsonResponse($dataArray);
     }
 
-=======
->>>>>>> 7616ca6f
     protected function matchFieldsAction(Request $request)
     {
         $integration       = $request->request->get('integration');
