--- conflicted
+++ resolved
@@ -173,13 +173,9 @@
         if (!empty($withFeatures)) {
             $integrationsWithFeatures = array();
             foreach ($withFeatures as $feature) {
-<<<<<<< HEAD
-               // $integrationsWithFeatures = $integrationsWithFeatures + $byFeatureList[$feature];
-=======
                 if (isset($byFeatureList[$feature])) {
                     $integrationsWithFeatures = $integrationsWithFeatures + $byFeatureList[$feature];
                 }
->>>>>>> b5eff366
             }
 
             $filteredIntegrations = array_intersect($filteredIntegrations, $integrationsWithFeatures);
