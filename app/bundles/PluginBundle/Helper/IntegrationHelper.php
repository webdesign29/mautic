--- conflicted
+++ resolved
@@ -72,7 +72,6 @@
      * @var MauticFactory
      */
     protected $factory;
-<<<<<<< HEAD
 
     private $integrations = [];
 
@@ -81,8 +80,6 @@
     private $byFeatureList = [];
 
     private $byPlugin = [];
-=======
->>>>>>> b3f2e62b
 
     /**
      * IntegrationHelper constructor.
@@ -121,13 +118,8 @@
     public function getIntegrationObjects($specificIntegrations = null, $withFeatures = null, $alphabetical = false, $pluginFilter = null, $publishedOnly = false)
     {
         // Build the service classes
-<<<<<<< HEAD
         if (empty($this->available)) {
             $this->available = [];
-=======
-        if (empty($available)) {
-            $available = [];
->>>>>>> b3f2e62b
 
             // Get currently installed integrations
             $integrationSettings = $this->getIntegrationSettings();
@@ -158,17 +150,10 @@
                     $finder = new Finder();
                     $finder->files()->name('*Integration.php')->in($plugin['directory'].'/Integration')->ignoreDotFiles(true);
 
-<<<<<<< HEAD
                     $id                  = $installedPlugins[$plugin['bundle']]['id'];
                     $this->byPlugin[$id] = [];
                     $pluginReference     = $this->em->getReference('MauticPluginBundle:Plugin', $id);
                     $pluginNamespace     = str_replace('MauticPlugin', '', $plugin['bundle']);
-=======
-                    $id              = $installedPlugins[$plugin['bundle']]['id'];
-                    $byPlugin[$id]   = [];
-                    $pluginReference = $this->em->getReference('MauticPluginBundle:Plugin', $id);
-                    $pluginNamespace = str_replace('MauticPlugin', '', $plugin['bundle']);
->>>>>>> b3f2e62b
 
                     foreach ($finder as $file) {
                         $integrationName = substr($file->getBaseName(), 0, -15);
@@ -182,11 +167,7 @@
 
                             // Initiate the class in order to get the features supported
                             if ($this->container->has($integrationContainerKey)) {
-<<<<<<< HEAD
                                 $this->integrations[$integrationName] = $this->container->get($integrationContainerKey);
-=======
-                                $integrations[$integrationName] = $this->container->get($integrationContainerKey);
->>>>>>> b3f2e62b
 
                                 $features = $this->integrations[$integrationName]->getSupportedFeatures();
                                 $newIntegration->setSupportedFeatures($features);
@@ -206,22 +187,13 @@
                                 $refClass = new \ReflectionClass($class);
 
                                 if ($refClass->isInstantiable()) {
-<<<<<<< HEAD
                                     $this->integrations[$integrationName] = new $class($this->factory);
                                     $features                             = $this->integrations[$integrationName]->getSupportedFeatures();
-=======
-                                    $integrations[$integrationName] = new $class($this->factory);
-                                    $features                       = $integrations[$integrationName]->getSupportedFeatures();
->>>>>>> b3f2e62b
 
                                     $newIntegration->setSupportedFeatures($features);
 
                                     // Go ahead and stash it since it's built already
-<<<<<<< HEAD
                                     $this->integrations[$integrationName]->setIntegrationSettings($newIntegration);
-=======
-                                    $integrations[$integrationName]->setIntegrationSettings($newIntegration);
->>>>>>> b3f2e62b
 
                                     $newIntegrations[] = $newIntegration;
 
@@ -282,13 +254,8 @@
 
                             // Initiate the class in order to get the features supported
                             if ($this->container->has($integrationContainerKey)) {
-<<<<<<< HEAD
                                 $this->integrations[$integrationName] = $this->container->get($integrationContainerKey);
                                 $features                             = $this->integrations[$integrationName]->getSupportedFeatures();
-=======
-                                $integrations[$integrationName] = $this->container->get($integrationContainerKey);
-                                $features                       = $integrations[$integrationName]->getSupportedFeatures();
->>>>>>> b3f2e62b
                                 $newIntegration->setSupportedFeatures($features);
 
                                 // Go ahead and stash it since it's built already
@@ -360,7 +327,6 @@
                 continue;
             }
 
-<<<<<<< HEAD
             if (!isset($this->integrations[$integrationName])) {
                 $integration             = $this->available[$integrationName];
                 $integrationContainerKey = strtolower("mautic.integration.{$integrationName}");
@@ -368,15 +334,6 @@
                 if ($this->container->has($integrationContainerKey)) {
                     $this->integrations[$integrationName] = $this->container->get($integrationContainerKey);
                     $this->integrations[$integrationName]->setIntegrationSettings($integration['settings']);
-=======
-            if (!isset($integrations[$integrationName])) {
-                $integration             = $available[$integrationName];
-                $integrationContainerKey = strtolower("mautic.integration.{$integrationName}");
-
-                if ($this->container->has($integrationContainerKey)) {
-                    $integrations[$integrationName] = $this->container->get($integrationContainerKey);
-                    $integrations[$integrationName]->setIntegrationSettings($integration['settings']);
->>>>>>> b3f2e62b
                 } else {
                     /**
                      * @deprecated: 2.8.2 To be removed in 3.0
@@ -387,15 +344,9 @@
                     $refClass      = new \ReflectionClass($class);
 
                     if ($refClass->isInstantiable()) {
-<<<<<<< HEAD
                         $this->integrations[$integrationName] = new $class($this->factory);
 
                         $this->integrations[$integrationName]->setIntegrationSettings($integration['settings']);
-=======
-                        $integrations[$integrationName] = new $class($this->factory);
-
-                        $integrations[$integrationName]->setIntegrationSettings($integration['settings']);
->>>>>>> b3f2e62b
                     } else {
                         // Something is bad so ignore
                         continue;
