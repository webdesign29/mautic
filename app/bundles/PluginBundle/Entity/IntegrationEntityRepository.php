<?php

/*
 * @copyright   2014 Mautic Contributors. All rights reserved
 * @author      Mautic
 *
 * @link        http://mautic.org
 *
 * @license     GNU/GPLv3 http://www.gnu.org/licenses/gpl-3.0.html
 */

namespace Mautic\PluginBundle\Entity;

use Mautic\CoreBundle\Entity\CommonRepository;

/**
 * IntegrationRepository.
 */
class IntegrationEntityRepository extends CommonRepository
{
    /**
     * @param      $integration
     * @param      $integrationEntity
     * @param      $internalEntity
     * @param null $internalEntityId
     * @param null $startDate
     * @param null $endDate
     * @param bool $push
     * @param int  $start
     * @param int  $limit
     *
     * @return array
     */
    public function getIntegrationsEntityId(
        $integration,
        $integrationEntity,
        $internalEntity,
        $internalEntityId = null,
        $startDate = null,
        $endDate = null,
        $push = false,
        $start = 0,
        $limit = 0,
        $integrationEntityIds = null
    ) {
        $q = $this->_em->getConnection()->createQueryBuilder()
            ->select('DISTINCT(i.integration_entity_id), i.id, i.internal_entity_id, i.integration_entity')
            ->from(MAUTIC_TABLE_PREFIX.'integration_entity', 'i');

        $q->where('i.integration = :integration')
            ->andWhere('i.internal_entity = :internalEntity')
            ->setParameter('integration', $integration)
            ->setParameter('internalEntity', $internalEntity);

        if ($integrationEntity) {
            $q->andWhere('i.integration_entity = :integrationEntity')
                ->setParameter('integrationEntity', $integrationEntity);
        }

        if ($push) {
            $q->join('i', MAUTIC_TABLE_PREFIX.'leads', 'l', 'l.id = i.internal_entity_id and l.last_active >= :startDate')
                ->setParameter('startDate', $startDate);
        }

        if ($internalEntityId) {
            $q->andWhere('i.internal_entity_id = :internalEntityId')
                ->setParameter('internalEntityId', $internalEntityId);
        }

        if ($startDate and !$push) {
            $q->andWhere('i.last_sync_date >= :startDate')
                ->setParameter('startDate', $startDate);
        }
        if ($endDate and !$push) {
            $q->andWhere('i.last_sync_date <= :endDate')
                ->setParameter('endDate', $endDate);
        }

        if ($start) {
            $q->setFirstResult((int) $start);
        }
        if ($limit) {
            $q->setMaxResults((int) $limit);
        }
        if ($integrationEntityIds) {
            $q->andWhere('i.integration_entity_id in ('.$integrationEntityIds.')');
        }

        $results = $q->execute()->fetchAll();

        return $results;
    }

    /**
     * @param      $integration
     * @param      $integrationEntity
     * @param      $internalEntity
     * @param      $internalEntityId
     * @param null $leadFields
     *
     * @return array
     */
    public function getIntegrationEntity($integration, $integrationEntity, $internalEntity, $internalEntityId, $leadFields = null)
    {
        $q = $this->_em->getConnection()->createQueryBuilder()
            ->from(MAUTIC_TABLE_PREFIX.'integration_entity', 'i')
            ->join('i', MAUTIC_TABLE_PREFIX.'leads', 'l', 'l.id = i.internal_entity_id');
        $q->select('i.integration_entity_id, i.integration_entity, i.id, i.internal_entity_id');
        if ($leadFields) {
            $q->addSelect($leadFields);
        }

        $q->where(
            $q->expr()->andX(
                $q->expr()->eq('i.integration', ':integration'),
                $q->expr()->eq('i.internal_entity', ':internalEntity'),
                $q->expr()->eq('i.integration_entity', ':integrationEntity'),
                $q->expr()->eq('i.internal_entity_id', (int) $internalEntityId)
            )
        )
            ->setParameter('integration', $integration)
            ->setParameter('internalEntity', $internalEntity)
            ->setParameter('integrationEntity', $integrationEntity)
            ->setMaxResults(1);

        $results = $q->execute()->fetchAll();

        return ($results) ? $results[0] : null;
    }

    /**
<<<<<<< HEAD
=======
     * @param      $integration
     * @param      $integrationEntity
     * @param      $internalEntity
     * @param      $internalEntityId
     * @param null $leadFields
     *
     * @return IntegrationEntity[]
     */
    public function getIntegrationEntities($integration, $integrationEntity, $internalEntity, $internalEntityIds)
    {
        $q = $this->createQueryBuilder('i', 'i.internalEntityId');

        $q->where(
            $q->expr()->andX(
                $q->expr()->eq('i.integration', ':integration'),
                $q->expr()->eq('i.internalEntity', ':internalEntity'),
                $q->expr()->eq('i.integrationEntity', ':integrationEntity'),
                $q->expr()->in('i.internalEntityId', ':internalEntityIds')
            )
        )
            ->setParameter('integration', $integration)
            ->setParameter('internalEntity', $internalEntity)
            ->setParameter('integrationEntity', $integrationEntity)
            ->setParameter('internalEntityIds', $internalEntityIds);

        $results = $q->getQuery()->getResult();

        return $results;
    }

    /**
>>>>>>> 45c5d5ac
     * @param       $integration
     * @param       $internalEntity
     * @param       $leadFields
     * @param int   $limit
     * @param null  $fromDate
     * @param null  $toDate
     * @param array $integrationEntity
     * @param array $excludeIntegrationIds
     */
    public function findLeadsToUpdate(
        $integration,
        $internalEntity,
        $leadFields,
        $limit = 25,
        $fromDate = null,
        $toDate = null,
        $integrationEntity = ['Contact', 'Lead'],
        $excludeIntegrationIds = []
    ) {
        $q = $this->_em->getConnection()->createQueryBuilder()
            ->from(MAUTIC_TABLE_PREFIX.'integration_entity', 'i')
            ->join('i', MAUTIC_TABLE_PREFIX.'leads', 'l', 'l.id = i.internal_entity_id');

        if (false === $limit) {
            $q->select('count(i.integration_entity_id) as total');

            if ($integrationEntity) {
                $q->addSelect('i.integration_entity');
            }
        } else {
            $q->select('i.integration_entity_id, i.integration_entity, i.id, i.internal_entity_id,'.$leadFields);
        }

        $q->where('i.integration = :integration');

        if ($integrationEntity) {
            if (!is_array($integrationEntity)) {
                $integrationEntity = [$integrationEntity];
            }
            $sub = $q->expr()->orX();
            foreach ($integrationEntity as $key => $entity) {
                $sub->add($q->expr()->eq('i.integration_entity', ':entity'.$key));
                $q->setParameter(':entity'.$key, $entity);
            }
            $q->andWhere($sub);
        }

        $q->andWhere('i.internal_entity = :internalEntity')
            ->setParameter('integration', $integration)
            ->setParameter('internalEntity', $internalEntity);

        if (!empty($excludeIntegrationIds)) {
            $q->andWhere(
                $q->expr()->notIn(
                    'i.integration_entity_id',
                    array_map(
                        function ($x) {
                            return "'".$x."'";
                        },
                        $excludeIntegrationIds
                    )
                )
            );
        }

        $q->andWhere(
                $q->expr()->andX(
                    $q->expr()->isNotNull('i.integration_entity_id'),
                    $q->expr()->isNotNull('l.email'),
                    $q->expr()->orX(
                        $q->expr()->andX(
                            $q->expr()->isNotNull('i.last_sync_date'),
                            $q->expr()->gt('l.date_modified', 'i.last_sync_date')
                        ),
                        $q->expr()->andX(
                            $q->expr()->isNull('i.last_sync_date'),
                            $q->expr()->isNotNull('l.date_modified'),
                            $q->expr()->gt('l.date_modified', 'l.date_added')
                        )
                    )
                )
            );

        if ($fromDate) {
            if ($toDate) {
                $q->andWhere(
                    $q->expr()->comparison('l.date_modified', 'BETWEEN', ':dateFrom and :dateTo')
                )
                    ->setParameter('dateFrom', $fromDate)
                    ->setParameter('dateTo', $toDate);
            } else {
                $q->andWhere(
                    $q->expr()->gte('l.date_modified', ':dateFrom')
                )
                    ->setParameter('dateFrom', $fromDate);
            }
        } elseif ($toDate) {
            $q->andWhere(
                $q->expr()->lte('l.date_modified', ':dateTo')
            )
                ->setParameter('dateTo', $toDate);
        }

        // Group by email to prevent duplicates from affecting this
        if (false === $limit and $integrationEntity) {
            $q->groupBy('i.integration_entity');
        }

        if ($limit) {
            $q->setMaxResults($limit);
        }

        $results = $q->execute()->fetchAll();
        $leads   = [];

        if ($integrationEntity) {
            foreach ($integrationEntity as $entity) {
                $leads[$entity] = (false === $limit) ? 0 : [];
            }
        }

        foreach ($results as $result) {
            if ($integrationEntity) {
                if (false === $limit) {
                    $leads[$result['integration_entity']] = (int) $result['total'];
                } else {
                    $leads[$result['integration_entity']][$result['internal_entity_id']] = $result;
                }
            } else {
                $leads[$result['internal_entity_id']] = $result['internal_entity_id'];
            }
        }

        return $leads;
    }

    /**
     * @param      $integration
     * @param      $leadFields
     * @param int  $limit
     * @param null $fromDate
     * @param null $toDate
     *
     * @return array|int
     */
    public function findLeadsToCreate($integration, $leadFields, $limit = 25, $fromDate = null, $toDate = null)
    {
        $q = $this->_em->getConnection()->createQueryBuilder()
            ->from(MAUTIC_TABLE_PREFIX.'leads', 'l');

        if (false === $limit) {
            $q->select('count(*) as total');
        } else {
            $q->select('l.id as internal_entity_id,'.$leadFields);
        }

        $q->where('l.date_identified is not null')
            ->andWhere('l.email is not null')
            ->andWhere(
                'not exists (select null from '.MAUTIC_TABLE_PREFIX
                .'integration_entity i where i.integration = :integration and i.internal_entity LIKE "lead%" and i.internal_entity_id = l.id )'
            )
            ->setParameter('integration', $integration);

        if ($limit) {
            $q->setMaxResults($limit);
        }

        if ($fromDate) {
            if ($toDate) {
                $q->andWhere(
<<<<<<< HEAD
                    $q->expr()->comparison('l.date_added', 'BETWEEN', ':dateFrom and :dateTo')
=======
                    $q->expr()->orX(
                        $q->expr()->andX(
                            $q->expr()->isNotNull('l.date_modified'),
                            $q->expr()->comparison('l.date_modified', 'BETWEEN', ':dateFrom and :dateTo')
                        ),
                        $q->expr()->andX(
                            $q->expr()->isNull('l.date_modified'),
                            $q->expr()->comparison('l.date_added', 'BETWEEN', ':dateFrom and :dateTo')
                        )
                    )
>>>>>>> 45c5d5ac
                )
                    ->setParameter('dateFrom', $fromDate)
                    ->setParameter('dateTo', $toDate);
            } else {
                $q->andWhere(
<<<<<<< HEAD
                    $q->expr()->gte('l.date_added', ':dateFrom')
=======
                    $q->expr()->orX(
                        $q->expr()->andX(
                            $q->expr()->isNotNull('l.date_modified'),
                            $q->expr()->gte('l.date_modified', ':dateFrom')
                        ),
                        $q->expr()->andX(
                            $q->expr()->isNull('l.date_modified'),
                            $q->expr()->gte('l.date_added', ':dateFrom')
                        )
                    )
>>>>>>> 45c5d5ac
                )
                    ->setParameter('dateFrom', $fromDate);
            }
        } elseif ($toDate) {
            $q->andWhere(
<<<<<<< HEAD
                $q->expr()->lte('l.date_added', ':dateTo')
=======
                $q->expr()->orX(
                    $q->expr()->andX(
                        $q->expr()->isNotNull('l.date_modified'),
                        $q->expr()->lte('l.date_modified', ':dateTo')
                    ),
                    $q->expr()->andX(
                        $q->expr()->isNull('l.date_modified'),
                        $q->expr()->lte('l.date_added', ':dateTo')
                    )
                )
>>>>>>> 45c5d5ac
            )
                ->setParameter('dateTo', $toDate);
        }

        $results = $q->execute()->fetchAll();
        if (false === $limit) {
            return (int) $results[0]['total'];
        }

        $leads = [];
        foreach ($results as $result) {
            $leads[$result['internal_entity_id']] = $result;
        }

        return $leads;
    }

    /**
     * @param array $integrationIds
     * @param       $integration
     * @param       $internalEntityType
     */
    public function markAsDeleted(array $integrationIds, $integration, $internalEntityType)
    {
        $q = $this->_em->getConnection()->createQueryBuilder();
        $q->update(MAUTIC_TABLE_PREFIX.'integration_entity')
            ->set('internal_entity', ':entity')
            ->where(
                $q->expr()->andX(
                    $q->expr()->eq('integration', ':integration'),
                    $q->expr()->in('integration_entity_id', array_map([$q->expr(), 'literal'], $integrationIds))
                )
            )
            ->setParameter('integration', $integration)
            ->setParameter('entity', $internalEntityType.'-deleted')
            ->execute();
    }

    /**
     * @param $integration
     * @param $internalEntity
     * @param $leadId
     *
     * @return array
     */
    public function findLeadsToDelete($internalEntity, $leadId)
    {
        $q = $this->_em->getConnection()->createQueryBuilder()
            ->delete(MAUTIC_TABLE_PREFIX.'integration_entity')
            ->from(MAUTIC_TABLE_PREFIX.'integration_entity');

        $q->where('internal_entity_id = :leadId')
            ->andWhere($q->expr()->like('internal_entity', ':internalEntity'))
            ->setParameter('leadId', $leadId)
            ->setParameter('internalEntity', $internalEntity)
            ->execute();
    }

    /**
     * @param $internalEntity
     * @param $leadId
     */
    public function updateErrorLeads($internalEntity, $leadId)
    {
        $q = $this->_em->getConnection()->createQueryBuilder()
            ->update(MAUTIC_TABLE_PREFIX.'integration_entity')
            ->set('internal_entity', ':lead')->setParameter('lead', 'lead');

        $q->where('internal_entity_id = :leadId')
            ->andWhere($q->expr()->isNotNull('integration_entity_id'))
            ->andWhere($q->expr()->eq('internal_entity', ':internalEntity'))
            ->setParameter('leadId', $leadId)
            ->setParameter('internalEntity', $internalEntity)
            ->execute();

        $z = $this->_em->getConnection()->createQueryBuilder()
            ->delete(MAUTIC_TABLE_PREFIX.'integration_entity')
            ->from(MAUTIC_TABLE_PREFIX.'integration_entity');

        $z->where('internal_entity_id = :leadId')
            ->andWhere($q->expr()->isNull('integration_entity_id'))
            ->andWhere($q->expr()->like('internal_entity', ':internalEntity'))
            ->setParameter('leadId', $leadId)
            ->setParameter('internalEntity', $internalEntity)
            ->execute();
    }
}<|MERGE_RESOLUTION|>--- conflicted
+++ resolved
@@ -129,8 +129,6 @@
     }
 
     /**
-<<<<<<< HEAD
-=======
      * @param      $integration
      * @param      $integrationEntity
      * @param      $internalEntity
@@ -162,7 +160,6 @@
     }
 
     /**
->>>>>>> 45c5d5ac
      * @param       $integration
      * @param       $internalEntity
      * @param       $leadFields
@@ -334,9 +331,6 @@
         if ($fromDate) {
             if ($toDate) {
                 $q->andWhere(
-<<<<<<< HEAD
-                    $q->expr()->comparison('l.date_added', 'BETWEEN', ':dateFrom and :dateTo')
-=======
                     $q->expr()->orX(
                         $q->expr()->andX(
                             $q->expr()->isNotNull('l.date_modified'),
@@ -347,15 +341,11 @@
                             $q->expr()->comparison('l.date_added', 'BETWEEN', ':dateFrom and :dateTo')
                         )
                     )
->>>>>>> 45c5d5ac
                 )
                     ->setParameter('dateFrom', $fromDate)
                     ->setParameter('dateTo', $toDate);
             } else {
                 $q->andWhere(
-<<<<<<< HEAD
-                    $q->expr()->gte('l.date_added', ':dateFrom')
-=======
                     $q->expr()->orX(
                         $q->expr()->andX(
                             $q->expr()->isNotNull('l.date_modified'),
@@ -366,15 +356,11 @@
                             $q->expr()->gte('l.date_added', ':dateFrom')
                         )
                     )
->>>>>>> 45c5d5ac
                 )
                     ->setParameter('dateFrom', $fromDate);
             }
         } elseif ($toDate) {
             $q->andWhere(
-<<<<<<< HEAD
-                $q->expr()->lte('l.date_added', ':dateTo')
-=======
                 $q->expr()->orX(
                     $q->expr()->andX(
                         $q->expr()->isNotNull('l.date_modified'),
@@ -385,7 +371,6 @@
                         $q->expr()->lte('l.date_added', ':dateTo')
                     )
                 )
->>>>>>> 45c5d5ac
             )
                 ->setParameter('dateTo', $toDate);
         }
