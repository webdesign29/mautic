<?php

/*
 * @copyright   2014 Mautic Contributors. All rights reserved
 * @author      Mautic
 *
 * @link        http://mautic.org
 *
 * @license     GNU/GPLv3 http://www.gnu.org/licenses/gpl-3.0.html
 */

namespace Mautic\PluginBundle\Entity;

use Mautic\CoreBundle\Entity\CommonRepository;

/**
 * IntegrationRepository.
 */
class IntegrationEntityRepository extends CommonRepository
{
    /**
     * @param      $integration
     * @param      $integrationEntity
     * @param      $internalEntity
     * @param null $internalEntityId
     * @param null $startDate
     * @param null $endDate
     * @param bool $push
     * @param int  $start
     * @param int  $limit
     *
     * @return array
     */
    public function getIntegrationsEntityId(
        $integration,
        $integrationEntity,
        $internalEntity,
        $internalEntityId = null,
        $startDate = null,
        $endDate = null,
        $push = false,
        $start = 0,
        $limit = 0,
        $integrationEntityIds = null
    ) {
        $q = $this->_em->getConnection()->createQueryBuilder()
            ->select('DISTINCT(i.integration_entity_id), i.id, i.internal_entity_id, i.integration_entity')
            ->from(MAUTIC_TABLE_PREFIX.'integration_entity', 'i');

        $q->where('i.integration = :integration')
            ->andWhere('i.internal_entity = :internalEntity')
            ->setParameter('integration', $integration)
            ->setParameter('internalEntity', $internalEntity);

        if ($integrationEntity) {
            $q->andWhere('i.integration_entity = :integrationEntity')
                ->setParameter('integrationEntity', $integrationEntity);
        }

        if ($push) {
            $q->join('i', MAUTIC_TABLE_PREFIX.'leads', 'l', 'l.id = i.internal_entity_id and l.last_active >= :startDate')
                ->setParameter('startDate', $startDate);
        }

        if ($internalEntityId) {
            $q->andWhere('i.internal_entity_id = :internalEntityId')
                ->setParameter('internalEntityId', $internalEntityId);
        }

        if ($startDate and !$push) {
            $q->andWhere('i.last_sync_date >= :startDate')
                ->setParameter('startDate', $startDate);
        }
        if ($endDate and !$push) {
            $q->andWhere('i.last_sync_date <= :endDate')
                ->setParameter('endDate', $endDate);
        }

        if ($start) {
            $q->setFirstResult((int) $start);
        }
        if ($limit) {
            $q->setMaxResults((int) $limit);
        }
        if ($integrationEntityIds) {
            $q->andWhere('i.integration_entity_id in ('.$integrationEntityIds.')');
        }

        $results = $q->execute()->fetchAll();

        return $results;
    }

    /**
     * @param      $integration
     * @param      $integrationEntity
     * @param      $internalEntity
     * @param      $internalEntityId
     * @param null $leadFields
     *
     * @return array
     */
    public function getIntegrationEntity($integration, $integrationEntity, $internalEntity, $internalEntityId, $leadFields = null)
    {
        $q = $this->_em->getConnection()->createQueryBuilder()
            ->from(MAUTIC_TABLE_PREFIX.'integration_entity', 'i')
            ->join('i', MAUTIC_TABLE_PREFIX.'leads', 'l', 'l.id = i.internal_entity_id');
        $q->select('i.integration_entity_id, i.integration_entity, i.id, i.internal_entity_id');
        if ($leadFields) {
            $q->addSelect($leadFields);
        }

        $q->where(
            $q->expr()->andX(
                $q->expr()->eq('i.integration', ':integration'),
                $q->expr()->eq('i.internal_entity', ':internalEntity'),
                $q->expr()->eq('i.integration_entity', ':integrationEntity'),
                $q->expr()->eq('i.internal_entity_id', (int) $internalEntityId)
            )
        )
            ->setParameter('integration', $integration)
            ->setParameter('internalEntity', $internalEntity)
            ->setParameter('integrationEntity', $integrationEntity)
            ->setMaxResults(1);

        $results = $q->execute()->fetchAll();

        return ($results) ? $results[0] : null;
    }

    /**
     * @param      $integration
     * @param      $integrationEntity
     * @param      $internalEntity
     * @param      $internalEntityId
     * @param null $leadFields
     *
     * @return IntegrationEntity[]
     */
    public function getIntegrationEntities($integration, $integrationEntity, $internalEntity, $internalEntityIds)
    {
        $q = $this->createQueryBuilder('i', 'i.internalEntityId');

        $q->where(
            $q->expr()->andX(
                $q->expr()->eq('i.integration', ':integration'),
                $q->expr()->eq('i.internalEntity', ':internalEntity'),
                $q->expr()->eq('i.integrationEntity', ':integrationEntity'),
                $q->expr()->in('i.internalEntityId', ':internalEntityIds')
            )
        )
            ->setParameter('integration', $integration)
            ->setParameter('internalEntity', $internalEntity)
            ->setParameter('integrationEntity', $integrationEntity)
            ->setParameter('internalEntityIds', $internalEntityIds);

        $results = $q->getQuery()->getResult();

        return $results;
    }

    /**
     * @param       $integration
     * @param       $internalEntity
     * @param       $leadFields
     * @param int   $limit
     * @param null  $fromDate
     * @param null  $toDate
     * @param array $integrationEntity
     * @param array $excludeIntegrationIds
     */
    public function findLeadsToUpdate(
        $integration,
        $internalEntity,
        $leadFields,
        $limit = 25,
        $fromDate = null,
        $toDate = null,
        $integrationEntity = ['Contact', 'Lead'],
        $excludeIntegrationIds = []
    ) {
        $q = $this->_em->getConnection()->createQueryBuilder()
            ->from(MAUTIC_TABLE_PREFIX.'integration_entity', 'i')
            ->join('i', MAUTIC_TABLE_PREFIX.'leads', 'l', 'l.id = i.internal_entity_id');

        if (false === $limit) {
            $q->select('count(i.integration_entity_id) as total');

            if ($integrationEntity) {
                $q->addSelect('i.integration_entity');
            }
        } else {
            $q->select('i.integration_entity_id, i.integration_entity, i.id, i.internal_entity_id,'.$leadFields);
        }

        $q->where('i.integration = :integration');

        if ($integrationEntity) {
            if (!is_array($integrationEntity)) {
                $integrationEntity = [$integrationEntity];
            }
            $sub = $q->expr()->orX();
            foreach ($integrationEntity as $key => $entity) {
                $sub->add($q->expr()->eq('i.integration_entity', ':entity'.$key));
                $q->setParameter(':entity'.$key, $entity);
            }
            $q->andWhere($sub);
        }

        $q->andWhere('i.internal_entity = :internalEntity')
            ->setParameter('integration', $integration)
            ->setParameter('internalEntity', $internalEntity);

        if (!empty($excludeIntegrationIds)) {
            $q->andWhere(
                $q->expr()->notIn(
                    'i.integration_entity_id',
                    array_map(
                        function ($x) {
                            return "'".$x."'";
                        },
                        $excludeIntegrationIds
                    )
                )
            );
        }

        $q->andWhere(
                $q->expr()->andX(
                    $q->expr()->isNotNull('i.integration_entity_id'),
                    $q->expr()->isNotNull('l.email'),
                    $q->expr()->orX(
                        $q->expr()->andX(
                            $q->expr()->isNotNull('i.last_sync_date'),
                            $q->expr()->gt('l.date_modified', 'i.last_sync_date')
                        ),
                        $q->expr()->andX(
                            $q->expr()->isNull('i.last_sync_date'),
                            $q->expr()->isNotNull('l.date_modified'),
                            $q->expr()->gt('l.date_modified', 'l.date_added')
                        )
                    )
                )
            );

        if ($fromDate) {
            if ($toDate) {
                $q->andWhere(
                    $q->expr()->comparison('l.date_modified', 'BETWEEN', ':dateFrom and :dateTo')
                )
                    ->setParameter('dateFrom', $fromDate)
                    ->setParameter('dateTo', $toDate);
            } else {
                $q->andWhere(
                    $q->expr()->gte('l.date_modified', ':dateFrom')
                )
                    ->setParameter('dateFrom', $fromDate);
            }
        } elseif ($toDate) {
            $q->andWhere(
                $q->expr()->lte('l.date_modified', ':dateTo')
            )
                ->setParameter('dateTo', $toDate);
        }

        // Group by email to prevent duplicates from affecting this
        if (false === $limit and $integrationEntity) {
            $q->groupBy('i.integration_entity');
        }

        if ($limit) {
            $q->setMaxResults($limit);
        }

        $results = $q->execute()->fetchAll();
        $leads   = [];

        if ($integrationEntity) {
            foreach ($integrationEntity as $entity) {
                $leads[$entity] = (false === $limit) ? 0 : [];
            }
        }

        foreach ($results as $result) {
            if ($integrationEntity) {
                if (false === $limit) {
                    $leads[$result['integration_entity']] = (int) $result['total'];
                } else {
                    $leads[$result['integration_entity']][$result['internal_entity_id']] = $result;
                }
            } else {
                $leads[$result['internal_entity_id']] = $result['internal_entity_id'];
            }
        }

        return $leads;
    }

    /**
     * @param        $integration
     * @param        $leadFields
     * @param int    $limit
     * @param null   $fromDate
     * @param null   $toDate
     * @param string $extra
     *
     * @return array|int
     */
    public function findLeadsToCreate($integration, $leadFields, $limit = 25, $fromDate = null, $toDate = null, $extra = null)
    {
        $q = $this->_em->getConnection()->createQueryBuilder()
            ->from(MAUTIC_TABLE_PREFIX.'leads', 'l')
            ->leftJoin('l', MAUTIC_TABLE_PREFIX.'integration_entity', 'i', 'i.internal_entity_id = l.id and i.integration = :integration');

        if (false === $limit) {
            $q->select('count(*) as total');
        } else {
            $q->select('i.id, l.id as internal_entity_id,'.$leadFields);
        }

        if ($extra) {
            $extra = ' and ('.$extra.')';
        } else {
            $extra = '';
        }
        $q->where('l.date_identified is not null')
            ->andWhere('l.email is not null')
<<<<<<< HEAD
            ->andWhere('not exists (select null from '.MAUTIC_TABLE_PREFIX.'integration_entity i where i.integration = :integration and i.internal_entity LIKE "lead%" and i.internal_entity_id = l.id '.$extra.')')
=======
            ->andWhere(
                'not exists (select null from '.MAUTIC_TABLE_PREFIX
                .'integration_entity i where i.integration = :integration and i.internal_entity LIKE "lead%" and i.internal_entity_id = l.id)'
            )
>>>>>>> e75bb060
            ->setParameter('integration', $integration);

        if ($limit) {
            $q->setMaxResults($limit);
        }

        if ($fromDate) {
            if ($toDate) {
                $q->andWhere(
                    $q->expr()->orX(
                        $q->expr()->andX(
                            $q->expr()->isNotNull('l.date_modified'),
                            $q->expr()->comparison('l.date_modified', 'BETWEEN', ':dateFrom and :dateTo')
                        ),
                        $q->expr()->andX(
                            $q->expr()->isNull('l.date_modified'),
                            $q->expr()->comparison('l.date_added', 'BETWEEN', ':dateFrom and :dateTo')
                        )
                    )
                )
                    ->setParameter('dateFrom', $fromDate)
                    ->setParameter('dateTo', $toDate);
            } else {
                $q->andWhere(
                    $q->expr()->orX(
                        $q->expr()->andX(
                            $q->expr()->isNotNull('l.date_modified'),
                            $q->expr()->gte('l.date_modified', ':dateFrom')
                        ),
                        $q->expr()->andX(
                            $q->expr()->isNull('l.date_modified'),
                            $q->expr()->gte('l.date_added', ':dateFrom')
                        )
                    )
                )
                    ->setParameter('dateFrom', $fromDate);
            }
        } elseif ($toDate) {
            $q->andWhere(
                $q->expr()->orX(
                    $q->expr()->andX(
                        $q->expr()->isNotNull('l.date_modified'),
                        $q->expr()->lte('l.date_modified', ':dateTo')
                    ),
                    $q->expr()->andX(
                        $q->expr()->isNull('l.date_modified'),
                        $q->expr()->lte('l.date_added', ':dateTo')
                    )
                )
            )
                ->setParameter('dateTo', $toDate);
        }

        $results = $q->execute()->fetchAll();
        if (false === $limit) {
            return (int) $results[0]['total'];
        }

        $leads = [];
        foreach ($results as $result) {
            $leads[$result['internal_entity_id']] = $result;
        }

        return $leads;
    }

    /**
     * @param array $integrationIds
     * @param       $integration
     * @param       $internalEntityType
     */
    public function markAsDeleted(array $integrationIds, $integration, $internalEntityType)
    {
        $q = $this->_em->getConnection()->createQueryBuilder();
        $q->update(MAUTIC_TABLE_PREFIX.'integration_entity')
            ->set('internal_entity', ':entity')
            ->where(
                $q->expr()->andX(
                    $q->expr()->eq('integration', ':integration'),
                    $q->expr()->in('integration_entity_id', array_map([$q->expr(), 'literal'], $integrationIds))
                )
            )
            ->setParameter('integration', $integration)
            ->setParameter('entity', $internalEntityType.'-deleted')
            ->execute();
    }

    /**
     * @param $integration
     * @param $internalEntity
     * @param $leadId
     *
     * @return array
     */
    public function findLeadsToDelete($internalEntity, $leadId)
    {
        $q = $this->_em->getConnection()->createQueryBuilder()
            ->delete(MAUTIC_TABLE_PREFIX.'integration_entity')
            ->from(MAUTIC_TABLE_PREFIX.'integration_entity');

        $q->where('internal_entity_id = :leadId')
            ->andWhere($q->expr()->like('internal_entity', ':internalEntity'))
            ->setParameter('leadId', $leadId)
            ->setParameter('internalEntity', $internalEntity)
            ->execute();
    }

    /**
     * @param $internalEntity
     * @param $leadId
     */
    public function updateErrorLeads($internalEntity, $leadId)
    {
        $q = $this->_em->getConnection()->createQueryBuilder()
            ->update(MAUTIC_TABLE_PREFIX.'integration_entity')
            ->set('internal_entity', ':lead')->setParameter('lead', 'lead');

        $q->where('internal_entity_id = :leadId')
            ->andWhere($q->expr()->isNotNull('integration_entity_id'))
            ->andWhere($q->expr()->eq('internal_entity', ':internalEntity'))
            ->setParameter('leadId', $leadId)
            ->setParameter('internalEntity', $internalEntity)
            ->execute();

        $z = $this->_em->getConnection()->createQueryBuilder()
            ->delete(MAUTIC_TABLE_PREFIX.'integration_entity')
            ->from(MAUTIC_TABLE_PREFIX.'integration_entity');

        $z->where('internal_entity_id = :leadId')
            ->andWhere($q->expr()->isNull('integration_entity_id'))
            ->andWhere($q->expr()->like('internal_entity', ':internalEntity'))
            ->setParameter('leadId', $leadId)
            ->setParameter('internalEntity', $internalEntity)
            ->execute();
    }
}<|MERGE_RESOLUTION|>--- conflicted
+++ resolved
@@ -297,42 +297,31 @@
     }
 
     /**
-     * @param        $integration
-     * @param        $leadFields
-     * @param int    $limit
-     * @param null   $fromDate
-     * @param null   $toDate
-     * @param string $extra
+     * @param      $integration
+     * @param      $leadFields
+     * @param int  $limit
+     * @param null $fromDate
+     * @param null $toDate
      *
      * @return array|int
      */
-    public function findLeadsToCreate($integration, $leadFields, $limit = 25, $fromDate = null, $toDate = null, $extra = null)
-    {
-        $q = $this->_em->getConnection()->createQueryBuilder()
-            ->from(MAUTIC_TABLE_PREFIX.'leads', 'l')
-            ->leftJoin('l', MAUTIC_TABLE_PREFIX.'integration_entity', 'i', 'i.internal_entity_id = l.id and i.integration = :integration');
+    public function findLeadsToCreate($integration, $leadFields, $limit = 25, $fromDate = null, $toDate = null)
+    {
+        $q = $this->_em->getConnection()->createQueryBuilder()
+            ->from(MAUTIC_TABLE_PREFIX.'leads', 'l');
 
         if (false === $limit) {
             $q->select('count(*) as total');
         } else {
-            $q->select('i.id, l.id as internal_entity_id,'.$leadFields);
-        }
-
-        if ($extra) {
-            $extra = ' and ('.$extra.')';
-        } else {
-            $extra = '';
-        }
+            $q->select('l.id as internal_entity_id,'.$leadFields);
+        }
+
         $q->where('l.date_identified is not null')
             ->andWhere('l.email is not null')
-<<<<<<< HEAD
-            ->andWhere('not exists (select null from '.MAUTIC_TABLE_PREFIX.'integration_entity i where i.integration = :integration and i.internal_entity LIKE "lead%" and i.internal_entity_id = l.id '.$extra.')')
-=======
             ->andWhere(
                 'not exists (select null from '.MAUTIC_TABLE_PREFIX
                 .'integration_entity i where i.integration = :integration and i.internal_entity LIKE "lead%" and i.internal_entity_id = l.id)'
             )
->>>>>>> e75bb060
             ->setParameter('integration', $integration);
 
         if ($limit) {
