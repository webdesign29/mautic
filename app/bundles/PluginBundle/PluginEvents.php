<?php
/**
 * @package     Mautic
 * @copyright   2016 Mautic Contributors. All rights reserved.
 * @author      Mautic
 * @link        http://mautic.org
 * @license     GNU/GPLv3 http://www.gnu.org/licenses/gpl-3.0.html
 */

namespace Mautic\PluginBundle;

/**
 * Class PluginEvents
 *
 * Events available for PluginEvents
 */
final class PluginEvents
{

    /**
     * The mautic.plugin_on_integration_keys_encrypt event is dispatched prior to encrypting keys to be stored into the database.
     *
     * The event listener receives a Mautic\PluginBundle\Event\PluginIntegrationKeyEvent instance.
     *
     * @var string
     */
    const PLUGIN_ON_INTEGRATION_KEYS_ENCRYPT = 'mautic.plugin_on_integration_keys_encrypt';

    /**
     * The mautic.plugin_on_integration_keys_decrypt event is dispatched after fetching and decrypting keys from the database.
     *
     * The event listener receives a Mautic\PluginBundle\Event\PluginIntegrationKeyEvent instance.
     *
     * @var string
     */
    const PLUGIN_ON_INTEGRATION_KEYS_DECRYPT = 'mautic.plugin_on_integration_keys_decrypt';

    /**
     * The mautic.plugin_on_integration_keys_merge event is dispatched after new keys are merged into existing ones.
     *
     * The event listener receives a Mautic\PluginBundle\Event\PluginIntegrationKeyEvent instance.
     *
     * @var string
     */
    const PLUGIN_ON_INTEGRATION_KEYS_MERGE = 'mautic.plugin_on_integration_keys_merge';

    /**
     * The mautic.plugin_on_integration_request event is dispatched before a request is made.
     *
     * The event listener receives a Mautic\PluginBundle\Event\PluginIntegrationRequestEvent instance.
     *
     * @var string
     */
    const PLUGIN_ON_INTEGRATION_REQUEST = 'mautic.plugin_on_integration_request';

    /**
     * The mautic.plugin_on_integration_response event is dispatched after a request is made.
     *
     * The event listener receives a Mautic\PluginBundle\Event\PluginIntegrationRequestEvent instance.
     *
     * @var string
     */
    const PLUGIN_ON_INTEGRATION_RESPONSE = 'mautic.plugin_on_integration_response';

    /**
     * The mautic.plugin_on_integration_auth_redirect event is dispatched when an authorization URL is generated and before the user is redirected to it
     *
     * The event listener receives a Mautic\PluginBundle\Event\PluginIntegrationAuthRedirectEvent instance.
     *
     * @var string
     */
    const PLUGIN_ON_INTEGRATION_AUTH_REDIRECT = 'mautic.plugin_on_integration_auth_redirect';

    /**
<<<<<<< HEAD
     * The mautic.plugin_on_integration_get_auth_callback_url event is dispatched when generating the redirect/callback URL
     *
     * The event listener receives a Mautic\PluginBundle\Event\PluginIntegrationAuthCallbackUrlEvent instance.
     *
     * @var string
     */
    const PLUGIN_ON_INTEGRATION_GET_AUTH_CALLBACK_URL = 'mautic.plugin_on_integration_get_auth_callback_url';

    /**
     * The mautic.plugin_on_integration_form_display event is dispatched when fetching display settings for the integration's config form
     *
     * The event listener receives a Mautic\PluginBundle\Event\PluginIntegrationFormDisplayEvent instance.
     *
     * @var string
     */
    const PLUGIN_ON_INTEGRATION_FORM_DISPLAY = 'mautic.plugin_on_integration_form_display';
=======
     * The mautic.plugin.on_campaign_trigger_action event is fired when the campaign action triggers.
     *
     * The event listener receives a
     * Mautic\CampaignBundle\Event\CampaignExecutionEvent
     *
     * @var string
     */
    const ON_CAMPAIGN_TRIGGER_ACTION = 'mautic.plugin.on_campaign_trigger_action';

>>>>>>> aae787f8
}<|MERGE_RESOLUTION|>--- conflicted
+++ resolved
@@ -72,7 +72,16 @@
     const PLUGIN_ON_INTEGRATION_AUTH_REDIRECT = 'mautic.plugin_on_integration_auth_redirect';
 
     /**
-<<<<<<< HEAD
+     * The mautic.plugin.on_campaign_trigger_action event is fired when the campaign action triggers.
+     *
+     * The event listener receives a
+     * Mautic\CampaignBundle\Event\CampaignExecutionEvent
+     *
+     * @var string
+     */
+    const ON_CAMPAIGN_TRIGGER_ACTION = 'mautic.plugin.on_campaign_trigger_action';
+
+    /**
      * The mautic.plugin_on_integration_get_auth_callback_url event is dispatched when generating the redirect/callback URL
      *
      * The event listener receives a Mautic\PluginBundle\Event\PluginIntegrationAuthCallbackUrlEvent instance.
@@ -89,15 +98,4 @@
      * @var string
      */
     const PLUGIN_ON_INTEGRATION_FORM_DISPLAY = 'mautic.plugin_on_integration_form_display';
-=======
-     * The mautic.plugin.on_campaign_trigger_action event is fired when the campaign action triggers.
-     *
-     * The event listener receives a
-     * Mautic\CampaignBundle\Event\CampaignExecutionEvent
-     *
-     * @var string
-     */
-    const ON_CAMPAIGN_TRIGGER_ACTION = 'mautic.plugin.on_campaign_trigger_action';
-
->>>>>>> aae787f8
 }