<?php
/**
 * @package     Mautic
 * @copyright   2014 Mautic Contributors. All rights reserved.
 * @author      Mautic
 * @link        http://mautic.org
 * @license     GNU/GPLv3 http://www.gnu.org/licenses/gpl-3.0.html
 */

return array(
    'routes'   => array(
        'main' => array(
            // @deprecated 1.1.4 to be removed in 2.0
<<<<<<< HEAD
=======
            'mautic_integration_auth_callback_bc_secure' => array(
                'path'       => '/addon/integrations/authcallback/{integration}',
                'controller' => 'MauticPluginBundle:Auth:authCallback'
            ),
            'mautic_integration_auth_callback_secure'    => array(
                'path'       => '/plugins/integrations/authcallback/{integration}',
                'controller' => 'MauticPluginBundle:Auth:authCallback'
            ),
            'mautic_integration_auth_postauth_secure'    => array(
                'path'       => '/plugins/integrations/authstatus/{integration}',
                'controller' => 'MauticPluginBundle:Auth:authStatus'
            ),
>>>>>>> 8975892e
            'mautic_plugin_index'                 => array(
                'path'       => '/plugins',
                'controller' => 'MauticPluginBundle:Plugin:index'
            ),
            'mautic_plugin_config'                => array(
                'path'       => '/plugins/config/{name}',
                'controller' => 'MauticPluginBundle:Plugin:config'
            ),
            'mautic_plugin_info'                  => array(
                'path'       => '/plugins/info/{name}',
                'controller' => 'MauticPluginBundle:Plugin:info'
            ),
            'mautic_plugin_reload'                => array(
                'path'       => '/plugins/reload',
                'controller' => 'MauticPluginBundle:Plugin:reload'
            )
        ),
        'public' => array(
            'mautic_integration_auth_user'        => array(
                'path'       => '/plugins/integrations/authuser/{integration}',
                'controller' => 'MauticPluginBundle:Auth:authUser'
            ),
            'mautic_integration_auth_callback_bc' => array(
                'path'       => '/addon/integrations/authcallback/{integration}',
                'controller' => 'MauticPluginBundle:Auth:authCallback'
            ),
            'mautic_integration_auth_callback'    => array(
                'path'       => '/plugins/integrations/authcallback/{integration}',
                'controller' => 'MauticPluginBundle:Auth:authCallback'
            ),
            'mautic_integration_auth_postauth'    => array(
                'path'       => '/plugins/integrations/authstatus/{integration}',
                'controller' => 'MauticPluginBundle:Auth:authStatus'
            ),
        )
    ),
    'menu'     => array(
        'admin' => array(
            'priority' => 50,
            'items'    => array(
                'mautic.plugin.plugins' => array(
                    'id'        => 'mautic_plugin_root',
                    'iconClass' => 'fa-plus-circle',
                    'access'    => 'plugin:plugins:manage',
                    'route'     => 'mautic_plugin_index'
                )
            )
        )
    ),

    'services' => array(
        'events' => array(
            'mautic.plugin.pointbundle.subscriber' => array(
                'class' => 'Mautic\PluginBundle\EventListener\PointSubscriber'
            ),
            'mautic.plugin.formbundle.subscriber' => array(
                'class' => 'Mautic\PluginBundle\EventListener\FormSubscriber'
            ),
            'mautic.plugin.campaignbundle.subscriber' => array(
                'class' => 'Mautic\PluginBundle\EventListener\CampaignSubscriber'
            )
        ),
        'forms'  => array(
            'mautic.form.type.integration.details'  => array(
                'class' => 'Mautic\PluginBundle\Form\Type\DetailsType',
                'alias' => 'integration_details'
            ),
            'mautic.form.type.integration.settings' => array(
                'class'     => 'Mautic\PluginBundle\Form\Type\FeatureSettingsType',
                'arguments' => 'mautic.factory',
                'alias'     => 'integration_featuresettings'
            ),
            'mautic.form.type.integration.fields'   => array(
                'class' => 'Mautic\PluginBundle\Form\Type\FieldsType',
                'alias' => 'integration_fields'
            ),
            'mautic.form.type.integration.keys'     => array(
                'class' => 'Mautic\PluginBundle\Form\Type\KeysType',
                'alias' => 'integration_keys'
            ),
            'mautic.form.type.integration.list'     => array(
                'class'     => 'Mautic\PluginBundle\Form\Type\IntegrationsListType',
                'arguments' => 'mautic.factory',
                'alias'     => 'integration_list'
            ),
            'mautic.form.type.integration.config' => array(
                'class'     => 'Mautic\PluginBundle\Form\Type\IntegrationConfigType',
                'alias'     => 'integration_config'
            )
        ),
        'other'  => array(
            'mautic.helper.integration' => array(
                'class'     => 'Mautic\PluginBundle\Helper\IntegrationHelper',
                'arguments' => 'mautic.factory'
            )
        )
    )
);<|MERGE_RESOLUTION|>--- conflicted
+++ resolved
@@ -11,8 +11,6 @@
     'routes'   => array(
         'main' => array(
             // @deprecated 1.1.4 to be removed in 2.0
-<<<<<<< HEAD
-=======
             'mautic_integration_auth_callback_bc_secure' => array(
                 'path'       => '/addon/integrations/authcallback/{integration}',
                 'controller' => 'MauticPluginBundle:Auth:authCallback'
@@ -25,7 +23,6 @@
                 'path'       => '/plugins/integrations/authstatus/{integration}',
                 'controller' => 'MauticPluginBundle:Auth:authStatus'
             ),
->>>>>>> 8975892e
             'mautic_plugin_index'                 => array(
                 'path'       => '/plugins',
                 'controller' => 'MauticPluginBundle:Plugin:index'
