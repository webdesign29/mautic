--- conflicted
+++ resolved
@@ -133,15 +133,12 @@
             foreach ($fieldsIntersection as $field) {
                 $autoMatchedFields[$field] = strtolower($field);
             }
-<<<<<<< HEAD
-            $leadFields['-1'] = $this->translator->trans('mautic.plugin.integration.option.not.matched');
+            $leadFields['-1'] = '';
 
             $leadFields['mauticContactTimelineLink'] = $this->translator->trans('mautic.plugin.integration.contact.timeline.link');
 
-=======
             $leadFields['-1'] = '';
             $extraPage        = ($totalFields % $limit > 0 && $totalFields % $limit < ($limit / 2)) ? 1 : 0;
->>>>>>> b77fe35a
             $form->add(
                 'leadFields',
                 'integration_fields',
