--- conflicted
+++ resolved
@@ -143,10 +143,6 @@
                     'integration_object'   => $integrationObject,
                     'limit'                => $limit,
                     'page'                 => $page,
-<<<<<<< HEAD
-                    'fixedPageNum'         => ceil($totalFields / $limit),
-=======
->>>>>>> 7912baf8
                     'mapped'               => false,
                     'error_bubbling'       => false,
                 ]
@@ -165,20 +161,6 @@
                         'data'                  => isset($data['companyFields']) && !empty($data['companyFields']) ? $data['companyFields'] : [],
                         'update_mautic_company' => isset($data['update_mautic_company']) && !empty($data['update_mautic_company'])
                             ? $data['update_mautic_company'] : [],
-<<<<<<< HEAD
-                        'integration_company_fields' => $integrationCompanyFields,
-                        'special_instructions'       => $specialInstructions,
-                        'alert_type'                 => $alertType,
-                        'enable_data_priority'       => $enableDataPriority,
-                        'integration'                => $integrationObject->getName(),
-                        'totalFields'                => $totalCompanyFields,
-                        'limit'                      => $limit,
-                        'start'                      => (1 === $companyPage) ? 0 : ($companyPage - 1) * $limit,
-                        'page'                       => $companyPage,
-                        'fixedPageNum'               => ceil($totalCompanyFields / $limit),
-                        'mapped'                     => false,
-                        'error_bubbling'             => false,
-=======
                         'integration_fields'   => $integrationCompanyFields,
                         'enable_data_priority' => $enableDataPriority,
                         'integration'          => $integrationObject->getName(),
@@ -187,7 +169,6 @@
                         'page'                 => $companyPage,
                         'mapped'               => false,
                         'error_bubbling'       => false,
->>>>>>> 7912baf8
                     ]
                 );
             }
