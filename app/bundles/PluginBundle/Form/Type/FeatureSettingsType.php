--- conflicted
+++ resolved
@@ -125,18 +125,16 @@
                 $page   = 1;
                 $fields = $integrationCompanyFields = [];
             }
-<<<<<<< HEAD
 
             $enableDataPriority = !empty($formSettings['enable_data_priority']);
 
-=======
             $leadFields['-1'] = '';
 
             $leadFields['mauticContactTimelineLink'] = $this->translator->trans('mautic.plugin.integration.contact.timeline.link');
 
             $leadFields['-1'] = '';
             $extraPage        = ($totalFields % $limit > 0 && $totalFields % $limit < ($limit / 2)) ? 1 : 0;
->>>>>>> 420fc7e3
+
             $form->add(
                 'leadFields',
                 'integration_fields',
