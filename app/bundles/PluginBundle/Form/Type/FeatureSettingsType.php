<?php

/*
 * @copyright   2014 Mautic Contributors. All rights reserved
 * @author      Mautic
 *
 * @link        http://mautic.org
 *
 * @license     GNU/GPLv3 http://www.gnu.org/licenses/gpl-3.0.html
 */

namespace Mautic\PluginBundle\Form\Type;

use Mautic\CoreBundle\Factory\MauticFactory;
use Mautic\CoreBundle\Helper\CoreParametersHelper;
use Symfony\Component\Form\AbstractType;
use Symfony\Component\Form\FormBuilderInterface;
use Symfony\Component\Form\FormError;
use Symfony\Component\Form\FormEvent;
use Symfony\Component\Form\FormEvents;
use Symfony\Component\Form\FormInterface;
use Symfony\Component\HttpFoundation\Session\Session;
use Symfony\Component\OptionsResolver\OptionsResolverInterface;
use Symfony\Component\Translation\TranslatorInterface;

/**
 * Class FeatureSettingsType.
 */
class FeatureSettingsType extends AbstractType
{
    /**
<<<<<<< HEAD
=======
     * @var Session
     */
    protected $session;

    /**
     * @var CoreParametersHelper
     */
    protected $coreParametersHelper;

    /**
>>>>>>> be3bc502
     * @var TranslatorInterface
     */
    private $translator;

    /**
     * @param MauticFactory $factory
     */
<<<<<<< HEAD
    public function __construct(MauticFactory $factory, TranslatorInterface $translator)
    {
        $this->factory    = $factory;
        $this->translator = $translator;
=======
    public function __construct(MauticFactory $factory, Session $session, CoreParametersHelper $coreParametersHelper, TranslatorInterface $translator)
    {
        $this->factory              = $factory;
        $this->session              = $session;
        $this->coreParametersHelper = $coreParametersHelper;
        $this->translator           = $translator;
>>>>>>> be3bc502
    }

    /**
     * @param FormBuilderInterface $builder
     * @param array                $options
     */
    public function buildForm(FormBuilderInterface $builder, array $options)
    {
        $integration_object = $options['integration_object'];

        //add custom feature settings
        $integration_object->appendToForm($builder, $options['data'], 'features');

        $leadFields    = $options['lead_fields'];
        $companyFields = $options['company_fields'];
        $formSettings  = $options['integration_object']->getFormDisplaySettings();

        $formModifier = function (FormInterface $form, $data, $method = 'get') use ($integration_object, $leadFields, $companyFields, $formSettings) {
            $session = $this->session;
            $limit   = $session->get('mautic.lead.limit', $this->coreParametersHelper->getParameter('default_pagelimit'));
            $page    = $session->get('mautic.plugin.lead.page', 1);
            $start   = $session->get('mautic.plugin.lead.start', 1);

            $companyPage  = $session->get('mautic.plugin.company.lead.page', 1);
            $companyStart = $session->get('mautic.plugin.company.start', 1);

            $settings = [
                'silence_exceptions' => false,
                'feature_settings'   => $data,
                'ignore_field_cache' => ($page == 1) ? true : false,
            ];
            try {
                if (empty($fields)) {
                    $fields = $integration_object->getFormLeadFields($settings);
                    $fields = (isset($fields[0])) ? $fields[0] : $fields;
                    unset($fields['company']);
                }
                $totalFields = count($fields);

                if (isset($settings['feature_settings']['objects']) and in_array('company', $settings['feature_settings']['objects'])) {
                    if (empty($integrationCompanyFields)) {
                        $integrationCompanyFields = $integration_object->getFormCompanyFields($settings);
                    }
                    $totalCompanyFields = count($integrationCompanyFields);
                    if (isset($integrationCompanyFields['company'])) {
                        $integrationCompanyFields = $integrationCompanyFields['company'];
                    }
                }

                if (!is_array($fields)) {
                    $fields = [];
                }
                $error = '';
            } catch (\Exception $e) {
                $fields = [];
                $error  = $e->getMessage();
            }
            list($specialInstructions, $alertType) = $integration_object->getFormNotes('leadfield_match');
            /**
             * Auto Match Integration Fields with Mautic Fields.
             */
            $flattenLeadFields = [];
            foreach (array_values($leadFields) as $fieldsWithoutGroups) {
                $flattenLeadFields = array_merge($flattenLeadFields, $fieldsWithoutGroups);
            }
            $integrationFields  = array_keys($fields);
            $flattenLeadFields  = array_keys($flattenLeadFields);
            $fieldsIntersection = array_uintersect($integrationFields, $flattenLeadFields, 'strcasecmp');
            $enableDataPriority = false;
            if (isset($formSettings['enable_data_priority'])) {
                $enableDataPriority = $formSettings['enable_data_priority'];
            }

            $autoMatchedFields = [];
            foreach ($fieldsIntersection as $field) {
                $autoMatchedFields[$field] = strtolower($field);
            }
<<<<<<< HEAD

            $leadFields['mauticContactTimelineLink'] = $this->translator->trans('mautic.plugin.integration.contact.timeline.link');

=======
            $leadFields['-1'] = $this->translator->trans('mautic.plugin.integration.option.not.matched');
>>>>>>> be3bc502
            $form->add(
                'leadFields',
                'integration_fields',
                [
                    'label'                => 'mautic.integration.leadfield_matches',
                    'required'             => true,
                    'lead_fields'          => $leadFields,
                    'data'                 => isset($data['leadFields']) && !empty($data['leadFields']) ? $data['leadFields'] : $autoMatchedFields,
                    'update_mautic'        => isset($data['update_mautic']) && !empty($data['update_mautic']) ? $data['update_mautic'] : [],
                    'integration_fields'   => $fields,
                    'special_instructions' => $specialInstructions,
                    'alert_type'           => $alertType,
                    'enable_data_priority' => $enableDataPriority,
                    'integration'          => $integration_object->getName(),
                    'totalFields'          => $totalFields,
                    'page'                 => $page,
                    'limit'                => $limit,
                    'start'                => $start,
                    'fixedPageNum'         => round($totalFields / $limit),
                ]
            );
            if (!empty($integrationCompanyFields)) {
                $companyFields['-1'] = $this->translator->trans('mautic.plugin.integration.option.not.matched');
                $form->add(
                    'companyFields',
                    'integration_company_fields',
                    [
                        'label'                      => 'mautic.integration.comapanyfield_matches',
                        'required'                   => false,
                        'company_fields'             => $companyFields,
                        'data'                       => isset($data['companyFields']) && !empty($data['companyFields']) ? $data['companyFields'] : [],
                        'update_mautic_company'      => isset($data['update_mautic_company']) && !empty($data['update_mautic_company']) ? $data['update_mautic_company'] : [],
                        'integration_company_fields' => $integrationCompanyFields,
                        'special_instructions'       => $specialInstructions,
                        'alert_type'                 => $alertType,
                        'enable_data_priority'       => $enableDataPriority,
                        'integration'                => $integration_object->getName(),
                        'totalFields'                => $totalCompanyFields,
                        'page'                       => $companyPage,
                        'limit'                      => $limit,
                        'start'                      => $companyStart,
                        'fixedPageNum'               => round($totalCompanyFields / $limit),
                    ]
                );
            }
            if ($method == 'get' && $error) {
                $form->addError(new FormError($error));
            }
        };

        $builder->addEventListener(
            FormEvents::PRE_SET_DATA,
            function (FormEvent $event) use ($formModifier) {
                $data = $event->getData();
                $formModifier($event->getForm(), $data);
            }
        );

        $builder->addEventListener(
            FormEvents::PRE_SUBMIT,
            function (FormEvent $event) use ($formModifier) {
                $data = $event->getData();
                $formModifier($event->getForm(), $data, 'post');
            }
        );
    }

    /**
     * {@inheritdoc}
     */
    public function setDefaultOptions(OptionsResolverInterface $resolver)
    {
        $resolver->setRequired(['integration', 'integration_object', 'lead_fields', 'company_fields']);
    }

    /**
     * {@inheritdoc}
     */
    public function getName()
    {
        return 'integration_featuresettings';
    }
}<|MERGE_RESOLUTION|>--- conflicted
+++ resolved
@@ -29,8 +29,6 @@
 class FeatureSettingsType extends AbstractType
 {
     /**
-<<<<<<< HEAD
-=======
      * @var Session
      */
     protected $session;
@@ -41,7 +39,6 @@
     protected $coreParametersHelper;
 
     /**
->>>>>>> be3bc502
      * @var TranslatorInterface
      */
     private $translator;
@@ -49,19 +46,12 @@
     /**
      * @param MauticFactory $factory
      */
-<<<<<<< HEAD
-    public function __construct(MauticFactory $factory, TranslatorInterface $translator)
-    {
-        $this->factory    = $factory;
-        $this->translator = $translator;
-=======
     public function __construct(MauticFactory $factory, Session $session, CoreParametersHelper $coreParametersHelper, TranslatorInterface $translator)
     {
         $this->factory              = $factory;
         $this->session              = $session;
         $this->coreParametersHelper = $coreParametersHelper;
         $this->translator           = $translator;
->>>>>>> be3bc502
     }
 
     /**
@@ -139,13 +129,10 @@
             foreach ($fieldsIntersection as $field) {
                 $autoMatchedFields[$field] = strtolower($field);
             }
-<<<<<<< HEAD
+            $leadFields['-1'] = $this->translator->trans('mautic.plugin.integration.option.not.matched');
 
             $leadFields['mauticContactTimelineLink'] = $this->translator->trans('mautic.plugin.integration.contact.timeline.link');
 
-=======
-            $leadFields['-1'] = $this->translator->trans('mautic.plugin.integration.option.not.matched');
->>>>>>> be3bc502
             $form->add(
                 'leadFields',
                 'integration_fields',
