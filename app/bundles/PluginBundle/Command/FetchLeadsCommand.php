<?php

/*
 * @copyright   2014 Mautic Contributors. All rights reserved
 * @author      Mautic
 *
 * @link        http://mautic.org
 *
 * @license     GNU/GPLv3 http://www.gnu.org/licenses/gpl-3.0.html
 */

namespace Mautic\PluginBundle\Command;

use Symfony\Bundle\FrameworkBundle\Command\ContainerAwareCommand;
use Symfony\Component\Console\Input\InputInterface;
use Symfony\Component\Console\Input\InputOption;
use Symfony\Component\Console\Output\OutputInterface;

/**
 * Class FetchLeadsCommand.
 */
class FetchLeadsCommand extends ContainerAwareCommand
{
    /**
     * {@inheritdoc}
     */
    protected function configure()
    {
        $this
            ->setName('mautic:integration:fetchleads')
            ->setAliases(
                [
                    'mautic:integration:synccontacts',
                ]
            )
            ->setDescription('Fetch leads from integration.')
            ->addOption(
                '--integration',
                '-i',
                InputOption::VALUE_REQUIRED,
                'Fetch leads from integration. Integration must be enabled and authorised.',
                null
            )
            ->addOption('--start-date', '-d', InputOption::VALUE_REQUIRED, 'Set start date for updated values.')
            ->addOption(
                '--end-date',
                '-t',
                InputOption::VALUE_REQUIRED,
                'Set end date for updated values.'
            )
            ->addOption(
                '--fetch-all',
                null,
                InputOption::VALUE_NONE,
                'Get all CRM contacts whatever the date is. Should be used at instance initialization only'
            )
            ->addOption(
                '--time-interval',
                '-a',
                InputOption::VALUE_OPTIONAL,
                'Send time interval to check updates on Salesforce, it should be a correct php formatted time interval in the past eg:(-10 minutes)'
            )
            ->addOption(
                '--limit',
                '-l',
                InputOption::VALUE_OPTIONAL,
                'Number of records to process when syncing objects',
                100
            )
            ->addOption('--force', '-f', InputOption::VALUE_NONE, 'Force execution even if another process is assumed running.');

        parent::configure();
    }

    /**
     * {@inheritdoc}
     */
    protected function execute(InputInterface $input, OutputInterface $output)
    {
        $container = $this->getContainer();

<<<<<<< HEAD
        $translator  = $container->get('translator');
        $integration = $input->getOption('integration');
        $startDate   = $input->getOption('start-date');
        $endDate     = $input->getOption('end-date');
        $interval    = $input->getOption('time-interval');
        $limit       = $input->getOption('limit');
        $leads       = $contacts       = $processed       = $companies       = 0;
=======
        $translator    = $container->get('translator');
        $integration   = $input->getOption('integration');
        $startDate     = $input->getOption('start-date');
        $endDate       = $input->getOption('end-date');
        $interval      = $input->getOption('time-interval');
        $limit         = $input->getOption('limit');
        $leadsExecuted = $contactsExecuted = null;
>>>>>>> 45c5d5ac

        if (!$interval) {
            $interval = '15 minutes';
        }
        $startDate = !$startDate ? date('c', strtotime('-'.$interval)) : date('c', strtotime($startDate));
        $endDate   = !$endDate ? date('c') : date('c', strtotime($endDate));

        if ($integration && $startDate && $endDate) {
            /** @var \Mautic\PluginBundle\Helper\IntegrationHelper $integrationHelper */
            $integrationHelper = $container->get('mautic.helper.integration');

            $integrationObject = $integrationHelper->getIntegrationObject($integration);
            $config            = $integrationObject->mergeConfigToFeatureSettings();
            $supportedFeatures = $integrationObject->getIntegrationSettings()->getSupportedFeatures();

            defined('MAUTIC_CONSOLE_VERBOSITY') or define('MAUTIC_CONSOLE_VERBOSITY', $output->getVerbosity());

            if (!isset($config['objects'])) {
                $config['objects'] = [];
            }

            $params['start']  = $startDate;
            $params['end']    = $endDate;
            $params['limit']  = $limit;
            $params['output'] = $output;

            // set this constant to ensure that all contacts have the same date modified time and date synced time to prevent a pull/push loop
            define('MAUTIC_DATE_MODIFIED_OVERRIDE', time());

            if (isset($supportedFeatures) && in_array('get_leads', $supportedFeatures)) {
                if ($integrationObject !== null && method_exists($integrationObject, 'getLeads') && isset($config['objects'])) {
                    $output->writeln('<info>'.$translator->trans('mautic.plugin.command.fetch.leads', ['%integration%' => $integration]).'</info>');
<<<<<<< HEAD
                    if (strtotime($startDate) > strtotime('-30 days') || $input->getOption('fetch-all')) {
                        $output->writeln('<comment>'.$translator->trans('mautic.plugin.command.fetch.leads.starting').'</comment>');

                        $list = ['Lead' => [], 'Contact' => []];
                        foreach (array_keys($list) as $object) {
                            if (in_array($object, $config['objects'], true) || in_array($object.'s', $config['objects'], true)) {
                                $processed += intval($integrationObject->getLeads($params, null, $leads, $list[$object], $object));
                            }
                            if ($output->getVerbosity() >= OutputInterface::VERBOSITY_VERBOSE) {
                                foreach ($list[$object] as $item) {
                                    $output->writeln($object.': '.$item);
                                }
                            }
                        }

                        $output->writeln('<comment>'.$translator->trans('mautic.plugin.command.fetch.leads.events_executed', ['%events%' => $processed]).'</comment>'."\n");
=======
                    $output->writeln('<comment>'.$translator->trans('mautic.plugin.command.fetch.leads.starting').'</comment>');

                    $updated = $created = $processed = 0;
                    if (in_array('Lead', $config['objects'])) {
                        $results = $integrationObject->getLeads($params, null, $leadsExecuted, [], 'Lead');
                        if (is_array($results)) {
                            list($justUpdated, $justCreated) = $results;
                            $updated += intval($justUpdated);
                            $created += intval($justCreated);
                        } else {
                            $processed += intval($results);
                        }
                        $output->writeln('');
                    }
                    if (in_array('Contact', $config['objects'])) {
                        $results = $integrationObject->getLeads($params, null, $contactsExecuted, [], 'Contact');
                        if (is_array($results)) {
                            list($justUpdated, $justCreated) = $results;
                            $updated += intval($justUpdated);
                            $created += intval($justCreated);
                        } else {
                            $processed += intval($results);
                        }
                        $output->writeln('');
                    }

                    if ($processed) {
                        $output->writeln(
                            '<comment>'.$translator->trans('mautic.plugin.command.fetch.leads.events_executed', ['%events%' => $processed])
                            .'</comment>'."\n"
                        );
>>>>>>> 45c5d5ac
                    } else {
                        $output->writeln(
                            '<comment>'.$translator->trans(
                                'mautic.plugin.command.fetch.leads.events_executed_breakout',
                                ['%updated%' => $updated, '%created%' => $created]
                            )
                            .'</comment>'."\n"
                        );
                    }
                }
<<<<<<< HEAD

                if ($integrationObject !== null && method_exists($integrationObject, 'getCompanies') && isset($config['objects']) && in_array('company', $config['objects'])) {
                    $output->writeln('<info>'.$translator->trans('mautic.plugin.command.fetch.companies', ['%integration%' => $integration]).'</info>');

                    if (strtotime($startDate) > strtotime('-30 days')) {
                        $output->writeln('<comment>'.$translator->trans('mautic.plugin.command.fetch.companies.starting').'</comment>');

                        $list      = [];
                        $processed = intval($integrationObject->getCompanies($params, null, $companies, $list));
                        if ($output->getVerbosity() >= OutputInterface::VERBOSITY_VERBOSE) {
                            foreach ($list as $item) {
                                $output->writeln('Company: '.$item);
                            }
                        }

                        $output->writeln('<comment>'.$translator->trans('mautic.plugin.command.fetch.companies.events_executed', ['%events%' => $processed]).'</comment>'."\n");
                    } else {
                        $output->writeln('<error>'.$translator->trans('mautic.plugin.command.fetch.leads.wrong.date').'</error>');
                    }
=======
            }

            if ($integrationObject !== null && method_exists($integrationObject, 'getCompanies') && isset($config['objects'])
                && in_array(
                    'company',
                    $config['objects']
                )
            ) {
                $updated = $created = $processed = 0;
                $output->writeln('<info>'.$translator->trans('mautic.plugin.command.fetch.companies', ['%integration%' => $integration]).'</info>');
                $output->writeln('<comment>'.$translator->trans('mautic.plugin.command.fetch.companies.starting').'</comment>');

                $results = $integrationObject->getCompanies($params);
                if (is_array($results)) {
                    list($justUpdated, $justCreated) = $results;
                    $updated += intval($justUpdated);
                    $created += intval($justCreated);
                } else {
                    $processed += intval($results);
                }
                $output->writeln('');
                if ($processed) {
                    $output->writeln(
                        '<comment>'.$translator->trans('mautic.plugin.command.fetch.companies.events_executed', ['%events%' => $processed])
                        .'</comment>'."\n"
                    );
                } else {
                    $output->writeln(
                        '<comment>'.$translator->trans(
                            'mautic.plugin.command.fetch.companies.events_executed_breakout',
                            ['%updated%' => $updated, '%created%' => $created]
                        )
                        .'</comment>'."\n"
                    );
>>>>>>> 45c5d5ac
                }
            }

            if (isset($supportedFeatures) && in_array('push_leads', $supportedFeatures)) {
                $output->writeln('<info>'.$translator->trans('mautic.plugin.command.pushing.leads', ['%integration%' => $integration]).'</info>');
                $result  = $integrationObject->pushLeads($params);
                $ignored = 0;

                if (4 === count($result)) {
                    list($updated, $created, $errored, $ignored) = $result;
                } elseif (3 === count($result)) {
                    list($updated, $created, $errored) = $result;
                } else {
                    $errored                 = '?';
                    list($updated, $created) = $result;
                }
                $output->writeln(
                    '<comment>'.$translator->trans(
                        'mautic.plugin.command.fetch.pushing.leads.events_executed',
                        [
                            '%updated%' => $updated,
                            '%created%' => $created,
                            '%errored%' => $errored,
                            '%ignored%' => $ignored,
                        ]
                    )
                    .'</comment>'."\n"
                );
            }

            return true;
        }
    }
}<|MERGE_RESOLUTION|>--- conflicted
+++ resolved
@@ -79,15 +79,6 @@
     {
         $container = $this->getContainer();
 
-<<<<<<< HEAD
-        $translator  = $container->get('translator');
-        $integration = $input->getOption('integration');
-        $startDate   = $input->getOption('start-date');
-        $endDate     = $input->getOption('end-date');
-        $interval    = $input->getOption('time-interval');
-        $limit       = $input->getOption('limit');
-        $leads       = $contacts       = $processed       = $companies       = 0;
-=======
         $translator    = $container->get('translator');
         $integration   = $input->getOption('integration');
         $startDate     = $input->getOption('start-date');
@@ -95,7 +86,6 @@
         $interval      = $input->getOption('time-interval');
         $limit         = $input->getOption('limit');
         $leadsExecuted = $contactsExecuted = null;
->>>>>>> 45c5d5ac
 
         if (!$interval) {
             $interval = '15 minutes';
@@ -128,46 +118,30 @@
             if (isset($supportedFeatures) && in_array('get_leads', $supportedFeatures)) {
                 if ($integrationObject !== null && method_exists($integrationObject, 'getLeads') && isset($config['objects'])) {
                     $output->writeln('<info>'.$translator->trans('mautic.plugin.command.fetch.leads', ['%integration%' => $integration]).'</info>');
-<<<<<<< HEAD
-                    if (strtotime($startDate) > strtotime('-30 days') || $input->getOption('fetch-all')) {
-                        $output->writeln('<comment>'.$translator->trans('mautic.plugin.command.fetch.leads.starting').'</comment>');
-
-                        $list = ['Lead' => [], 'Contact' => []];
-                        foreach (array_keys($list) as $object) {
-                            if (in_array($object, $config['objects'], true) || in_array($object.'s', $config['objects'], true)) {
-                                $processed += intval($integrationObject->getLeads($params, null, $leads, $list[$object], $object));
-                            }
-                            if ($output->getVerbosity() >= OutputInterface::VERBOSITY_VERBOSE) {
-                                foreach ($list[$object] as $item) {
-                                    $output->writeln($object.': '.$item);
-                                }
-                            }
-                        }
-
-                        $output->writeln('<comment>'.$translator->trans('mautic.plugin.command.fetch.leads.events_executed', ['%events%' => $processed]).'</comment>'."\n");
-=======
                     $output->writeln('<comment>'.$translator->trans('mautic.plugin.command.fetch.leads.starting').'</comment>');
 
                     $updated = $created = $processed = 0;
                     if (in_array('Lead', $config['objects'])) {
-                        $results = $integrationObject->getLeads($params, null, $leadsExecuted, [], 'Lead');
+                        $leadList = [];
+                        $results  = $integrationObject->getLeads($params, null, $leadsExecuted, $leadList, 'Lead');
                         if (is_array($results)) {
                             list($justUpdated, $justCreated) = $results;
-                            $updated += intval($justUpdated);
-                            $created += intval($justCreated);
+                            $updated += (int) $justUpdated;
+                            $created += (int) $justCreated;
                         } else {
-                            $processed += intval($results);
+                            $processed += (int) $results;
                         }
                         $output->writeln('');
                     }
                     if (in_array('Contact', $config['objects'])) {
-                        $results = $integrationObject->getLeads($params, null, $contactsExecuted, [], 'Contact');
+                        $contactList = [];
+                        $results     = $integrationObject->getLeads($params, null, $contactsExecuted, $contactList, 'Contact');
                         if (is_array($results)) {
                             list($justUpdated, $justCreated) = $results;
-                            $updated += intval($justUpdated);
-                            $created += intval($justCreated);
+                            $updated += (int) $justUpdated;
+                            $created += (int) $justCreated;
                         } else {
-                            $processed += intval($results);
+                            $processed += (int) $results;
                         }
                         $output->writeln('');
                     }
@@ -177,7 +151,6 @@
                             '<comment>'.$translator->trans('mautic.plugin.command.fetch.leads.events_executed', ['%events%' => $processed])
                             .'</comment>'."\n"
                         );
->>>>>>> 45c5d5ac
                     } else {
                         $output->writeln(
                             '<comment>'.$translator->trans(
@@ -188,62 +161,40 @@
                         );
                     }
                 }
-<<<<<<< HEAD
-
-                if ($integrationObject !== null && method_exists($integrationObject, 'getCompanies') && isset($config['objects']) && in_array('company', $config['objects'])) {
+
+                if ($integrationObject !== null && method_exists($integrationObject, 'getCompanies') && isset($config['objects'])
+                    && in_array(
+                        'company',
+                        $config['objects']
+                    )
+                ) {
+                    $updated = $created = $processed = 0;
                     $output->writeln('<info>'.$translator->trans('mautic.plugin.command.fetch.companies', ['%integration%' => $integration]).'</info>');
-
-                    if (strtotime($startDate) > strtotime('-30 days')) {
-                        $output->writeln('<comment>'.$translator->trans('mautic.plugin.command.fetch.companies.starting').'</comment>');
-
-                        $list      = [];
-                        $processed = intval($integrationObject->getCompanies($params, null, $companies, $list));
-                        if ($output->getVerbosity() >= OutputInterface::VERBOSITY_VERBOSE) {
-                            foreach ($list as $item) {
-                                $output->writeln('Company: '.$item);
-                            }
-                        }
-
-                        $output->writeln('<comment>'.$translator->trans('mautic.plugin.command.fetch.companies.events_executed', ['%events%' => $processed]).'</comment>'."\n");
+                    $output->writeln('<comment>'.$translator->trans('mautic.plugin.command.fetch.companies.starting').'</comment>');
+
+                    $results = $integrationObject->getCompanies($params);
+                    if (is_array($results)) {
+                        list($justUpdated, $justCreated) = $results;
+                        $updated += (int) $justUpdated;
+                        $created += (int) $justCreated;
                     } else {
-                        $output->writeln('<error>'.$translator->trans('mautic.plugin.command.fetch.leads.wrong.date').'</error>');
-                    }
-=======
-            }
-
-            if ($integrationObject !== null && method_exists($integrationObject, 'getCompanies') && isset($config['objects'])
-                && in_array(
-                    'company',
-                    $config['objects']
-                )
-            ) {
-                $updated = $created = $processed = 0;
-                $output->writeln('<info>'.$translator->trans('mautic.plugin.command.fetch.companies', ['%integration%' => $integration]).'</info>');
-                $output->writeln('<comment>'.$translator->trans('mautic.plugin.command.fetch.companies.starting').'</comment>');
-
-                $results = $integrationObject->getCompanies($params);
-                if (is_array($results)) {
-                    list($justUpdated, $justCreated) = $results;
-                    $updated += intval($justUpdated);
-                    $created += intval($justCreated);
-                } else {
-                    $processed += intval($results);
-                }
-                $output->writeln('');
-                if ($processed) {
-                    $output->writeln(
-                        '<comment>'.$translator->trans('mautic.plugin.command.fetch.companies.events_executed', ['%events%' => $processed])
-                        .'</comment>'."\n"
-                    );
-                } else {
-                    $output->writeln(
-                        '<comment>'.$translator->trans(
-                            'mautic.plugin.command.fetch.companies.events_executed_breakout',
-                            ['%updated%' => $updated, '%created%' => $created]
-                        )
-                        .'</comment>'."\n"
-                    );
->>>>>>> 45c5d5ac
+                        $processed += (int) $results;
+                    }
+                    $output->writeln('');
+                    if ($processed) {
+                        $output->writeln(
+                            '<comment>'.$translator->trans('mautic.plugin.command.fetch.companies.events_executed', ['%events%' => $processed])
+                            .'</comment>'."\n"
+                        );
+                    } else {
+                        $output->writeln(
+                            '<comment>'.$translator->trans(
+                                'mautic.plugin.command.fetch.companies.events_executed_breakout',
+                                ['%updated%' => $updated, '%created%' => $created]
+                            )
+                            .'</comment>'."\n"
+                        );
+                    }
                 }
             }
 
