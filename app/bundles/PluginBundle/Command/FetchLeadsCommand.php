<?php

/*
 * @copyright   2014 Mautic Contributors. All rights reserved
 * @author      Mautic
 *
 * @link        http://mautic.org
 *
 * @license     GNU/GPLv3 http://www.gnu.org/licenses/gpl-3.0.html
 */

namespace Mautic\PluginBundle\Command;

use Symfony\Bundle\FrameworkBundle\Command\ContainerAwareCommand;
use Symfony\Component\Console\Input\InputInterface;
use Symfony\Component\Console\Input\InputOption;
use Symfony\Component\Console\Output\OutputInterface;

/**
 * Class FetchLeadsCommand.
 */
class FetchLeadsCommand extends ContainerAwareCommand
{
    /**
     * {@inheritdoc}
     */
    protected function configure()
    {
        $this
            ->setName('mautic:integration:fetchleads')
            ->setAliases(
                [
                    'mautic:integration:synccontacts',
                ]
            )
            ->setDescription('Fetch leads from integration.')
            ->addOption(
                '--integration',
                '-i',
                InputOption::VALUE_REQUIRED,
                'Fetch leads from integration. Integration must be enabled and authorised.',
                null
            )
            ->addOption('--start-date', '-d', InputOption::VALUE_REQUIRED, 'Set start date for updated values.')
            ->addOption(
                '--end-date',
                '-t',
                InputOption::VALUE_REQUIRED,
                'Set end date for updated values.'
            )
            ->addOption(
                '--fetch-all',
                null,
                InputOption::VALUE_NONE,
                'Get all CRM contacts whatever the date is. Should be used at instance initialization only'
            )
            ->addOption(
                '--time-interval',
                '-a',
                InputOption::VALUE_OPTIONAL,
                'Send time interval to check updates on Salesforce, it should be a correct php formatted time interval in the past eg:(-10 minutes)'
            )
            ->addOption(
                '--limit',
                '-l',
                InputOption::VALUE_OPTIONAL,
                'Number of records to process when syncing objects',
                100
            )
            ->addOption('--force', '-f', InputOption::VALUE_NONE, 'Force execution even if another process is assumed running.');

        parent::configure();
    }

    /**
     * {@inheritdoc}
     */
    protected function execute(InputInterface $input, OutputInterface $output)
    {
        $container = $this->getContainer();

        $translator    = $container->get('translator');
        $integration   = $input->getOption('integration');
        $startDate     = $input->getOption('start-date');
        $endDate       = $input->getOption('end-date');
        $interval      = $input->getOption('time-interval');
        $limit         = $input->getOption('limit');
        $leadsExecuted = $contactsExecuted = null;

        if (!$interval) {
            $interval = '15 minutes';
        }
<<<<<<< HEAD
        if (!$startDate) {
            $startDate = date('c', strtotime('-'.$interval));
        }
        if (!$endDate) {
            $endDate = date('c');
        }

        if ($input->getOption('fetch-all')) {
            $interval  = '43199000 minutes';
            $startDate = date('c', strtotime('-'.$interval));
            $endDate   = date('c');
        }
=======
        $startDate = !$startDate ? date('c', strtotime('-'.$interval)) : date('c', strtotime($startDate));
        $endDate   = !$endDate ? date('c') : date('c', strtotime($endDate));

>>>>>>> 93c5e2b9
        if ($integration && $startDate && $endDate) {
            /** @var \Mautic\PluginBundle\Helper\IntegrationHelper $integrationHelper */
            $integrationHelper = $container->get('mautic.helper.integration');

            $integrationObject = $integrationHelper->getIntegrationObject($integration);
            $config            = $integrationObject->mergeConfigToFeatureSettings();
            $supportedFeatures = $integrationObject->getIntegrationSettings()->getSupportedFeatures();

            if (!isset($config['objects'])) {
                $config['objects'] = [];
            }

<<<<<<< HEAD
            $params['start'] = $startDate;
            $params['end']   = $endDate;
            $params['limit'] = $limit;
=======
            $params['start']  = $startDate;
            $params['end']    = $endDate;
            $params['limit']  = $limit;
            $params['output'] = $output;

            // set this constant to ensure that all contacts have the same date modified time and date synced time to prevent a pull/push loop
            define('MAUTIC_DATE_MODIFIED_OVERRIDE', time());
>>>>>>> 93c5e2b9

            if (isset($supportedFeatures) && in_array('get_leads', $supportedFeatures)) {
                if ($integrationObject !== null && method_exists($integrationObject, 'getLeads') && isset($config['objects'])) {
                    $output->writeln('<info>'.$translator->trans('mautic.plugin.command.fetch.leads', ['%integration%' => $integration]).'</info>');
<<<<<<< HEAD
                    if (strtotime($startDate) > strtotime('-30 days') || $input->getOption('fetch-all')) {

                        //Handle case when integration object are named "Contacts" and "Leads"
                        $lead_object_name = 'Lead';
                        if (in_array('Leads', $config['objects'])) {
                            $lead_object_name = 'Leads';
                        }
                        $contact_object_name = 'Contact';
                        if (in_array('Contacts', $config['objects'])) {
                            $contact_object_name = 'Contacts';
                        }

                        if (in_array($lead_object_name, $config['objects'])) {
                            $processed = intval($integrationObject->getLeads($params, null, $leads, [], $lead_object_name));
                        }
                        if (in_array($contact_object_name, $config['objects'])) {
                            $processed += intval($integrationObject->getLeads($params, null, $contacts, [], $contact_object_name));
                        }
                        $output->writeln('<comment>'.$translator->trans('mautic.plugin.command.fetch.leads.starting').'</comment>');

                        $output->writeln('<comment>'.$translator->trans('mautic.plugin.command.fetch.leads.events_executed', ['%events%' => $processed]).'</comment>'."\n");
=======
                    if (strtotime($startDate) > strtotime('-30 days')) {
                        $output->writeln('<comment>'.$translator->trans('mautic.plugin.command.fetch.leads.starting').'</comment>');

                        $updated = $created = $processed = 0;
                        if (in_array('Lead', $config['objects'])) {
                            $results = $integrationObject->getLeads($params, null, $leadsExecuted, [], 'Lead');
                            if (is_array($results)) {
                                list($justUpdated, $justCreated) = $results;
                                $updated += intval($justUpdated);
                                $created += intval($justCreated);
                            } else {
                                $processed += intval($results);
                            }
                            $output->writeln('');
                        }
                        if (in_array('Contact', $config['objects'])) {
                            $results = $integrationObject->getLeads($params, null, $contactsExecuted, [], 'Contact');
                            if (is_array($results)) {
                                list($justUpdated, $justCreated) = $results;
                                $updated += intval($justUpdated);
                                $created += intval($justCreated);
                            } else {
                                $processed += intval($results);
                            }
                            $output->writeln('');
                        }

                        if ($processed) {
                            $output->writeln(
                                '<comment>'.$translator->trans('mautic.plugin.command.fetch.leads.events_executed', ['%events%' => $processed])
                                .'</comment>'."\n"
                            );
                        } else {
                            $output->writeln(
                                '<comment>'.$translator->trans(
                                    'mautic.plugin.command.fetch.leads.events_executed_breakout',
                                    ['%updated%' => $updated, '%created%' => $created]
                                )
                                .'</comment>'."\n"
                            );
                        }
>>>>>>> 93c5e2b9
                    } else {
                        $output->writeln('<error>'.$translator->trans('mautic.plugin.command.fetch.leads.wrong.date').'</error>');
                    }
                }
            }

            if ($integrationObject !== null && method_exists($integrationObject, 'getCompanies') && isset($config['objects'])
                && in_array(
                    'company',
                    $config['objects']
                )
            ) {
                $updated = $created = $processed = 0;
                $output->writeln('<info>'.$translator->trans('mautic.plugin.command.fetch.companies', ['%integration%' => $integration]).'</info>');
                $output->writeln('<comment>'.$translator->trans('mautic.plugin.command.fetch.companies.starting').'</comment>');

<<<<<<< HEAD
                if (strtotime($startDate) > strtotime('-30 days') || $input->getOption('fetch-all')) {
                    $processed = intval($integrationObject->getCompanies($params));

                    $output->writeln('<comment>'.$translator->trans('mautic.plugin.command.fetch.companies.starting').'</comment>');

                    $output->writeln('<comment>'.$translator->trans('mautic.plugin.command.fetch.companies.events_executed', ['%events%' => $processed]).'</comment>'."\n");
=======
                if (strtotime($startDate) > strtotime('-30 days')) {
                    $results = $integrationObject->getCompanies($params);
                    if (is_array($results)) {
                        list($justUpdated, $justCreated) = $results;
                        $updated += intval($justUpdated);
                        $created += intval($justCreated);
                    } else {
                        $processed += intval($results);
                    }
                    $output->writeln('');
                    if ($processed) {
                        $output->writeln(
                            '<comment>'.$translator->trans('mautic.plugin.command.fetch.companies.events_executed', ['%events%' => $processed])
                            .'</comment>'."\n"
                        );
                    } else {
                        $output->writeln(
                            '<comment>'.$translator->trans(
                                'mautic.plugin.command.fetch.companies.events_executed_breakout',
                                ['%updated%' => $updated, '%created%' => $created]
                            )
                            .'</comment>'."\n"
                        );
                    }
>>>>>>> 93c5e2b9
                } else {
                    $output->writeln('<error>'.$translator->trans('mautic.plugin.command.fetch.leads.wrong.date').'</error>');
                }
            }

            if (isset($supportedFeatures) && in_array('push_leads', $supportedFeatures)) {
                $output->writeln('<info>'.$translator->trans('mautic.plugin.command.pushing.leads', ['%integration%' => $integration]).'</info>');
                $result  = $integrationObject->pushLeads($params);
                $ignored = 0;

                if (4 === count($result)) {
                    list($updated, $created, $errored, $ignored) = $result;
                } elseif (3 === count($result)) {
                    list($updated, $created, $errored) = $result;
                } else {
                    $errored = '?';
                    list($updated, $created) = $result;
                }
                $output->writeln(
                    '<comment>'.$translator->trans(
                        'mautic.plugin.command.fetch.pushing.leads.events_executed',
                        [
                            '%updated%' => $updated,
                            '%created%' => $created,
                            '%errored%' => $errored,
                            '%ignored%' => $ignored,
                        ]
                    )
                    .'</comment>'."\n"
                );
            }

            return true;
        }
    }
}<|MERGE_RESOLUTION|>--- conflicted
+++ resolved
@@ -90,24 +90,14 @@
         if (!$interval) {
             $interval = '15 minutes';
         }
-<<<<<<< HEAD
-        if (!$startDate) {
-            $startDate = date('c', strtotime('-'.$interval));
-        }
-        if (!$endDate) {
-            $endDate = date('c');
-        }
+        $startDate = !$startDate ? date('c', strtotime('-'.$interval)) : date('c', strtotime($startDate));
+        $endDate   = !$endDate ? date('c') : date('c', strtotime($endDate));
 
         if ($input->getOption('fetch-all')) {
             $interval  = '43199000 minutes';
             $startDate = date('c', strtotime('-'.$interval));
             $endDate   = date('c');
         }
-=======
-        $startDate = !$startDate ? date('c', strtotime('-'.$interval)) : date('c', strtotime($startDate));
-        $endDate   = !$endDate ? date('c') : date('c', strtotime($endDate));
-
->>>>>>> 93c5e2b9
         if ($integration && $startDate && $endDate) {
             /** @var \Mautic\PluginBundle\Helper\IntegrationHelper $integrationHelper */
             $integrationHelper = $container->get('mautic.helper.integration');
@@ -120,11 +110,6 @@
                 $config['objects'] = [];
             }
 
-<<<<<<< HEAD
-            $params['start'] = $startDate;
-            $params['end']   = $endDate;
-            $params['limit'] = $limit;
-=======
             $params['start']  = $startDate;
             $params['end']    = $endDate;
             $params['limit']  = $limit;
@@ -132,14 +117,12 @@
 
             // set this constant to ensure that all contacts have the same date modified time and date synced time to prevent a pull/push loop
             define('MAUTIC_DATE_MODIFIED_OVERRIDE', time());
->>>>>>> 93c5e2b9
 
             if (isset($supportedFeatures) && in_array('get_leads', $supportedFeatures)) {
                 if ($integrationObject !== null && method_exists($integrationObject, 'getLeads') && isset($config['objects'])) {
                     $output->writeln('<info>'.$translator->trans('mautic.plugin.command.fetch.leads', ['%integration%' => $integration]).'</info>');
-<<<<<<< HEAD
                     if (strtotime($startDate) > strtotime('-30 days') || $input->getOption('fetch-all')) {
-
+                        $output->writeln('<comment>'.$translator->trans('mautic.plugin.command.fetch.leads.starting').'</comment>');
                         //Handle case when integration object are named "Contacts" and "Leads"
                         $lead_object_name = 'Lead';
                         if (in_array('Leads', $config['objects'])) {
@@ -150,22 +133,9 @@
                             $contact_object_name = 'Contacts';
                         }
 
+                        $updated = $created = $processed = 0;
                         if (in_array($lead_object_name, $config['objects'])) {
-                            $processed = intval($integrationObject->getLeads($params, null, $leads, [], $lead_object_name));
-                        }
-                        if (in_array($contact_object_name, $config['objects'])) {
-                            $processed += intval($integrationObject->getLeads($params, null, $contacts, [], $contact_object_name));
-                        }
-                        $output->writeln('<comment>'.$translator->trans('mautic.plugin.command.fetch.leads.starting').'</comment>');
-
-                        $output->writeln('<comment>'.$translator->trans('mautic.plugin.command.fetch.leads.events_executed', ['%events%' => $processed]).'</comment>'."\n");
-=======
-                    if (strtotime($startDate) > strtotime('-30 days')) {
-                        $output->writeln('<comment>'.$translator->trans('mautic.plugin.command.fetch.leads.starting').'</comment>');
-
-                        $updated = $created = $processed = 0;
-                        if (in_array('Lead', $config['objects'])) {
-                            $results = $integrationObject->getLeads($params, null, $leadsExecuted, [], 'Lead');
+                            $results = $integrationObject->getLeads($params, null, $leadsExecuted, [], $lead_object_name);
                             if (is_array($results)) {
                                 list($justUpdated, $justCreated) = $results;
                                 $updated += intval($justUpdated);
@@ -175,8 +145,8 @@
                             }
                             $output->writeln('');
                         }
-                        if (in_array('Contact', $config['objects'])) {
-                            $results = $integrationObject->getLeads($params, null, $contactsExecuted, [], 'Contact');
+                        if (in_array($contact_object_name, $config['objects'])) {
+                            $results = $integrationObject->getLeads($params, null, $contactsExecuted, [], $contact_object_name);
                             if (is_array($results)) {
                                 list($justUpdated, $justCreated) = $results;
                                 $updated += intval($justUpdated);
@@ -201,7 +171,6 @@
                                 .'</comment>'."\n"
                             );
                         }
->>>>>>> 93c5e2b9
                     } else {
                         $output->writeln('<error>'.$translator->trans('mautic.plugin.command.fetch.leads.wrong.date').'</error>');
                     }
@@ -218,15 +187,7 @@
                 $output->writeln('<info>'.$translator->trans('mautic.plugin.command.fetch.companies', ['%integration%' => $integration]).'</info>');
                 $output->writeln('<comment>'.$translator->trans('mautic.plugin.command.fetch.companies.starting').'</comment>');
 
-<<<<<<< HEAD
                 if (strtotime($startDate) > strtotime('-30 days') || $input->getOption('fetch-all')) {
-                    $processed = intval($integrationObject->getCompanies($params));
-
-                    $output->writeln('<comment>'.$translator->trans('mautic.plugin.command.fetch.companies.starting').'</comment>');
-
-                    $output->writeln('<comment>'.$translator->trans('mautic.plugin.command.fetch.companies.events_executed', ['%events%' => $processed]).'</comment>'."\n");
-=======
-                if (strtotime($startDate) > strtotime('-30 days')) {
                     $results = $integrationObject->getCompanies($params);
                     if (is_array($results)) {
                         list($justUpdated, $justCreated) = $results;
@@ -250,7 +211,6 @@
                             .'</comment>'."\n"
                         );
                     }
->>>>>>> 93c5e2b9
                 } else {
                     $output->writeln('<error>'.$translator->trans('mautic.plugin.command.fetch.leads.wrong.date').'</error>');
                 }
@@ -266,7 +226,7 @@
                 } elseif (3 === count($result)) {
                     list($updated, $created, $errored) = $result;
                 } else {
-                    $errored = '?';
+                    $errored                 = '?';
                     list($updated, $created) = $result;
                 }
                 $output->writeln(
