--- conflicted
+++ resolved
@@ -99,11 +99,6 @@
                 $config['objects'] = [];
             }
 
-<<<<<<< HEAD
-            $params['start'] = $startDate;
-            $params['end']   = $endDate;
-            $params['limit'] = $limit;
-=======
             $params['start']  = $startDate;
             $params['end']    = $endDate;
             $params['limit']  = $limit;
@@ -111,7 +106,6 @@
 
             // set this constant to ensure that all contacts have the same date modified time and date synced time to prevent a pull/push loop
             define('MAUTIC_DATE_MODIFIED_OVERRIDE', time());
->>>>>>> 45c5d5ac
 
             if (isset($supportedFeatures) && in_array('get_leads', $supportedFeatures)) {
                 if ($integrationObject !== null && method_exists($integrationObject, 'getLeads') && isset($config['objects'])) {
