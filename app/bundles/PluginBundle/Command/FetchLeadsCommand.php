--- conflicted
+++ resolved
@@ -133,15 +133,9 @@
                     }
 
                     $updated = $created = $processed = 0;
-<<<<<<< HEAD
-                    if (in_array('Lead', $config['objects']) || in_array('Leads', $config['objects'])) {
-                        $leadList = [];
-                        $results  = $integrationObject->getLeads($params, null, $leadsExecuted, $leadList, 'Lead');
-=======
                     if (in_array($leadObjectName, $config['objects'])) {
                         $leadList = [];
                         $results  = $integrationObject->getLeads($params, null, $leadsExecuted, $leadList, $leadObjectName);
->>>>>>> e75bb060
                         if (is_array($results)) {
                             list($justUpdated, $justCreated) = $results;
                             $updated += (int) $justUpdated;
@@ -150,11 +144,7 @@
                             $processed += (int) $results;
                         }
                     }
-<<<<<<< HEAD
-                    if (in_array('Contact', $config['objects']) || in_array('Contacts', $config['objects']) || in_array('contacts', $config['objects'])) {
-=======
-                    if (in_array($contactObjectName, $config['objects'])) {
->>>>>>> e75bb060
+                    if (in_array(strtolower($contactObjectName), $config['objects'], true)) {
                         $output->writeln('');
                         $output->writeln('<comment>'.$translator->trans('mautic.plugin.command.fetch.contacts.starting').'</comment>');
                         $contactList = [];
