--- conflicted
+++ resolved
@@ -73,25 +73,16 @@
     {
         $container = $this->getContainer();
 
-<<<<<<< HEAD
-        $translator  = $container->get('translator');
-        $integration = $input->getOption('integration');
-        $startDate   = $input->getOption('start-date');
-        $endDate     = $input->getOption('end-date');
-        $interval    = $input->getOption('time-interval');
-        $limit       = $input->getOption('limit');
-        $leads       = $contacts       = $processed       = $companies       = 0;
-
-        defined('MAUTIC_CONSOLE_VERBOSITY') or define('MAUTIC_CONSOLE_VERBOSITY', $output->getVerbosity());
-=======
         $translator    = $container->get('translator');
         $integration   = $input->getOption('integration');
         $startDate     = $input->getOption('start-date');
         $endDate       = $input->getOption('end-date');
         $interval      = $input->getOption('time-interval');
         $limit         = $input->getOption('limit');
+        $leads         = $contacts         = $processed         = $companies         = 0;
         $leadsExecuted = $contactsExecuted = null;
->>>>>>> 45c5d5ac
+
+        defined('MAUTIC_CONSOLE_VERBOSITY') or define('MAUTIC_CONSOLE_VERBOSITY', $output->getVerbosity());
 
         if (!$interval) {
             $interval = '15 minutes';
@@ -122,26 +113,6 @@
             if (isset($supportedFeatures) && in_array('get_leads', $supportedFeatures)) {
                 if ($integrationObject !== null && method_exists($integrationObject, 'getLeads') && isset($config['objects'])) {
                     $output->writeln('<info>'.$translator->trans('mautic.plugin.command.fetch.leads', ['%integration%' => $integration]).'</info>');
-<<<<<<< HEAD
-                    if (strtotime($startDate) > strtotime('-30 days')) {
-                        $output->writeln('<comment>'.$translator->trans('mautic.plugin.command.fetch.leads.starting').'</comment>');
-
-                        $list = ['leads' => [], 'contacts' => []];
-                        foreach ($config['objects'] as $object) {
-                            foreach (array_keys($list) as $key) {
-                                if (strtolower($object) === $key || strtolower($object.'s') === $key) {
-                                    $processed += (int) $integrationObject->getLeads($params, null, $leads, $list[$object], $object);
-                                    if ($output->getVerbosity() >= OutputInterface::VERBOSITY_VERBOSE) {
-                                        foreach ($list[$object] as $item) {
-                                            $output->writeln($object.': '.$item);
-                                        }
-                                    }
-                                }
-                            }
-                        }
-
-                        $output->writeln('<comment>'.$translator->trans('mautic.plugin.command.fetch.leads.events_executed', ['%events%' => $processed]).'</comment>'."\n");
-=======
                     $output->writeln('<comment>'.$translator->trans('mautic.plugin.command.fetch.leads.starting').'</comment>');
 
                     $updated = $created = $processed = 0;
@@ -173,7 +144,6 @@
                             '<comment>'.$translator->trans('mautic.plugin.command.fetch.leads.events_executed', ['%events%' => $processed])
                             .'</comment>'."\n"
                         );
->>>>>>> 45c5d5ac
                     } else {
                         $output->writeln(
                             '<comment>'.$translator->trans(
@@ -184,28 +154,8 @@
                         );
                     }
                 }
-
-<<<<<<< HEAD
-                if ($integrationObject !== null && method_exists($integrationObject, 'getCompanies') && isset($config['objects']) && in_array('company', $config['objects'])) {
-                    $output->writeln('<info>'.$translator->trans('mautic.plugin.command.fetch.companies', ['%integration%' => $integration]).'</info>');
-
-                    if (strtotime($startDate) > strtotime('-30 days')) {
-                        $output->writeln('<comment>'.$translator->trans('mautic.plugin.command.fetch.companies.starting').'</comment>');
-
-                        $list      = [];
-                        $processed = (int) $integrationObject->getCompanies($params, null, $companies, $list);
-
-                        if ($output->getVerbosity() >= OutputInterface::VERBOSITY_VERBOSE) {
-                            foreach ($list as $item) {
-                                $output->writeln('Company: '.$item);
-                            }
-                        }
-
-                        $output->writeln('<comment>'.$translator->trans('mautic.plugin.command.fetch.companies.events_executed', ['%events%' => $processed]).'</comment>'."\n");
-                    } else {
-                        $output->writeln('<error>'.$translator->trans('mautic.plugin.command.fetch.leads.wrong.date').'</error>');
-                    }
-=======
+            }
+
             if ($integrationObject !== null && method_exists($integrationObject, 'getCompanies') && isset($config['objects'])
                 && in_array(
                     'company',
@@ -238,29 +188,17 @@
                         )
                         .'</comment>'."\n"
                     );
->>>>>>> 45c5d5ac
-                }
-            }
-
-            if (isset($supportedFeatures) && in_array('push_leads', $supportedFeatures) && $integrationObject !== null && method_exists($integrationObject, 'pushLeads')) {
+                }
+            }
+
+            if (isset($supportedFeatures) && in_array('push_leads', $supportedFeatures)) {
                 $output->writeln('<info>'.$translator->trans('mautic.plugin.command.pushing.leads', ['%integration%' => $integration]).'</info>');
-<<<<<<< HEAD
-                $list   = [];
-                $result = $integrationObject->pushLeads($params, $list);
-                if ($output->getVerbosity() >= OutputInterface::VERBOSITY_VERBOSE) {
-                    foreach ($list as $item) {
-                        $output->writeln('Lead: '.$item);
-                    }
-                }
-                if (3 === count($result)) {
-=======
                 $result  = $integrationObject->pushLeads($params);
                 $ignored = 0;
 
                 if (4 === count($result)) {
                     list($updated, $created, $errored, $ignored) = $result;
                 } elseif (3 === count($result)) {
->>>>>>> 45c5d5ac
                     list($updated, $created, $errored) = $result;
                 } else {
                     $errored                 = '?';
