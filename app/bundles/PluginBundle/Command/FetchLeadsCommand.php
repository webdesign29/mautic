<?php

/*
 * @copyright   2014 Mautic Contributors. All rights reserved
 * @author      Mautic
 *
 * @link        http://mautic.org
 *
 * @license     GNU/GPLv3 http://www.gnu.org/licenses/gpl-3.0.html
 */

namespace Mautic\PluginBundle\Command;

use Symfony\Bundle\FrameworkBundle\Command\ContainerAwareCommand;
use Symfony\Component\Console\Input\InputInterface;
use Symfony\Component\Console\Input\InputOption;
use Symfony\Component\Console\Output\OutputInterface;

/**
 * Class FetchLeadsCommand.
 */
class FetchLeadsCommand extends ContainerAwareCommand
{
    /**
     * {@inheritdoc}
     */
    protected function configure()
    {
        $this
            ->setName('mautic:integration:fetchleads')
            ->setAliases(
                [
                    'mautic:integration:synccontacts',
                ]
            )
            ->setDescription('Fetch leads from integration.')
            ->addOption(
                '--integration',
                '-i',
                InputOption::VALUE_REQUIRED,
                'Fetch leads from integration. Integration must be enabled and authorised.',
                null
            )
            ->addOption('--start-date', '-d', InputOption::VALUE_REQUIRED, 'Set start date for updated values.')
            ->addOption(
                '--end-date',
                '-t',
                InputOption::VALUE_REQUIRED,
                'Set end date for updated values.'
            )
            ->addOption(
                '--fetch-all',
                null,
                InputOption::VALUE_NONE,
                'Get all CRM contacts whatever the date is. Should be used at instance initialization only'
            )
            ->addOption(
                '--time-interval',
                '-a',
                InputOption::VALUE_OPTIONAL,
                'Send time interval to check updates on Salesforce, it should be a correct php formatted time interval in the past eg:(-10 minutes)'
            )
            ->addOption(
                '--limit',
                '-l',
                InputOption::VALUE_OPTIONAL,
                'Number of records to process when syncing objects',
                100
            )
            ->addOption('--force', '-f', InputOption::VALUE_NONE, 'Force execution even if another process is assumed running.');

        parent::configure();
    }

    /**
     * {@inheritdoc}
     */
    protected function execute(InputInterface $input, OutputInterface $output)
    {
        $container = $this->getContainer();

        $translator    = $container->get('translator');
        $integration   = $input->getOption('integration');
        $startDate     = $input->getOption('start-date');
        $endDate       = $input->getOption('end-date');
        $interval      = $input->getOption('time-interval');
        $limit         = $input->getOption('limit');
        $fetchAll      = $input->getOption('fetch-all');
        $leadsExecuted = $contactsExecuted = null;

        if (!$interval) {
            $interval = '15 minutes';
        }
        $startDate = !$startDate ? date('c', strtotime('-'.$interval)) : date('c', strtotime($startDate));
        $endDate   = !$endDate ? date('c') : date('c', strtotime($endDate));

        if ($integration && $startDate && $endDate) {
            /** @var \Mautic\PluginBundle\Helper\IntegrationHelper $integrationHelper */
            $integrationHelper = $container->get('mautic.helper.integration');

            $integrationObject = $integrationHelper->getIntegrationObject($integration);
            $config            = $integrationObject->mergeConfigToFeatureSettings();
            $supportedFeatures = $integrationObject->getIntegrationSettings()->getSupportedFeatures();

            defined('MAUTIC_CONSOLE_VERBOSITY') or define('MAUTIC_CONSOLE_VERBOSITY', $output->getVerbosity());

            if (!isset($config['objects'])) {
                $config['objects'] = [];
            }

            $params['start']    = $startDate;
            $params['end']      = $endDate;
            $params['limit']    = $limit;
            $params['fetchAll'] = $fetchAll;
            $params['output']   = $output;

            // set this constant to ensure that all contacts have the same date modified time and date synced time to prevent a pull/push loop
            define('MAUTIC_DATE_MODIFIED_OVERRIDE', time());

            if (isset($supportedFeatures) && in_array('get_leads', $supportedFeatures)) {
                if ($integrationObject !== null && method_exists($integrationObject, 'getLeads') && isset($config['objects'])) {
                    $output->writeln('<info>'.$translator->trans('mautic.plugin.command.fetch.leads', ['%integration%' => $integration]).'</info>');
                    $output->writeln('<comment>'.$translator->trans('mautic.plugin.command.fetch.leads.starting').'</comment>');

                    //Handle case when integration object are named "Contacts" and "Leads"
                    $lead_object_name = 'Lead';
                    if (in_array('Leads', $config['objects'])) {
                        $lead_object_name = 'Leads';
                    }
                    $contact_object_name = 'Contact';
                    if (in_array('Contacts', $config['objects'])) {
                        $contact_object_name = 'Contacts';
                    }

                    $updated = $created = $processed = 0;
<<<<<<< HEAD
                    if (in_array($lead_object_name, $config['objects'])) {
                        $results = $integrationObject->getLeads($params, null, $leadsExecuted, [], $lead_object_name);
=======
                    if (in_array('Lead', $config['objects']) || in_array('Leads', $config['objects'])) {
                        $leadList = [];
                        $results  = $integrationObject->getLeads($params, null, $leadsExecuted, $leadList, 'Lead');
>>>>>>> f05e8868
                        if (is_array($results)) {
                            list($justUpdated, $justCreated) = $results;
                            $updated += (int) $justUpdated;
                            $created += (int) $justCreated;
                        } else {
                            $processed += (int) $results;
                        }
                    }
<<<<<<< HEAD
                    if (in_array($contact_object_name, $config['objects'])) {
                        $results = $integrationObject->getLeads($params, null, $contactsExecuted, [], $contact_object_name);
=======
                    if (in_array('Contact', $config['objects']) || in_array('Contacts', $config['objects'])) {
                        $output->writeln('');
                        $output->writeln('<comment>'.$translator->trans('mautic.plugin.command.fetch.contacts.starting').'</comment>');
                        $contactList = [];
                        $results     = $integrationObject->getLeads($params, null, $contactsExecuted, $contactList, 'Contact');
>>>>>>> f05e8868
                        if (is_array($results)) {
                            list($justUpdated, $justCreated) = $results;
                            $updated += (int) $justUpdated;
                            $created += (int) $justCreated;
                        } else {
                            $processed += (int) $results;
                        }
                    }

                    $output->writeln('');

                    if ($processed) {
                        $output->writeln(
                            '<comment>'.$translator->trans('mautic.plugin.command.fetch.leads.events_executed', ['%events%' => $processed])
                            .'</comment>'."\n"
                        );
                    } else {
                        $output->writeln(
                            '<comment>'.$translator->trans(
                                'mautic.plugin.command.fetch.leads.events_executed_breakout',
                                ['%updated%' => $updated, '%created%' => $created]
                            )
                            .'</comment>'."\n"
                        );
                    }
                }

                if ($integrationObject !== null && method_exists($integrationObject, 'getCompanies') && isset($config['objects'])
                    && in_array(
                        'company',
                        $config['objects']
                    )
                ) {
                    $updated = $created = $processed = 0;
                    $output->writeln('<info>'.$translator->trans('mautic.plugin.command.fetch.companies', ['%integration%' => $integration]).'</info>');
                    $output->writeln('<comment>'.$translator->trans('mautic.plugin.command.fetch.companies.starting').'</comment>');

                    $results = $integrationObject->getCompanies($params);
                    if (is_array($results)) {
                        list($justUpdated, $justCreated) = $results;
                        $updated += (int) $justUpdated;
                        $created += (int) $justCreated;
                    } else {
                        $processed += (int) $results;
                    }
                    $output->writeln('');
                    if ($processed) {
                        $output->writeln(
                            '<comment>'.$translator->trans('mautic.plugin.command.fetch.companies.events_executed', ['%events%' => $processed])
                            .'</comment>'."\n"
                        );
                    } else {
                        $output->writeln(
                            '<comment>'.$translator->trans(
                                'mautic.plugin.command.fetch.companies.events_executed_breakout',
                                ['%updated%' => $updated, '%created%' => $created]
                            )
                            .'</comment>'."\n"
                        );
                    }
                }
            }

            if (isset($supportedFeatures) && in_array('push_leads', $supportedFeatures)) {
                $output->writeln('<info>'.$translator->trans('mautic.plugin.command.pushing.leads', ['%integration%' => $integration]).'</info>');
                $result  = $integrationObject->pushLeads($params);
                $ignored = 0;

                if (4 === count($result)) {
                    list($updated, $created, $errored, $ignored) = $result;
                } elseif (3 === count($result)) {
                    list($updated, $created, $errored) = $result;
                } else {
                    $errored                 = '?';
                    list($updated, $created) = $result;
                }
                $output->writeln(
                    '<comment>'.$translator->trans(
                        'mautic.plugin.command.fetch.pushing.leads.events_executed',
                        [
                            '%updated%' => $updated,
                            '%created%' => $created,
                            '%errored%' => $errored,
                            '%ignored%' => $ignored,
                        ]
                    )
                    .'</comment>'."\n"
                );
            }

            return true;
        }
    }
}<|MERGE_RESOLUTION|>--- conflicted
+++ resolved
@@ -133,14 +133,9 @@
                     }
 
                     $updated = $created = $processed = 0;
-<<<<<<< HEAD
-                    if (in_array($lead_object_name, $config['objects'])) {
-                        $results = $integrationObject->getLeads($params, null, $leadsExecuted, [], $lead_object_name);
-=======
-                    if (in_array('Lead', $config['objects']) || in_array('Leads', $config['objects'])) {
+                    if (in_array($lead_object_name, $config['objects']) || in_array('Leads', $config['objects'])) {
                         $leadList = [];
-                        $results  = $integrationObject->getLeads($params, null, $leadsExecuted, $leadList, 'Lead');
->>>>>>> f05e8868
+                        $results  = $integrationObject->getLeads($params, null, $leadsExecuted, $leadList, $lead_object_name);
                         if (is_array($results)) {
                             list($justUpdated, $justCreated) = $results;
                             $updated += (int) $justUpdated;
@@ -149,16 +144,11 @@
                             $processed += (int) $results;
                         }
                     }
-<<<<<<< HEAD
                     if (in_array($contact_object_name, $config['objects'])) {
-                        $results = $integrationObject->getLeads($params, null, $contactsExecuted, [], $contact_object_name);
-=======
-                    if (in_array('Contact', $config['objects']) || in_array('Contacts', $config['objects'])) {
                         $output->writeln('');
                         $output->writeln('<comment>'.$translator->trans('mautic.plugin.command.fetch.contacts.starting').'</comment>');
                         $contactList = [];
                         $results     = $integrationObject->getLeads($params, null, $contactsExecuted, $contactList, 'Contact');
->>>>>>> f05e8868
                         if (is_array($results)) {
                             list($justUpdated, $justCreated) = $results;
                             $updated += (int) $justUpdated;
