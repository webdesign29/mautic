<?php

/*
 * @copyright   2014 Mautic Contributors. All rights reserved
 * @author      Mautic
 *
 * @link        http://mautic.org
 *
 * @license     GNU/GPLv3 http://www.gnu.org/licenses/gpl-3.0.html
 */

namespace Mautic\PluginBundle\Command;

use Symfony\Bundle\FrameworkBundle\Command\ContainerAwareCommand;
use Symfony\Component\Console\Input\InputInterface;
use Symfony\Component\Console\Input\InputOption;
use Symfony\Component\Console\Output\OutputInterface;

/**
 * Class FetchLeadsCommand.
 */
class FetchLeadsCommand extends ContainerAwareCommand
{
    /**
     * {@inheritdoc}
     */
    protected function configure()
    {
        $this
            ->setName('mautic:integration:fetchleads')
            ->setAliases(
                [
                    'mautic:integration:synccontacts',
                ]
            )
            ->setDescription('Fetch leads from integration.')
            ->addOption(
                '--integration',
                '-i',
                InputOption::VALUE_REQUIRED,
                'Fetch leads from integration. Integration must be enabled and authorised.',
                null
            )
            ->addOption('--start-date', '-d', InputOption::VALUE_REQUIRED, 'Set start date for updated values.')
            ->addOption(
                '--end-date',
                '-t',
                InputOption::VALUE_REQUIRED,
                'Set end date for updated values.'
            )
            ->addOption(
                '--time-interval',
                '-a',
                InputOption::VALUE_OPTIONAL,
                'Send time interval to check updates on Salesforce, it should be a correct php formatted time interval in the past eg:(-10 minutes)'
            )
            ->addOption(
                '--limit',
                '-l',
                InputOption::VALUE_OPTIONAL,
                'Number of records to process when syncing objects',
                100
            )
            ->addOption('--force', '-f', InputOption::VALUE_NONE, 'Force execution even if another process is assumed running.');

        parent::configure();
    }

    /**
     * {@inheritdoc}
     */
    protected function execute(InputInterface $input, OutputInterface $output)
    {
        $container = $this->getContainer();

        $translator    = $container->get('translator');
        $integration   = $input->getOption('integration');
        $startDate     = $input->getOption('start-date');
        $endDate       = $input->getOption('end-date');
        $interval      = $input->getOption('time-interval');
        $limit         = $input->getOption('limit');
        $leadsExecuted = $contactsExecuted = null;

        if (!$interval) {
            $interval = '15 minutes';
        }
        if (!$startDate) {
            $startDate = date('c', strtotime('-'.$interval));
        }
        if (!$endDate) {
            $endDate = date('c');
        }
        if ($integration && $startDate && $endDate) {
            /** @var \Mautic\PluginBundle\Helper\IntegrationHelper $integrationHelper */
            $integrationHelper = $container->get('mautic.helper.integration');

            $integrationObject = $integrationHelper->getIntegrationObject($integration);
            $config            = $integrationObject->mergeConfigToFeatureSettings();
            $supportedFeatures = $integrationObject->getIntegrationSettings()->getSupportedFeatures();

            if (!isset($config['objects'])) {
                $config['objects'] = [];
            }

            $params['start'] = $startDate;
            $params['end']   = $endDate;
            $params['limit'] = $limit;

            // set this constant to ensure that all contacts have the same date modified time and date synced time to prevent a pull/push loop
            define('MAUTIC_DATE_MODIFIED_OVERRIDE', time());

            if (isset($supportedFeatures) && in_array('get_leads', $supportedFeatures)) {
                if ($integrationObject !== null && method_exists($integrationObject, 'getLeads') && isset($config['objects'])) {
                    $output->writeln('<info>'.$translator->trans('mautic.plugin.command.fetch.leads', ['%integration%' => $integration]).'</info>');
                    if (strtotime($startDate) > strtotime('-30 days')) {
<<<<<<< HEAD
                        if (in_array('Lead', $config['objects']) || in_array('contacts', $config['objects'])) {
                            $processed = intval($integrationObject->getLeads($params, null, $leads, [], 'Lead'));
=======
                        $output->writeln('<comment>'.$translator->trans('mautic.plugin.command.fetch.leads.starting').'</comment>');

                        $updated = $created = $processed = 0;
                        if (in_array('Lead', $config['objects'])) {
                            $results = $integrationObject->getLeads($params, null, $leadsExecuted, [], 'Lead');
                            if (is_array($results)) {
                                list($justUpdated, $justCreated) = $results;
                                $updated += intval($justUpdated);
                                $created += intval($justCreated);
                            } else {
                                $processed += intval($results);
                            }
>>>>>>> 25c42d1a
                        }
                        if (in_array('Contact', $config['objects'])) {
                            $results = $integrationObject->getLeads($params, null, $contactsExecuted, [], 'Contact');
                            if (is_array($results)) {
                                list($justUpdated, $justCreated) = $results;
                                $updated += intval($justUpdated);
                                $created += intval($justCreated);
                            } else {
                                $processed += intval($results);
                            }
                        }

                        if ($processed) {
                            $output->writeln(
                                '<comment>'.$translator->trans('mautic.plugin.command.fetch.leads.events_executed', ['%events%' => $processed])
                                .'</comment>'."\n"
                            );
                        } else {
                            $output->writeln(
                                '<comment>'.$translator->trans(
                                    'mautic.plugin.command.fetch.leads.events_executed_breakout',
                                    ['%updated%' => $updated, '%created%' => $created]
                                )
                                .'</comment>'."\n"
                            );
                        }
                    } else {
                        $output->writeln('<error>'.$translator->trans('mautic.plugin.command.fetch.leads.wrong.date').'</error>');
                    }
                }
            }

            if ($integrationObject !== null && method_exists($integrationObject, 'getCompanies') && isset($config['objects'])
                && in_array(
                    'company',
                    $config['objects']
                )
            ) {
                $updated = $created = $processed = 0;
                $output->writeln('<info>'.$translator->trans('mautic.plugin.command.fetch.companies', ['%integration%' => $integration]).'</info>');
                $output->writeln('<comment>'.$translator->trans('mautic.plugin.command.fetch.companies.starting').'</comment>');

                if (strtotime($startDate) > strtotime('-30 days')) {
                    $results = $integrationObject->getCompanies($params);
                    if (is_array($results)) {
                        list($justUpdated, $justCreated) = $results;
                        $updated += intval($justUpdated);
                        $created += intval($justCreated);
                    } else {
                        $processed += intval($results);
                    }

                    if ($processed) {
                        $output->writeln(
                            '<comment>'.$translator->trans('mautic.plugin.command.fetch.companies.events_executed', ['%events%' => $processed])
                            .'</comment>'."\n"
                        );
                    } else {
                        $output->writeln(
                                '<comment>'.$translator->trans(
                                    'mautic.plugin.command.fetch.companies.events_executed_breakout',
                                    ['%updated%' => $updated, '%created%' => $created]
                                )
                                .'</comment>'."\n"
                            );
                    }
                } else {
                    $output->writeln('<error>'.$translator->trans('mautic.plugin.command.fetch.leads.wrong.date').'</error>');
                }
            }

            if (isset($supportedFeatures) && in_array('push_leads', $supportedFeatures)) {
                $output->writeln('<info>'.$translator->trans('mautic.plugin.command.pushing.leads', ['%integration%' => $integration]).'</info>');
                $result  = $integrationObject->pushLeads($params);
                $errored = '?';
                $ignored = 0;

                if (4 === count($result)) {
                    list($updated, $created, $errored, $ignored) = $result;
                } elseif (3 === count($result)) {
                    list($updated, $created, $errored) = $result;
                } else {
                    $errored                 = '?';
                    list($updated, $created) = $result;
                }
                $output->writeln(
                    '<comment>'.$translator->trans(
                        'mautic.plugin.command.fetch.pushing.leads.events_executed',
                        [
                            '%updated%' => $updated,
                            '%created%' => $created,
                            '%errored%' => $errored,
                            '%ignored%' => $ignored,
                        ]
                    )
                    .'</comment>'."\n"
                );
            }

            return true;
        }
    }
}<|MERGE_RESOLUTION|>--- conflicted
+++ resolved
@@ -113,14 +113,10 @@
                 if ($integrationObject !== null && method_exists($integrationObject, 'getLeads') && isset($config['objects'])) {
                     $output->writeln('<info>'.$translator->trans('mautic.plugin.command.fetch.leads', ['%integration%' => $integration]).'</info>');
                     if (strtotime($startDate) > strtotime('-30 days')) {
-<<<<<<< HEAD
+                        $output->writeln('<comment>'.$translator->trans('mautic.plugin.command.fetch.leads.starting').'</comment>');
+
+                        $updated = $created = $processed = 0;
                         if (in_array('Lead', $config['objects']) || in_array('contacts', $config['objects'])) {
-                            $processed = intval($integrationObject->getLeads($params, null, $leads, [], 'Lead'));
-=======
-                        $output->writeln('<comment>'.$translator->trans('mautic.plugin.command.fetch.leads.starting').'</comment>');
-
-                        $updated = $created = $processed = 0;
-                        if (in_array('Lead', $config['objects'])) {
                             $results = $integrationObject->getLeads($params, null, $leadsExecuted, [], 'Lead');
                             if (is_array($results)) {
                                 list($justUpdated, $justCreated) = $results;
@@ -129,7 +125,6 @@
                             } else {
                                 $processed += intval($results);
                             }
->>>>>>> 25c42d1a
                         }
                         if (in_array('Contact', $config['objects'])) {
                             $results = $integrationObject->getLeads($params, null, $contactsExecuted, [], 'Contact');
