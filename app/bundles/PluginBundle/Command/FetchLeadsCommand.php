<?php

/*
 * @copyright   2014 Mautic Contributors. All rights reserved
 * @author      Mautic
 *
 * @link        http://mautic.org
 *
 * @license     GNU/GPLv3 http://www.gnu.org/licenses/gpl-3.0.html
 */

namespace Mautic\PluginBundle\Command;

use Symfony\Bundle\FrameworkBundle\Command\ContainerAwareCommand;
use Symfony\Component\Console\Input\InputInterface;
use Symfony\Component\Console\Input\InputOption;
use Symfony\Component\Console\Output\OutputInterface;

/**
 * Class FetchLeadsCommand.
 */
class FetchLeadsCommand extends ContainerAwareCommand
{
    /**
     * {@inheritdoc}
     */
    protected function configure()
    {
        $this
            ->setName('mautic:integration:fetchleads')
            ->setAliases(
                [
                    'mautic:integration:synccontacts',
                ]
            )
            ->setDescription('Fetch leads from integration.')
            ->addOption(
                '--integration',
                '-i',
                InputOption::VALUE_REQUIRED,
                'Fetch leads from integration. Integration must be enabled and authorised.',
                null
            )
            ->addOption('--start-date', '-d', InputOption::VALUE_REQUIRED, 'Set start date for updated values.')
            ->addOption(
                '--end-date',
                '-t',
                InputOption::VALUE_REQUIRED,
                'Set end date for updated values.'
            )
            ->addOption(
                '--fetch-all',
                null,
                InputOption::VALUE_NONE,
                'Get all CRM contacts whatever the date is. Should be used at instance initialization only'
            )
            ->addOption(
                '--time-interval',
                '-a',
                InputOption::VALUE_OPTIONAL,
                'Send time interval to check updates on Salesforce, it should be a correct php formatted time interval in the past eg:(-10 minutes)'
            )
            ->addOption(
                '--limit',
                '-l',
                InputOption::VALUE_OPTIONAL,
                'Number of records to process when syncing objects',
                25
            )
            ->addOption('--force', '-f', InputOption::VALUE_NONE, 'Force execution even if another process is assumed running.');

        parent::configure();
    }

    /**
     * {@inheritdoc}
     */
    protected function execute(InputInterface $input, OutputInterface $output)
    {
        $container = $this->getContainer();

        /** @var \Mautic\CoreBundle\Factory\MauticFactory $factory */
        $factory = $container->get('mautic.factory');

        $translator  = $factory->getTranslator();
        $integration = $input->getOption('integration');
        $startDate   = $input->getOption('start-date');
        $endDate     = $input->getOption('end-date');
        $interval    = $input->getOption('time-interval');
        $limit       = $input->getOption('limit');
        $leads       = $contacts       = 0;

        if (!$interval) {
            $interval = '15 minutes';
        }
        if (!$startDate) {
            $startDate = date('c', strtotime('-'.$interval));
        }
        if (!$endDate) {
            $endDate = date('c');
        }

        if ($input->getOption('fetch-all')) {
            $interval  = '43199000 minutes';
            $startDate = date('c', strtotime('-'.$interval));
            $endDate   = date('c');
        }
        if ($integration && $startDate && $endDate) {
            /** @var \Mautic\PluginBundle\Helper\IntegrationHelper $integrationHelper */
            $integrationHelper = $factory->getHelper('integration');

            $integrationObject = $integrationHelper->getIntegrationObject($integration);
            $config            = $integrationObject->mergeConfigToFeatureSettings();
            $supportedFeatures = $integrationObject->getIntegrationSettings()->getSupportedFeatures();

            $params['start'] = $startDate;
            $params['end']   = $endDate;
            $params['limit'] = $limit;
<<<<<<< HEAD

            if (in_array('get_leads', $supportedFeatures)) {
                if ($integrationObject !== null && method_exists($integrationObject, 'getLeads') && (in_array('Lead', $config['objects']) || in_array('contacts', $config['objects'])
              || in_array('Leads', $config['objects'])
              || in_array('Contacts', $config['objects'])
                )) {
                    $output->writeln('<info>'.$translator->trans('mautic.plugin.command.fetch.leads', ['%integration%' => $integration]).'</info>');
                    if (strtotime($startDate) > strtotime('-30 days') || $input->getOption('fetch-all')) {
                        $processed = intval($integrationObject->getLeads($params));
=======
            if (isset($supportedFeatures) && in_array('get_leads', $supportedFeatures)) {
                if ($integrationObject !== null && method_exists($integrationObject, 'getLeads') && isset($config['objects'])) {
                    $output->writeln('<info>'.$translator->trans('mautic.plugin.command.fetch.leads', ['%integration%' => $integration]).'</info>');
                    if (strtotime($startDate) > strtotime('-30 days')) {
                        if (in_array('Lead', $config['objects'])) {
                            $processed = intval($integrationObject->getLeads($params, null, $leads, [], 'Lead'));
                        }
                        if (in_array('Contact', $config['objects'])) {
                            $processed += intval($integrationObject->getLeads($params, null, $contacts, [], 'Contact'));
                        }
>>>>>>> 022e3f37

                        $output->writeln('<comment>'.$translator->trans('mautic.plugin.command.fetch.leads.starting').'</comment>');

                        $output->writeln('<comment>'.$translator->trans('mautic.plugin.command.fetch.leads.events_executed', ['%events%' => $processed]).'</comment>'."\n");
                    } else {
                        $output->writeln('<error>'.$translator->trans('mautic.plugin.command.fetch.leads.wrong.date').'</error>');
                    }
                }
            }

            if ($integrationObject !== null && method_exists($integrationObject, 'getCompanies') && isset($config['objects']) && in_array('company', $config['objects'])) {
                $output->writeln('<info>'.$translator->trans('mautic.plugin.command.fetch.companies', ['%integration%' => $integration]).'</info>');

                if (strtotime($startDate) > strtotime('-30 days') || $input->getOption('fetch-all')) {
                    $processed = intval($integrationObject->getCompanies($params));

                    $output->writeln('<comment>'.$translator->trans('mautic.plugin.command.fetch.companies.starting').'</comment>');

                    $output->writeln('<comment>'.$translator->trans('mautic.plugin.command.fetch.companies.events_executed', ['%events%' => $processed]).'</comment>'."\n");
                } else {
                    $output->writeln('<error>'.$translator->trans('mautic.plugin.command.fetch.leads.wrong.date').'</error>');
                }
            }

<<<<<<< HEAD
            if (in_array('push_leads', $supportedFeatures)) {
=======
            if (isset($supportedFeatures) && in_array('push_leads', $supportedFeatures)) {
>>>>>>> 022e3f37
                $output->writeln('<info>'.$translator->trans('mautic.plugin.command.pushing.leads', ['%integration%' => $integration]).'</info>');
                list($updated, $created) = $integrationObject->pushLeads($params);
                $output->writeln(
                    '<comment>'.$translator->trans(
                        'mautic.plugin.command.fetch.pushing.leads.events_executed',
                        [
                            '%updated%' => $updated,
                            '%created%' => $created,
                        ]
                    )
                    .'</comment>'."\n"
                );
            }

            return true;
        }
    }
}<|MERGE_RESOLUTION|>--- conflicted
+++ resolved
@@ -116,29 +116,28 @@
             $params['start'] = $startDate;
             $params['end']   = $endDate;
             $params['limit'] = $limit;
-<<<<<<< HEAD
 
-            if (in_array('get_leads', $supportedFeatures)) {
-                if ($integrationObject !== null && method_exists($integrationObject, 'getLeads') && (in_array('Lead', $config['objects']) || in_array('contacts', $config['objects'])
-              || in_array('Leads', $config['objects'])
-              || in_array('Contacts', $config['objects'])
-                )) {
-                    $output->writeln('<info>'.$translator->trans('mautic.plugin.command.fetch.leads', ['%integration%' => $integration]).'</info>');
-                    if (strtotime($startDate) > strtotime('-30 days') || $input->getOption('fetch-all')) {
-                        $processed = intval($integrationObject->getLeads($params));
-=======
             if (isset($supportedFeatures) && in_array('get_leads', $supportedFeatures)) {
                 if ($integrationObject !== null && method_exists($integrationObject, 'getLeads') && isset($config['objects'])) {
                     $output->writeln('<info>'.$translator->trans('mautic.plugin.command.fetch.leads', ['%integration%' => $integration]).'</info>');
-                    if (strtotime($startDate) > strtotime('-30 days')) {
-                        if (in_array('Lead', $config['objects'])) {
-                            $processed = intval($integrationObject->getLeads($params, null, $leads, [], 'Lead'));
+                    if (strtotime($startDate) > strtotime('-30 days') || $input->getOption('fetch-all')) {
+
+                        //Handle case when integration object are named "Contacts" and "Leads"
+                        $lead_object_name                                                  = 'Lead';
+                        if (in_array('Leads', $config['objects'])) {
+                            $lead_object_name       = 'Leads';
                         }
-                        if (in_array('Contact', $config['objects'])) {
-                            $processed += intval($integrationObject->getLeads($params, null, $contacts, [], 'Contact'));
+                        $contact_object_name                                               = 'Contact';
+                        if (in_array('Contacts', $config['objects'])) {
+                            $contact_object_name = 'Contacts';
                         }
->>>>>>> 022e3f37
 
+                        if (in_array($lead_object_name, $config['objects'])) {
+                            $processed = intval($integrationObject->getLeads($params, null, $leads, [], $lead_object_name));
+                        }
+                        if (in_array($contact_object_name, $config['objects'])) {
+                            $processed += intval($integrationObject->getLeads($params, null, $contacts, [], $contact_object_name));
+                        }
                         $output->writeln('<comment>'.$translator->trans('mautic.plugin.command.fetch.leads.starting').'</comment>');
 
                         $output->writeln('<comment>'.$translator->trans('mautic.plugin.command.fetch.leads.events_executed', ['%events%' => $processed]).'</comment>'."\n");
@@ -162,11 +161,7 @@
                 }
             }
 
-<<<<<<< HEAD
-            if (in_array('push_leads', $supportedFeatures)) {
-=======
             if (isset($supportedFeatures) && in_array('push_leads', $supportedFeatures)) {
->>>>>>> 022e3f37
                 $output->writeln('<info>'.$translator->trans('mautic.plugin.command.pushing.leads', ['%integration%' => $integration]).'</info>');
                 list($updated, $created) = $integrationObject->pushLeads($params);
                 $output->writeln(
