<?php

/*
 * @copyright   2014 Mautic Contributors. All rights reserved
 * @author      Mautic
 *
 * @link        http://mautic.org
 *
 * @license     GNU/GPLv3 http://www.gnu.org/licenses/gpl-3.0.html
 */

namespace Mautic\PluginBundle\Command;

use Symfony\Bundle\FrameworkBundle\Command\ContainerAwareCommand;
use Symfony\Component\Console\Input\InputInterface;
use Symfony\Component\Console\Input\InputOption;
use Symfony\Component\Console\Output\OutputInterface;

/**
 * Class FetchLeadsCommand.
 */
class FetchLeadsCommand extends ContainerAwareCommand
{
    /**
     * {@inheritdoc}
     */
    protected function configure()
    {
        $this
            ->setName('mautic:integration:fetchleads')
            ->setAliases(
                [
                    'mautic:integration:synccontacts',
                ]
            )
            ->setDescription('Fetch leads from integration.')
            ->addOption(
                '--integration',
                '-i',
                InputOption::VALUE_REQUIRED,
                'Fetch leads from integration. Integration must be enabled and authorised.',
                null
            )
            ->addOption('--start-date', '-d', InputOption::VALUE_REQUIRED, 'Set start date for updated values.')
            ->addOption(
                '--end-date',
                '-t',
                InputOption::VALUE_REQUIRED,
                'Set end date for updated values.'
            )
            ->addOption(
                '--fetch-all',
                null,
                InputOption::VALUE_NONE,
                'Get all CRM contacts whatever the date is. Should be used at instance initialization only'
            )
            ->addOption(
                '--time-interval',
                '-a',
                InputOption::VALUE_OPTIONAL,
                'Send time interval to check updates on Salesforce, it should be a correct php formatted time interval in the past eg:(-10 minutes)'
            )
            ->addOption(
                '--limit',
                '-l',
                InputOption::VALUE_OPTIONAL,
                'Number of records to process when syncing objects',
                100
            )
            ->addOption('--force', '-f', InputOption::VALUE_NONE, 'Force execution even if another process is assumed running.');

        parent::configure();
    }

    /**
     * {@inheritdoc}
     */
    protected function execute(InputInterface $input, OutputInterface $output)
    {
        $container = $this->getContainer();

        $translator    = $container->get('translator');
        $integration   = $input->getOption('integration');
        $startDate     = $input->getOption('start-date');
        $endDate       = $input->getOption('end-date');
        $interval      = $input->getOption('time-interval');
        $limit         = $input->getOption('limit');
        $leadsExecuted = $contactsExecuted = null;

        if (!$interval) {
            $interval = '15 minutes';
        }
        $startDate = !$startDate ? date('c', strtotime('-'.$interval)) : date('c', strtotime($startDate));
        $endDate   = !$endDate ? date('c') : date('c', strtotime($endDate));

<<<<<<< HEAD
        if ($input->getOption('fetch-all')) {
            $interval  = '43199000 minutes';
            $startDate = date('c', strtotime('-'.$interval));
            $endDate   = date('c');
        }
=======
>>>>>>> 45c5d5ac
        if ($integration && $startDate && $endDate) {
            /** @var \Mautic\PluginBundle\Helper\IntegrationHelper $integrationHelper */
            $integrationHelper = $container->get('mautic.helper.integration');

            $integrationObject = $integrationHelper->getIntegrationObject($integration);
            $config            = $integrationObject->mergeConfigToFeatureSettings();
            $supportedFeatures = $integrationObject->getIntegrationSettings()->getSupportedFeatures();

            if (!isset($config['objects'])) {
                $config['objects'] = [];
            }

            $params['start']  = $startDate;
            $params['end']    = $endDate;
            $params['limit']  = $limit;
            $params['output'] = $output;

            // set this constant to ensure that all contacts have the same date modified time and date synced time to prevent a pull/push loop
            define('MAUTIC_DATE_MODIFIED_OVERRIDE', time());

            if (isset($supportedFeatures) && in_array('get_leads', $supportedFeatures)) {
                if ($integrationObject !== null && method_exists($integrationObject, 'getLeads') && isset($config['objects'])) {
                    $output->writeln('<info>'.$translator->trans('mautic.plugin.command.fetch.leads', ['%integration%' => $integration]).'</info>');
<<<<<<< HEAD
                    if (strtotime($startDate) > strtotime('-30 days') || $input->getOption('fetch-all')) {
                        $output->writeln('<comment>'.$translator->trans('mautic.plugin.command.fetch.leads.starting').'</comment>');
                        //Handle case when integration object are named "Contacts" and "Leads"
                        $lead_object_name = 'Lead';
                        if (in_array('Leads', $config['objects'])) {
                            $lead_object_name = 'Leads';
                        }
                        $contact_object_name = 'Contact';
                        if (in_array('Contacts', $config['objects'])) {
                            $contact_object_name = 'Contacts';
=======
                    $output->writeln('<comment>'.$translator->trans('mautic.plugin.command.fetch.leads.starting').'</comment>');

                    $updated = $created = $processed = 0;
                    if (in_array('Lead', $config['objects'])) {
                        $results = $integrationObject->getLeads($params, null, $leadsExecuted, [], 'Lead');
                        if (is_array($results)) {
                            list($justUpdated, $justCreated) = $results;
                            $updated += intval($justUpdated);
                            $created += intval($justCreated);
                        } else {
                            $processed += intval($results);
                        }
                        $output->writeln('');
                    }
                    if (in_array('Contact', $config['objects'])) {
                        $results = $integrationObject->getLeads($params, null, $contactsExecuted, [], 'Contact');
                        if (is_array($results)) {
                            list($justUpdated, $justCreated) = $results;
                            $updated += intval($justUpdated);
                            $created += intval($justCreated);
                        } else {
                            $processed += intval($results);
>>>>>>> 45c5d5ac
                        }
                        $output->writeln('');
                    }

<<<<<<< HEAD
                        $updated = $created = $processed = 0;
                        if (in_array($lead_object_name, $config['objects'])) {
                            $results = $integrationObject->getLeads($params, null, $leadsExecuted, [], $lead_object_name);
                            if (is_array($results)) {
                                list($justUpdated, $justCreated) = $results;
                                $updated += intval($justUpdated);
                                $created += intval($justCreated);
                            } else {
                                $processed += intval($results);
                            }
                            $output->writeln('');
                        }
                        if (in_array($contact_object_name, $config['objects'])) {
                            $results = $integrationObject->getLeads($params, null, $contactsExecuted, [], $contact_object_name);
                            if (is_array($results)) {
                                list($justUpdated, $justCreated) = $results;
                                $updated += intval($justUpdated);
                                $created += intval($justCreated);
                            } else {
                                $processed += intval($results);
                            }
                            $output->writeln('');
                        }

                        if ($processed) {
                            $output->writeln(
                                '<comment>'.$translator->trans('mautic.plugin.command.fetch.leads.events_executed', ['%events%' => $processed])
                                .'</comment>'."\n"
                            );
                        } else {
                            $output->writeln(
                                '<comment>'.$translator->trans(
                                    'mautic.plugin.command.fetch.leads.events_executed_breakout',
                                    ['%updated%' => $updated, '%created%' => $created]
                                )
                                .'</comment>'."\n"
                            );
                        }
=======
                    if ($processed) {
                        $output->writeln(
                            '<comment>'.$translator->trans('mautic.plugin.command.fetch.leads.events_executed', ['%events%' => $processed])
                            .'</comment>'."\n"
                        );
>>>>>>> 45c5d5ac
                    } else {
                        $output->writeln(
                            '<comment>'.$translator->trans(
                                'mautic.plugin.command.fetch.leads.events_executed_breakout',
                                ['%updated%' => $updated, '%created%' => $created]
                            )
                            .'</comment>'."\n"
                        );
                    }
                }
            }

            if ($integrationObject !== null && method_exists($integrationObject, 'getCompanies') && isset($config['objects'])
                && in_array(
                    'company',
                    $config['objects']
                )
            ) {
                $updated = $created = $processed = 0;
                $output->writeln('<info>'.$translator->trans('mautic.plugin.command.fetch.companies', ['%integration%' => $integration]).'</info>');
                $output->writeln('<comment>'.$translator->trans('mautic.plugin.command.fetch.companies.starting').'</comment>');

<<<<<<< HEAD
                if (strtotime($startDate) > strtotime('-30 days') || $input->getOption('fetch-all')) {
                    $results = $integrationObject->getCompanies($params);
                    if (is_array($results)) {
                        list($justUpdated, $justCreated) = $results;
                        $updated += intval($justUpdated);
                        $created += intval($justCreated);
                    } else {
                        $processed += intval($results);
                    }
                    $output->writeln('');
                    if ($processed) {
                        $output->writeln(
                            '<comment>'.$translator->trans('mautic.plugin.command.fetch.companies.events_executed', ['%events%' => $processed])
                            .'</comment>'."\n"
                        );
                    } else {
                        $output->writeln(
                            '<comment>'.$translator->trans(
                                'mautic.plugin.command.fetch.companies.events_executed_breakout',
                                ['%updated%' => $updated, '%created%' => $created]
                            )
                            .'</comment>'."\n"
                        );
                    }
=======
                $results = $integrationObject->getCompanies($params);
                if (is_array($results)) {
                    list($justUpdated, $justCreated) = $results;
                    $updated += intval($justUpdated);
                    $created += intval($justCreated);
>>>>>>> 45c5d5ac
                } else {
                    $processed += intval($results);
                }
                $output->writeln('');
                if ($processed) {
                    $output->writeln(
                        '<comment>'.$translator->trans('mautic.plugin.command.fetch.companies.events_executed', ['%events%' => $processed])
                        .'</comment>'."\n"
                    );
                } else {
                    $output->writeln(
                        '<comment>'.$translator->trans(
                            'mautic.plugin.command.fetch.companies.events_executed_breakout',
                            ['%updated%' => $updated, '%created%' => $created]
                        )
                        .'</comment>'."\n"
                    );
                }
            }

            if (isset($supportedFeatures) && in_array('push_leads', $supportedFeatures)) {
                $output->writeln('<info>'.$translator->trans('mautic.plugin.command.pushing.leads', ['%integration%' => $integration]).'</info>');
                $result  = $integrationObject->pushLeads($params);
                $ignored = 0;

                if (4 === count($result)) {
                    list($updated, $created, $errored, $ignored) = $result;
                } elseif (3 === count($result)) {
                    list($updated, $created, $errored) = $result;
                } else {
                    $errored                 = '?';
                    list($updated, $created) = $result;
                }
                $output->writeln(
                    '<comment>'.$translator->trans(
                        'mautic.plugin.command.fetch.pushing.leads.events_executed',
                        [
                            '%updated%' => $updated,
                            '%created%' => $created,
                            '%errored%' => $errored,
                            '%ignored%' => $ignored,
                        ]
                    )
                    .'</comment>'."\n"
                );
            }

            return true;
        }
    }
}<|MERGE_RESOLUTION|>--- conflicted
+++ resolved
@@ -49,12 +49,6 @@
                 'Set end date for updated values.'
             )
             ->addOption(
-                '--fetch-all',
-                null,
-                InputOption::VALUE_NONE,
-                'Get all CRM contacts whatever the date is. Should be used at instance initialization only'
-            )
-            ->addOption(
                 '--time-interval',
                 '-a',
                 InputOption::VALUE_OPTIONAL,
@@ -93,14 +87,6 @@
         $startDate = !$startDate ? date('c', strtotime('-'.$interval)) : date('c', strtotime($startDate));
         $endDate   = !$endDate ? date('c') : date('c', strtotime($endDate));
 
-<<<<<<< HEAD
-        if ($input->getOption('fetch-all')) {
-            $interval  = '43199000 minutes';
-            $startDate = date('c', strtotime('-'.$interval));
-            $endDate   = date('c');
-        }
-=======
->>>>>>> 45c5d5ac
         if ($integration && $startDate && $endDate) {
             /** @var \Mautic\PluginBundle\Helper\IntegrationHelper $integrationHelper */
             $integrationHelper = $container->get('mautic.helper.integration');
@@ -124,23 +110,21 @@
             if (isset($supportedFeatures) && in_array('get_leads', $supportedFeatures)) {
                 if ($integrationObject !== null && method_exists($integrationObject, 'getLeads') && isset($config['objects'])) {
                     $output->writeln('<info>'.$translator->trans('mautic.plugin.command.fetch.leads', ['%integration%' => $integration]).'</info>');
-<<<<<<< HEAD
-                    if (strtotime($startDate) > strtotime('-30 days') || $input->getOption('fetch-all')) {
-                        $output->writeln('<comment>'.$translator->trans('mautic.plugin.command.fetch.leads.starting').'</comment>');
-                        //Handle case when integration object are named "Contacts" and "Leads"
-                        $lead_object_name = 'Lead';
-                        if (in_array('Leads', $config['objects'])) {
-                            $lead_object_name = 'Leads';
-                        }
-                        $contact_object_name = 'Contact';
-                        if (in_array('Contacts', $config['objects'])) {
-                            $contact_object_name = 'Contacts';
-=======
                     $output->writeln('<comment>'.$translator->trans('mautic.plugin.command.fetch.leads.starting').'</comment>');
 
+                    //Handle case when integration object are named "Contacts" and "Leads"
+                    $lead_object_name = 'Lead';
+                    if (in_array('Leads', $config['objects'])) {
+                        $lead_object_name = 'Leads';
+                    }
+                    $contact_object_name = 'Contact';
+                    if (in_array('Contacts', $config['objects'])) {
+                        $contact_object_name = 'Contacts';
+                    }
+
                     $updated = $created = $processed = 0;
-                    if (in_array('Lead', $config['objects'])) {
-                        $results = $integrationObject->getLeads($params, null, $leadsExecuted, [], 'Lead');
+                    if (in_array($lead_object_name, $config['objects'])) {
+                        $results = $integrationObject->getLeads($params, null, $leadsExecuted, [], $lead_object_name);
                         if (is_array($results)) {
                             list($justUpdated, $justCreated) = $results;
                             $updated += intval($justUpdated);
@@ -150,65 +134,23 @@
                         }
                         $output->writeln('');
                     }
-                    if (in_array('Contact', $config['objects'])) {
-                        $results = $integrationObject->getLeads($params, null, $contactsExecuted, [], 'Contact');
+                    if (in_array($contact_object_name, $config['objects'])) {
+                        $results = $integrationObject->getLeads($params, null, $contactsExecuted, [], $contact_object_name);
                         if (is_array($results)) {
                             list($justUpdated, $justCreated) = $results;
                             $updated += intval($justUpdated);
                             $created += intval($justCreated);
                         } else {
                             $processed += intval($results);
->>>>>>> 45c5d5ac
                         }
                         $output->writeln('');
                     }
 
-<<<<<<< HEAD
-                        $updated = $created = $processed = 0;
-                        if (in_array($lead_object_name, $config['objects'])) {
-                            $results = $integrationObject->getLeads($params, null, $leadsExecuted, [], $lead_object_name);
-                            if (is_array($results)) {
-                                list($justUpdated, $justCreated) = $results;
-                                $updated += intval($justUpdated);
-                                $created += intval($justCreated);
-                            } else {
-                                $processed += intval($results);
-                            }
-                            $output->writeln('');
-                        }
-                        if (in_array($contact_object_name, $config['objects'])) {
-                            $results = $integrationObject->getLeads($params, null, $contactsExecuted, [], $contact_object_name);
-                            if (is_array($results)) {
-                                list($justUpdated, $justCreated) = $results;
-                                $updated += intval($justUpdated);
-                                $created += intval($justCreated);
-                            } else {
-                                $processed += intval($results);
-                            }
-                            $output->writeln('');
-                        }
-
-                        if ($processed) {
-                            $output->writeln(
-                                '<comment>'.$translator->trans('mautic.plugin.command.fetch.leads.events_executed', ['%events%' => $processed])
-                                .'</comment>'."\n"
-                            );
-                        } else {
-                            $output->writeln(
-                                '<comment>'.$translator->trans(
-                                    'mautic.plugin.command.fetch.leads.events_executed_breakout',
-                                    ['%updated%' => $updated, '%created%' => $created]
-                                )
-                                .'</comment>'."\n"
-                            );
-                        }
-=======
                     if ($processed) {
                         $output->writeln(
                             '<comment>'.$translator->trans('mautic.plugin.command.fetch.leads.events_executed', ['%events%' => $processed])
                             .'</comment>'."\n"
                         );
->>>>>>> 45c5d5ac
                     } else {
                         $output->writeln(
                             '<comment>'.$translator->trans(
@@ -231,38 +173,11 @@
                 $output->writeln('<info>'.$translator->trans('mautic.plugin.command.fetch.companies', ['%integration%' => $integration]).'</info>');
                 $output->writeln('<comment>'.$translator->trans('mautic.plugin.command.fetch.companies.starting').'</comment>');
 
-<<<<<<< HEAD
-                if (strtotime($startDate) > strtotime('-30 days') || $input->getOption('fetch-all')) {
-                    $results = $integrationObject->getCompanies($params);
-                    if (is_array($results)) {
-                        list($justUpdated, $justCreated) = $results;
-                        $updated += intval($justUpdated);
-                        $created += intval($justCreated);
-                    } else {
-                        $processed += intval($results);
-                    }
-                    $output->writeln('');
-                    if ($processed) {
-                        $output->writeln(
-                            '<comment>'.$translator->trans('mautic.plugin.command.fetch.companies.events_executed', ['%events%' => $processed])
-                            .'</comment>'."\n"
-                        );
-                    } else {
-                        $output->writeln(
-                            '<comment>'.$translator->trans(
-                                'mautic.plugin.command.fetch.companies.events_executed_breakout',
-                                ['%updated%' => $updated, '%created%' => $created]
-                            )
-                            .'</comment>'."\n"
-                        );
-                    }
-=======
                 $results = $integrationObject->getCompanies($params);
                 if (is_array($results)) {
                     list($justUpdated, $justCreated) = $results;
                     $updated += intval($justUpdated);
                     $created += intval($justCreated);
->>>>>>> 45c5d5ac
                 } else {
                     $processed += intval($results);
                 }
