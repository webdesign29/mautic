--- conflicted
+++ resolved
@@ -1038,11 +1038,6 @@
      * @param array|null $internal
      * @param bool       $persist
      */
-<<<<<<< HEAD
-    public function createIntegrationEntity($integrationEntity, $integrationEntityId, $internalEntity, $internalEntityId, array $internal = null, $persist = true)
-    {
-        $date = (defined('MAUTIC_DATE_MODIFIED_OVERRIDE')) ? \DateTime::createFromFormat('U', MAUTIC_DATE_MODIFIED_OVERRIDE)
-=======
     public function createIntegrationEntity(
         $integrationEntity,
         $integrationEntityId,
@@ -1052,7 +1047,6 @@
         $persist = true
     ) {
         $date   = (defined('MAUTIC_DATE_MODIFIED_OVERRIDE')) ? \DateTime::createFromFormat('U', MAUTIC_DATE_MODIFIED_OVERRIDE)
->>>>>>> 87f52976
             : new \DateTime();
         $entity = new IntegrationEntity();
         $entity->setDateAdded($date)
