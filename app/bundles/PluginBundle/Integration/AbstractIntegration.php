--- conflicted
+++ resolved
@@ -2447,7 +2447,6 @@
     }
 
     /**
-<<<<<<< HEAD
      * @param array $leadsToSync
      * @param bool  $error
      *
@@ -2538,7 +2537,10 @@
      */
     public function prepareFieldsForSync($fields, $keys, $object = null)
     {
-=======
+        return $fields;
+    }
+
+    /**
      * Function used to format unformated fields coming from FieldsTypeTrait
      * (usually used in campaign actions).
      *
@@ -2565,7 +2567,6 @@
             $fields = $formattedFields;
         }
 
->>>>>>> 1e6f1fa1
         return $fields;
     }
 }