--- conflicted
+++ resolved
@@ -2454,7 +2454,6 @@
     }
 
     /**
-<<<<<<< HEAD
      * @param                 $leadsToSync
      * @param                 $totalIgnored
      * @param bool|\Exception $error
@@ -2540,7 +2539,10 @@
      */
     public function prepareFieldsForSync($fields, $keys, $object = null)
     {
-=======
+        return $fields;
+    }
+
+    /**
      * Function used to format unformated fields coming from FieldsTypeTrait
      * (usually used in campaign actions).
      *
@@ -2567,7 +2569,6 @@
             $fields = $formattedFields;
         }
 
->>>>>>> fac38e92
         return $fields;
     }
 }