<?php

/*
 * @copyright   2014 Mautic Contributors. All rights reserved
 * @author      Mautic
 *
 * @link        http://mautic.org
 *
 * @license     GNU/GPLv3 http://www.gnu.org/licenses/gpl-3.0.html
 */

namespace Mautic\PluginBundle\Integration;

use Joomla\Http\HttpFactory;
use Mautic\CoreBundle\Factory\MauticFactory;
use Mautic\CoreBundle\Helper\CacheStorageHelper;
use Mautic\CoreBundle\Helper\EncryptionHelper;
use Mautic\CoreBundle\Helper\PathsHelper;
use Mautic\CoreBundle\Model\NotificationModel;
use Mautic\LeadBundle\Entity\Lead;
use Mautic\LeadBundle\Model\CompanyModel;
use Mautic\LeadBundle\Model\FieldModel;
use Mautic\LeadBundle\Model\LeadModel;
use Mautic\PluginBundle\Entity\Integration;
use Mautic\PluginBundle\Entity\IntegrationEntity;
use Mautic\PluginBundle\Event\PluginIntegrationAuthCallbackUrlEvent;
use Mautic\PluginBundle\Event\PluginIntegrationFormBuildEvent;
use Mautic\PluginBundle\Event\PluginIntegrationFormDisplayEvent;
use Mautic\PluginBundle\Event\PluginIntegrationKeyEvent;
use Mautic\PluginBundle\Event\PluginIntegrationRequestEvent;
use Mautic\PluginBundle\Exception\ApiErrorException;
use Mautic\PluginBundle\Helper\oAuthHelper;
use Mautic\PluginBundle\PluginEvents;
use Psr\Log\LoggerInterface;
use Symfony\Component\Form\FormBuilder;
use Symfony\Component\HttpFoundation\Request;
use Symfony\Component\HttpFoundation\Session\SessionInterface;
use Symfony\Component\Routing\Generator\UrlGeneratorInterface;
use Symfony\Component\Routing\Router;

/**
 * Class AbstractIntegration.
 *
 * @method pushLead(Lead $lead, array $config = [])
 * @method pushLeadToCampaign(Lead $lead, mixed $integrationCampaign, mixed $integrationMemberStatus)
 */
abstract class AbstractIntegration
{
    /**
     * @var bool
     */
    protected $coreIntegration = false;

    /**
     * @var MauticFactory
     */
    protected $factory;

    /**
     * @var \Symfony\Component\EventDispatcher\ContainerAwareEventDispatcher
     */
    protected $dispatcher;

    /**
     * @var Integration
     */
    protected $settings;

    /**
     * @var array Decrypted keys
     */
    protected $keys = [];

    /**
     * @var CacheStorageHelper
     */
    protected $cache;

    /**
     * @var \Doctrine\ORM\EntityManager
     */
    protected $em;

    /**
     * @var null|SessionInterface
     */
    protected $session;

    /**
     * @var null|Request
     */
    protected $request;

    /**
     * @var Router
     */
    protected $router;

    /**
     * @var LoggerInterface
     */
    protected $logger;

    /**
     * @var \Mautic\CoreBundle\Translation\Translator
     */
    protected $translator;

    /**
     * @var EncryptionHelper
     */
    protected $encryptionHelper;

    /**
     * @var LeadModel
     */
    protected $leadModel;

    /**
     * @var CompanyModel
     */
    protected $companyModel;

    /**
     * @var PathsHelper
     */
    protected $pathsHelper;

    /**
     * @var NotificationModel
     */
    protected $notificationModel;

    /**
     * @var FieldModel
     */
    protected $fieldModel;

    /**
     * Used for notifications.
     *
     * @var array|null
     */
    protected $adminUsers;

    /**
     * @var
     */
    protected $notifications = [];

    /**
     * @var
     */
    protected $lastIntegrationError;

    /**
     * @param MauticFactory $factory
     *
     * @todo divorce from MauticFactory
     */
    public function __construct(MauticFactory $factory)
    {
        $this->factory           = $factory;
        $this->dispatcher        = $factory->getDispatcher();
        $this->cache             = $this->dispatcher->getContainer()->get('mautic.helper.cache_storage')->getCache($this->getName());
        $this->em                = $factory->getEntityManager();
<<<<<<< HEAD
        $this->session           = (!defined('MAUTIC_CONSOLE')) ? $factory->getSession() : null;
        $this->request           = (!defined('MAUTIC_CONSOLE')) ? $factory->getRequest() : null;
=======
        $this->session           = (!defined('IN_MAUTIC_CONSOLE')) ? $factory->getSession() : null;
        $this->request           = (!defined('IN_MAUTIC_CONSOLE')) ? $factory->getRequest() : null;
>>>>>>> ecfd1c8d
        $this->router            = $factory->getRouter();
        $this->translator        = $factory->getTranslator();
        $this->logger            = $factory->getLogger();
        $this->encryptionHelper  = $factory->getHelper('encryption');
        $this->leadModel         = $factory->getModel('lead');
        $this->companyModel      = $factory->getModel('lead.company');
        $this->pathsHelper       = $factory->getHelper('paths');
        $this->notificationModel = $factory->getModel('core.notification');
        $this->fieldModel        = $factory->getModel('lead.field');

        $this->init();
    }

    /**
     * @return CacheStorageHelper
     */
    public function getCache()
    {
        return $this->cache;
    }

    /**
     * @return \Mautic\CoreBundle\Translation\Translator
     */
    public function getTranslator()
    {
        return $this->translator;
    }

    /**
     * Called on construct.
     */
    public function init()
    {
    }

    /**
     * @return bool
     */
    public function isCoreIntegration()
    {
        return $this->coreIntegration;
    }

    /**
     * Determines what priority the integration should have against the other integrations.
     *
     * @return int
     */
    public function getPriority()
    {
        return 9999;
    }

    /**
     * Returns the name of the social integration that must match the name of the file
     * For example, IcontactIntegration would need Icontact here.
     *
     * @return string
     */
    abstract public function getName();

    /**
     * Name to display for the integration. e.g. iContact  Uses value of getName() by default.
     *
     * @return string
     */
    public function getDisplayName()
    {
        return $this->getName();
    }

    /**
     * Returns a description shown in the config form.
     *
     * @return string
     */
    public function getDescription()
    {
        return '';
    }

    /**
     * Get icon for Integration.
     *
     * @return string
     */
    public function getIcon()
    {
        $systemPath  = $this->pathsHelper->getSystemPath('root');
        $bundlePath  = $this->pathsHelper->getSystemPath('bundles');
        $pluginPath  = $this->pathsHelper->getSystemPath('plugins');
        $genericIcon = $bundlePath.'/PluginBundle/Assets/img/generic.png';

        $name   = $this->getName();
        $bundle = $this->settings->getPlugin()->getBundle();
        $icon   = $pluginPath.'/'.$bundle.'/Assets/img/'.strtolower($name).'.png';

        if (file_exists($systemPath.'/'.$icon)) {
            return $icon;
        }

        return $genericIcon;
    }

    /**
     * Get the type of authentication required for this API.  Values can be none, key, oauth2 or callback
     * (will call $this->authenticationTypeCallback).
     *
     * @return string
     */
    abstract public function getAuthenticationType();

    /**
     * Get if data priority is enabled in the integration or not default is false.
     *
     * @return string
     */
    public function getDataPriority()
    {
        return false;
    }

    /**
     * Get a list of supported features for this integration.
     *
     * Options are:
     *  cloud_storage - Asset remote storage
     *  public_profile - Lead social profile
     *  public_activity - Lead social activity
     *  share_button - Landing page share button
     *  sso_service - SSO using 3rd party service via sso_login and sso_login_check routes
     *  sso_form - SSO using submitted credentials through the login form
     *
     * @return array
     */
    public function getSupportedFeatures()
    {
        return [];
    }

    /**
     * Returns the field the integration needs in order to find the user.
     *
     * @return mixed
     */
    public function getIdentifierFields()
    {
        return [];
    }

    /**
     * Allows integration to set a custom form template.
     *
     * @return string
     */
    public function getFormTemplate()
    {
        return 'MauticPluginBundle:Integration:form.html.php';
    }

    /**
     * Allows integration to set a custom theme folder.
     *
     * @return string
     */
    public function getFormTheme()
    {
        return 'MauticPluginBundle:FormTheme\Integration';
    }

    /**
     * Set the social integration entity.
     *
     * @param Integration $settings
     */
    public function setIntegrationSettings(Integration $settings)
    {
        $this->settings = $settings;

        $this->keys = $this->getDecryptedApiKeys();
    }

    /**
     * Get the social integration entity.
     *
     * @return Integration
     */
    public function getIntegrationSettings()
    {
        return $this->settings;
    }

    /**
     * Persist settings to the database.
     */
    public function persistIntegrationSettings()
    {
        $this->em->persist($this->settings);
        $this->em->flush();
    }

    /**
     * Merge api keys.
     *
     * @param            $mergeKeys
     * @param            $withKeys
     * @param bool|false $return Returns the key array rather than setting them
     *
     * @return void|array
     */
    public function mergeApiKeys($mergeKeys, $withKeys = [], $return = false)
    {
        $settings = $this->settings;
        if (empty($withKeys)) {
            $withKeys = $this->keys;
        }

        foreach ($withKeys as $k => $v) {
            if (!empty($mergeKeys[$k])) {
                $withKeys[$k] = $mergeKeys[$k];
            }
            unset($mergeKeys[$k]);
        }

        //merge remaining new keys
        $withKeys = array_merge($withKeys, $mergeKeys);

        if ($return) {
            $this->keys = $this->dispatchIntegrationKeyEvent(
                PluginEvents::PLUGIN_ON_INTEGRATION_KEYS_MERGE,
                $withKeys
            );

            return $this->keys;
        } else {
            $this->encryptAndSetApiKeys($withKeys, $settings);

            //reset for events that depend on rebuilding auth objects
            $this->setIntegrationSettings($settings);
        }
    }

    /**
     * Encrypts and saves keys to the entity.
     *
     * @param array       $keys
     * @param Integration $entity
     */
    public function encryptAndSetApiKeys(array $keys, Integration $entity)
    {
        /** @var PluginIntegrationKeyEvent $event */
        $keys = $this->dispatchIntegrationKeyEvent(
            PluginEvents::PLUGIN_ON_INTEGRATION_KEYS_ENCRYPT,
            $keys
        );

        // Update keys
        $this->keys = array_merge($this->keys, $keys);

        $encrypted = $this->encryptApiKeys($keys);
        $entity->setApiKeys($encrypted);
    }

    /**
     * Returns already decrypted keys.
     *
     * @return mixed
     */
    public function getKeys()
    {
        return $this->keys;
    }

    /**
     * Returns decrypted API keys.
     *
     * @param bool $entity
     *
     * @return array
     */
    public function getDecryptedApiKeys($entity = false)
    {
        static $decryptedKeys = [];

        if (!$entity) {
            $entity = $this->settings;
        }

        $keys = $entity->getApiKeys();

        $serialized = serialize($keys);
        if (empty($decryptedKeys[$serialized])) {
            $decryptedKeys[$serialized] = $this->dispatchIntegrationKeyEvent(
                PluginEvents::PLUGIN_ON_INTEGRATION_KEYS_DECRYPT,
                $this->decryptApiKeys($keys)
            );
        }

        return $decryptedKeys[$serialized];
    }

    /**
     * Encrypts API keys.
     *
     * @param array $keys
     *
     * @return array
     */
    public function encryptApiKeys(array $keys)
    {
        $encrypted = [];

        foreach ($keys as $name => $key) {
            $key              = $this->encryptionHelper->encrypt($key);
            $encrypted[$name] = $key;
        }

        return $encrypted;
    }

    /**
     * Decrypts API keys.
     *
     * @param array $keys
     *
     * @return array
     */
    public function decryptApiKeys(array $keys)
    {
        $decrypted = [];

        foreach ($keys as $name => $key) {
            $key              = $this->encryptionHelper->decrypt($key);
            $decrypted[$name] = $key;
        }

        return $decrypted;
    }

    /**
     * Get the array key for clientId.
     *
     * @return string
     */
    public function getClientIdKey()
    {
        switch ($this->getAuthenticationType()) {
            case 'oauth1a':
                return 'consumer_id';
            case 'oauth2':
                return 'client_id';
            case 'key':
                return 'key';
            default:
                return '';
        }
    }

    /**
     * Get the array key for client secret.
     *
     * @return string
     */
    public function getClientSecretKey()
    {
        switch ($this->getAuthenticationType()) {
            case 'oauth1a':
                return 'consumer_secret';
            case 'oauth2':
                return 'client_secret';
            case 'basic':
                return 'password';
            default:
                return '';
        }
    }

    /**
     * Array of keys to mask in the config form.
     *
     * @return array
     */
    public function getSecretKeys()
    {
        return [$this->getClientSecretKey()];
    }

    /**
     * Get the array key for the auth token.
     *
     * @return string
     */
    public function getAuthTokenKey()
    {
        switch ($this->getAuthenticationType()) {
            case 'oauth2':
                return 'access_token';
            case 'oauth1a':
                return 'oauth_token';
            default:
                return '';
        }
    }

    /**
     * Get the keys for the refresh token and expiry.
     *
     * @return array
     */
    public function getRefreshTokenKeys()
    {
        return [];
    }

    /**
     * Get a list of keys required to make an API call.  Examples are key, clientId, clientSecret.
     *
     * @return array
     */
    public function getRequiredKeyFields()
    {
        switch ($this->getAuthenticationType()) {
            case 'oauth1a':
                return [
                    'consumer_id'     => 'mautic.integration.keyfield.consumerid',
                    'consumer_secret' => 'mautic.integration.keyfield.consumersecret',
                ];
            case 'oauth2':
                return [
                    'client_id'     => 'mautic.integration.keyfield.clientid',
                    'client_secret' => 'mautic.integration.keyfield.clientsecret',
                ];
            case 'key':
                return [
                    'key' => 'mautic.integration.keyfield.api',
                ];
            case 'basic':
                return [
                    'username' => 'mautic.integration.keyfield.username',
                    'password' => 'mautic.integration.keyfield.password',
                ];
            default:
                return [];
        }
    }

    /**
     * Extract the tokens returned by the oauth callback.
     *
     * @param string $data
     * @param bool   $postAuthorization
     *
     * @return mixed
     */
    public function parseCallbackResponse($data, $postAuthorization = false)
    {
        if (!$parsed = json_decode($data, true)) {
            parse_str($data, $parsed);
        }

        return $parsed;
    }

    /**
     * Generic error parser.
     *
     * @param $response
     *
     * @return string
     */
    public function getErrorsFromResponse($response)
    {
        if (is_object($response)) {
            if (!empty($response->errors)) {
                $errors = [];
                foreach ($response->errors as $e) {
                    $errors[] = $e->message;
                }

                return implode('; ', $errors);
            } elseif (!empty($response->error->message)) {
                return $response->error->message;
            } else {
                return (string) $response;
            }
        } elseif (is_array($response)) {
            if (isset($response['error_description'])) {
                return $response['error_description'];
            } elseif (isset($response['error'])) {
                if (is_array($response['error'])) {
                    if (isset($response['error']['message'])) {
                        return $response['error']['message'];
                    } else {
                        return implode(', ', $response['error']);
                    }
                } else {
                    return $response['error'];
                }
            } elseif (isset($response['errors'])) {
                $errors = [];
                foreach ($response['errors'] as $err) {
                    if (is_array($err)) {
                        if (isset($err['message'])) {
                            $errors[] = $err['message'];
                        } else {
                            $errors[] = implode(', ', $err);
                        }
                    } else {
                        $errors[] = $err;
                    }
                }

                return implode('; ', $errors);
            }

            return $response;
        } else {
            return $response;
        }
    }

    /**
     * Make a basic call using cURL to get the data.
     *
     * @param        $url
     * @param array  $parameters
     * @param string $method
     * @param array  $settings
     *
     * @return mixed|string
     */
    public function makeRequest($url, $parameters = [], $method = 'GET', $settings = [])
    {
        $method   = strtoupper($method);
        $authType = (empty($settings['auth_type'])) ? $this->getAuthenticationType() : $settings['auth_type'];

        list($parameters, $headers) = $this->prepareRequest($url, $parameters, $method, $settings, $authType);

        if (empty($settings['ignore_event_dispatch'])) {
            $event = $this->dispatcher->dispatch(
                PluginEvents::PLUGIN_ON_INTEGRATION_REQUEST,
                new PluginIntegrationRequestEvent($this, $url, $parameters, $headers, $method, $settings, $authType)
            );

            $headers    = $event->getHeaders();
            $parameters = $event->getParameters();
        }

        if (!isset($settings['query'])) {
            $settings['query'] = [];
        }

        if (isset($parameters['append_to_query'])) {
            $settings['query'] = array_merge(
                $settings['query'],
                $parameters['append_to_query']
            );

            unset($parameters['append_to_query']);
        }

        if (isset($parameters['post_append_to_query'])) {
            $postAppend = $parameters['post_append_to_query'];
            unset($parameters['post_append_to_query']);
        }

        if (!$this->isConfigured()) {
            return [
                'error' => [
                    'message' => $this->translator->trans(
                        'mautic.integration.missingkeys'
                    ),
                ],
            ];
        }

        if ($method == 'GET' && !empty($parameters)) {
            $parameters = array_merge($settings['query'], $parameters);
            $query      = http_build_query($parameters);
            $url        .= (strpos($url, '?') === false) ? '?'.$query : '&'.$query;
        } elseif (!empty($settings['query'])) {
            $query = http_build_query($settings['query']);
            $url   .= (strpos($url, '?') === false) ? '?'.$query : '&'.$query;
        }

        if (isset($postAppend)) {
            $url .= $postAppend;
        }

        // Check for custom content-type header
        if (!empty($settings['content_type'])) {
            $settings['encoding_headers_set'] = true;
            $headers[]                        = "Content-type: {$settings['content_type']}";
        }

        if ($method !== 'GET') {
            if (!empty($parameters)) {
                if ($authType == 'oauth1a') {
                    $parameters = http_build_query($parameters);
                }
                if (!empty($settings['encode_parameters'])) {
                    if ($settings['encode_parameters'] == 'json') {
                        //encode the arguments as JSON
                        $parameters = json_encode($parameters);
                        if (empty($settings['encoding_headers_set'])) {
                            $headers[] = 'Content-Type: application/json';
                        }
                    }
                }
            }
        }

        $options = [
            CURLOPT_HTTP_VERSION   => CURL_HTTP_VERSION_1_1,
            CURLOPT_HEADER         => 1,
            CURLOPT_RETURNTRANSFER => 1,
            CURLOPT_FOLLOWLOCATION => 0,
            CURLOPT_REFERER        => $this->getRefererUrl(),
            CURLOPT_USERAGENT      => $this->getUserAgent(),
        ];

        if (isset($settings['curl_options'])) {
            $options = array_merge($options, $settings['curl_options']);
        }

        if (isset($settings['ssl_verifypeer'])) {
            $options[CURLOPT_SSL_VERIFYPEER] = $settings['ssl_verifypeer'];
        }

        $connector = HttpFactory::getHttp(
            [
                'transport.curl' => $options,
            ]
        );

        $parseHeaders = (isset($settings['headers'])) ? array_merge($headers, $settings['headers']) : $headers;
        // HTTP library requires that headers are in key => value pairs
        $headers = [];
        if (is_array($parseHeaders)) {
            foreach ($parseHeaders as $key => $value) {
                if (strpos($value, ':') !== false) {
                    list($key, $value) = explode(':', $value);
                    $key   = trim($key);
                    $value = trim($value);
                }

                $headers[$key] = $value;
            }
        }
        try {
            switch ($method) {
                case 'GET':
                    $result = $connector->get($url, $headers, 10);
                    break;
                case 'POST':
                case 'PUT':
                case 'PATCH':
                    $connectorMethod = strtolower($method);
                    $result          = $connector->$connectorMethod($url, $parameters, $headers, 10);
                    break;
                case 'DELETE':
                    $result = $connector->delete($url, $headers, 10);
                    break;
            }
        } catch (\Exception $exception) {
            return ['error' => ['message' => $exception->getMessage(), 'code' => $exception->getCode()]];
        }
        if (empty($settings['ignore_event_dispatch'])) {
            $event->setResponse($result);
            $this->dispatcher->dispatch(
                PluginEvents::PLUGIN_ON_INTEGRATION_RESPONSE,
                $event
            );
        }
        if (!empty($settings['return_raw'])) {
            return $result;
        } else {
            $response = $this->parseCallbackResponse($result->body, !empty($settings['authorize_session']));

            return $response;
        }
    }

    /**
     * @param            $integrationEntity
     * @param            $integrationEntityId
     * @param            $internalEntity
     * @param            $internalEntityId
     * @param array|null $internal
     * @param bool       $persist
     */
    public function createIntegrationEntity($integrationEntity, $integrationEntityId, $internalEntity, $internalEntityId, array $internal = null, $persist = true)
    {
        $entity = new IntegrationEntity();
        $entity->setDateAdded(new \DateTime())
            ->setLastSyncDate(new \DateTime())
            ->setIntegration($this->getName())
            ->setIntegrationEntity($integrationEntity)
            ->setIntegrationEntityId($integrationEntityId)
            ->setInternalEntity($internalEntity)
            ->setInternal($internal)
            ->setInternalEntityId($internalEntityId);

        if ($persist) {
            $this->em->getRepository('MauticPluginBundle:IntegrationEntity')->saveEntity($entity);
        }

        return $entity;
    }

    /**
     * Method to prepare the request parameters. Builds array of headers and parameters.
     *
     * @param $url
     * @param $parameters
     * @param $method
     * @param $settings
     * @param $authType
     *
     * @return array
     */
    public function prepareRequest($url, $parameters, $method, $settings, $authType)
    {
        $clientIdKey     = $this->getClientIdKey();
        $clientSecretKey = $this->getClientSecretKey();
        $authTokenKey    = $this->getAuthTokenKey();
        $authToken       = '';
        if (isset($settings['override_auth_token'])) {
            $authToken = $settings['override_auth_token'];
        } elseif (isset($this->keys[$authTokenKey])) {
            $authToken = $this->keys[$authTokenKey];
        }

        // Override token parameter key if neede
        if (!empty($settings[$authTokenKey])) {
            $authTokenKey = $settings[$authTokenKey];
        }

        $headers = [];

        if (!empty($settings['authorize_session'])) {
            switch ($authType) {
                case 'oauth1a':
                    $requestTokenUrl = $this->getRequestTokenUrl();
                    if (!array_key_exists('append_callback', $settings) && !empty($requestTokenUrl)) {
                        $settings['append_callback'] = false;
                    }
                    $oauthHelper = new oAuthHelper($this, $this->request, $settings);
                    $headers     = $oauthHelper->getAuthorizationHeader($url, $parameters, $method);
                    break;
                case 'oauth2':
                    if ($bearerToken = $this->getBearerToken(true)) {
                        $headers                  = [
                            "Authorization: Basic {$bearerToken}",
                            'Content-Type: application/x-www-form-urlencoded;charset=UTF-8',
                        ];
                        $parameters['grant_type'] = 'client_credentials';
                    } else {
                        $defaultGrantType = (!empty($settings['refresh_token'])) ? 'refresh_token'
                            : 'authorization_code';
                        $grantType        = (!isset($settings['grant_type'])) ? $defaultGrantType
                            : $settings['grant_type'];

                        $useClientIdKey     = (empty($settings[$clientIdKey])) ? $clientIdKey : $settings[$clientIdKey];
                        $useClientSecretKey = (empty($settings[$clientSecretKey])) ? $clientSecretKey
                            : $settings[$clientSecretKey];
                        $parameters         = array_merge(
                            $parameters,
                            [
                                $useClientIdKey     => $this->keys[$clientIdKey],
                                $useClientSecretKey => isset($this->keys[$clientSecretKey]) ? $this->keys[$clientSecretKey] : '',
                                'grant_type'        => $grantType,
                            ]
                        );

                        if (!empty($settings['refresh_token']) && !empty($this->keys[$settings['refresh_token']])) {
                            $parameters[$settings['refresh_token']] = $this->keys[$settings['refresh_token']];
                        }

                        if ($grantType == 'authorization_code') {
                            $parameters['code'] = $this->request->get('code');
                        }
                        if (empty($settings['ignore_redirecturi'])) {
                            $callback                   = $this->getAuthCallbackUrl();
                            $parameters['redirect_uri'] = $callback;
                        }
                    }
                    break;
            }
        } else {
            switch ($authType) {
                case 'basic':
                    $headers = [
                        'Authorization' => 'Basic '.base64_encode($this->keys['username'].':'.$this->keys['password']),
                    ];
                    break;
                case 'oauth1a':
                    $oauthHelper = new oAuthHelper($this, $this->request, $settings);
                    $headers     = $oauthHelper->getAuthorizationHeader($url, $parameters, $method);
                    break;
                case 'oauth2':
                    if ($bearerToken = $this->getBearerToken()) {
                        $headers = [
                            "Authorization: Bearer {$bearerToken}",
                            //"Content-Type: application/x-www-form-urlencoded;charset=UTF-8"
                        ];
                    } else {
                        if (!empty($settings['append_auth_token'])) {
                            // Workaround because $settings cannot be manipulated here
                            $parameters['append_to_query'] = [
                                $authTokenKey => $authToken,
                            ];
                        } else {
                            $parameters[$authTokenKey] = $authToken;
                        }

                        $headers = [
                            "oauth-token: $authTokenKey",
                            "Authorization: OAuth {$authToken}",
                        ];
                    }
                    break;
                case 'key':
                    $parameters[$authTokenKey] = $authToken;
                    break;
            }
        }

        return [$parameters, $headers];
    }

    /**
     * Generate the auth login URL.  Note that if oauth2, response_type=code is assumed.  If this is not the case,
     * override this function.
     *
     * @return string
     */
    public function getAuthLoginUrl()
    {
        $authType = $this->getAuthenticationType();

        if ($authType == 'oauth2') {
            $callback    = $this->getAuthCallbackUrl();
            $clientIdKey = $this->getClientIdKey();
            $state       = $this->getAuthLoginState();
            $url         = $this->getAuthenticationUrl()
                .'?client_id='.$this->keys[$clientIdKey]
                .'&response_type=code'
                .'&redirect_uri='.urlencode($callback)
                .'&state='.$state;

            if ($scope = $this->getAuthScope()) {
                $url .= '&scope='.urlencode($scope);
            }

            if ($this->session) {
                $this->session->set($this->getName().'_csrf_token', $state);
            }

            return $url;
        } else {
            return $this->router->generate(
                'mautic_integration_auth_callback',
                ['integration' => $this->getName()]
            );
        }
    }

    /**
     * State variable to append to login url (usually used in oAuth flows).
     *
     * @return string
     */
    public function getAuthLoginState()
    {
        return hash('sha1', uniqid(mt_rand()));
    }

    /**
     * Get the scope for auth flows.
     *
     * @return string
     */
    public function getAuthScope()
    {
        return '';
    }

    /**
     * Gets the URL for the built in oauth callback.
     *
     * @return string
     */
    public function getAuthCallbackUrl()
    {
        $defaultUrl = $this->router->generate(
            'mautic_integration_auth_callback',
            ['integration' => $this->getName()],
            true //absolute
        );

        /** @var PluginIntegrationAuthCallbackUrlEvent $event */
        $event = $this->dispatcher->dispatch(
            PluginEvents::PLUGIN_ON_INTEGRATION_GET_AUTH_CALLBACK_URL,
            new PluginIntegrationAuthCallbackUrlEvent($this, $defaultUrl)
        );

        return $event->getCallbackUrl();
    }

    /**
     * Retrieves and stores tokens returned from oAuthLogin.
     *
     * @param array $settings
     * @param array $parameters
     *
     * @return bool|string false if no error; otherwise the error string
     *
     * @throws ApiErrorException if OAuth2 state does not match
     */
    public function authCallback($settings = [], $parameters = [])
    {
        $authType = $this->getAuthenticationType();

        switch ($authType) {
            case 'oauth2':
                if ($this->session) {
                    $state      = $this->session->get($this->getName().'_csrf_token', false);
                    $givenState = ($this->request->isXmlHttpRequest()) ? $this->request->request->get('state') : $this->request->get('state');

                    if ($state && $state !== $givenState) {
                        $this->session->remove($this->getName().'_csrf_token');
                        throw new ApiErrorException('mautic.integration.auth.invalid.state');
                    }
                }

                if (!empty($settings['use_refresh_token'])) {
                    // Try refresh token
                    $refreshTokenKeys = $this->getRefreshTokenKeys();

                    if (!empty($refreshTokenKeys)) {
                        list($refreshTokenKey, $expiryKey) = $refreshTokenKeys;

                        $settings['refresh_token'] = $refreshTokenKey;
                    }
                }
                break;

            case 'oauth1a':
                // After getting request_token and authorizing, post back to access_token
                $settings['append_callback']  = true;
                $settings['include_verifier'] = true;

                // Get request token returned from Twitter and submit it to get access_token
                $settings['request_token'] = ($this->request) ? $this->request->get('oauth_token') : '';

                break;
        }

        $settings['authorize_session'] = true;

        $method = (!isset($settings['method'])) ? 'POST' : $settings['method'];
        $data   = $this->makeRequest($this->getAccessTokenUrl(), $parameters, $method, $settings);

        return $this->extractAuthKeys($data);
    }

    /**
     * Extacts the auth keys from response and saves entity.
     *
     * @param $data
     * @param $tokenOverride
     *
     * @return bool|string false if no error; otherwise the error string
     */
    public function extractAuthKeys($data, $tokenOverride = null)
    {
        //check to see if an entity exists
        $entity = $this->getIntegrationSettings();
        if ($entity == null) {
            $entity = new Integration();
            $entity->setName($this->getName());
        }
        // Prepare the keys for extraction such as renaming, setting expiry, etc
        $data = $this->prepareResponseForExtraction($data);

        //parse the response
        $authTokenKey = ($tokenOverride) ? $tokenOverride : $this->getAuthTokenKey();
        if (is_array($data) && isset($data[$authTokenKey])) {
            $keys      = $this->mergeApiKeys($data, null, true);
            $encrypted = $this->encryptApiKeys($keys);
            $entity->setApiKeys($encrypted);

            if ($this->session) {
                $this->session->set($this->getName().'_tokenResponse', $data);
            }

            $error = false;
        } elseif (is_array($data) && isset($data['access_token'])) {
            if ($this->session) {
                $this->session->set($this->getName().'_tokenResponse', $data);
            }
            $error = false;
        } else {
            $error = $this->getErrorsFromResponse($data);
            if (empty($error)) {
                $error = $this->translator->trans(
                    'mautic.integration.error.genericerror',
                    [],
                    'flashes'
                );
            }
        }

        //save the data
        $this->em->persist($entity);
        $this->em->flush();

        $this->setIntegrationSettings($entity);

        return $error;
    }

    /**
     * Called in extractAuthKeys before key comparison begins to give opportunity to set expiry, rename keys, etc.
     *
     * @param $data
     *
     * @return mixed
     */
    public function prepareResponseForExtraction($data)
    {
        return $data;
    }

    /**
     * Checks to see if the integration is configured by checking that required keys are populated.
     *
     * @return bool
     */
    public function isConfigured()
    {
        $requiredTokens = $this->getRequiredKeyFields();
        foreach ($requiredTokens as $token => $label) {
            if (empty($this->keys[$token])) {
                return false;
            }
        }

        return true;
    }

    /**
     * Checks if an integration is authorized and/or authorizes the request.
     *
     * @return bool
     */
    public function isAuthorized()
    {
        if (!$this->isConfigured()) {
            return false;
        }

        $type         = $this->getAuthenticationType();
        $authTokenKey = $this->getAuthTokenKey();

        switch ($type) {
            case 'oauth1a':
            case 'oauth2':
                $refreshTokenKeys = $this->getRefreshTokenKeys();
                if (!isset($this->keys[$authTokenKey])) {
                    $valid = false;
                } elseif (!empty($refreshTokenKeys)) {
                    list($refreshTokenKey, $expiryKey) = $refreshTokenKeys;
                    if (!empty($this->keys[$refreshTokenKey]) && !empty($expiryKey) && isset($this->keys[$expiryKey])
                        && time() > $this->keys[$expiryKey]
                    ) {
                        //token has expired so try to refresh it
                        $error = $this->authCallback(['refresh_token' => $refreshTokenKey]);
                        $valid = (empty($error));
                    } else {
                        // The refresh token doesn't have an expiry so the integration will have to check for expired sessions and request new token
                        $valid = true;
                    }
                } else {
                    $valid = true;
                }
                break;
            case 'key':
                $valid = isset($this->keys['api_key']);
                break;
            case 'rest':
                $valid = isset($this->keys[$authTokenKey]);
                break;
            case 'basic':
                $valid = (!empty($this->keys['username']) && !empty($this->keys['password']));
                break;
            default:
                $valid = true;
                break;
        }

        return $valid;
    }

    /**
     * Get the URL required to obtain an oauth2 access token.
     *
     * @return string
     */
    public function getAccessTokenUrl()
    {
        return '';
    }

    /**
     * Get the authentication/login URL for oauth2 access.
     *
     * @return string
     */
    public function getAuthenticationUrl()
    {
        return '';
    }

    /**
     * Get request token for oauth1a authorization request.
     *
     * @param array $settings
     *
     * @return mixed|string
     */
    public function getRequestToken($settings = [])
    {
        // Child classes can easily pass in custom settings this way
        $settings = array_merge(
            ['authorize_session' => true, 'append_callback' => false, 'ssl_verifypeer' => true],
            $settings
        );

        // init result to empty string
        $result = '';

        $url = $this->getRequestTokenUrl();
        if (!empty($url)) {
            $result = $this->makeRequest(
                $url,
                [],
                'POST',
                $settings
            );
        }

        return $result;
    }

    /**
     * Url to post in order to get the request token if required; leave empty if not required.
     *
     * @return string
     */
    public function getRequestTokenUrl()
    {
        return '';
    }

    /**
     * Generate a bearer token.
     *
     * @param $inAuthorization
     *
     * @return string
     */
    public function getBearerToken($inAuthorization = false)
    {
        return '';
    }

    /**
     * Gets the ID of the user for the integration.
     *
     * @param       $identifier
     * @param array $socialCache
     *
     * @deprecated  To be removed 2.0
     *
     * @return mixed
     */
    public function getUserId($identifier, &$socialCache)
    {
        if (!empty($socialCache['id'])) {
            return $socialCache['id'];
        }

        return false;
    }

    /**
     * Get an array of public activity.
     *
     * @param $identifier
     * @param $socialCache
     *
     * @return array
     */
    public function getPublicActivity($identifier, &$socialCache)
    {
        return [];
    }

    /**
     * Get an array of public data.
     *
     * @param $identifier
     * @param $socialCache
     *
     * @return array
     */
    public function getUserData($identifier, &$socialCache)
    {
        return [];
    }

    /**
     * Generates current URL to set as referer for curl calls.
     *
     * @return string
     */
    protected function getRefererUrl()
    {
<<<<<<< HEAD
        return $this->request->getRequestUri();
=======
        return ($this->request) ? $this->request->getRequestUri() : null;
>>>>>>> ecfd1c8d
    }

    /**
     * Generate a user agent string.
     *
     * @return string
     */
    protected function getUserAgent()
    {
<<<<<<< HEAD
        return $this->request->server->get('HTTP_USER_AGENT');
=======
        return ($this->request) ? $this->request->server->get('HTTP_USER_AGENT') : null;
>>>>>>> ecfd1c8d
    }

    /**
     * Get a list of available fields from the connecting API.
     *
     * @param array $settings
     *
     * @return array
     */
    public function getAvailableLeadFields($settings = [])
    {
        if (empty($settings['ignore_field_cache'])) {
            $cacheSuffix = (isset($settings['cache_suffix'])) ? $settings['cache_suffix'] : '';
            if ($fields = $this->cache->get('leadFields'.$cacheSuffix)) {
                return $fields;
            }
        }

        return [];
    }

    /**
     * @param Integration $entity
     * @param array       $mauticLeadFields
     * @param array       $mauticCompanyFields
     *
     * @return array
     */
    public function cleanUpFields(Integration $entity, array $mauticLeadFields, array $mauticCompanyFields)
    {
        $featureSettings        = $entity->getFeatureSettings();
        $submittedFields        = (isset($featureSettings['leadFields'])) ? $featureSettings['leadFields'] : [];
        $submittedCompanyFields = (isset($featureSettings['companyFields'])) ? $featureSettings['companyFields'] : [];
        $submittedObjects       = (isset($featureSettings['objects'])) ? $featureSettings['objects'] : [];
        $missingRequiredFields  = [];

        // add special case in order to prevent it from being removed
        $mauticLeadFields['mauticContactTimelineLink'] = '';

        //make sure now non-existent aren't saved
        $settings                                = [
            'ignore_field_cache' => false,
        ];
        $settings['feature_settings']['objects'] = $submittedObjects;
        $availableIntegrationFields              = $this->getAvailableLeadFields($settings);
        $leadFields                              = [];

        /**
         * @param $mappedFields
         * @param $integrationFields
         * @param $mauticFields
         * @param $fieldType
         */
        $cleanup = function (&$mappedFields, $integrationFields, $mauticFields, $fieldType) use (&$missingRequiredFields, &$featureSettings) {
            $updateKey    = ('companyFields' === $fieldType) ? 'update_mautic_company' : 'update_mautic';
            $removeFields = array_keys(array_diff_key($mappedFields, $integrationFields));

            // Find all the mapped fields that no longer exist in Mautic
            if ($nonExistentFields = array_diff($mappedFields, array_keys($mauticFields))) {
                // Remove those fields
                $removeFields = array_merge($removeFields, array_keys($nonExistentFields));
            }

            foreach ($removeFields as $field) {
                unset($mappedFields[$field]);

                if (isset($featureSettings[$updateKey])) {
                    unset($featureSettings[$updateKey][$field]);
                }
            }

            // Check if required fields are missing
            $required = $this->getRequiredFields($integrationFields);
            if (array_diff_key($required, $mappedFields)) {
                $missingRequiredFields[$fieldType] = true;
            }
        };

        if ($submittedObjects) {
            if (in_array('company', $submittedObjects)) {
                // special handling for company fields
                if (isset($availableIntegrationFields['company'])) {
                    $cleanup($submittedCompanyFields, $availableIntegrationFields['company'], $mauticCompanyFields, 'companyFields');
                    $featureSettings['companyFields'] = $submittedCompanyFields;
                    unset($availableIntegrationFields['company']);
                }
            }

            // Rest of the objects are merged and assumed to be leadFields
            foreach ($submittedObjects as $object) {
                if (isset($availableIntegrationFields[$object])) {
                    $leadFields = array_merge($leadFields, $availableIntegrationFields[$object]);
                }
            }
        } else {
            // Cleanup assuming there are no objects as keys
            $leadFields = $availableIntegrationFields;
        }

        if (!empty($leadFields)) {
            $cleanup($submittedFields, $leadFields, $mauticLeadFields, 'leadFields');
            $featureSettings['leadFields'] = $submittedFields;
        }

        $entity->setFeatureSettings($featureSettings);

        return $missingRequiredFields;
    }

    /**
     * @param array $fields
     *
     * @return array
     */
    public function getRequiredFields(array $fields)
    {
        $requiredFields = [];
        foreach ($fields as $field => $details) {
            if ((is_array($details) && !empty($details['required'])) || 'email' === $field
                || (isset($details['optionLabel'])
                    && strtolower(
                        $details['optionLabel']
                    ) == 'email')
            ) {
                $requiredFields[$field] = $field;
            }
        }

        return $requiredFields;
    }

    /**
     * Match lead data with integration fields.
     *
     * @param $lead
     * @param $config
     *
     * @return array
     */
    public function populateLeadData($lead, $config = [])
    {
        if (!isset($config['leadFields'])) {
            $config = $this->mergeConfigToFeatureSettings($config);

            if (empty($config['leadFields'])) {
                return [];
            }
        }

        if ($lead instanceof Lead) {
            $fields = $lead->getFields(true);
            $leadId = $lead->getId();
        } else {
            $fields = $lead;
            $leadId = $lead['id'];
        }

        $leadFields      = $config['leadFields'];
        $availableFields = $this->getAvailableLeadFields($config);
        if (isset($config['object'])) {
            $availableFields = $availableFields[$config['object']];
        }
        $unknown = $this->translator->trans('mautic.integration.form.lead.unknown');
        $matched = [];

        foreach ($availableFields as $key => $field) {
            $integrationKey = $matchIntegrationKey = $this->convertLeadFieldKey($key, $field);
            if (is_array($integrationKey)) {
                list($integrationKey, $matchIntegrationKey) = $integrationKey;
            }

            if (isset($leadFields[$integrationKey])) {
                if ($leadFields[$integrationKey] == 'mauticContactTimelineLink') {
                    $this->pushContactLink  = true;
                    $mauticContactLinkField = $integrationKey;
                    continue;
                }
                $mauticKey = $leadFields[$integrationKey];
                if (isset($fields[$mauticKey]) && !empty($fields[$mauticKey]['value'])) {
                    $matched[$matchIntegrationKey] = $this->cleanPushData($fields[$mauticKey]['value']);
                }
            }

            if (!empty($field['required']) && empty($matched[$matchIntegrationKey])) {
                $matched[$matchIntegrationKey] = $unknown;
            }
        }
        if ($this->pushContactLink) {
            $matched[$mauticContactLinkField] = $this->router->generate(
                'mautic_plugin_timeline_view',
                ['integration' => $this->getName(), 'leadId' => $leadId],
                UrlGeneratorInterface::ABSOLUTE_URL
            );
        }

        return $matched;
    }

    /**
     * Match lead data with integration fields.
     *
     * @param $lead
     * @param $config
     *
     * @return array
     */
    public function populateCompanyData($lead, $config = [])
    {
        if (!isset($config['companyFields'])) {
            $config = $this->mergeConfigToFeatureSettings($config);

            if (empty($config['companyFields'])) {
                return [];
            }
        }

        if ($lead instanceof Lead) {
            $fields = $lead->getPrimaryCompany();
        } else {
            $fields = $lead['primaryCompany'];
        }

        $companyFields   = $config['companyFields'];
        $availableFields = $this->getAvailableLeadFields($config)['company'];
        $unknown         = $this->translator->trans('mautic.integration.form.lead.unknown');
        $matched         = [];

        foreach ($availableFields as $key => $field) {
            $integrationKey = $this->convertLeadFieldKey($key, $field);

            if (isset($companyFields[$key])) {
                $mauticKey = $companyFields[$key];
                if (isset($fields[$mauticKey]) && !empty($fields[$mauticKey])) {
                    $matched[$integrationKey] = $this->cleanPushData($fields[$mauticKey]);
                }
            }

            if (!empty($field['required']) && empty($matched[$integrationKey])) {
                $matched[$integrationKey] = $unknown;
            }
        }

        return $matched;
    }

    /**
     * Takes profile data from an integration and maps it to Mautic's lead fields.
     *
     * @param       $data
     * @param array $config
     * @param null  $object
     *
     * @return array
     */
    public function populateMauticLeadData($data, $config = [], $object = null)
    {
        // Glean supported fields from what was returned by the integration
        $gleanedData = $data;

        if ($object == null) {
            $object = 'lead';
        }
        if ($object == 'company') {
            if (!isset($config['companyFields'])) {
                $config = $this->mergeConfigToFeatureSettings($config);

                if (empty($config['companyFields'])) {
                    return [];
                }
            }

            $fields = $config['companyFields'];
        }
        if ($object == 'lead') {
            if (!isset($config['leadFields'])) {
                $config = $this->mergeConfigToFeatureSettings($config);

                if (empty($config['leadFields'])) {
                    return [];
                }
            }
            $fields = $config['leadFields'];
        }

        $matched = [];
        foreach ($gleanedData as $key => $field) {
            if (isset($fields[$key]) && isset($gleanedData[$key])) {
                $matched[$fields[$key]] = $gleanedData[$key];
            }
        }

        return $matched;
    }

    /**
     * Create or update existing Mautic lead from the integration's profile data.
     *
     * @param mixed      $data    Profile data from integration
     * @param bool|true  $persist Set to false to not persist lead to the database in this method
     * @param array|null $socialCache
     * @param mixed||null $identifiers
     *
     * @return Lead
     */
    public function getMauticLead($data, $persist = true, $socialCache = null, $identifiers = null)
    {
        if (is_object($data)) {
            // Convert to array in all levels
            $data = json_encode(json_decode($data), true);
        } elseif (is_string($data)) {
            // Assume JSON
            $data = json_decode($data, true);
        }

        // Match that data with mapped lead fields
        $matchedFields = $this->populateMauticLeadData($data);

        if (empty($matchedFields)) {
            return;
        }

        // Find unique identifier fields used by the integration
        /** @var \Mautic\LeadBundle\Model\LeadModel $leadModel */
        $leadModel           = $this->leadModel;
        $uniqueLeadFields    = $this->fieldModel->getUniqueIdentifierFields();
        $uniqueLeadFieldData = [];

        foreach ($matchedFields as $leadField => $value) {
            if (array_key_exists($leadField, $uniqueLeadFields) && !empty($value)) {
                $uniqueLeadFieldData[$leadField] = $value;
            }
        }

        // Default to new lead
        $lead = new Lead();
        $lead->setNewlyCreated(true);

        if (count($uniqueLeadFieldData)) {
            $existingLeads = $this->em->getRepository('MauticLeadBundle:Lead')
                ->getLeadsByUniqueFields($uniqueLeadFieldData);

            if (!empty($existingLeads)) {
                $lead = array_shift($existingLeads);
            }
        }

        $leadModel->setFieldValues($lead, $matchedFields, false, false);

        // Update the social cache
        $leadSocialCache = $lead->getSocialCache();
        if (!isset($leadSocialCache[$this->getName()])) {
            $leadSocialCache[$this->getName()] = [];
        }

        if (null !== $socialCache) {
            $leadSocialCache[$this->getName()] = array_merge($leadSocialCache[$this->getName()], $socialCache);
        }

        // Check for activity while here
        if (null !== $identifiers && in_array('public_activity', $this->getSupportedFeatures())) {
            $this->getPublicActivity($identifiers, $leadSocialCache[$this->getName()]);
        }

        $lead->setSocialCache($leadSocialCache);

        // Update the internal info integration object that has updated the record
        if (isset($data['internal'])) {
            $internalInfo                   = $lead->getInternal();
            $internalInfo[$this->getName()] = $data['internal'];
            $lead->setInternal($internalInfo);
        }

        if ($persist) {
            // Only persist if instructed to do so as it could be that calling code needs to manipulate the lead prior to executing event listeners
            try {
                $leadModel->saveEntity($lead, false);
            } catch (\Exception $exception) {
                $this->logger->addWarning($exception->getMessage());

                return;
            }
        }

        return $lead;
    }

    /**
     * Merges a config from integration_list with feature settings.
     *
     * @param array $config
     *
     * @return array|mixed
     */
    public function mergeConfigToFeatureSettings($config = [])
    {
        $featureSettings = $this->settings->getFeatureSettings();

        if (isset($config['config'])
            && (empty($config['integration'])
                || (!empty($config['integration'])
                    && $config['integration'] == $this->getName()))
        ) {
            $featureSettings = array_merge($featureSettings, $config['config']);
        }

        return $featureSettings;
    }

    /**
     * Return key recognized by integration.
     *
     * @param $key
     * @param $field
     *
     * @return mixed
     */
    public function convertLeadFieldKey($key, $field)
    {
        return $key;
    }

    /**
     * Sets whether fields should be sorted alphabetically or by the order the integration feeds.
     */
    public function sortFieldsAlphabetically()
    {
        return true;
    }

    /**
     * Used to match local field name with remote field name.
     *
     * @param string $field
     * @param string $subfield
     *
     * @return mixed
     */
    public function matchFieldName($field, $subfield = '')
    {
        if (!empty($field) && !empty($subfield)) {
            return $subfield.ucfirst($field);
        }

        return $field;
    }

    /**
     * Convert and assign the data to assignable fields.
     *
     * @param mixed $data
     *
     * @return array
     */
    protected function matchUpData($data)
    {
        $info      = [];
        $available = $this->getAvailableLeadFields();

        foreach ($available as $field => $fieldDetails) {
            if (is_array($data)) {
                if (!isset($data[$field]) and !is_object($data)) {
                    $info[$field] = '';
                    continue;
                } else {
                    $values = $data[$field];
                }
            } else {
                if (!isset($data->$field)) {
                    $info[$field] = '';
                    continue;
                } else {
                    $values = $data->$field;
                }
            }

            switch ($fieldDetails['type']) {
                case 'string':
                case 'boolean':
                    $info[$field] = $values;
                    break;
                case 'object':
                    $values = $values;
                    foreach ($fieldDetails['fields'] as $f) {
                        if (isset($values->$f)) {
                            $fn = $this->matchFieldName($field, $f);

                            $info[$fn] = $values->$f;
                        }
                    }
                    break;
                case 'array_object':
                    $objects = [];
                    if (!empty($values)) {
                        foreach ($values as $k => $v) {
                            $v = $v;
                            if (isset($v->value)) {
                                $objects[] = $v->value;
                            }
                        }
                    }
                    $fn        = (isset($fieldDetails['fields'][0])) ? $this->matchFieldName(
                        $field,
                        $fieldDetails['fields'][0]
                    ) : $field;
                    $info[$fn] = implode('; ', $objects);

                    break;
            }
        }

        return $info;
    }

    /**
     * Get the path to the profile templates for this integration.
     */
    public function getSocialProfileTemplate()
    {
        return null;
    }

    /**
     * Checks to ensure an image still exists before caching.
     *
     * @param string $url
     *
     * @return bool
     */
    public function checkImageExists($url)
    {
        $ch = curl_init($url);
        curl_setopt($ch, CURLOPT_NOBODY, true);
        curl_setopt(
            $ch,
            CURLOPT_USERAGENT,
            'Mozilla/5.0 (Windows; U; Windows NT 5.1; en-US; rv:1.8.1.13) Gecko/20080311 Firefox/2.0.0.13'
        );
        curl_exec($ch);
        $retcode = curl_getinfo($ch, CURLINFO_HTTP_CODE);
        curl_close($ch);

        return $retcode == 200;
    }

    /**
     * @return \Mautic\CoreBundle\Model\NotificationModel
     */
    public function getNotificationModel()
    {
        return $this->notificationModel;
    }

    /**
     * @param \Exception $e
     * @param Lead|null  $contact
     */
    public function logIntegrationError(\Exception $e, Lead $contact = null)
    {
        $logger = $this->logger;

        if ($e instanceof ApiErrorException) {
            if (null === $this->adminUsers) {
                $this->adminUsers = $this->em->getRepository('MauticUserBundle:User')->getEntities(
                    [
                        'filter' => [
                            'force' => [
                                [
                                    'column' => 'r.isAdmin',
                                    'expr'   => 'eq',
                                    'value'  => true,
                                ],
                            ],
                        ],
                    ]
                );
            }

            $errorMessage = $e->getMessage();
            $errorHeader  = $this->getTranslator()->trans(
                'mautic.integration.error',
                [
                    '%name%' => $this->getName(),
                ]
            );

            if ($contact || $contact = $e->getContact()) {
                // Append a link to the contact
                $contactId   = $contact->getId();
                $contactName = $contact->getPrimaryIdentifier();
            } elseif ($contactId = $e->getContactId()) {
                $contactName = $this->getTranslator()->trans('mautic.integration.error.generic_contact_name', ['%id%' => $contactId]);
            }

            $this->lastIntegrationError = $errorHeader.': '.$errorMessage;

            if ($contactId) {
                $contactLink  = $this->router->generate(
                    'mautic_contact_action',
                    [
                        'objectAction' => 'view',
                        'objectId'     => $contactId,
                    ],
                    UrlGeneratorInterface::ABSOLUTE_URL
                );
                $errorMessage .= ' <a href="'.$contactLink.'">'.$contactName.'</a>';
            }

            // Prevent a flood of the same messages
            $messageHash = md5($errorMessage);
            if (!array_key_exists($messageHash, $this->notifications)) {
                foreach ($this->adminUsers as $user) {
                    $this->getNotificationModel()->addNotification(
                        $errorMessage,
                        $this->getName(),
                        false,
                        $errorHeader,
                        'text-danger fa-exclamation-circle',
                        null,
                        $user
                    );
                }

                $this->notifications[$messageHash] = true;
            }
        }

        $logger->addError('INTEGRATION ERROR: '.$this->getName().' - '.(('dev' == MAUTIC_ENV) ? (string) $e : $e->getMessage()));
    }

    /**
     * @return mixed
     */
    public function getLastIntegrationError()
    {
        return $this->lastIntegrationError;
    }

    /**
     * @return $this
     */
    public function resetLastIntegrationError()
    {
        $this->lastIntegrationError = null;

        return $this;
    }

    /**
     * Returns notes specific to sections of the integration form (if applicable).
     *
     * @param $section
     *
     * @return string
     */
    public function getFormNotes($section)
    {
        if ($section == 'leadfield_match') {
            return ['mautic.integration.form.field_match_notes', 'info'];
        } else {
            return ['', 'info'];
        }
    }

    /**
     * Allows appending extra data to the config.
     *
     * @param FormBuilder|Form $builder
     * @param array            $data
     * @param string           $formArea Section of form being built keys|features|integration
     *                                   keys can be used to store login/request related settings; keys are encrypted
     *                                   features can be used for configuring share buttons, etc
     *                                   integration is called when adding an integration to events like point triggers,
     *                                   campaigns actions, forms actions, etc
     */
    public function appendToForm(&$builder, $data, $formArea)
    {
    }

    /**
     * @param FormBuilder $builder
     * @param array       $options
     */
    public function modifyForm($builder, $options)
    {
        $this->dispatcher->dispatch(
            PluginEvents::PLUGIN_ON_INTEGRATION_FORM_BUILD,
            new PluginIntegrationFormBuildEvent($this, $builder, $options)
        );
    }

    /**
     * Returns settings for the integration form.
     *
     * @return array
     */
    public function getFormSettings()
    {
        $type               = $this->getAuthenticationType();
        $enableDataPriority = $this->getDataPriority();
        switch ($type) {
            case 'oauth1a':
            case 'oauth2':
                $callback = $authorization = true;
                break;
            default:
                $callback = $authorization = false;
                break;
        }

        return [
            'requires_callback'      => $callback,
            'requires_authorization' => $authorization,
            'default_features'       => [],
            'enable_data_priority'   => $enableDataPriority,
        ];
    }

    /**
     * @return array
     */
    public function getFormDisplaySettings()
    {
        /** @var PluginIntegrationFormDisplayEvent $event */
        $event = $this->dispatcher->dispatch(
            PluginEvents::PLUGIN_ON_INTEGRATION_FORM_DISPLAY,
            new PluginIntegrationFormDisplayEvent($this, $this->getFormSettings())
        );

        return $event->getSettings();
    }

    /**
     * Get available fields for choices in the config UI.
     *
     * @param array $settings
     *
     * @return array
     */
    public function getFormLeadFields($settings = [])
    {
        if (isset($settings['feature_settings']['objects']['company'])) {
            unset($settings['feature_settings']['objects']['company']);
        }

        return ($this->isAuthorized()) ? $this->getAvailableLeadFields($settings) : [];
    }

    /**
     * Get available company fields for choices in the config UI.
     *
     * @param array $settings
     *
     * @return array
     */
    public function getFormCompanyFields($settings = [])
    {
        $settings['feature_settings']['objects']['company'] = 'company';

        return ($this->isAuthorized()) ? $this->getAvailableLeadFields($settings) : [];
    }

    /**
     * returns template to render on popup window after trying to run OAuth.
     *
     *
     * @return null|string
     */
    public function getPostAuthTemplate()
    {
        return null;
    }

    /**
     * @param $contactId
     *
     * @return string
     */
    public function getContactTimelineLink($contactId)
    {
        return $this->router->generate(
            'mautic_plugin_timeline_view',
            ['integration' => $this->getName(), 'leadId' => $contactId],
            UrlGeneratorInterface::ABSOLUTE_URL
        );
    }

    /**
     * @param       $eventName
     * @param array $keys
     *
     * @return array
     */
    protected function dispatchIntegrationKeyEvent($eventName, $keys = [])
    {
        /** @var PluginIntegrationKeyEvent $event */
        $event = $this->dispatcher->dispatch(
            $eventName,
            new PluginIntegrationKeyEvent($this, $keys)
        );

        return $event->getKeys();
    }

    /**
     * Cleans the identifier for api calls.
     *
     * @param mixed $identifier
     *
     * @return string
     */
    protected function cleanIdentifier($identifier)
    {
        if (is_array($identifier)) {
            foreach ($identifier as &$i) {
                $i = urlencode($i);
            }
        } else {
            $identifier = urlencode($identifier);
        }

        return $identifier;
    }

    /**
     * @param $value
     */
    protected function cleanPushData($value)
    {
        return strip_tags(html_entity_decode($value, ENT_QUOTES));
    }
}<|MERGE_RESOLUTION|>--- conflicted
+++ resolved
@@ -164,13 +164,8 @@
         $this->dispatcher        = $factory->getDispatcher();
         $this->cache             = $this->dispatcher->getContainer()->get('mautic.helper.cache_storage')->getCache($this->getName());
         $this->em                = $factory->getEntityManager();
-<<<<<<< HEAD
-        $this->session           = (!defined('MAUTIC_CONSOLE')) ? $factory->getSession() : null;
-        $this->request           = (!defined('MAUTIC_CONSOLE')) ? $factory->getRequest() : null;
-=======
         $this->session           = (!defined('IN_MAUTIC_CONSOLE')) ? $factory->getSession() : null;
         $this->request           = (!defined('IN_MAUTIC_CONSOLE')) ? $factory->getRequest() : null;
->>>>>>> ecfd1c8d
         $this->router            = $factory->getRouter();
         $this->translator        = $factory->getTranslator();
         $this->logger            = $factory->getLogger();
@@ -1402,11 +1397,7 @@
      */
     protected function getRefererUrl()
     {
-<<<<<<< HEAD
-        return $this->request->getRequestUri();
-=======
         return ($this->request) ? $this->request->getRequestUri() : null;
->>>>>>> ecfd1c8d
     }
 
     /**
@@ -1416,11 +1407,7 @@
      */
     protected function getUserAgent()
     {
-<<<<<<< HEAD
-        return $this->request->server->get('HTTP_USER_AGENT');
-=======
         return ($this->request) ? $this->request->server->get('HTTP_USER_AGENT') : null;
->>>>>>> ecfd1c8d
     }
 
     /**
