<?php

/*
 * @copyright   2014 Mautic Contributors. All rights reserved
 * @author      Mautic
 *
 * @link        http://mautic.org
 *
 * @license     GNU/GPLv3 http://www.gnu.org/licenses/gpl-3.0.html
 */

namespace Mautic\PluginBundle\Integration;

use Doctrine\ORM\EntityManager;
use Joomla\Http\HttpFactory;
use Mautic\CoreBundle\Entity\FormEntity;
use Mautic\CoreBundle\Factory\MauticFactory;
use Mautic\CoreBundle\Helper\CacheStorageHelper;
use Mautic\CoreBundle\Helper\EncryptionHelper;
use Mautic\CoreBundle\Helper\PathsHelper;
use Mautic\CoreBundle\Model\NotificationModel;
use Mautic\LeadBundle\Entity\Lead;
use Mautic\LeadBundle\Model\CompanyModel;
use Mautic\LeadBundle\Model\FieldModel;
use Mautic\LeadBundle\Model\LeadModel;
use Mautic\PluginBundle\Entity\Integration;
use Mautic\PluginBundle\Entity\IntegrationEntity;
use Mautic\PluginBundle\Entity\IntegrationEntityRepository;
use Mautic\PluginBundle\Event\PluginIntegrationAuthCallbackUrlEvent;
use Mautic\PluginBundle\Event\PluginIntegrationFormBuildEvent;
use Mautic\PluginBundle\Event\PluginIntegrationFormDisplayEvent;
use Mautic\PluginBundle\Event\PluginIntegrationKeyEvent;
use Mautic\PluginBundle\Event\PluginIntegrationRequestEvent;
use Mautic\PluginBundle\Exception\ApiErrorException;
use Mautic\PluginBundle\Helper\oAuthHelper;
use Mautic\PluginBundle\PluginEvents;
use Psr\Log\LoggerInterface;
use Symfony\Component\EventDispatcher\EventDispatcherInterface;
use Symfony\Component\Form\FormBuilder;
use Symfony\Component\HttpFoundation\Request;
use Symfony\Component\HttpFoundation\RequestStack;
use Symfony\Component\HttpFoundation\Session\Session;
use Symfony\Component\HttpFoundation\Session\SessionInterface;
use Symfony\Component\Routing\Generator\UrlGeneratorInterface;
use Symfony\Component\Routing\Router;
use Symfony\Component\Translation\TranslatorInterface;

/**
 * Class AbstractIntegration.
 *
 * @method pushLead(Lead $lead, array $config = [])
 * @method pushLeadToCampaign(Lead $lead, mixed $integrationCampaign, mixed $integrationMemberStatus)
 * @method getLeads(array $params, string $query, &$executed, array $result = [],  $object = 'Lead')
 * @method getCompanies(array $params)
 */
abstract class AbstractIntegration
{
    const FIELD_TYPE_STRING = 'string';
    const FIELD_TYPE_BOOL = 'boolean';
    const FIELD_TYPE_NUMBER = 'number';

    /**
     * @var bool
     */
    protected $coreIntegration = false;

    /**
     * @var MauticFactory
     */
    protected $factory;

    /**
     * @var \Symfony\Component\EventDispatcher\EventDispatcherInterface
     */
    protected $dispatcher;

    /**
     * @var Integration
     */
    protected $settings;

    /**
     * @var array Decrypted keys
     */
    protected $keys = [];

    /**
     * @var CacheStorageHelper
     */
    protected $cache;

    /**
     * @var \Doctrine\ORM\EntityManager
     */
    protected $em;

    /**
     * @var null|SessionInterface
     */
    protected $session;

    /**
     * @var null|Request
     */
    protected $request;

    /**
     * @var Router
     */
    protected $router;

    /**
     * @var LoggerInterface
     */
    protected $logger;

    /**
     * @var TranslatorInterface
     */
    protected $translator;

    /**
     * @var EncryptionHelper
     */
    protected $encryptionHelper;

    /**
     * @var LeadModel
     */
    protected $leadModel;

    /**
     * @var CompanyModel
     */
    protected $companyModel;

    /**
     * @var PathsHelper
     */
    protected $pathsHelper;

    /**
     * @var NotificationModel
     */
    protected $notificationModel;

    /**
     * @var FieldModel
     */
    protected $fieldModel;

    /**
     * Used for notifications.
     *
     * @var array|null
     */
    protected $adminUsers;

    /**
     * @var
     */
    protected $notifications = [];

    /**
     * @var
     */
    protected $lastIntegrationError;

    /**
     * @var array
     */
    protected $mauticDuplicates = [];

    /**
     * @var array
     */
    protected $salesforceIdMapping = [];

    /**
     * @var array
     */
    protected $deleteIntegrationEntities = [];

    /**
     * @var array
     */
    protected $persistIntegrationEntities = [];

    /**
     * AbstractIntegration constructor.
     */
    public function __construct(MauticFactory $factory = null)
    {
        /*
         * @deprecated: 2.8.2 To be removed in 3.0
         *            This keeps BC with 3rd party plugins that
         *            don't use the container for the
         *            integration pass to set all of these properties
         */
        if ($factory) {
            $this->factory           = $factory;
            $this->dispatcher        = $factory->getDispatcher();
            $this->cache             = $factory->getHelper('cache_storage')->getCache($this->getName());
            $this->em                = $factory->getEntityManager();
            $this->session           = (!defined('IN_MAUTIC_CONSOLE')) ? $factory->getSession() : null;
            $this->request           = $factory->getRequest();
            $this->router            = $factory->getRouter();
            $this->translator        = $factory->getTranslator();
            $this->logger            = $factory->getLogger();
            $this->encryptionHelper  = $factory->getHelper('encryption');
            $this->leadModel         = $factory->getModel('lead');
            $this->companyModel      = $factory->getModel('lead.company');
            $this->pathsHelper       = $factory->getHelper('paths');
            $this->notificationModel = $factory->getModel('core.notification');
            $this->fieldModel        = $factory->getModel('lead.field');
        }

        $this->init();
    }

    /**
     * @param MauticFactory $factory
     *
     * @deprecated 2.8.2 To be removed in 3.0. Use constructor arguments
     *             to set dependencies instead
     */
    public function setFactory(MauticFactory $factory)
    {
        $this->factory = $factory;
    }

    /**
     * @param FieldModel $fieldModel
     */
    public function setFieldModel(FieldModel $fieldModel)
    {
        $this->fieldModel = $fieldModel;
    }

    /**
     * @param NotificationModel $notificationModel
     */
    public function setNotificationModel(NotificationModel $notificationModel)
    {
        $this->notificationModel = $notificationModel;
    }

    /**
     * @param PathsHelper $pathsHelper
     */
    public function setPathsHelper(PathsHelper $pathsHelper)
    {
        $this->pathsHelper = $pathsHelper;
    }

    /**
     * @param CompanyModel $companyModel
     */
    public function setCompanyModel(CompanyModel $companyModel)
    {
        $this->companyModel = $companyModel;
    }

    /**
     * @param LeadModel $leadModel
     */
    public function setLeadModel(LeadModel $leadModel)
    {
        $this->leadModel = $leadModel;
    }

    /**
     * @param EncryptionHelper $encryptionHelper
     */
    public function setEncryptionHelper(EncryptionHelper $encryptionHelper)
    {
        $this->encryptionHelper = $encryptionHelper;
    }

    /**
     * @param LoggerInterface $logger
     */
    public function setLogger(LoggerInterface $logger)
    {
        $this->logger = $logger;
    }

    /**
     * @param TranslatorInterface $translator
     */
    public function setTranslator(TranslatorInterface $translator)
    {
        $this->translator = $translator;
    }

    /**
     * @param Router $router
     */
    public function setRouter(Router $router)
    {
        $this->router = $router;
    }

    /**
     * @param RequestStack $requestStack
     */
    public function setRequest(RequestStack $requestStack)
    {
        $this->request = !defined('IN_MAUTIC_CONSOLE') ? $requestStack->getCurrentRequest() : null;
    }

    /**
     * @param Session|null $session
     */
    public function setSession(Session $session = null)
    {
        $this->session = !defined('IN_MAUTIC_CONSOLE') ? $session : null;
    }

    /**
     * @param EntityManager $em
     */
    public function setEntityManager(EntityManager $em)
    {
        $this->em = $em;
    }

    /**
     * @param CacheStorageHelper $cacheStorageHelper
     */
    public function setCache(CacheStorageHelper $cacheStorageHelper)
    {
        $this->cache = $cacheStorageHelper->getCache($this->getName());
    }

    /**
     * @param EventDispatcherInterface $dispatcher
     */
    public function setDispatcher(EventDispatcherInterface $dispatcher)
    {
        $this->dispatcher = $dispatcher;
    }

    /**
     * @return CacheStorageHelper
     */
    public function getCache()
    {
        return $this->cache;
    }

    /**
     * @return \Mautic\CoreBundle\Translation\Translator
     */
    public function getTranslator()
    {
        return $this->translator;
    }

    /**
     * Called on construct.
     *
     * @deprecated 2.8.2 To be removed in 3.0
     *             Setup your integration in the class constructor instead
     */
    public function init()
    {
    }

    /**
     * @return bool
     */
    public function isCoreIntegration()
    {
        return $this->coreIntegration;
    }

    /**
     * Determines what priority the integration should have against the other integrations.
     *
     * @return int
     */
    public function getPriority()
    {
        return 9999;
    }

    /**
     * Returns the name of the social integration that must match the name of the file
     * For example, IcontactIntegration would need Icontact here.
     *
     * @return string
     */
    abstract public function getName();

    /**
     * Name to display for the integration. e.g. iContact  Uses value of getName() by default.
     *
     * @return string
     */
    public function getDisplayName()
    {
        return $this->getName();
    }

    /**
     * Returns a description shown in the config form.
     *
     * @return string
     */
    public function getDescription()
    {
        return '';
    }

    /**
     * Get icon for Integration.
     *
     * @return string
     */
    public function getIcon()
    {
        $systemPath  = $this->pathsHelper->getSystemPath('root');
        $bundlePath  = $this->pathsHelper->getSystemPath('bundles');
        $pluginPath  = $this->pathsHelper->getSystemPath('plugins');
        $genericIcon = $bundlePath.'/PluginBundle/Assets/img/generic.png';

        $name   = $this->getName();
        $bundle = $this->settings->getPlugin()->getBundle();
        $icon   = $pluginPath.'/'.$bundle.'/Assets/img/'.strtolower($name).'.png';

        if (file_exists($systemPath.'/'.$icon)) {
            return $icon;
        }

        return $genericIcon;
    }

    /**
     * Get the type of authentication required for this API.  Values can be none, key, oauth2 or callback
     * (will call $this->authenticationTypeCallback).
     *
     * @return string
     */
    abstract public function getAuthenticationType();

    /**
     * Get if data priority is enabled in the integration or not default is false.
     *
     * @return string
     */
    public function getDataPriority()
    {
        return false;
    }

    /**
     * Get a list of supported features for this integration.
     *
     * Options are:
     *  cloud_storage - Asset remote storage
     *  public_profile - Lead social profile
     *  public_activity - Lead social activity
     *  share_button - Landing page share button
     *  sso_service - SSO using 3rd party service via sso_login and sso_login_check routes
     *  sso_form - SSO using submitted credentials through the login form
     *
     * @return array
     */
    public function getSupportedFeatures()
    {
        return [];
    }

    /**
     * Get a list of tooltips for the specified supported features.
     * This allows you to add detail / informational tooltips to your
     * supported feature checkbox group.
     *
     * Example:
     *  'cloud_storage' => 'mautic.integration.form.features.cloud_storage.tooltip'
     *
     * @return array
     */
    public function getSupportedFeatureTooltips()
    {
        return [];
    }

    /**
     * Returns the field the integration needs in order to find the user.
     *
     * @return mixed
     */
    public function getIdentifierFields()
    {
        return [];
    }

    /**
     * Allows integration to set a custom form template.
     *
     * @return string
     */
    public function getFormTemplate()
    {
        return 'MauticPluginBundle:Integration:form.html.php';
    }

    /**
     * Allows integration to set a custom theme folder.
     *
     * @return string
     */
    public function getFormTheme()
    {
        return 'MauticPluginBundle:FormTheme\Integration';
    }

    /**
     * Set the social integration entity.
     *
     * @param Integration $settings
     */
    public function setIntegrationSettings(Integration $settings)
    {
        $this->settings = $settings;

        $this->keys = $this->getDecryptedApiKeys();
    }

    /**
     * Get the social integration entity.
     *
     * @return Integration
     */
    public function getIntegrationSettings()
    {
        return $this->settings;
    }

    /**
     * Persist settings to the database.
     */
    public function persistIntegrationSettings()
    {
        $this->em->persist($this->settings);
        $this->em->flush();
    }

    /**
     * Merge api keys.
     *
     * @param            $mergeKeys
     * @param            $withKeys
     * @param bool|false $return Returns the key array rather than setting them
     *
     * @return void|array
     */
    public function mergeApiKeys($mergeKeys, $withKeys = [], $return = false)
    {
        $settings = $this->settings;
        if (empty($withKeys)) {
            $withKeys = $this->keys;
        }

        foreach ($withKeys as $k => $v) {
            if (!empty($mergeKeys[$k])) {
                $withKeys[$k] = $mergeKeys[$k];
            }
            unset($mergeKeys[$k]);
        }

        //merge remaining new keys
        $withKeys = array_merge($withKeys, $mergeKeys);

        if ($return) {
            $this->keys = $this->dispatchIntegrationKeyEvent(
                PluginEvents::PLUGIN_ON_INTEGRATION_KEYS_MERGE,
                $withKeys
            );

            return $this->keys;
        } else {
            $this->encryptAndSetApiKeys($withKeys, $settings);

            //reset for events that depend on rebuilding auth objects
            $this->setIntegrationSettings($settings);
        }
    }

    /**
     * Encrypts and saves keys to the entity.
     *
     * @param array       $keys
     * @param Integration $entity
     */
    public function encryptAndSetApiKeys(array $keys, Integration $entity)
    {
        /** @var PluginIntegrationKeyEvent $event */
        $keys = $this->dispatchIntegrationKeyEvent(
            PluginEvents::PLUGIN_ON_INTEGRATION_KEYS_ENCRYPT,
            $keys
        );

        // Update keys
        $this->keys = array_merge($this->keys, $keys);

        $encrypted = $this->encryptApiKeys($keys);
        $entity->setApiKeys($encrypted);
    }

    /**
     * Returns already decrypted keys.
     *
     * @return mixed
     */
    public function getKeys()
    {
        return $this->keys;
    }

    /**
     * Returns decrypted API keys.
     *
     * @param bool $entity
     *
     * @return array
     */
    public function getDecryptedApiKeys($entity = false)
    {
        static $decryptedKeys = [];

        if (!$entity) {
            $entity = $this->settings;
        }

        $keys = $entity->getApiKeys();

        $serialized = serialize($keys);
        if (empty($decryptedKeys[$serialized])) {
            $decryptedKeys[$serialized] = $this->dispatchIntegrationKeyEvent(
                PluginEvents::PLUGIN_ON_INTEGRATION_KEYS_DECRYPT,
                $this->decryptApiKeys($keys)
            );
        }

        return $decryptedKeys[$serialized];
    }

    /**
     * Encrypts API keys.
     *
     * @param array $keys
     *
     * @return array
     */
    public function encryptApiKeys(array $keys)
    {
        $encrypted = [];

        foreach ($keys as $name => $key) {
            $key              = $this->encryptionHelper->encrypt($key);
            $encrypted[$name] = $key;
        }

        return $encrypted;
    }

    /**
     * Decrypts API keys.
     *
     * @param array $keys
     *
     * @return array
     */
    public function decryptApiKeys(array $keys)
    {
        $decrypted = [];

        foreach ($keys as $name => $key) {
            $key              = $this->encryptionHelper->decrypt($key);
            $decrypted[$name] = $key;
        }

        return $decrypted;
    }

    /**
     * Get the array key for clientId.
     *
     * @return string
     */
    public function getClientIdKey()
    {
        switch ($this->getAuthenticationType()) {
            case 'oauth1a':
                return 'consumer_id';
            case 'oauth2':
                return 'client_id';
            case 'key':
                return 'key';
            default:
                return '';
        }
    }

    /**
     * Get the array key for client secret.
     *
     * @return string
     */
    public function getClientSecretKey()
    {
        switch ($this->getAuthenticationType()) {
            case 'oauth1a':
                return 'consumer_secret';
            case 'oauth2':
                return 'client_secret';
            case 'basic':
                return 'password';
            default:
                return '';
        }
    }

    /**
     * Array of keys to mask in the config form.
     *
     * @return array
     */
    public function getSecretKeys()
    {
        return [$this->getClientSecretKey()];
    }

    /**
     * Get the array key for the auth token.
     *
     * @return string
     */
    public function getAuthTokenKey()
    {
        switch ($this->getAuthenticationType()) {
            case 'oauth2':
                return 'access_token';
            case 'oauth1a':
                return 'oauth_token';
            default:
                return '';
        }
    }

    /**
     * Get the keys for the refresh token and expiry.
     *
     * @return array
     */
    public function getRefreshTokenKeys()
    {
        return [];
    }

    /**
     * Get a list of keys required to make an API call.  Examples are key, clientId, clientSecret.
     *
     * @return array
     */
    public function getRequiredKeyFields()
    {
        switch ($this->getAuthenticationType()) {
            case 'oauth1a':
                return [
                    'consumer_id'     => 'mautic.integration.keyfield.consumerid',
                    'consumer_secret' => 'mautic.integration.keyfield.consumersecret',
                ];
            case 'oauth2':
                return [
                    'client_id'     => 'mautic.integration.keyfield.clientid',
                    'client_secret' => 'mautic.integration.keyfield.clientsecret',
                ];
            case 'key':
                return [
                    'key' => 'mautic.integration.keyfield.api',
                ];
            case 'basic':
                return [
                    'username' => 'mautic.integration.keyfield.username',
                    'password' => 'mautic.integration.keyfield.password',
                ];
            default:
                return [];
        }
    }

    /**
     * Extract the tokens returned by the oauth callback.
     *
     * @param string $data
     * @param bool   $postAuthorization
     *
     * @return mixed
     */
    public function parseCallbackResponse($data, $postAuthorization = false)
    {
        if (!$parsed = json_decode($data, true)) {
            parse_str($data, $parsed);
        }

        return $parsed;
    }

    /**
     * Generic error parser.
     *
     * @param $response
     *
     * @return string
     */
    public function getErrorsFromResponse($response)
    {
        if (is_object($response)) {
            if (!empty($response->errors)) {
                $errors = [];
                foreach ($response->errors as $e) {
                    $errors[] = $e->message;
                }

                return implode('; ', $errors);
            } elseif (!empty($response->error->message)) {
                return $response->error->message;
            } else {
                return (string) $response;
            }
        } elseif (is_array($response)) {
            if (isset($response['error_description'])) {
                return $response['error_description'];
            } elseif (isset($response['error'])) {
                if (is_array($response['error'])) {
                    if (isset($response['error']['message'])) {
                        return $response['error']['message'];
                    } else {
                        return implode(', ', $response['error']);
                    }
                } else {
                    return $response['error'];
                }
            } elseif (isset($response['errors'])) {
                $errors = [];
                foreach ($response['errors'] as $err) {
                    if (is_array($err)) {
                        if (isset($err['message'])) {
                            $errors[] = $err['message'];
                        } else {
                            $errors[] = implode(', ', $err);
                        }
                    } else {
                        $errors[] = $err;
                    }
                }

                return implode('; ', $errors);
            }

            return $response;
        } else {
            return $response;
        }
    }

    /**
     * Make a basic call using cURL to get the data.
     *
     * @param        $url
     * @param array  $parameters
     * @param string $method
     * @param array  $settings
     *
     * @return mixed|string
     */
    public function makeRequest($url, $parameters = [], $method = 'GET', $settings = [])
    {
        // If not authorizing the session itself, check isAuthorized which will refresh tokens if applicable
        if (empty($settings['authorize_session'])) {
            $this->isAuthorized();
        }

        $method   = strtoupper($method);
        $authType = (empty($settings['auth_type'])) ? $this->getAuthenticationType() : $settings['auth_type'];

        list($parameters, $headers) = $this->prepareRequest($url, $parameters, $method, $settings, $authType);

        if (empty($settings['ignore_event_dispatch'])) {
            $event = $this->dispatcher->dispatch(
                PluginEvents::PLUGIN_ON_INTEGRATION_REQUEST,
                new PluginIntegrationRequestEvent($this, $url, $parameters, $headers, $method, $settings, $authType)
            );

            $headers    = $event->getHeaders();
            $parameters = $event->getParameters();
        }

        if (!isset($settings['query'])) {
            $settings['query'] = [];
        }

        if (isset($parameters['append_to_query'])) {
            $settings['query'] = array_merge(
                $settings['query'],
                $parameters['append_to_query']
            );

            unset($parameters['append_to_query']);
        }

        if (isset($parameters['post_append_to_query'])) {
            $postAppend = $parameters['post_append_to_query'];
            unset($parameters['post_append_to_query']);
        }

        if (!$this->isConfigured()) {
            return [
                'error' => [
                    'message' => $this->translator->trans(
                        'mautic.integration.missingkeys'
                    ),
                ],
            ];
        }

        if ($method == 'GET' && !empty($parameters)) {
            $parameters = array_merge($settings['query'], $parameters);
            $query      = http_build_query($parameters);
            $url        .= (strpos($url, '?') === false) ? '?'.$query : '&'.$query;
        } elseif (!empty($settings['query'])) {
            $query = http_build_query($settings['query']);
            $url   .= (strpos($url, '?') === false) ? '?'.$query : '&'.$query;
        }

        if (isset($postAppend)) {
            $url .= $postAppend;
        }

        // Check for custom content-type header
        if (!empty($settings['content_type'])) {
            $settings['encoding_headers_set'] = true;
            $headers[]                        = "Content-type: {$settings['content_type']}";
        }

        if ($method !== 'GET') {
            if (!empty($parameters)) {
                if ($authType == 'oauth1a') {
                    $parameters = http_build_query($parameters);
                }
                if (!empty($settings['encode_parameters'])) {
                    if ($settings['encode_parameters'] == 'json') {
                        //encode the arguments as JSON
                        $parameters = json_encode($parameters);
                        if (empty($settings['encoding_headers_set'])) {
                            $headers[] = 'Content-Type: application/json';
                        }
                    }
                }
            }
        }

        $options = [
            CURLOPT_HTTP_VERSION   => CURL_HTTP_VERSION_1_1,
            CURLOPT_HEADER         => 1,
            CURLOPT_RETURNTRANSFER => 1,
            CURLOPT_FOLLOWLOCATION => 0,
            CURLOPT_REFERER        => $this->getRefererUrl(),
            CURLOPT_USERAGENT      => $this->getUserAgent(),
        ];

        if (isset($settings['curl_options'])) {
            $options = array_merge($options, $settings['curl_options']);
        }

        if (isset($settings['ssl_verifypeer'])) {
            $options[CURLOPT_SSL_VERIFYPEER] = $settings['ssl_verifypeer'];
        }

        $connector = HttpFactory::getHttp(
            [
                'transport.curl' => $options,
            ]
        );

        $parseHeaders = (isset($settings['headers'])) ? array_merge($headers, $settings['headers']) : $headers;
        // HTTP library requires that headers are in key => value pairs
        $headers = [];
        if (is_array($parseHeaders)) {
            foreach ($parseHeaders as $key => $value) {
                if (strpos($value, ':') !== false) {
                    list($key, $value) = explode(':', $value);
                    $key   = trim($key);
                    $value = trim($value);
                }

                $headers[$key] = $value;
            }
        }
        try {
            $timeout = (isset($settings['request_timeout'])) ? (int) $settings['request_timeout'] : 10;
            switch ($method) {
                case 'GET':
                    $result = $connector->get($url, $headers, $timeout);
                    break;
                case 'POST':
                case 'PUT':
                case 'PATCH':
                    $connectorMethod = strtolower($method);
                    $result          = $connector->$connectorMethod($url, $parameters, $headers, $timeout);
                    break;
                case 'DELETE':
                    $result = $connector->delete($url, $headers, $timeout);
                    break;
            }
        } catch (\Exception $exception) {
            return ['error' => ['message' => $exception->getMessage(), 'code' => $exception->getCode()]];
        }
        if (empty($settings['ignore_event_dispatch'])) {
            $event->setResponse($result);
            $this->dispatcher->dispatch(
                PluginEvents::PLUGIN_ON_INTEGRATION_RESPONSE,
                $event
            );
        }
        if (!empty($settings['return_raw'])) {
            return $result;
        } else {
            $response = $this->parseCallbackResponse($result->body, !empty($settings['authorize_session']));

            return $response;
        }
    }

    /**
     * @param            $integrationEntity
     * @param            $integrationEntityId
     * @param            $internalEntity
     * @param            $internalEntityId
     * @param array|null $internal
     * @param bool       $persist
     */
    public function createIntegrationEntity(
        $integrationEntity,
        $integrationEntityId,
        $internalEntity,
        $internalEntityId,
        array $internal = null,
        $persist = true
    ) {
        $date   = (defined('MAUTIC_DATE_MODIFIED_OVERRIDE')) ? \DateTime::createFromFormat('U', MAUTIC_DATE_MODIFIED_OVERRIDE)
            : new \DateTime();
        $entity = new IntegrationEntity();
        $entity->setDateAdded($date)
            ->setLastSyncDate($date)
            ->setIntegration($this->getName())
            ->setIntegrationEntity($integrationEntity)
            ->setIntegrationEntityId($integrationEntityId)
            ->setInternalEntity($internalEntity)
            ->setInternal($internal)
            ->setInternalEntityId($internalEntityId);

        if ($persist) {
            $this->em->getRepository('MauticPluginBundle:IntegrationEntity')->saveEntity($entity);
        }

        return $entity;
    }

    /**
     * @return IntegrationEntityRepository
     */
    public function getIntegrationEntityRepository()
    {
        return $this->em->getRepository('MauticPluginBundle:IntegrationEntity');
    }

    /**
     * Method to prepare the request parameters. Builds array of headers and parameters.
     *
     * @param $url
     * @param $parameters
     * @param $method
     * @param $settings
     * @param $authType
     *
     * @return array
     */
    public function prepareRequest($url, $parameters, $method, $settings, $authType)
    {
        $clientIdKey     = $this->getClientIdKey();
        $clientSecretKey = $this->getClientSecretKey();
        $authTokenKey    = $this->getAuthTokenKey();
        $authToken       = '';
        if (isset($settings['override_auth_token'])) {
            $authToken = $settings['override_auth_token'];
        } elseif (isset($this->keys[$authTokenKey])) {
            $authToken = $this->keys[$authTokenKey];
        }

        // Override token parameter key if neede
        if (!empty($settings[$authTokenKey])) {
            $authTokenKey = $settings[$authTokenKey];
        }

        $headers = [];

        if (!empty($settings['authorize_session'])) {
            switch ($authType) {
                case 'oauth1a':
                    $requestTokenUrl = $this->getRequestTokenUrl();
                    if (!array_key_exists('append_callback', $settings) && !empty($requestTokenUrl)) {
                        $settings['append_callback'] = false;
                    }
                    $oauthHelper = new oAuthHelper($this, $this->request, $settings);
                    $headers     = $oauthHelper->getAuthorizationHeader($url, $parameters, $method);
                    break;
                case 'oauth2':
                    if ($bearerToken = $this->getBearerToken(true)) {
                        $headers                  = [
                            "Authorization: Basic {$bearerToken}",
                            'Content-Type: application/x-www-form-urlencoded;charset=UTF-8',
                        ];
                        $parameters['grant_type'] = 'client_credentials';
                    } else {
                        $defaultGrantType = (!empty($settings['refresh_token'])) ? 'refresh_token'
                            : 'authorization_code';
                        $grantType        = (!isset($settings['grant_type'])) ? $defaultGrantType
                            : $settings['grant_type'];

                        $useClientIdKey     = (empty($settings[$clientIdKey])) ? $clientIdKey : $settings[$clientIdKey];
                        $useClientSecretKey = (empty($settings[$clientSecretKey])) ? $clientSecretKey
                            : $settings[$clientSecretKey];
                        $parameters         = array_merge(
                            $parameters,
                            [
                                $useClientIdKey     => $this->keys[$clientIdKey],
                                $useClientSecretKey => isset($this->keys[$clientSecretKey]) ? $this->keys[$clientSecretKey] : '',
                                'grant_type'        => $grantType,
                            ]
                        );

                        if (!empty($settings['refresh_token']) && !empty($this->keys[$settings['refresh_token']])) {
                            $parameters[$settings['refresh_token']] = $this->keys[$settings['refresh_token']];
                        }

                        if ($grantType == 'authorization_code') {
                            $parameters['code'] = $this->request->get('code');
                        }
                        if (empty($settings['ignore_redirecturi'])) {
                            $callback                   = $this->getAuthCallbackUrl();
                            $parameters['redirect_uri'] = $callback;
                        }
                    }
                    break;
            }
        } else {
            switch ($authType) {
                case 'basic':
                    $headers = [
                        'Authorization' => 'Basic '.base64_encode($this->keys['username'].':'.$this->keys['password']),
                    ];
                    break;
                case 'oauth1a':
                    $oauthHelper = new oAuthHelper($this, $this->request, $settings);
                    $headers     = $oauthHelper->getAuthorizationHeader($url, $parameters, $method);
                    break;
                case 'oauth2':
                    if ($bearerToken = $this->getBearerToken()) {
                        $headers = [
                            "Authorization: Bearer {$bearerToken}",
                            //"Content-Type: application/x-www-form-urlencoded;charset=UTF-8"
                        ];
                    } else {
                        if (!empty($settings['append_auth_token'])) {
                            // Workaround because $settings cannot be manipulated here
                            $parameters['append_to_query'] = [
                                $authTokenKey => $authToken,
                            ];
                        } else {
                            $parameters[$authTokenKey] = $authToken;
                        }

                        $headers = [
                            "oauth-token: $authTokenKey",
                            "Authorization: OAuth {$authToken}",
                        ];
                    }
                    break;
                case 'key':
                    $parameters[$authTokenKey] = $authToken;
                    break;
            }
        }

        return [$parameters, $headers];
    }

    /**
     * Generate the auth login URL.  Note that if oauth2, response_type=code is assumed.  If this is not the case,
     * override this function.
     *
     * @return string
     */
    public function getAuthLoginUrl()
    {
        $authType = $this->getAuthenticationType();

        if ($authType == 'oauth2') {
            $callback    = $this->getAuthCallbackUrl();
            $clientIdKey = $this->getClientIdKey();
            $state       = $this->getAuthLoginState();
            $url         = $this->getAuthenticationUrl()
                .'?client_id='.$this->keys[$clientIdKey]
                .'&response_type=code'
                .'&redirect_uri='.urlencode($callback)
                .'&state='.$state;

            if ($scope = $this->getAuthScope()) {
                $url .= '&scope='.urlencode($scope);
            }

            if ($this->session) {
                $this->session->set($this->getName().'_csrf_token', $state);
            }

            return $url;
        } else {
            return $this->router->generate(
                'mautic_integration_auth_callback',
                ['integration' => $this->getName()]
            );
        }
    }

    /**
     * State variable to append to login url (usually used in oAuth flows).
     *
     * @return string
     */
    public function getAuthLoginState()
    {
        return hash('sha1', uniqid(mt_rand()));
    }

    /**
     * Get the scope for auth flows.
     *
     * @return string
     */
    public function getAuthScope()
    {
        return '';
    }

    /**
     * Gets the URL for the built in oauth callback.
     *
     * @return string
     */
    public function getAuthCallbackUrl()
    {
        $defaultUrl = $this->router->generate(
            'mautic_integration_auth_callback',
            ['integration' => $this->getName()],
            true //absolute
        );

        /** @var PluginIntegrationAuthCallbackUrlEvent $event */
        $event = $this->dispatcher->dispatch(
            PluginEvents::PLUGIN_ON_INTEGRATION_GET_AUTH_CALLBACK_URL,
            new PluginIntegrationAuthCallbackUrlEvent($this, $defaultUrl)
        );

        return $event->getCallbackUrl();
    }

    /**
     * Retrieves and stores tokens returned from oAuthLogin.
     *
     * @param array $settings
     * @param array $parameters
     *
     * @return bool|string false if no error; otherwise the error string
     *
     * @throws ApiErrorException if OAuth2 state does not match
     */
    public function authCallback($settings = [], $parameters = [])
    {
        $authType = $this->getAuthenticationType();

        switch ($authType) {
            case 'oauth2':
                if ($this->session) {
                    $state      = $this->session->get($this->getName().'_csrf_token', false);
                    $givenState = ($this->request->isXmlHttpRequest()) ? $this->request->request->get('state') : $this->request->get('state');

                    if ($state && $state !== $givenState) {
                        $this->session->remove($this->getName().'_csrf_token');
                        throw new ApiErrorException('mautic.integration.auth.invalid.state');
                    }
                }

                if (!empty($settings['use_refresh_token'])) {
                    // Try refresh token
                    $refreshTokenKeys = $this->getRefreshTokenKeys();

                    if (!empty($refreshTokenKeys)) {
                        list($refreshTokenKey, $expiryKey) = $refreshTokenKeys;

                        $settings['refresh_token'] = $refreshTokenKey;
                    }
                }
                break;

            case 'oauth1a':
                // After getting request_token and authorizing, post back to access_token
                $settings['append_callback']  = true;
                $settings['include_verifier'] = true;

                // Get request token returned from Twitter and submit it to get access_token
                $settings['request_token'] = ($this->request) ? $this->request->get('oauth_token') : '';

                break;
        }

        $settings['authorize_session'] = true;

        $method = (!isset($settings['method'])) ? 'POST' : $settings['method'];
        $data   = $this->makeRequest($this->getAccessTokenUrl(), $parameters, $method, $settings);

        return $this->extractAuthKeys($data);
    }

    /**
     * Extacts the auth keys from response and saves entity.
     *
     * @param $data
     * @param $tokenOverride
     *
     * @return bool|string false if no error; otherwise the error string
     */
    public function extractAuthKeys($data, $tokenOverride = null)
    {
        //check to see if an entity exists
        $entity = $this->getIntegrationSettings();
        if ($entity == null) {
            $entity = new Integration();
            $entity->setName($this->getName());
        }
        // Prepare the keys for extraction such as renaming, setting expiry, etc
        $data = $this->prepareResponseForExtraction($data);

        //parse the response
        $authTokenKey = ($tokenOverride) ? $tokenOverride : $this->getAuthTokenKey();
        if (is_array($data) && isset($data[$authTokenKey])) {
            $keys      = $this->mergeApiKeys($data, null, true);
            $encrypted = $this->encryptApiKeys($keys);
            $entity->setApiKeys($encrypted);

            if ($this->session) {
                $this->session->set($this->getName().'_tokenResponse', $data);
            }

            $error = false;
        } elseif (is_array($data) && isset($data['access_token'])) {
            if ($this->session) {
                $this->session->set($this->getName().'_tokenResponse', $data);
            }
            $error = false;
        } else {
            $error = $this->getErrorsFromResponse($data);
            if (empty($error)) {
                $error = $this->translator->trans(
                    'mautic.integration.error.genericerror',
                    [],
                    'flashes'
                );
            }
        }

        //save the data
        $this->em->persist($entity);
        $this->em->flush();

        $this->setIntegrationSettings($entity);

        return $error;
    }

    /**
     * Called in extractAuthKeys before key comparison begins to give opportunity to set expiry, rename keys, etc.
     *
     * @param $data
     *
     * @return mixed
     */
    public function prepareResponseForExtraction($data)
    {
        return $data;
    }

    /**
     * Checks to see if the integration is configured by checking that required keys are populated.
     *
     * @return bool
     */
    public function isConfigured()
    {
        $requiredTokens = $this->getRequiredKeyFields();
        foreach ($requiredTokens as $token => $label) {
            if (empty($this->keys[$token])) {
                return false;
            }
        }

        return true;
    }

    /**
     * Checks if an integration is authorized and/or authorizes the request.
     *
     * @return bool
     */
    public function isAuthorized()
    {
        if (!$this->isConfigured()) {
            return false;
        }

        $type         = $this->getAuthenticationType();
        $authTokenKey = $this->getAuthTokenKey();

        switch ($type) {
            case 'oauth1a':
            case 'oauth2':
                $refreshTokenKeys = $this->getRefreshTokenKeys();
                if (!isset($this->keys[$authTokenKey])) {
                    $valid = false;
                } elseif (!empty($refreshTokenKeys)) {
                    list($refreshTokenKey, $expiryKey) = $refreshTokenKeys;
                    if (!empty($this->keys[$refreshTokenKey]) && !empty($expiryKey) && isset($this->keys[$expiryKey])
                        && time() > $this->keys[$expiryKey]
                    ) {
                        //token has expired so try to refresh it
                        $error = $this->authCallback(['refresh_token' => $refreshTokenKey]);
                        $valid = (empty($error));
                    } else {
                        // The refresh token doesn't have an expiry so the integration will have to check for expired sessions and request new token
                        $valid = true;
                    }
                } else {
                    $valid = true;
                }
                break;
            case 'key':
                $valid = isset($this->keys['api_key']);
                break;
            case 'rest':
                $valid = isset($this->keys[$authTokenKey]);
                break;
            case 'basic':
                $valid = (!empty($this->keys['username']) && !empty($this->keys['password']));
                break;
            default:
                $valid = true;
                break;
        }

        return $valid;
    }

    /**
     * Get the URL required to obtain an oauth2 access token.
     *
     * @return string
     */
    public function getAccessTokenUrl()
    {
        return '';
    }

    /**
     * Get the authentication/login URL for oauth2 access.
     *
     * @return string
     */
    public function getAuthenticationUrl()
    {
        return '';
    }

    /**
     * Get request token for oauth1a authorization request.
     *
     * @param array $settings
     *
     * @return mixed|string
     */
    public function getRequestToken($settings = [])
    {
        // Child classes can easily pass in custom settings this way
        $settings = array_merge(
            ['authorize_session' => true, 'append_callback' => false, 'ssl_verifypeer' => true],
            $settings
        );

        // init result to empty string
        $result = '';

        $url = $this->getRequestTokenUrl();
        if (!empty($url)) {
            $result = $this->makeRequest(
                $url,
                [],
                'POST',
                $settings
            );
        }

        return $result;
    }

    /**
     * Url to post in order to get the request token if required; leave empty if not required.
     *
     * @return string
     */
    public function getRequestTokenUrl()
    {
        return '';
    }

    /**
     * Generate a bearer token.
     *
     * @param $inAuthorization
     *
     * @return string
     */
    public function getBearerToken($inAuthorization = false)
    {
        return '';
    }

    /**
     * Gets the ID of the user for the integration.
     *
     * @param       $identifier
     * @param array $socialCache
     *
     * @deprecated  To be removed 2.0
     *
     * @return mixed
     */
    public function getUserId($identifier, &$socialCache)
    {
        if (!empty($socialCache['id'])) {
            return $socialCache['id'];
        }

        return false;
    }

    /**
     * Get an array of public activity.
     *
     * @param $identifier
     * @param $socialCache
     *
     * @return array
     */
    public function getPublicActivity($identifier, &$socialCache)
    {
        return [];
    }

    /**
     * Get an array of public data.
     *
     * @param $identifier
     * @param $socialCache
     *
     * @return array
     */
    public function getUserData($identifier, &$socialCache)
    {
        return [];
    }

    /**
     * Generates current URL to set as referer for curl calls.
     *
     * @return string
     */
    protected function getRefererUrl()
    {
        return ($this->request) ? $this->request->getRequestUri() : null;
    }

    /**
     * Generate a user agent string.
     *
     * @return string
     */
    protected function getUserAgent()
    {
        return ($this->request) ? $this->request->server->get('HTTP_USER_AGENT') : null;
    }

    /**
     * Get a list of available fields from the connecting API.
     *
     * @param array $settings
     *
     * @return array
     */
    public function getAvailableLeadFields($settings = [])
    {
        if (empty($settings['ignore_field_cache'])) {
            $cacheSuffix = (isset($settings['cache_suffix'])) ? $settings['cache_suffix'] : '';
            if ($fields = $this->cache->get('leadFields'.$cacheSuffix)) {
                return $fields;
            }
        }

        return [];
    }

    /**
     * @param Integration $entity
     * @param array       $mauticLeadFields
     * @param array       $mauticCompanyFields
     *
     * @return array
     */
    public function cleanUpFields(Integration $entity, array $mauticLeadFields, array $mauticCompanyFields)
    {
        $featureSettings        = $entity->getFeatureSettings();
        $submittedFields        = (isset($featureSettings['leadFields'])) ? $featureSettings['leadFields'] : [];
        $submittedCompanyFields = (isset($featureSettings['companyFields'])) ? $featureSettings['companyFields'] : [];
        $submittedObjects       = (isset($featureSettings['objects'])) ? $featureSettings['objects'] : [];
        $missingRequiredFields  = [];

        // add special case in order to prevent it from being removed
        $mauticLeadFields['mauticContactTimelineLink'] = '';

        //make sure now non-existent aren't saved
        $settings                                = [
            'ignore_field_cache' => false,
        ];
        $settings['feature_settings']['objects'] = $submittedObjects;
        $availableIntegrationFields              = $this->getAvailableLeadFields($settings);
        $leadFields                              = [];

        /**
         * @param $mappedFields
         * @param $integrationFields
         * @param $mauticFields
         * @param $fieldType
         */
        $cleanup = function (&$mappedFields, $integrationFields, $mauticFields, $fieldType) use (&$missingRequiredFields, &$featureSettings) {
            $updateKey    = ('companyFields' === $fieldType) ? 'update_mautic_company' : 'update_mautic';
            $removeFields = array_keys(array_diff_key($mappedFields, $integrationFields));

            // Find all the mapped fields that no longer exist in Mautic
            if ($nonExistentFields = array_diff($mappedFields, array_keys($mauticFields))) {
                // Remove those fields
                $removeFields = array_merge($removeFields, array_keys($nonExistentFields));
            }

            foreach ($removeFields as $field) {
                unset($mappedFields[$field]);

                if (isset($featureSettings[$updateKey])) {
                    unset($featureSettings[$updateKey][$field]);
                }
            }

            // Check if required fields are missing
            $required = $this->getRequiredFields($integrationFields);
            if (array_diff_key($required, $mappedFields)) {
                $missingRequiredFields[$fieldType] = true;
            }
        };

        if ($submittedObjects) {
            if (in_array('company', $submittedObjects)) {
                // special handling for company fields
                if (isset($availableIntegrationFields['company'])) {
                    $cleanup($submittedCompanyFields, $availableIntegrationFields['company'], $mauticCompanyFields, 'companyFields');
                    $featureSettings['companyFields'] = $submittedCompanyFields;
                    unset($availableIntegrationFields['company']);
                }
            }

            // Rest of the objects are merged and assumed to be leadFields
            foreach ($submittedObjects as $object) {
                if (isset($availableIntegrationFields[$object])) {
                    $leadFields = array_merge($leadFields, $availableIntegrationFields[$object]);
                }
            }
        } else {
            // Cleanup assuming there are no objects as keys
            $leadFields = $availableIntegrationFields;
        }

        if (!empty($leadFields)) {
            $cleanup($submittedFields, $leadFields, $mauticLeadFields, 'leadFields');
            $featureSettings['leadFields'] = $submittedFields;
        }

        $entity->setFeatureSettings($featureSettings);

        return $missingRequiredFields;
    }

    /**
     * @param array $fields
     *
     * @return array
     */
    public function getRequiredFields(array $fields)
    {
        $requiredFields = [];
        foreach ($fields as $field => $details) {
            if ((is_array($details) && !empty($details['required'])) || 'email' === $field
                || (isset($details['optionLabel'])
                    && strtolower(
                        $details['optionLabel']
                    ) == 'email')
            ) {
                $requiredFields[$field] = $field;
            }
        }

        return $requiredFields;
    }

    /**
     * Match lead data with integration fields.
     *
     * @param $lead
     * @param $config
     *
     * @return array
     */
    public function populateLeadData($lead, $config = [])
    {
        if (!isset($config['leadFields'])) {
            $config = $this->mergeConfigToFeatureSettings($config);

            if (empty($config['leadFields'])) {
                return [];
            }
        }

        if ($lead instanceof Lead) {
            $fields = $lead->getFields(true);
            $leadId = $lead->getId();
        } else {
            $fields = $lead;
            $leadId = $lead['id'];
        }

        $object          = isset($config['object']) ? $config['object'] : null;
        $leadFields      = $config['leadFields'];
        $availableFields = $this->getAvailableLeadFields($config);

        if ($object) {
            $availableFields = $availableFields[$config['object']];
        }

        $unknown = $this->translator->trans('mautic.integration.form.lead.unknown');
        $matched = [];

        foreach ($availableFields as $key => $field) {
            $integrationKey = $matchIntegrationKey = $this->convertLeadFieldKey($key, $field);
            if (!isset($config['leadFields'][$integrationKey])) {
                continue;
            }

            if (is_array($integrationKey)) {
                list($integrationKey, $matchIntegrationKey) = $integrationKey;
            }

            if (isset($leadFields[$integrationKey])) {
                if ('mauticContactTimelineLink' === $leadFields[$integrationKey]) {
                    $matched[$integrationKey] = $this->getContactTimelineLink($leadId);

                    continue;
                }
                $mauticKey = $leadFields[$integrationKey];
                if (isset($fields[$mauticKey]) && !empty($fields[$mauticKey]['value'])) {
                    $matched[$matchIntegrationKey] = $this->cleanPushData($fields[$mauticKey]['value'], (isset($field['type'])) ? $field['type'] : 'string');
                }
            }

            if (!empty($field['required']) && empty($matched[$matchIntegrationKey])) {
                $matched[$matchIntegrationKey] = $unknown;
            }
        }

        return $matched;
    }

    /**
     * Match lead data with integration fields.
     *
     * @param $lead
     * @param $config
     *
     * @return array
     */
    public function populateCompanyData($lead, $config = [])
    {
        if (!isset($config['companyFields'])) {
            $config = $this->mergeConfigToFeatureSettings($config);

            if (empty($config['companyFields'])) {
                return [];
            }
        }

        if ($lead instanceof Lead) {
            $fields = $lead->getPrimaryCompany();
        } else {
            $fields = $lead['primaryCompany'];
        }

        $companyFields   = $config['companyFields'];
        $availableFields = $this->getAvailableLeadFields($config)['company'];
        $unknown         = $this->translator->trans('mautic.integration.form.lead.unknown');
        $matched         = [];

        foreach ($availableFields as $key => $field) {
            $integrationKey = $this->convertLeadFieldKey($key, $field);

            if (isset($companyFields[$key])) {
                $mauticKey = $companyFields[$key];
                if (isset($fields[$mauticKey]) && !empty($fields[$mauticKey])) {
                    $matched[$integrationKey] = $this->cleanPushData($fields[$mauticKey], (isset($field['type'])) ? $field['type'] : 'string');
                }
            }

            if (!empty($field['required']) && empty($matched[$integrationKey])) {
                $matched[$integrationKey] = $unknown;
            }
        }

        return $matched;
    }

    /**
     * Takes profile data from an integration and maps it to Mautic's lead fields.
     *
     * @param       $data
     * @param array $config
     * @param null  $object
     *
     * @return array
     */
    public function populateMauticLeadData($data, $config = [], $object = null)
    {
        // Glean supported fields from what was returned by the integration
        $gleanedData = $data;

        if ($object == null) {
            $object = 'lead';
        }
        if ($object == 'company') {
            if (!isset($config['companyFields'])) {
                $config = $this->mergeConfigToFeatureSettings($config);

                if (empty($config['companyFields'])) {
                    return [];
                }
            }

            $fields = $config['companyFields'];
        }
        if ($object == 'lead') {
            if (!isset($config['leadFields'])) {
                $config = $this->mergeConfigToFeatureSettings($config);

                if (empty($config['leadFields'])) {
                    return [];
                }
            }
            $fields = $config['leadFields'];
        }

        $matched = [];
        foreach ($gleanedData as $key => $field) {
            if (isset($fields[$key]) && isset($gleanedData[$key])
                && $this->translator->trans('mautic.integration.form.lead.unknown') !== $gleanedData[$key]
            ) {
                $matched[$fields[$key]] = $gleanedData[$key];
            }
        }

        return $matched;
    }

    /**
     * Create or update existing Mautic lead from the integration's profile data.
     *
     * @param mixed      $data    Profile data from integration
     * @param bool|true  $persist Set to false to not persist lead to the database in this method
     * @param array|null $socialCache
     * @param mixed||null $identifiers
     *
     * @return Lead
     */
    public function getMauticLead($data, $persist = true, $socialCache = null, $identifiers = null)
    {
        if (is_object($data)) {
            // Convert to array in all levels
            $data = json_encode(json_decode($data), true);
        } elseif (is_string($data)) {
            // Assume JSON
            $data = json_decode($data, true);
        }

        // Match that data with mapped lead fields
        $matchedFields = $this->populateMauticLeadData($data);

        if (empty($matchedFields)) {
            return;
        }

        // Find unique identifier fields used by the integration
        /** @var \Mautic\LeadBundle\Model\LeadModel $leadModel */
        $leadModel           = $this->leadModel;
        $uniqueLeadFields    = $this->fieldModel->getUniqueIdentifierFields();
        $uniqueLeadFieldData = [];

        foreach ($matchedFields as $leadField => $value) {
            if (array_key_exists($leadField, $uniqueLeadFields) && !empty($value)) {
                $uniqueLeadFieldData[$leadField] = $value;
            }
        }

        // Default to new lead
        $lead = new Lead();
        $lead->setNewlyCreated(true);

        if (count($uniqueLeadFieldData)) {
            $existingLeads = $this->em->getRepository('MauticLeadBundle:Lead')
                ->getLeadsByUniqueFields($uniqueLeadFieldData);

            if (!empty($existingLeads)) {
                $lead = array_shift($existingLeads);
            }
        }

        $leadModel->setFieldValues($lead, $matchedFields, false, false);

        // Update the social cache
        $leadSocialCache = $lead->getSocialCache();
        if (!isset($leadSocialCache[$this->getName()])) {
            $leadSocialCache[$this->getName()] = [];
        }

        if (null !== $socialCache) {
            $leadSocialCache[$this->getName()] = array_merge($leadSocialCache[$this->getName()], $socialCache);
        }

        // Check for activity while here
        if (null !== $identifiers && in_array('public_activity', $this->getSupportedFeatures())) {
            $this->getPublicActivity($identifiers, $leadSocialCache[$this->getName()]);
        }

        $lead->setSocialCache($leadSocialCache);

        // Update the internal info integration object that has updated the record
        if (isset($data['internal'])) {
            $internalInfo                   = $lead->getInternal();
            $internalInfo[$this->getName()] = $data['internal'];
            $lead->setInternal($internalInfo);
        }

        if ($persist && !empty($lead->getChanges(true))) {
            // Only persist if instructed to do so as it could be that calling code needs to manipulate the lead prior to executing event listeners
            try {
                $leadModel->saveEntity($lead, false);
            } catch (\Exception $exception) {
                $this->logger->addWarning($exception->getMessage());

                return;
            }
        }

        return $lead;
    }

    /**
     * Merges a config from integration_list with feature settings.
     *
     * @param array $config
     *
     * @return array|mixed
     */
    public function mergeConfigToFeatureSettings($config = [])
    {
        $featureSettings = $this->settings->getFeatureSettings();

        if (isset($config['config'])
            && (empty($config['integration'])
                || (!empty($config['integration'])
                    && $config['integration'] == $this->getName()))
        ) {
            $featureSettings = array_merge($featureSettings, $config['config']);
        }

        return $featureSettings;
    }

    /**
     * Return key recognized by integration.
     *
     * @param $key
     * @param $field
     *
     * @return mixed
     */
    public function convertLeadFieldKey($key, $field)
    {
        return $key;
    }

    /**
     * Sets whether fields should be sorted alphabetically or by the order the integration feeds.
     */
    public function sortFieldsAlphabetically()
    {
        return true;
    }

    /**
     * Used to match local field name with remote field name.
     *
     * @param string $field
     * @param string $subfield
     *
     * @return mixed
     */
    public function matchFieldName($field, $subfield = '')
    {
        if (!empty($field) && !empty($subfield)) {
            return $subfield.ucfirst($field);
        }

        return $field;
    }

    /**
     * Convert and assign the data to assignable fields.
     *
     * @param mixed $data
     *
     * @return array
     */
    protected function matchUpData($data)
    {
        $info      = [];
        $available = $this->getAvailableLeadFields();

        foreach ($available as $field => $fieldDetails) {
            if (is_array($data)) {
                if (!isset($data[$field]) and !is_object($data)) {
                    $info[$field] = '';
                    continue;
                } else {
                    $values = $data[$field];
                }
            } else {
                if (!isset($data->$field)) {
                    $info[$field] = '';
                    continue;
                } else {
                    $values = $data->$field;
                }
            }

            switch ($fieldDetails['type']) {
                case 'string':
                case 'boolean':
                    $info[$field] = $values;
                    break;
                case 'object':
                    $values = $values;
                    foreach ($fieldDetails['fields'] as $f) {
                        if (isset($values->$f)) {
                            $fn = $this->matchFieldName($field, $f);

                            $info[$fn] = $values->$f;
                        }
                    }
                    break;
                case 'array_object':
                    $objects = [];
                    if (!empty($values)) {
                        foreach ($values as $k => $v) {
                            $v = $v;
                            if (isset($v->value)) {
                                $objects[] = $v->value;
                            }
                        }
                    }
                    $fn        = (isset($fieldDetails['fields'][0])) ? $this->matchFieldName(
                        $field,
                        $fieldDetails['fields'][0]
                    ) : $field;
                    $info[$fn] = implode('; ', $objects);

                    break;
            }
        }

        return $info;
    }

    /**
     * Get the path to the profile templates for this integration.
     */
    public function getSocialProfileTemplate()
    {
        return null;
    }

    /**
     * Checks to ensure an image still exists before caching.
     *
     * @param string $url
     *
     * @return bool
     */
    public function checkImageExists($url)
    {
        $ch = curl_init($url);
        curl_setopt($ch, CURLOPT_NOBODY, true);
        curl_setopt(
            $ch,
            CURLOPT_USERAGENT,
            'Mozilla/5.0 (Windows; U; Windows NT 5.1; en-US; rv:1.8.1.13) Gecko/20080311 Firefox/2.0.0.13'
        );
        curl_exec($ch);
        $retcode = curl_getinfo($ch, CURLINFO_HTTP_CODE);
        curl_close($ch);

        return $retcode == 200;
    }

    /**
     * @return \Mautic\CoreBundle\Model\NotificationModel
     */
    public function getNotificationModel()
    {
        return $this->notificationModel;
    }

    /**
     * @param \Exception $e
     * @param Lead|null  $contact
     */
    public function logIntegrationError(\Exception $e, Lead $contact = null)
    {
        $logger = $this->logger;

        if ($e instanceof ApiErrorException) {
            if (null === $this->adminUsers) {
                $this->adminUsers = $this->em->getRepository('MauticUserBundle:User')->getEntities(
                    [
                        'filter' => [
                            'force' => [
                                [
                                    'column' => 'r.isAdmin',
                                    'expr'   => 'eq',
                                    'value'  => true,
                                ],
                            ],
                        ],
                    ]
                );
            }

            $errorMessage = $e->getMessage();
            $errorHeader  = $this->getTranslator()->trans(
                'mautic.integration.error',
                [
                    '%name%' => $this->getName(),
                ]
            );

            if ($contact || $contact = $e->getContact()) {
                // Append a link to the contact
                $contactId   = $contact->getId();
                $contactName = $contact->getPrimaryIdentifier();
            } elseif ($contactId = $e->getContactId()) {
                $contactName = $this->getTranslator()->trans('mautic.integration.error.generic_contact_name', ['%id%' => $contactId]);
            }

            $this->lastIntegrationError = $errorHeader.': '.$errorMessage;

            if ($contactId) {
                $contactLink  = $this->router->generate(
                    'mautic_contact_action',
                    [
                        'objectAction' => 'view',
                        'objectId'     => $contactId,
                    ],
                    UrlGeneratorInterface::ABSOLUTE_URL
                );
                $errorMessage .= ' <a href="'.$contactLink.'">'.$contactName.'</a>';
            }

            // Prevent a flood of the same messages
            $messageHash = md5($errorMessage);
            if (!array_key_exists($messageHash, $this->notifications)) {
                foreach ($this->adminUsers as $user) {
                    $this->getNotificationModel()->addNotification(
                        $errorMessage,
                        $this->getName(),
                        false,
                        $errorHeader,
                        'text-danger fa-exclamation-circle',
                        null,
                        $user
                    );
                }

                $this->notifications[$messageHash] = true;
            }
        }

        $logger->addError('INTEGRATION ERROR: '.$this->getName().' - '.(('dev' == MAUTIC_ENV) ? (string) $e : $e->getMessage()));
    }

    /**
     * @return mixed
     */
    public function getLastIntegrationError()
    {
        return $this->lastIntegrationError;
    }

    /**
     * @return $this
     */
    public function resetLastIntegrationError()
    {
        $this->lastIntegrationError = null;

        return $this;
    }

    /**
     * Returns notes specific to sections of the integration form (if applicable).
     *
     * @param $section
     *
     * @return string
     */
    public function getFormNotes($section)
    {
        if ($section == 'leadfield_match') {
            return ['mautic.integration.form.field_match_notes', 'info'];
        } else {
            return ['', 'info'];
        }
    }

    /**
     * Allows appending extra data to the config.
     *
     * @param FormBuilder|Form $builder
     * @param array            $data
     * @param string           $formArea Section of form being built keys|features|integration
     *                                   keys can be used to store login/request related settings; keys are encrypted
     *                                   features can be used for configuring share buttons, etc
     *                                   integration is called when adding an integration to events like point triggers,
     *                                   campaigns actions, forms actions, etc
     */
    public function appendToForm(&$builder, $data, $formArea)
    {
    }

    /**
     * @param FormBuilder $builder
     * @param array       $options
     */
    public function modifyForm($builder, $options)
    {
        $this->dispatcher->dispatch(
            PluginEvents::PLUGIN_ON_INTEGRATION_FORM_BUILD,
            new PluginIntegrationFormBuildEvent($this, $builder, $options)
        );
    }

    /**
     * Returns settings for the integration form.
     *
     * @return array
     */
    public function getFormSettings()
    {
        $type               = $this->getAuthenticationType();
        $enableDataPriority = $this->getDataPriority();
        switch ($type) {
            case 'oauth1a':
            case 'oauth2':
                $callback = $authorization = true;
                break;
            default:
                $callback = $authorization = false;
                break;
        }

        return [
            'requires_callback'      => $callback,
            'requires_authorization' => $authorization,
            'default_features'       => [],
            'enable_data_priority'   => $enableDataPriority,
        ];
    }

    /**
     * @return array
     */
    public function getFormDisplaySettings()
    {
        /** @var PluginIntegrationFormDisplayEvent $event */
        $event = $this->dispatcher->dispatch(
            PluginEvents::PLUGIN_ON_INTEGRATION_FORM_DISPLAY,
            new PluginIntegrationFormDisplayEvent($this, $this->getFormSettings())
        );

        return $event->getSettings();
    }

    /**
     * Get available fields for choices in the config UI.
     *
     * @param array $settings
     *
     * @return array
     */
    public function getFormLeadFields($settings = [])
    {
        if (isset($settings['feature_settings']['objects']['company'])) {
            unset($settings['feature_settings']['objects']['company']);
        }

        return ($this->isAuthorized()) ? $this->getAvailableLeadFields($settings) : [];
    }

    /**
     * Get available company fields for choices in the config UI.
     *
     * @param array $settings
     *
     * @return array
     */
    public function getFormCompanyFields($settings = [])
    {
        $settings['feature_settings']['objects']['company'] = 'company';

        return ($this->isAuthorized()) ? $this->getAvailableLeadFields($settings) : [];
    }

    /**
     * returns template to render on popup window after trying to run OAuth.
     *
     *
     * @return null|string
     */
    public function getPostAuthTemplate()
    {
        return null;
    }

    /**
     * @param $contactId
     *
     * @return string
     */
    public function getContactTimelineLink($contactId)
    {
        return $this->router->generate(
            'mautic_plugin_timeline_view',
            ['integration' => $this->getName(), 'leadId' => $contactId],
            UrlGeneratorInterface::ABSOLUTE_URL
        );
    }

    /**
     * @param       $eventName
     * @param array $keys
     *
     * @return array
     */
    protected function dispatchIntegrationKeyEvent($eventName, $keys = [])
    {
        /** @var PluginIntegrationKeyEvent $event */
        $event = $this->dispatcher->dispatch(
            $eventName,
            new PluginIntegrationKeyEvent($this, $keys)
        );

        return $event->getKeys();
    }

    /**
     * Cleans the identifier for api calls.
     *
     * @param mixed $identifier
     *
     * @return string
     */
    protected function cleanIdentifier($identifier)
    {
        if (is_array($identifier)) {
            foreach ($identifier as &$i) {
                $i = urlencode($i);
            }
        } else {
            $identifier = urlencode($identifier);
        }

        return $identifier;
    }

    /**
     * @param        $value
     * @param string $fieldType
     *
     * @return bool|float|string
     */
    public function cleanPushData($value, $fieldType = AbstractIntegration::FIELD_TYPE_STRING)
    {
        $clean = strip_tags(html_entity_decode($value, ENT_QUOTES));

        switch ($fieldType) {
            case AbstractIntegration::FIELD_TYPE_BOOL:
                return (bool) $clean;
            case AbstractIntegration::FIELD_TYPE_NUMBER:
                return (float) $clean;
            default:
                return $clean;
        }
    }

    /**
     * @return \Monolog\Logger|LoggerInterface
     */
    public function getLogger()
    {
        return $this->logger;
    }

    /**
<<<<<<< HEAD
     * @param array $leadsToSync
     * @param bool  $error
     *
     * @return int Number ignored due to being duplicates
     * @throws ApiErrorException
     * @throws \Exception
     */
    protected function cleanupFromSync(&$leadsToSync = [], $error = false)
    {
        $duplicates = 0;
        if ($this->mauticDuplicates) {
            // Create integration entities for these to be ignored until they are updated
            foreach ($this->mauticDuplicates as $id => $dup) {
                $this->persistIntegrationEntities[] = $this->createIntegrationEntity('Lead', null, $dup, $id, [], false);
                ++$duplicates;
            }

            $this->mauticDuplicates = [];
        }

        $integrationEntityRepo = $this->getIntegrationEntityRepository();
        if (!empty($leadsToSync)) {
            // Let's only sync thos that have actual changes to prevent a loop
            $integrationEntityRepo->saveEntities($leadsToSync);
            $this->em->clear(Lead::class);
            $leadsToSync = [];
        }

        // Persist updated entities if applicable
        if ($this->persistIntegrationEntities) {
            $integrationEntityRepo->saveEntities($this->persistIntegrationEntities);
            $this->persistIntegrationEntities = [];
        }

        // If there are any deleted, mark it as so to prevent them from being queried over and over or recreated
        if ($this->deleteIntegrationEntities) {
            $integrationEntityRepo->deleteEntities($this->deleteIntegrationEntities);
            $this->deleteIntegrationEntities = [];
        }

        $this->em->clear(IntegrationEntity::class);

        if ($error) {
            if ($error instanceof \Exception) {
                throw $error;
            }

            throw new ApiErrorException($error);
        }

        return $duplicates;
    }

    /**
     * @param array $mapping     array of [$mauticId => ['entity' => FormEntity, 'integration_entity_id' => $integrationId]]
     * @param       $integrationEntity
     * @param       $internalEntity
     * @param array $params
     */
    protected function buildIntegrationEntities(array $mapping, $integrationEntity, $internalEntity, $params = [])
    {
        $integrationEntityRepo = $this->getIntegrationEntityRepository();
        $integrationEntities   = $integrationEntityRepo->getIntegrationEntities(
            $this->getName(),
            $integrationEntity,
            $internalEntity,
            array_keys($mapping)
        );

        // Find those that don't exist and create them
        $createThese = array_diff_key($mapping, $integrationEntities);

        foreach ($mapping as $internalEntityId => $entity) {
            if (is_array($entity)) {
                $integrationEntityId  = $entity['integration_entity_id'];
                $internalEntityObject = $entity['entity'];
            } else {
                $integrationEntityId  = $entity;
                $internalEntityObject = null;
            }

            if (isset($createThese[$internalEntityId])) {
                $entity = $this->createIntegrationEntity(
                    $integrationEntity,
                    $integrationEntityId,
                    $internalEntity,
                    $internalEntityId,
                    [],
                    false
                );

                $entity->setLastSyncDate($this->getLastSyncDate($internalEntityObject, $params, false));
            } else {
                $integrationEntities[$internalEntityId]->setLastSyncDate($this->getLastSyncDate($internalEntityObject, $params, false));
            }
        }

        $integrationEntityRepo->saveEntities($integrationEntities);
        $this->em->clear(IntegrationEntity::class);
    }

    /**
     * @param null  $entity
     * @param array $params
     * @param bool  $ignoreEntityChanges
     *
     * @return bool|\DateTime|null
     */
    protected function getLastSyncDate($entity = null, $params = [], $ignoreEntityChanges = true)
    {
        if (!$ignoreEntityChanges && isset($params['start']) && $entity && method_exists($entity, 'getChanges')) {
            // Check to see if this contact was modified prior to the fetch so that the push catches it
            /** @var FormEntity $entity */
            $changes = $entity->getChanges(true);
            if (empty($changes) || isset($changes['dateModified'])) {
                $startSyncDate = \DateTime::createFromFormat(\DateTime::ISO8601, $params['start']);
                $entityDateModified = $entity->getDateModified();

                if (isset($changes['dateModified'])) {
                    $originalDateModified = \DateTime::createFromFormat(\DateTime::ISO8601, $changes['dateModified'][0]);
                } elseif ($entityDateModified) {
                    $originalDateModified = $entityDateModified;
                } else {
                    $originalDateModified = $entity->getDateAdded();
                }

                if ($originalDateModified >= $startSyncDate) {
                    // Return null so that the push sync catches
                    return null;
                }
            }
        }

        return (defined('MAUTIC_DATE_MODIFIED_OVERRIDE')) ? \DateTime::createFromFormat('U', MAUTIC_DATE_MODIFIED_OVERRIDE)
            : new \DateTime();
    }

    /**
     * @param      $fields
     * @param      $keys
     * @param null $object
     *
     * @return mixed
     */
    public function prepareFieldsForSync($fields, $keys, $object = null)
    {
=======
     * Function used to format unformated fields coming from FieldsTypeTrait
     * (usually used in campaign actions).
     *
     * @param $fields
     *
     * @return array
     */
    public function formatMatchedFields($fields)
    {
        $formattedFields = [];

        if (isset($fields['m_1'])) {
            $xfields = count($fields) / 3;
            for ($i = 1; $i < $xfields; ++$i) {
                if (isset($fields['i_'.$i]) && isset($fields['m_'.$i])) {
                    $formattedFields[$fields['i_'.$i]] = $fields['m_'.$i];
                } else {
                    break;
                }
            }
        }

        if (!empty($formattedFields)) {
            $fields = $formattedFields;
        }

>>>>>>> 04ddd354
        return $fields;
    }
}<|MERGE_RESOLUTION|>--- conflicted
+++ resolved
@@ -2464,7 +2464,6 @@
     }
 
     /**
-<<<<<<< HEAD
      * @param array $leadsToSync
      * @param bool  $error
      *
@@ -2611,7 +2610,10 @@
      */
     public function prepareFieldsForSync($fields, $keys, $object = null)
     {
-=======
+        return $fields;
+    }
+
+    /**
      * Function used to format unformated fields coming from FieldsTypeTrait
      * (usually used in campaign actions).
      *
@@ -2638,7 +2640,6 @@
             $fields = $formattedFields;
         }
 
->>>>>>> 04ddd354
         return $fields;
     }
 }