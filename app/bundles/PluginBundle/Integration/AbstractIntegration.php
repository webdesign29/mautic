<?php

/*
 * @copyright   2014 Mautic Contributors. All rights reserved
 * @author      Mautic
 *
 * @link        http://mautic.org
 *
 * @license     GNU/GPLv3 http://www.gnu.org/licenses/gpl-3.0.html
 */

namespace Mautic\PluginBundle\Integration;

use Doctrine\ORM\EntityManager;
use Joomla\Http\HttpFactory;
use Mautic\CoreBundle\Entity\FormEntity;
use Mautic\CoreBundle\Factory\MauticFactory;
use Mautic\CoreBundle\Helper\CacheStorageHelper;
use Mautic\CoreBundle\Helper\EncryptionHelper;
use Mautic\CoreBundle\Helper\PathsHelper;
use Mautic\CoreBundle\Model\NotificationModel;
use Mautic\LeadBundle\Entity\Lead;
use Mautic\LeadBundle\Model\CompanyModel;
use Mautic\LeadBundle\Model\FieldModel;
use Mautic\LeadBundle\Model\LeadModel;
use Mautic\PluginBundle\Entity\Integration;
use Mautic\PluginBundle\Entity\IntegrationEntity;
use Mautic\PluginBundle\Entity\IntegrationEntityRepository;
use Mautic\PluginBundle\Event\PluginIntegrationAuthCallbackUrlEvent;
use Mautic\PluginBundle\Event\PluginIntegrationFormBuildEvent;
use Mautic\PluginBundle\Event\PluginIntegrationFormDisplayEvent;
use Mautic\PluginBundle\Event\PluginIntegrationKeyEvent;
use Mautic\PluginBundle\Event\PluginIntegrationRequestEvent;
use Mautic\PluginBundle\Exception\ApiErrorException;
use Mautic\PluginBundle\Helper\oAuthHelper;
use Mautic\PluginBundle\PluginEvents;
use Psr\Log\LoggerInterface;
use Symfony\Component\EventDispatcher\EventDispatcherInterface;
use Symfony\Component\Form\FormBuilder;
use Symfony\Component\HttpFoundation\Request;
use Symfony\Component\HttpFoundation\RequestStack;
use Symfony\Component\HttpFoundation\Session\Session;
use Symfony\Component\HttpFoundation\Session\SessionInterface;
use Symfony\Component\Routing\Generator\UrlGeneratorInterface;
use Symfony\Component\Routing\Router;
use Symfony\Component\Translation\TranslatorInterface;

/**
 * Class AbstractIntegration.
 *
 * @method pushLead(Lead $lead, array $config = [])
 * @method pushLeadToCampaign(Lead $lead, mixed $integrationCampaign, mixed $integrationMemberStatus)
 * @method getLeads(array $params, string $query, &$executed, array $result = [],  $object = 'Lead')
 * @method getCompanies(array $params)
 */
abstract class AbstractIntegration
{
    const FIELD_TYPE_STRING = 'string';
    const FIELD_TYPE_BOOL   = 'boolean';
    const FIELD_TYPE_NUMBER = 'number';

    /**
     * @var bool
     */
    protected $coreIntegration = false;

    /**
     * @var MauticFactory
     */
    protected $factory;

    /**
     * @var \Symfony\Component\EventDispatcher\EventDispatcherInterface
     */
    protected $dispatcher;

    /**
     * @var Integration
     */
    protected $settings;

    /**
     * @var array Decrypted keys
     */
    protected $keys = [];

    /**
     * @var CacheStorageHelper
     */
    protected $cache;

    /**
     * @var \Doctrine\ORM\EntityManager
     */
    protected $em;

    /**
     * @var null|SessionInterface
     */
    protected $session;

    /**
     * @var null|Request
     */
    protected $request;

    /**
     * @var Router
     */
    protected $router;

    /**
     * @var LoggerInterface
     */
    protected $logger;

    /**
     * @var TranslatorInterface
     */
    protected $translator;

    /**
     * @var EncryptionHelper
     */
    protected $encryptionHelper;

    /**
     * @var LeadModel
     */
    protected $leadModel;

    /**
     * @var CompanyModel
     */
    protected $companyModel;

    /**
     * @var PathsHelper
     */
    protected $pathsHelper;

    /**
     * @var NotificationModel
     */
    protected $notificationModel;

    /**
     * @var FieldModel
     */
    protected $fieldModel;

    /**
     * Used for notifications.
     *
     * @var array|null
     */
    protected $adminUsers;

    /**
     * @var
     */
    protected $notifications = [];

    /**
     * @var
     */
    protected $lastIntegrationError;

    /**
     * @var array
     */
    protected $mauticDuplicates = [];

    /**
     * @var array
     */
    protected $salesforceIdMapping = [];

    /**
     * @var array
     */
    protected $deleteIntegrationEntities = [];

    /**
     * @var array
     */
    protected $persistIntegrationEntities = [];

    /**
     * AbstractIntegration constructor.
     */
    public function __construct(MauticFactory $factory = null)
    {
        /*
         * @deprecated: 2.8.2 To be removed in 3.0
         *            This keeps BC with 3rd party plugins that
         *            don't use the container for the
         *            integration pass to set all of these properties
         */
        if ($factory) {
            $this->factory           = $factory;
            $this->dispatcher        = $factory->getDispatcher();
            $this->cache             = $factory->getHelper('cache_storage')->getCache($this->getName());
            $this->em                = $factory->getEntityManager();
            $this->session           = (!defined('IN_MAUTIC_CONSOLE')) ? $factory->getSession() : null;
            $this->request           = $factory->getRequest();
            $this->router            = $factory->getRouter();
            $this->translator        = $factory->getTranslator();
            $this->logger            = $factory->getLogger();
            $this->encryptionHelper  = $factory->getHelper('encryption');
            $this->leadModel         = $factory->getModel('lead');
            $this->companyModel      = $factory->getModel('lead.company');
            $this->pathsHelper       = $factory->getHelper('paths');
            $this->notificationModel = $factory->getModel('core.notification');
            $this->fieldModel        = $factory->getModel('lead.field');
        }

        $this->init();
    }

    /**
     * @param MauticFactory $factory
     *
     * @deprecated 2.8.2 To be removed in 3.0. Use constructor arguments
     *             to set dependencies instead
     */
    public function setFactory(MauticFactory $factory)
    {
        $this->factory = $factory;
    }

    /**
     * @param FieldModel $fieldModel
     */
    public function setFieldModel(FieldModel $fieldModel)
    {
        $this->fieldModel = $fieldModel;
    }

    /**
     * @param NotificationModel $notificationModel
     */
    public function setNotificationModel(NotificationModel $notificationModel)
    {
        $this->notificationModel = $notificationModel;
    }

    /**
     * @param PathsHelper $pathsHelper
     */
    public function setPathsHelper(PathsHelper $pathsHelper)
    {
        $this->pathsHelper = $pathsHelper;
    }

    /**
     * @param CompanyModel $companyModel
     */
    public function setCompanyModel(CompanyModel $companyModel)
    {
        $this->companyModel = $companyModel;
    }

    /**
     * @param LeadModel $leadModel
     */
    public function setLeadModel(LeadModel $leadModel)
    {
        $this->leadModel = $leadModel;
    }

    /**
     * @param EncryptionHelper $encryptionHelper
     */
    public function setEncryptionHelper(EncryptionHelper $encryptionHelper)
    {
        $this->encryptionHelper = $encryptionHelper;
    }

    /**
     * @param LoggerInterface $logger
     */
    public function setLogger(LoggerInterface $logger)
    {
        $this->logger = $logger;
    }

    /**
     * @param TranslatorInterface $translator
     */
    public function setTranslator(TranslatorInterface $translator)
    {
        $this->translator = $translator;
    }

    /**
     * @param Router $router
     */
    public function setRouter(Router $router)
    {
        $this->router = $router;
    }

    /**
     * @param RequestStack $requestStack
     */
    public function setRequest(RequestStack $requestStack)
    {
        $this->request = !defined('IN_MAUTIC_CONSOLE') ? $requestStack->getCurrentRequest() : null;
    }

    /**
     * @param Session|null $session
     */
    public function setSession(Session $session = null)
    {
        $this->session = !defined('IN_MAUTIC_CONSOLE') ? $session : null;
    }

    /**
     * @param EntityManager $em
     */
    public function setEntityManager(EntityManager $em)
    {
        $this->em = $em;
    }

    /**
     * @param CacheStorageHelper $cacheStorageHelper
     */
    public function setCache(CacheStorageHelper $cacheStorageHelper)
    {
        $this->cache = $cacheStorageHelper->getCache($this->getName());
    }

    /**
     * @param EventDispatcherInterface $dispatcher
     */
    public function setDispatcher(EventDispatcherInterface $dispatcher)
    {
        $this->dispatcher = $dispatcher;
    }

    /**
     * @return CacheStorageHelper
     */
    public function getCache()
    {
        return $this->cache;
    }

    /**
     * @return \Mautic\CoreBundle\Translation\Translator
     */
    public function getTranslator()
    {
        return $this->translator;
    }

    /**
     * Called on construct.
     *
     * @deprecated 2.8.2 To be removed in 3.0
     *             Setup your integration in the class constructor instead
     */
    public function init()
    {
    }

    /**
     * @return bool
     */
    public function isCoreIntegration()
    {
        return $this->coreIntegration;
    }

    /**
     * Determines what priority the integration should have against the other integrations.
     *
     * @return int
     */
    public function getPriority()
    {
        return 9999;
    }

    /**
     * Returns the name of the social integration that must match the name of the file
     * For example, IcontactIntegration would need Icontact here.
     *
     * @return string
     */
    abstract public function getName();

    /**
     * Name to display for the integration. e.g. iContact  Uses value of getName() by default.
     *
     * @return string
     */
    public function getDisplayName()
    {
        return $this->getName();
    }

    /**
     * Returns a description shown in the config form.
     *
     * @return string
     */
    public function getDescription()
    {
        return '';
    }

    /**
     * Get icon for Integration.
     *
     * @return string
     */
    public function getIcon()
    {
        $systemPath  = $this->pathsHelper->getSystemPath('root');
        $bundlePath  = $this->pathsHelper->getSystemPath('bundles');
        $pluginPath  = $this->pathsHelper->getSystemPath('plugins');
        $genericIcon = $bundlePath.'/PluginBundle/Assets/img/generic.png';

        $name   = $this->getName();
        $bundle = $this->settings->getPlugin()->getBundle();
        $icon   = $pluginPath.'/'.$bundle.'/Assets/img/'.strtolower($name).'.png';

        if (file_exists($systemPath.'/'.$icon)) {
            return $icon;
        }

        return $genericIcon;
    }

    /**
     * Get the type of authentication required for this API.  Values can be none, key, oauth2 or callback
     * (will call $this->authenticationTypeCallback).
     *
     * @return string
     */
    abstract public function getAuthenticationType();

    /**
     * Get if data priority is enabled in the integration or not default is false.
     *
     * @return string
     */
    public function getDataPriority()
    {
        return false;
    }

    /**
     * Get a list of supported features for this integration.
     *
     * Options are:
     *  cloud_storage - Asset remote storage
     *  public_profile - Lead social profile
     *  public_activity - Lead social activity
     *  share_button - Landing page share button
     *  sso_service - SSO using 3rd party service via sso_login and sso_login_check routes
     *  sso_form - SSO using submitted credentials through the login form
     *
     * @return array
     */
    public function getSupportedFeatures()
    {
        return [];
    }

    /**
     * Get a list of tooltips for the specified supported features.
     * This allows you to add detail / informational tooltips to your
     * supported feature checkbox group.
     *
     * Example:
     *  'cloud_storage' => 'mautic.integration.form.features.cloud_storage.tooltip'
     *
     * @return array
     */
    public function getSupportedFeatureTooltips()
    {
        return [];
    }

    /**
     * Returns the field the integration needs in order to find the user.
     *
     * @return mixed
     */
    public function getIdentifierFields()
    {
        return [];
    }

    /**
     * Allows integration to set a custom form template.
     *
     * @return string
     */
    public function getFormTemplate()
    {
        return 'MauticPluginBundle:Integration:form.html.php';
    }

    /**
     * Allows integration to set a custom theme folder.
     *
     * @return string
     */
    public function getFormTheme()
    {
        return 'MauticPluginBundle:FormTheme\Integration';
    }

    /**
     * Set the social integration entity.
     *
     * @param Integration $settings
     */
    public function setIntegrationSettings(Integration $settings)
    {
        $this->settings = $settings;

        $this->keys = $this->getDecryptedApiKeys();
    }

    /**
     * Get the social integration entity.
     *
     * @return Integration
     */
    public function getIntegrationSettings()
    {
        return $this->settings;
    }

    /**
     * Persist settings to the database.
     */
    public function persistIntegrationSettings()
    {
        $this->em->persist($this->settings);
        $this->em->flush();
    }

    /**
     * Merge api keys.
     *
     * @param            $mergeKeys
     * @param            $withKeys
     * @param bool|false $return    Returns the key array rather than setting them
     *
     * @return void|array
     */
    public function mergeApiKeys($mergeKeys, $withKeys = [], $return = false)
    {
        $settings = $this->settings;
        if (empty($withKeys)) {
            $withKeys = $this->keys;
        }

        foreach ($withKeys as $k => $v) {
            if (!empty($mergeKeys[$k])) {
                $withKeys[$k] = $mergeKeys[$k];
            }
            unset($mergeKeys[$k]);
        }

        //merge remaining new keys
        $withKeys = array_merge($withKeys, $mergeKeys);

        if ($return) {
            $this->keys = $this->dispatchIntegrationKeyEvent(
                PluginEvents::PLUGIN_ON_INTEGRATION_KEYS_MERGE,
                $withKeys
            );

            return $this->keys;
        } else {
            $this->encryptAndSetApiKeys($withKeys, $settings);

            //reset for events that depend on rebuilding auth objects
            $this->setIntegrationSettings($settings);
        }
    }

    /**
     * Encrypts and saves keys to the entity.
     *
     * @param array       $keys
     * @param Integration $entity
     */
    public function encryptAndSetApiKeys(array $keys, Integration $entity)
    {
        /** @var PluginIntegrationKeyEvent $event */
        $keys = $this->dispatchIntegrationKeyEvent(
            PluginEvents::PLUGIN_ON_INTEGRATION_KEYS_ENCRYPT,
            $keys
        );

        // Update keys
        $this->keys = array_merge($this->keys, $keys);

        $encrypted = $this->encryptApiKeys($keys);
        $entity->setApiKeys($encrypted);
    }

    /**
     * Returns already decrypted keys.
     *
     * @return mixed
     */
    public function getKeys()
    {
        return $this->keys;
    }

    /**
     * Returns decrypted API keys.
     *
     * @param bool $entity
     *
     * @return array
     */
    public function getDecryptedApiKeys($entity = false)
    {
        static $decryptedKeys = [];

        if (!$entity) {
            $entity = $this->settings;
        }

        $keys = $entity->getApiKeys();

        $serialized = serialize($keys);
        if (empty($decryptedKeys[$serialized])) {
            $decryptedKeys[$serialized] = $this->dispatchIntegrationKeyEvent(
                PluginEvents::PLUGIN_ON_INTEGRATION_KEYS_DECRYPT,
                $this->decryptApiKeys($keys)
            );
        }

        return $decryptedKeys[$serialized];
    }

    /**
     * Encrypts API keys.
     *
     * @param array $keys
     *
     * @return array
     */
    public function encryptApiKeys(array $keys)
    {
        $encrypted = [];

        foreach ($keys as $name => $key) {
            $key              = $this->encryptionHelper->encrypt($key);
            $encrypted[$name] = $key;
        }

        return $encrypted;
    }

    /**
     * Decrypts API keys.
     *
     * @param array $keys
     *
     * @return array
     */
    public function decryptApiKeys(array $keys)
    {
        $decrypted = [];

        foreach ($keys as $name => $key) {
            $key              = $this->encryptionHelper->decrypt($key);
            $decrypted[$name] = $key;
        }

        return $decrypted;
    }

    /**
     * Get the array key for clientId.
     *
     * @return string
     */
    public function getClientIdKey()
    {
        switch ($this->getAuthenticationType()) {
            case 'oauth1a':
                return 'consumer_id';
            case 'oauth2':
                return 'client_id';
            case 'key':
                return 'key';
            default:
                return '';
        }
    }

    /**
     * Get the array key for client secret.
     *
     * @return string
     */
    public function getClientSecretKey()
    {
        switch ($this->getAuthenticationType()) {
            case 'oauth1a':
                return 'consumer_secret';
            case 'oauth2':
                return 'client_secret';
            case 'basic':
                return 'password';
            default:
                return '';
        }
    }

    /**
     * Array of keys to mask in the config form.
     *
     * @return array
     */
    public function getSecretKeys()
    {
        return [$this->getClientSecretKey()];
    }

    /**
     * Get the array key for the auth token.
     *
     * @return string
     */
    public function getAuthTokenKey()
    {
        switch ($this->getAuthenticationType()) {
            case 'oauth2':
                return 'access_token';
            case 'oauth1a':
                return 'oauth_token';
            default:
                return '';
        }
    }

    /**
     * Get the keys for the refresh token and expiry.
     *
     * @return array
     */
    public function getRefreshTokenKeys()
    {
        return [];
    }

    /**
     * Get a list of keys required to make an API call.  Examples are key, clientId, clientSecret.
     *
     * @return array
     */
    public function getRequiredKeyFields()
    {
        switch ($this->getAuthenticationType()) {
            case 'oauth1a':
                return [
                    'consumer_id'     => 'mautic.integration.keyfield.consumerid',
                    'consumer_secret' => 'mautic.integration.keyfield.consumersecret',
                ];
            case 'oauth2':
                return [
                    'client_id'     => 'mautic.integration.keyfield.clientid',
                    'client_secret' => 'mautic.integration.keyfield.clientsecret',
                ];
            case 'key':
                return [
                    'key' => 'mautic.integration.keyfield.api',
                ];
            case 'basic':
                return [
                    'username' => 'mautic.integration.keyfield.username',
                    'password' => 'mautic.integration.keyfield.password',
                ];
            default:
                return [];
        }
    }

    /**
     * Extract the tokens returned by the oauth callback.
     *
     * @param string $data
     * @param bool   $postAuthorization
     *
     * @return mixed
     */
    public function parseCallbackResponse($data, $postAuthorization = false)
    {
        if (!$parsed = json_decode($data, true)) {
            parse_str($data, $parsed);
        }

        return $parsed;
    }

    /**
     * Generic error parser.
     *
     * @param $response
     *
     * @return string
     */
    public function getErrorsFromResponse($response)
    {
        if (is_object($response)) {
            if (!empty($response->errors)) {
                $errors = [];
                foreach ($response->errors as $e) {
                    $errors[] = $e->message;
                }

                return implode('; ', $errors);
            } elseif (!empty($response->error->message)) {
                return $response->error->message;
            } else {
                return (string) $response;
            }
        } elseif (is_array($response)) {
            if (isset($response['error_description'])) {
                return $response['error_description'];
            } elseif (isset($response['error'])) {
                if (is_array($response['error'])) {
                    if (isset($response['error']['message'])) {
                        return $response['error']['message'];
                    } else {
                        return implode(', ', $response['error']);
                    }
                } else {
                    return $response['error'];
                }
            } elseif (isset($response['errors'])) {
                $errors = [];
                foreach ($response['errors'] as $err) {
                    if (is_array($err)) {
                        if (isset($err['message'])) {
                            $errors[] = $err['message'];
                        } else {
                            $errors[] = implode(', ', $err);
                        }
                    } else {
                        $errors[] = $err;
                    }
                }

                return implode('; ', $errors);
            }

            return $response;
        } else {
            return $response;
        }
    }

    /**
     * Make a basic call using cURL to get the data.
     *
     * @param        $url
     * @param array  $parameters
     * @param string $method
     * @param array  $settings
     *
     * @return mixed|string
     */
    public function makeRequest($url, $parameters = [], $method = 'GET', $settings = [])
    {
        // If not authorizing the session itself, check isAuthorized which will refresh tokens if applicable
        if (empty($settings['authorize_session'])) {
            $this->isAuthorized();
        }

        $method   = strtoupper($method);
        $authType = (empty($settings['auth_type'])) ? $this->getAuthenticationType() : $settings['auth_type'];

        list($parameters, $headers) = $this->prepareRequest($url, $parameters, $method, $settings, $authType);

        if (empty($settings['ignore_event_dispatch'])) {
            $event = $this->dispatcher->dispatch(
                PluginEvents::PLUGIN_ON_INTEGRATION_REQUEST,
                new PluginIntegrationRequestEvent($this, $url, $parameters, $headers, $method, $settings, $authType)
            );

            $headers    = $event->getHeaders();
            $parameters = $event->getParameters();
        }

        if (!isset($settings['query'])) {
            $settings['query'] = [];
        }

        if (isset($parameters['append_to_query'])) {
            $settings['query'] = array_merge(
                $settings['query'],
                $parameters['append_to_query']
            );

            unset($parameters['append_to_query']);
        }

        if (isset($parameters['post_append_to_query'])) {
            $postAppend = $parameters['post_append_to_query'];
            unset($parameters['post_append_to_query']);
        }

        if (!$this->isConfigured()) {
            return [
                'error' => [
                    'message' => $this->translator->trans(
                        'mautic.integration.missingkeys'
                    ),
                ],
            ];
        }

        if ($method == 'GET' && !empty($parameters)) {
            $parameters = array_merge($settings['query'], $parameters);
            $query      = http_build_query($parameters);
            $url .= (strpos($url, '?') === false) ? '?'.$query : '&'.$query;
        } elseif (!empty($settings['query'])) {
            $query = http_build_query($settings['query']);
            $url .= (strpos($url, '?') === false) ? '?'.$query : '&'.$query;
        }

        if (isset($postAppend)) {
            $url .= $postAppend;
        }

        // Check for custom content-type header
        if (!empty($settings['content_type'])) {
            $settings['encoding_headers_set'] = true;
            $headers[]                        = "Content-type: {$settings['content_type']}";
        }

        if ($method !== 'GET') {
            if (!empty($parameters)) {
                if ($authType == 'oauth1a') {
                    $parameters = http_build_query($parameters);
                }
                if (!empty($settings['encode_parameters'])) {
                    if ($settings['encode_parameters'] == 'json') {
                        //encode the arguments as JSON
                        $parameters = json_encode($parameters);
                        if (empty($settings['encoding_headers_set'])) {
                            $headers[] = 'Content-Type: application/json';
                        }
                    }
                }
            }
        }

        $options = [
            CURLOPT_HTTP_VERSION   => CURL_HTTP_VERSION_1_1,
            CURLOPT_HEADER         => 1,
            CURLOPT_RETURNTRANSFER => 1,
            CURLOPT_FOLLOWLOCATION => 0,
            CURLOPT_REFERER        => $this->getRefererUrl(),
            CURLOPT_USERAGENT      => $this->getUserAgent(),
        ];

        if (isset($settings['curl_options'])) {
            $options = array_merge($options, $settings['curl_options']);
        }

        if (isset($settings['ssl_verifypeer'])) {
            $options[CURLOPT_SSL_VERIFYPEER] = $settings['ssl_verifypeer'];
        }

        $connector = HttpFactory::getHttp(
            [
                'transport.curl' => $options,
            ]
        );

        $parseHeaders = (isset($settings['headers'])) ? array_merge($headers, $settings['headers']) : $headers;
        // HTTP library requires that headers are in key => value pairs
        $headers = [];
        if (is_array($parseHeaders)) {
            foreach ($parseHeaders as $key => $value) {
                if (strpos($value, ':') !== false) {
                    list($key, $value) = explode(':', $value);
                    $key               = trim($key);
                    $value             = trim($value);
                }

                $headers[$key] = $value;
            }
        }
        try {
            $timeout = (isset($settings['request_timeout'])) ? (int) $settings['request_timeout'] : 10;
            switch ($method) {
                case 'GET':
                    $result = $connector->get($url, $headers, $timeout);
                    break;
                case 'POST':
                case 'PUT':
                case 'PATCH':
                    $connectorMethod = strtolower($method);
                    $result          = $connector->$connectorMethod($url, $parameters, $headers, $timeout);
                    break;
                case 'DELETE':
                    $result = $connector->delete($url, $headers, $timeout);
                    break;
            }
        } catch (\Exception $exception) {
            return ['error' => ['message' => $exception->getMessage(), 'code' => $exception->getCode()]];
        }
        if (empty($settings['ignore_event_dispatch'])) {
            $event->setResponse($result);
            $this->dispatcher->dispatch(
                PluginEvents::PLUGIN_ON_INTEGRATION_RESPONSE,
                $event
            );
        }
        if (!empty($settings['return_raw'])) {
            return $result;
        } else {
            $response = $this->parseCallbackResponse($result->body, !empty($settings['authorize_session']));

            return $response;
        }
    }

    /**
     * @param            $integrationEntity
     * @param            $integrationEntityId
     * @param            $internalEntity
     * @param            $internalEntityId
     * @param array|null $internal
     * @param bool       $persist
     */
    public function createIntegrationEntity(
        $integrationEntity,
        $integrationEntityId,
        $internalEntity,
        $internalEntityId,
        array $internal = null,
        $persist = true
    ) {
        $date = (defined('MAUTIC_DATE_MODIFIED_OVERRIDE')) ? \DateTime::createFromFormat('U', MAUTIC_DATE_MODIFIED_OVERRIDE)
            : new \DateTime();
        $entity = new IntegrationEntity();
        $entity->setDateAdded($date)
            ->setLastSyncDate($date)
            ->setIntegration($this->getName())
            ->setIntegrationEntity($integrationEntity)
            ->setIntegrationEntityId($integrationEntityId)
            ->setInternalEntity($internalEntity)
            ->setInternal($internal)
            ->setInternalEntityId($internalEntityId);

        if ($persist) {
            $this->em->getRepository('MauticPluginBundle:IntegrationEntity')->saveEntity($entity);
        }

        return $entity;
    }

    /**
     * @return IntegrationEntityRepository
     */
    public function getIntegrationEntityRepository()
    {
        return $this->em->getRepository('MauticPluginBundle:IntegrationEntity');
    }

    /**
     * Method to prepare the request parameters. Builds array of headers and parameters.
     *
     * @param $url
     * @param $parameters
     * @param $method
     * @param $settings
     * @param $authType
     *
     * @return array
     */
    public function prepareRequest($url, $parameters, $method, $settings, $authType)
    {
        $clientIdKey     = $this->getClientIdKey();
        $clientSecretKey = $this->getClientSecretKey();
        $authTokenKey    = $this->getAuthTokenKey();
        $authToken       = '';
        if (isset($settings['override_auth_token'])) {
            $authToken = $settings['override_auth_token'];
        } elseif (isset($this->keys[$authTokenKey])) {
            $authToken = $this->keys[$authTokenKey];
        }

        // Override token parameter key if neede
        if (!empty($settings[$authTokenKey])) {
            $authTokenKey = $settings[$authTokenKey];
        }

        $headers = [];

        if (!empty($settings['authorize_session'])) {
            switch ($authType) {
                case 'oauth1a':
                    $requestTokenUrl = $this->getRequestTokenUrl();
                    if (!array_key_exists('append_callback', $settings) && !empty($requestTokenUrl)) {
                        $settings['append_callback'] = false;
                    }
                    $oauthHelper = new oAuthHelper($this, $this->request, $settings);
                    $headers     = $oauthHelper->getAuthorizationHeader($url, $parameters, $method);
                    break;
                case 'oauth2':
                    if ($bearerToken = $this->getBearerToken(true)) {
                        $headers = [
                            "Authorization: Basic {$bearerToken}",
                            'Content-Type: application/x-www-form-urlencoded;charset=UTF-8',
                        ];
                        $parameters['grant_type'] = 'client_credentials';
                    } else {
                        $defaultGrantType = (!empty($settings['refresh_token'])) ? 'refresh_token'
                            : 'authorization_code';
                        $grantType = (!isset($settings['grant_type'])) ? $defaultGrantType
                            : $settings['grant_type'];

                        $useClientIdKey     = (empty($settings[$clientIdKey])) ? $clientIdKey : $settings[$clientIdKey];
                        $useClientSecretKey = (empty($settings[$clientSecretKey])) ? $clientSecretKey
                            : $settings[$clientSecretKey];
                        $parameters = array_merge(
                            $parameters,
                            [
                                $useClientIdKey     => $this->keys[$clientIdKey],
                                $useClientSecretKey => isset($this->keys[$clientSecretKey]) ? $this->keys[$clientSecretKey] : '',
                                'grant_type'        => $grantType,
                            ]
                        );

                        if (!empty($settings['refresh_token']) && !empty($this->keys[$settings['refresh_token']])) {
                            $parameters[$settings['refresh_token']] = $this->keys[$settings['refresh_token']];
                        }

                        if ($grantType == 'authorization_code') {
                            $parameters['code'] = $this->request->get('code');
                        }
                        if (empty($settings['ignore_redirecturi'])) {
                            $callback                   = $this->getAuthCallbackUrl();
                            $parameters['redirect_uri'] = $callback;
                        }
                    }
                    break;
            }
        } else {
            switch ($authType) {
                case 'basic':
                    $headers = [
                        'Authorization' => 'Basic '.base64_encode($this->keys['username'].':'.$this->keys['password']),
                    ];
                    break;
                case 'oauth1a':
                    $oauthHelper = new oAuthHelper($this, $this->request, $settings);
                    $headers     = $oauthHelper->getAuthorizationHeader($url, $parameters, $method);
                    break;
                case 'oauth2':
                    if ($bearerToken = $this->getBearerToken()) {
                        $headers = [
                            "Authorization: Bearer {$bearerToken}",
                            //"Content-Type: application/x-www-form-urlencoded;charset=UTF-8"
                        ];
                    } else {
                        if (!empty($settings['append_auth_token'])) {
                            // Workaround because $settings cannot be manipulated here
                            $parameters['append_to_query'] = [
                                $authTokenKey => $authToken,
                            ];
                        } else {
                            $parameters[$authTokenKey] = $authToken;
                        }

                        $headers = [
                            "oauth-token: $authTokenKey",
                            "Authorization: OAuth {$authToken}",
                        ];
                    }
                    break;
                case 'key':
                    $parameters[$authTokenKey] = $authToken;
                    break;
            }
        }

        return [$parameters, $headers];
    }

    /**
     * Generate the auth login URL.  Note that if oauth2, response_type=code is assumed.  If this is not the case,
     * override this function.
     *
     * @return string
     */
    public function getAuthLoginUrl()
    {
        $authType = $this->getAuthenticationType();

        if ($authType == 'oauth2') {
            $callback    = $this->getAuthCallbackUrl();
            $clientIdKey = $this->getClientIdKey();
            $state       = $this->getAuthLoginState();
            $url         = $this->getAuthenticationUrl()
                .'?client_id='.$this->keys[$clientIdKey]
                .'&response_type=code'
                .'&redirect_uri='.urlencode($callback)
                .'&state='.$state;

            if ($scope = $this->getAuthScope()) {
                $url .= '&scope='.urlencode($scope);
            }

            if ($this->session) {
                $this->session->set($this->getName().'_csrf_token', $state);
            }

            return $url;
        } else {
            return $this->router->generate(
                'mautic_integration_auth_callback',
                ['integration' => $this->getName()]
            );
        }
    }

    /**
     * State variable to append to login url (usually used in oAuth flows).
     *
     * @return string
     */
    public function getAuthLoginState()
    {
        return hash('sha1', uniqid(mt_rand()));
    }

    /**
     * Get the scope for auth flows.
     *
     * @return string
     */
    public function getAuthScope()
    {
        return '';
    }

    /**
     * Gets the URL for the built in oauth callback.
     *
     * @return string
     */
    public function getAuthCallbackUrl()
    {
        $defaultUrl = $this->router->generate(
            'mautic_integration_auth_callback',
            ['integration' => $this->getName()],
            true //absolute
        );

        /** @var PluginIntegrationAuthCallbackUrlEvent $event */
        $event = $this->dispatcher->dispatch(
            PluginEvents::PLUGIN_ON_INTEGRATION_GET_AUTH_CALLBACK_URL,
            new PluginIntegrationAuthCallbackUrlEvent($this, $defaultUrl)
        );

        return $event->getCallbackUrl();
    }

    /**
     * Retrieves and stores tokens returned from oAuthLogin.
     *
     * @param array $settings
     * @param array $parameters
     *
     * @return bool|string false if no error; otherwise the error string
     *
     * @throws ApiErrorException if OAuth2 state does not match
     */
    public function authCallback($settings = [], $parameters = [])
    {
        $authType = $this->getAuthenticationType();

        switch ($authType) {
            case 'oauth2':
                if ($this->session) {
                    $state      = $this->session->get($this->getName().'_csrf_token', false);
                    $givenState = ($this->request->isXmlHttpRequest()) ? $this->request->request->get('state') : $this->request->get('state');

                    if ($state && $state !== $givenState) {
                        $this->session->remove($this->getName().'_csrf_token');
                        throw new ApiErrorException('mautic.integration.auth.invalid.state');
                    }
                }

                if (!empty($settings['use_refresh_token'])) {
                    // Try refresh token
                    $refreshTokenKeys = $this->getRefreshTokenKeys();

                    if (!empty($refreshTokenKeys)) {
                        list($refreshTokenKey, $expiryKey) = $refreshTokenKeys;

                        $settings['refresh_token'] = $refreshTokenKey;
                    }
                }
                break;

            case 'oauth1a':
                // After getting request_token and authorizing, post back to access_token
                $settings['append_callback']  = true;
                $settings['include_verifier'] = true;

                // Get request token returned from Twitter and submit it to get access_token
                $settings['request_token'] = ($this->request) ? $this->request->get('oauth_token') : '';

                break;
        }

        $settings['authorize_session'] = true;

        $method = (!isset($settings['method'])) ? 'POST' : $settings['method'];
        $data   = $this->makeRequest($this->getAccessTokenUrl(), $parameters, $method, $settings);

        return $this->extractAuthKeys($data);
    }

    /**
     * Extacts the auth keys from response and saves entity.
     *
     * @param $data
     * @param $tokenOverride
     *
     * @return bool|string false if no error; otherwise the error string
     */
    public function extractAuthKeys($data, $tokenOverride = null)
    {
        //check to see if an entity exists
        $entity = $this->getIntegrationSettings();
        if ($entity == null) {
            $entity = new Integration();
            $entity->setName($this->getName());
        }
        // Prepare the keys for extraction such as renaming, setting expiry, etc
        $data = $this->prepareResponseForExtraction($data);

        //parse the response
        $authTokenKey = ($tokenOverride) ? $tokenOverride : $this->getAuthTokenKey();
        if (is_array($data) && isset($data[$authTokenKey])) {
            $keys      = $this->mergeApiKeys($data, null, true);
            $encrypted = $this->encryptApiKeys($keys);
            $entity->setApiKeys($encrypted);

            if ($this->session) {
                $this->session->set($this->getName().'_tokenResponse', $data);
            }

            $error = false;
        } elseif (is_array($data) && isset($data['access_token'])) {
            if ($this->session) {
                $this->session->set($this->getName().'_tokenResponse', $data);
            }
            $error = false;
        } else {
            $error = $this->getErrorsFromResponse($data);
            if (empty($error)) {
                $error = $this->translator->trans(
                    'mautic.integration.error.genericerror',
                    [],
                    'flashes'
                );
            }
        }

        //save the data
        $this->em->persist($entity);
        $this->em->flush();

        $this->setIntegrationSettings($entity);

        return $error;
    }

    /**
     * Called in extractAuthKeys before key comparison begins to give opportunity to set expiry, rename keys, etc.
     *
     * @param $data
     *
     * @return mixed
     */
    public function prepareResponseForExtraction($data)
    {
        return $data;
    }

    /**
     * Checks to see if the integration is configured by checking that required keys are populated.
     *
     * @return bool
     */
    public function isConfigured()
    {
        $requiredTokens = $this->getRequiredKeyFields();
        foreach ($requiredTokens as $token => $label) {
            if (empty($this->keys[$token])) {
                return false;
            }
        }

        return true;
    }

    /**
     * Checks if an integration is authorized and/or authorizes the request.
     *
     * @return bool
     */
    public function isAuthorized()
    {
        if (!$this->isConfigured()) {
            return false;
        }

        $type         = $this->getAuthenticationType();
        $authTokenKey = $this->getAuthTokenKey();

        switch ($type) {
            case 'oauth1a':
            case 'oauth2':
                $refreshTokenKeys = $this->getRefreshTokenKeys();
                if (!isset($this->keys[$authTokenKey])) {
                    $valid = false;
                } elseif (!empty($refreshTokenKeys)) {
                    list($refreshTokenKey, $expiryKey) = $refreshTokenKeys;
                    if (!empty($this->keys[$refreshTokenKey]) && !empty($expiryKey) && isset($this->keys[$expiryKey])
                        && time() > $this->keys[$expiryKey]
                    ) {
                        //token has expired so try to refresh it
                        $error = $this->authCallback(['refresh_token' => $refreshTokenKey]);
                        $valid = (empty($error));
                    } else {
                        // The refresh token doesn't have an expiry so the integration will have to check for expired sessions and request new token
                        $valid = true;
                    }
                } else {
                    $valid = true;
                }
                break;
            case 'key':
                $valid = isset($this->keys['api_key']);
                break;
            case 'rest':
                $valid = isset($this->keys[$authTokenKey]);
                break;
            case 'basic':
                $valid = (!empty($this->keys['username']) && !empty($this->keys['password']));
                break;
            default:
                $valid = true;
                break;
        }

        return $valid;
    }

    /**
     * Get the URL required to obtain an oauth2 access token.
     *
     * @return string
     */
    public function getAccessTokenUrl()
    {
        return '';
    }

    /**
     * Get the authentication/login URL for oauth2 access.
     *
     * @return string
     */
    public function getAuthenticationUrl()
    {
        return '';
    }

    /**
     * Get request token for oauth1a authorization request.
     *
     * @param array $settings
     *
     * @return mixed|string
     */
    public function getRequestToken($settings = [])
    {
        // Child classes can easily pass in custom settings this way
        $settings = array_merge(
            ['authorize_session' => true, 'append_callback' => false, 'ssl_verifypeer' => true],
            $settings
        );

        // init result to empty string
        $result = '';

        $url = $this->getRequestTokenUrl();
        if (!empty($url)) {
            $result = $this->makeRequest(
                $url,
                [],
                'POST',
                $settings
            );
        }

        return $result;
    }

    /**
     * Url to post in order to get the request token if required; leave empty if not required.
     *
     * @return string
     */
    public function getRequestTokenUrl()
    {
        return '';
    }

    /**
     * Generate a bearer token.
     *
     * @param $inAuthorization
     *
     * @return string
     */
    public function getBearerToken($inAuthorization = false)
    {
        return '';
    }

    /**
     * Gets the ID of the user for the integration.
     *
     * @param       $identifier
     * @param array $socialCache
     *
     * @deprecated  To be removed 2.0
     *
     * @return mixed
     */
    public function getUserId($identifier, &$socialCache)
    {
        if (!empty($socialCache['id'])) {
            return $socialCache['id'];
        }

        return false;
    }

    /**
     * Get an array of public activity.
     *
     * @param $identifier
     * @param $socialCache
     *
     * @return array
     */
    public function getPublicActivity($identifier, &$socialCache)
    {
        return [];
    }

    /**
     * Get an array of public data.
     *
     * @param $identifier
     * @param $socialCache
     *
     * @return array
     */
    public function getUserData($identifier, &$socialCache)
    {
        return [];
    }

    /**
     * Generates current URL to set as referer for curl calls.
     *
     * @return string
     */
    protected function getRefererUrl()
    {
        return ($this->request) ? $this->request->getRequestUri() : null;
    }

    /**
     * Generate a user agent string.
     *
     * @return string
     */
    protected function getUserAgent()
    {
        return ($this->request) ? $this->request->server->get('HTTP_USER_AGENT') : null;
    }

    /**
     * Get a list of available fields from the connecting API.
     *
     * @param array $settings
     *
     * @return array
     */
    public function getAvailableLeadFields($settings = [])
    {
        if (empty($settings['ignore_field_cache'])) {
            $cacheSuffix = (isset($settings['cache_suffix'])) ? $settings['cache_suffix'] : '';
            if ($fields = $this->cache->get('leadFields'.$cacheSuffix)) {
                return $fields;
            }
        }

        return [];
    }

    /**
     * @param Integration $entity
     * @param array       $mauticLeadFields
     * @param array       $mauticCompanyFields
     *
     * @return array
     */
    public function cleanUpFields(Integration $entity, array $mauticLeadFields, array $mauticCompanyFields)
    {
        $featureSettings        = $entity->getFeatureSettings();
        $submittedFields        = (isset($featureSettings['leadFields'])) ? $featureSettings['leadFields'] : [];
        $submittedCompanyFields = (isset($featureSettings['companyFields'])) ? $featureSettings['companyFields'] : [];
        $submittedObjects       = (isset($featureSettings['objects'])) ? $featureSettings['objects'] : [];
        $missingRequiredFields  = [];

        // add special case in order to prevent it from being removed
        $mauticLeadFields['mauticContactTimelineLink'] = '';

        //make sure now non-existent aren't saved
        $settings = [
            'ignore_field_cache' => false,
        ];
        $settings['feature_settings']['objects'] = $submittedObjects;
        $availableIntegrationFields              = $this->getAvailableLeadFields($settings);
        $leadFields                              = [];

        /**
         * @param $mappedFields
         * @param $integrationFields
         * @param $mauticFields
         * @param $fieldType
         */
        $cleanup = function (&$mappedFields, $integrationFields, $mauticFields, $fieldType) use (&$missingRequiredFields, &$featureSettings) {
            $updateKey    = ('companyFields' === $fieldType) ? 'update_mautic_company' : 'update_mautic';
            $removeFields = array_keys(array_diff_key($mappedFields, $integrationFields));

            // Find all the mapped fields that no longer exist in Mautic
            if ($nonExistentFields = array_diff($mappedFields, array_keys($mauticFields))) {
                // Remove those fields
                $removeFields = array_merge($removeFields, array_keys($nonExistentFields));
            }

            foreach ($removeFields as $field) {
                unset($mappedFields[$field]);

                if (isset($featureSettings[$updateKey])) {
                    unset($featureSettings[$updateKey][$field]);
                }
            }

            // Check if required fields are missing
            $required = $this->getRequiredFields($integrationFields);
            if (array_diff_key($required, $mappedFields)) {
                $missingRequiredFields[$fieldType] = true;
            }
        };

        if ($submittedObjects) {
            if (in_array('company', $submittedObjects)) {
                // special handling for company fields
                if (isset($availableIntegrationFields['company'])) {
                    $cleanup($submittedCompanyFields, $availableIntegrationFields['company'], $mauticCompanyFields, 'companyFields');
                    $featureSettings['companyFields'] = $submittedCompanyFields;
                    unset($availableIntegrationFields['company']);
                }
            }

            // Rest of the objects are merged and assumed to be leadFields
            foreach ($submittedObjects as $object) {
                if (isset($availableIntegrationFields[$object])) {
                    $leadFields = array_merge($leadFields, $availableIntegrationFields[$object]);
                }
            }
        } else {
            // Cleanup assuming there are no objects as keys
            $leadFields = $availableIntegrationFields;
        }

        if (!empty($leadFields)) {
            $cleanup($submittedFields, $leadFields, $mauticLeadFields, 'leadFields');
            $featureSettings['leadFields'] = $submittedFields;
        }

        $entity->setFeatureSettings($featureSettings);

        return $missingRequiredFields;
    }

    /**
     * @param array $fields
     *
     * @return array
     */
    public function getRequiredFields(array $fields)
    {
        $requiredFields = [];
        foreach ($fields as $field => $details) {
            if ((is_array($details) && !empty($details['required'])) || 'email' === $field
                || (isset($details['optionLabel'])
                    && strtolower(
                        $details['optionLabel']
                    ) == 'email')
            ) {
                $requiredFields[$field] = $field;
            }
        }

        return $requiredFields;
    }

    /**
     * Match lead data with integration fields.
     *
     * @param $lead
     * @param $config
     *
     * @return array
     */
    public function populateLeadData($lead, $config = [])
    {
        if (!isset($config['leadFields'])) {
            $config = $this->mergeConfigToFeatureSettings($config);

            if (empty($config['leadFields'])) {
                return [];
            }
        }

        if ($lead instanceof Lead) {
            $fields = $lead->getFields(true);
            $leadId = $lead->getId();
        } else {
            $fields = $lead;
            $leadId = $lead['id'];
        }

        $object          = isset($config['object']) ? $config['object'] : null;
        $leadFields      = $config['leadFields'];
        $availableFields = $this->getAvailableLeadFields($config);

        if ($object) {
            $availableFields = $availableFields[$config['object']];
        }

        $unknown = $this->translator->trans('mautic.integration.form.lead.unknown');
        $matched = [];

        foreach ($availableFields as $key => $field) {
            $integrationKey = $matchIntegrationKey = $this->convertLeadFieldKey($key, $field);
            if (!isset($config['leadFields'][$integrationKey])) {
                continue;
            }

            if (is_array($integrationKey)) {
                list($integrationKey, $matchIntegrationKey) = $integrationKey;
            }

            if (isset($leadFields[$integrationKey])) {
                if ('mauticContactTimelineLink' === $leadFields[$integrationKey]) {
                    $matched[$integrationKey] = $this->getContactTimelineLink($leadId);

                    continue;
                }
                $mauticKey = $leadFields[$integrationKey];
<<<<<<< HEAD
                if (isset($fields[$mauticKey]) && !empty($fields[$mauticKey]['value'])) {
=======
                if (isset($fields[$mauticKey]) && $fields[$mauticKey]['value'] !== '' && $fields[$mauticKey]['value'] !== null) {
>>>>>>> ba9f07e3
                    $matched[$matchIntegrationKey] = $this->cleanPushData($fields[$mauticKey]['value'], (isset($field['type'])) ? $field['type'] : 'string');
                }
            }

            if (!empty($field['required']) && empty($matched[$matchIntegrationKey])) {
                $matched[$matchIntegrationKey] = $unknown;
            }
        }

        return $matched;
    }

    /**
     * Match lead data with integration fields.
     *
     * @param $lead
     * @param $config
     *
     * @return array
     */
    public function populateCompanyData($lead, $config = [])
    {
        if (!isset($config['companyFields'])) {
            $config = $this->mergeConfigToFeatureSettings($config);

            if (empty($config['companyFields'])) {
                return [];
            }
        }

        if ($lead instanceof Lead) {
            $fields = $lead->getPrimaryCompany();
        } else {
            $fields = $lead['primaryCompany'];
        }

        $companyFields   = $config['companyFields'];
        $availableFields = $this->getAvailableLeadFields($config)['company'];
        $unknown         = $this->translator->trans('mautic.integration.form.lead.unknown');
        $matched         = [];

        foreach ($availableFields as $key => $field) {
            $integrationKey = $this->convertLeadFieldKey($key, $field);

            if (isset($companyFields[$key])) {
                $mauticKey = $companyFields[$key];
                if (isset($fields[$mauticKey]) && !empty($fields[$mauticKey])) {
                    $matched[$integrationKey] = $this->cleanPushData($fields[$mauticKey], (isset($field['type'])) ? $field['type'] : 'string');
                }
            }

            if (!empty($field['required']) && empty($matched[$integrationKey])) {
                $matched[$integrationKey] = $unknown;
            }
        }

        return $matched;
    }

    /**
     * Takes profile data from an integration and maps it to Mautic's lead fields.
     *
     * @param       $data
     * @param array $config
     * @param null  $object
     *
     * @return array
     */
    public function populateMauticLeadData($data, $config = [], $object = null)
    {
        // Glean supported fields from what was returned by the integration
        $gleanedData = $data;

        if ($object == null) {
            $object = 'lead';
        }
        if ($object == 'company') {
            if (!isset($config['companyFields'])) {
                $config = $this->mergeConfigToFeatureSettings($config);

                if (empty($config['companyFields'])) {
                    return [];
                }
            }

            $fields = $config['companyFields'];
        }
        if ($object == 'lead') {
            if (!isset($config['leadFields'])) {
                $config = $this->mergeConfigToFeatureSettings($config);

                if (empty($config['leadFields'])) {
                    return [];
                }
            }
            $fields = $config['leadFields'];
        }

        $matched = [];
        foreach ($gleanedData as $key => $field) {
            if (isset($fields[$key]) && isset($gleanedData[$key])
                && $this->translator->trans('mautic.integration.form.lead.unknown') !== $gleanedData[$key]
            ) {
                $matched[$fields[$key]] = $gleanedData[$key];
            }
        }

        return $matched;
    }

    /**
     * Create or update existing Mautic lead from the integration's profile data.
     *
     * @param mixed       $data        Profile data from integration
     * @param bool|true   $persist     Set to false to not persist lead to the database in this method
     * @param array|null  $socialCache
     * @param mixed||null $identifiers
     *
     * @return Lead
     */
    public function getMauticLead($data, $persist = true, $socialCache = null, $identifiers = null)
    {
        if (is_object($data)) {
            // Convert to array in all levels
            $data = json_encode(json_decode($data), true);
        } elseif (is_string($data)) {
            // Assume JSON
            $data = json_decode($data, true);
        }

        // Match that data with mapped lead fields
        $matchedFields = $this->populateMauticLeadData($data);

        if (empty($matchedFields)) {
            return;
        }

        // Find unique identifier fields used by the integration
        /** @var \Mautic\LeadBundle\Model\LeadModel $leadModel */
        $leadModel           = $this->leadModel;
        $uniqueLeadFields    = $this->fieldModel->getUniqueIdentifierFields();
        $uniqueLeadFieldData = [];

        foreach ($matchedFields as $leadField => $value) {
            if (array_key_exists($leadField, $uniqueLeadFields) && !empty($value)) {
                $uniqueLeadFieldData[$leadField] = $value;
            }
        }

        // Default to new lead
        $lead = new Lead();
        $lead->setNewlyCreated(true);

        if (count($uniqueLeadFieldData)) {
            $existingLeads = $this->em->getRepository('MauticLeadBundle:Lead')
                ->getLeadsByUniqueFields($uniqueLeadFieldData);

            if (!empty($existingLeads)) {
                $lead = array_shift($existingLeads);
            }
        }

        $leadModel->setFieldValues($lead, $matchedFields, false, false);

        // Update the social cache
        $leadSocialCache = $lead->getSocialCache();
        if (!isset($leadSocialCache[$this->getName()])) {
            $leadSocialCache[$this->getName()] = [];
        }

        if (null !== $socialCache) {
            $leadSocialCache[$this->getName()] = array_merge($leadSocialCache[$this->getName()], $socialCache);
        }

        // Check for activity while here
        if (null !== $identifiers && in_array('public_activity', $this->getSupportedFeatures())) {
            $this->getPublicActivity($identifiers, $leadSocialCache[$this->getName()]);
        }

        $lead->setSocialCache($leadSocialCache);

        // Update the internal info integration object that has updated the record
        if (isset($data['internal'])) {
            $internalInfo                   = $lead->getInternal();
            $internalInfo[$this->getName()] = $data['internal'];
            $lead->setInternal($internalInfo);
        }

        if ($persist && !empty($lead->getChanges(true))) {
            // Only persist if instructed to do so as it could be that calling code needs to manipulate the lead prior to executing event listeners
            try {
                $leadModel->saveEntity($lead, false);
            } catch (\Exception $exception) {
                $this->logger->addWarning($exception->getMessage());

                return;
            }
        }

        return $lead;
    }

    /**
     * Merges a config from integration_list with feature settings.
     *
     * @param array $config
     *
     * @return array|mixed
     */
    public function mergeConfigToFeatureSettings($config = [])
    {
        $featureSettings = $this->settings->getFeatureSettings();

        if (isset($config['config'])
            && (empty($config['integration'])
                || (!empty($config['integration'])
                    && $config['integration'] == $this->getName()))
        ) {
            $featureSettings = array_merge($featureSettings, $config['config']);
        }

        return $featureSettings;
    }

    /**
     * Return key recognized by integration.
     *
     * @param $key
     * @param $field
     *
     * @return mixed
     */
    public function convertLeadFieldKey($key, $field)
    {
        return $key;
    }

    /**
     * Sets whether fields should be sorted alphabetically or by the order the integration feeds.
     */
    public function sortFieldsAlphabetically()
    {
        return true;
    }

    /**
     * Used to match local field name with remote field name.
     *
     * @param string $field
     * @param string $subfield
     *
     * @return mixed
     */
    public function matchFieldName($field, $subfield = '')
    {
        if (!empty($field) && !empty($subfield)) {
            return $subfield.ucfirst($field);
        }

        return $field;
    }

    /**
     * Convert and assign the data to assignable fields.
     *
     * @param mixed $data
     *
     * @return array
     */
    protected function matchUpData($data)
    {
        $info      = [];
        $available = $this->getAvailableLeadFields();

        foreach ($available as $field => $fieldDetails) {
            if (is_array($data)) {
                if (!isset($data[$field]) and !is_object($data)) {
                    $info[$field] = '';
                    continue;
                } else {
                    $values = $data[$field];
                }
            } else {
                if (!isset($data->$field)) {
                    $info[$field] = '';
                    continue;
                } else {
                    $values = $data->$field;
                }
            }

            switch ($fieldDetails['type']) {
                case 'string':
                case 'boolean':
                    $info[$field] = $values;
                    break;
                case 'object':
                    $values = $values;
                    foreach ($fieldDetails['fields'] as $f) {
                        if (isset($values->$f)) {
                            $fn = $this->matchFieldName($field, $f);

                            $info[$fn] = $values->$f;
                        }
                    }
                    break;
                case 'array_object':
                    $objects = [];
                    if (!empty($values)) {
                        foreach ($values as $k => $v) {
                            $v = $v;
                            if (isset($v->value)) {
                                $objects[] = $v->value;
                            }
                        }
                    }
                    $fn = (isset($fieldDetails['fields'][0])) ? $this->matchFieldName(
                        $field,
                        $fieldDetails['fields'][0]
                    ) : $field;
                    $info[$fn] = implode('; ', $objects);

                    break;
            }
        }

        return $info;
    }

    /**
     * Get the path to the profile templates for this integration.
     */
    public function getSocialProfileTemplate()
    {
        return null;
    }

    /**
     * Checks to ensure an image still exists before caching.
     *
     * @param string $url
     *
     * @return bool
     */
    public function checkImageExists($url)
    {
        $ch = curl_init($url);
        curl_setopt($ch, CURLOPT_NOBODY, true);
        curl_setopt(
            $ch,
            CURLOPT_USERAGENT,
            'Mozilla/5.0 (Windows; U; Windows NT 5.1; en-US; rv:1.8.1.13) Gecko/20080311 Firefox/2.0.0.13'
        );
        curl_exec($ch);
        $retcode = curl_getinfo($ch, CURLINFO_HTTP_CODE);
        curl_close($ch);

        return $retcode == 200;
    }

    /**
     * @return \Mautic\CoreBundle\Model\NotificationModel
     */
    public function getNotificationModel()
    {
        return $this->notificationModel;
    }

    /**
     * @param \Exception $e
     * @param Lead|null  $contact
     */
    public function logIntegrationError(\Exception $e, Lead $contact = null)
    {
        $logger = $this->logger;

        if ($e instanceof ApiErrorException) {
            if (null === $this->adminUsers) {
                $this->adminUsers = $this->em->getRepository('MauticUserBundle:User')->getEntities(
                    [
                        'filter' => [
                            'force' => [
                                [
                                    'column' => 'r.isAdmin',
                                    'expr'   => 'eq',
                                    'value'  => true,
                                ],
                            ],
                        ],
                    ]
                );
            }

            $errorMessage = $e->getMessage();
            $errorHeader  = $this->getTranslator()->trans(
                'mautic.integration.error',
                [
                    '%name%' => $this->getName(),
                ]
            );

            if ($contact || $contact = $e->getContact()) {
                // Append a link to the contact
                $contactId   = $contact->getId();
                $contactName = $contact->getPrimaryIdentifier();
            } elseif ($contactId = $e->getContactId()) {
                $contactName = $this->getTranslator()->trans('mautic.integration.error.generic_contact_name', ['%id%' => $contactId]);
            }

            $this->lastIntegrationError = $errorHeader.': '.$errorMessage;

            if ($contactId) {
                $contactLink = $this->router->generate(
                    'mautic_contact_action',
                    [
                        'objectAction' => 'view',
                        'objectId'     => $contactId,
                    ],
                    UrlGeneratorInterface::ABSOLUTE_URL
                );
                $errorMessage .= ' <a href="'.$contactLink.'">'.$contactName.'</a>';
            }

            // Prevent a flood of the same messages
            $messageHash = md5($errorMessage);
            if (!array_key_exists($messageHash, $this->notifications)) {
                foreach ($this->adminUsers as $user) {
                    $this->getNotificationModel()->addNotification(
                        $errorMessage,
                        $this->getName(),
                        false,
                        $errorHeader,
                        'text-danger fa-exclamation-circle',
                        null,
                        $user
                    );
                }

                $this->notifications[$messageHash] = true;
            }
        }

        $logger->addError('INTEGRATION ERROR: '.$this->getName().' - '.(('dev' == MAUTIC_ENV) ? (string) $e : $e->getMessage()));
    }

    /**
     * @return mixed
     */
    public function getLastIntegrationError()
    {
        return $this->lastIntegrationError;
    }

    /**
     * @return $this
     */
    public function resetLastIntegrationError()
    {
        $this->lastIntegrationError = null;

        return $this;
    }

    /**
     * Returns notes specific to sections of the integration form (if applicable).
     *
     * @param $section
     *
     * @return string
     */
    public function getFormNotes($section)
    {
        if ($section == 'leadfield_match') {
            return ['mautic.integration.form.field_match_notes', 'info'];
        } else {
            return ['', 'info'];
        }
    }

    /**
     * Allows appending extra data to the config.
     *
     * @param FormBuilder|Form $builder
     * @param array            $data
     * @param string           $formArea Section of form being built keys|features|integration
     *                                   keys can be used to store login/request related settings; keys are encrypted
     *                                   features can be used for configuring share buttons, etc
     *                                   integration is called when adding an integration to events like point triggers,
     *                                   campaigns actions, forms actions, etc
     */
    public function appendToForm(&$builder, $data, $formArea)
    {
    }

    /**
     * @param FormBuilder $builder
     * @param array       $options
     */
    public function modifyForm($builder, $options)
    {
        $this->dispatcher->dispatch(
            PluginEvents::PLUGIN_ON_INTEGRATION_FORM_BUILD,
            new PluginIntegrationFormBuildEvent($this, $builder, $options)
        );
    }

    /**
     * Returns settings for the integration form.
     *
     * @return array
     */
    public function getFormSettings()
    {
        $type               = $this->getAuthenticationType();
        $enableDataPriority = $this->getDataPriority();
        switch ($type) {
            case 'oauth1a':
            case 'oauth2':
                $callback = $authorization = true;
                break;
            default:
                $callback = $authorization = false;
                break;
        }

        return [
            'requires_callback'      => $callback,
            'requires_authorization' => $authorization,
            'default_features'       => [],
            'enable_data_priority'   => $enableDataPriority,
        ];
    }

    /**
     * @return array
     */
    public function getFormDisplaySettings()
    {
        /** @var PluginIntegrationFormDisplayEvent $event */
        $event = $this->dispatcher->dispatch(
            PluginEvents::PLUGIN_ON_INTEGRATION_FORM_DISPLAY,
            new PluginIntegrationFormDisplayEvent($this, $this->getFormSettings())
        );

        return $event->getSettings();
    }

    /**
     * Get available fields for choices in the config UI.
     *
     * @param array $settings
     *
     * @return array
     */
    public function getFormLeadFields($settings = [])
    {
        if (isset($settings['feature_settings']['objects']['company'])) {
            unset($settings['feature_settings']['objects']['company']);
        }

        return ($this->isAuthorized()) ? $this->getAvailableLeadFields($settings) : [];
    }

    /**
     * Get available company fields for choices in the config UI.
     *
     * @param array $settings
     *
     * @return array
     */
    public function getFormCompanyFields($settings = [])
    {
        $settings['feature_settings']['objects']['company'] = 'company';

        return ($this->isAuthorized()) ? $this->getAvailableLeadFields($settings) : [];
    }

    /**
     * returns template to render on popup window after trying to run OAuth.
     *
     *
     * @return null|string
     */
    public function getPostAuthTemplate()
    {
        return null;
    }

    /**
     * @param $contactId
     *
     * @return string
     */
    public function getContactTimelineLink($contactId)
    {
        return $this->router->generate(
            'mautic_plugin_timeline_view',
            ['integration' => $this->getName(), 'leadId' => $contactId],
            UrlGeneratorInterface::ABSOLUTE_URL
        );
    }

    /**
     * @param       $eventName
     * @param array $keys
     *
     * @return array
     */
    protected function dispatchIntegrationKeyEvent($eventName, $keys = [])
    {
        /** @var PluginIntegrationKeyEvent $event */
        $event = $this->dispatcher->dispatch(
            $eventName,
            new PluginIntegrationKeyEvent($this, $keys)
        );

        return $event->getKeys();
    }

    /**
     * Cleans the identifier for api calls.
     *
     * @param mixed $identifier
     *
     * @return string
     */
    protected function cleanIdentifier($identifier)
    {
        if (is_array($identifier)) {
            foreach ($identifier as &$i) {
                $i = urlencode($i);
            }
        } else {
            $identifier = urlencode($identifier);
        }

        return $identifier;
    }

    /**
     * @param        $value
     * @param string $fieldType
     *
     * @return bool|float|string
     */
    public function cleanPushData($value, $fieldType = self::FIELD_TYPE_STRING)
    {
        $clean = strip_tags(html_entity_decode($value, ENT_QUOTES));

        switch ($fieldType) {
            case self::FIELD_TYPE_BOOL:
                return (bool) $clean;
            case self::FIELD_TYPE_NUMBER:
                return (float) $clean;
            default:
                return $clean;
        }
    }

    /**
     * @return \Monolog\Logger|LoggerInterface
     */
    public function getLogger()
    {
        return $this->logger;
    }

    /**
     * @param array $leadsToSync
     * @param bool  $error
     *
     * @return int Number ignored due to being duplicates
     *
     * @throws ApiErrorException
     * @throws \Exception
     */
    protected function cleanupFromSync(&$leadsToSync = [], $error = false)
    {
        $duplicates = 0;
        if ($this->mauticDuplicates) {
            // Create integration entities for these to be ignored until they are updated
            foreach ($this->mauticDuplicates as $id => $dup) {
                $this->persistIntegrationEntities[] = $this->createIntegrationEntity('Lead', null, $dup, $id, [], false);
                ++$duplicates;
            }

            $this->mauticDuplicates = [];
        }

        $integrationEntityRepo = $this->getIntegrationEntityRepository();
        if (!empty($leadsToSync)) {
            // Let's only sync thos that have actual changes to prevent a loop
            $integrationEntityRepo->saveEntities($leadsToSync);
            $this->em->clear(Lead::class);
            $leadsToSync = [];
        }

        // Persist updated entities if applicable
        if ($this->persistIntegrationEntities) {
            $integrationEntityRepo->saveEntities($this->persistIntegrationEntities);
            $this->persistIntegrationEntities = [];
        }

        // If there are any deleted, mark it as so to prevent them from being queried over and over or recreated
        if ($this->deleteIntegrationEntities) {
            $integrationEntityRepo->deleteEntities($this->deleteIntegrationEntities);
            $this->deleteIntegrationEntities = [];
        }

        $this->em->clear(IntegrationEntity::class);

        if ($error) {
            if ($error instanceof \Exception) {
                throw $error;
            }

            throw new ApiErrorException($error);
        }

        return $duplicates;
    }

    /**
     * @param array $mapping           array of [$mauticId => ['entity' => FormEntity, 'integration_entity_id' => $integrationId]]
     * @param       $integrationEntity
     * @param       $internalEntity
     * @param array $params
     */
    protected function buildIntegrationEntities(array $mapping, $integrationEntity, $internalEntity, $params = [])
    {
        $integrationEntityRepo = $this->getIntegrationEntityRepository();
        $integrationEntities   = $integrationEntityRepo->getIntegrationEntities(
            $this->getName(),
            $integrationEntity,
            $internalEntity,
            array_keys($mapping)
        );

        // Find those that don't exist and create them
        $createThese = array_diff_key($mapping, $integrationEntities);

        foreach ($mapping as $internalEntityId => $entity) {
            if (is_array($entity)) {
                $integrationEntityId  = $entity['integration_entity_id'];
                $internalEntityObject = $entity['entity'];
            } else {
                $integrationEntityId  = $entity;
                $internalEntityObject = null;
            }

            if (isset($createThese[$internalEntityId])) {
                $entity = $this->createIntegrationEntity(
                    $integrationEntity,
                    $integrationEntityId,
                    $internalEntity,
                    $internalEntityId,
                    [],
                    false
                );

                $entity->setLastSyncDate($this->getLastSyncDate($internalEntityObject, $params, false));
            } else {
                $integrationEntities[$internalEntityId]->setLastSyncDate($this->getLastSyncDate($internalEntityObject, $params, false));
            }
        }

        $integrationEntityRepo->saveEntities($integrationEntities);
        $this->em->clear(IntegrationEntity::class);
    }

    /**
     * @param null  $entity
     * @param array $params
     * @param bool  $ignoreEntityChanges
     *
     * @return bool|\DateTime|null
     */
    protected function getLastSyncDate($entity = null, $params = [], $ignoreEntityChanges = true)
    {
        if (!$ignoreEntityChanges && isset($params['start']) && $entity && method_exists($entity, 'getChanges')) {
            // Check to see if this contact was modified prior to the fetch so that the push catches it
            /** @var FormEntity $entity */
            $changes = $entity->getChanges(true);
            if (empty($changes) || isset($changes['dateModified'])) {
                $startSyncDate      = \DateTime::createFromFormat(\DateTime::ISO8601, $params['start']);
                $entityDateModified = $entity->getDateModified();

                if (isset($changes['dateModified'])) {
                    $originalDateModified = \DateTime::createFromFormat(\DateTime::ISO8601, $changes['dateModified'][0]);
                } elseif ($entityDateModified) {
                    $originalDateModified = $entityDateModified;
                } else {
                    $originalDateModified = $entity->getDateAdded();
                }

                if ($originalDateModified >= $startSyncDate) {
                    // Return null so that the push sync catches
                    return null;
                }
            }
        }

        return (defined('MAUTIC_DATE_MODIFIED_OVERRIDE')) ? \DateTime::createFromFormat('U', MAUTIC_DATE_MODIFIED_OVERRIDE)
            : new \DateTime();
    }

    /**
     * @param      $fields
     * @param      $keys
     * @param null $object
     *
     * @return mixed
     */
    public function prepareFieldsForSync($fields, $keys, $object = null)
    {
        return $fields;
    }

    /**
     * Function used to format unformated fields coming from FieldsTypeTrait
     * (usually used in campaign actions).
     *
     * @param $fields
     *
     * @return array
     */
    public function formatMatchedFields($fields)
    {
        $formattedFields = [];

        if (isset($fields['m_1'])) {
            $xfields = count($fields) / 3;
            for ($i = 1; $i < $xfields; ++$i) {
                if (isset($fields['i_'.$i]) && isset($fields['m_'.$i])) {
                    $formattedFields[$fields['i_'.$i]] = $fields['m_'.$i];
                } else {
                    break;
                }
            }
        }

        if (!empty($formattedFields)) {
            $fields = $formattedFields;
        }

        return $fields;
    }
}<|MERGE_RESOLUTION|>--- conflicted
+++ resolved
@@ -1795,11 +1795,7 @@
                     continue;
                 }
                 $mauticKey = $leadFields[$integrationKey];
-<<<<<<< HEAD
-                if (isset($fields[$mauticKey]) && !empty($fields[$mauticKey]['value'])) {
-=======
                 if (isset($fields[$mauticKey]) && $fields[$mauticKey]['value'] !== '' && $fields[$mauticKey]['value'] !== null) {
->>>>>>> ba9f07e3
                     $matched[$matchIntegrationKey] = $this->cleanPushData($fields[$mauticKey]['value'], (isset($field['type'])) ? $field['type'] : 'string');
                 }
             }
