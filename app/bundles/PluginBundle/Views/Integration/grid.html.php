--- conflicted
+++ resolved
@@ -26,15 +26,10 @@
                     echo  'integration-disabled';
                 } ?>">
                     <div class="panel ovf-h pa-10">
-<<<<<<< HEAD
-                        <a href="<?php echo $view['router']->path(($item['isBundle'] ? 'mautic_plugin_info' : 'mautic_plugin_config'), ['name' => $item['name']]); ?>" data-toggle="ajaxmodal" data-target="#IntegrationEditModal" data-header="<?php echo $item['display']; ?>"<?php if ($item['isBundle']) {
+
+                        <a href="<?php echo $view['router']->path(($item['isBundle'] ? 'mautic_plugin_info' : 'mautic_plugin_config'), ['name' => $item['name']]); ?>" data-prevent-dismiss="true" data-toggle="ajaxmodal" data-target="#IntegrationEditModal" data-header="<?php echo $item['display']; ?>"<?php if ($item['isBundle']) {
                     echo ' data-footer="false"';
                 } ?>>
-=======
-                        <a href="<?php echo $view['router']->path(($item['isBundle'] ? 'mautic_plugin_info' : 'mautic_plugin_config'), ['name' => $item['name']]); ?>" data-prevent-dismiss="true" data-toggle="ajaxmodal" data-target="#IntegrationEditModal" data-header="<?php echo $item['display']; ?>"<?php if ($item['isBundle']) {
-    echo ' data-footer="false"';
-} ?>>
->>>>>>> 4cbe6eaa
                             <p><img style="height: 78px;" class="img img-responsive" src="<?php echo $view['assets']->getUrl($item['icon']); ?>" /></p>
                             <h5 class="mt-20">
                                 <span class="ellipsis" data-toggle="tooltip" title="<?php echo $pluginTitle; ?>"><?php echo $item['display']; ?>
