<?php
/**
 * @package     Mautic
 * @copyright   2014 Mautic Contributors. All rights reserved.
 * @author      Mautic
 * @link        http://mautic.org
 * @license     GNU/GPLv3 http://www.gnu.org/licenses/gpl-3.0.html
 *
 */

namespace Mautic\ApiBundle\Controller;

use Doctrine\ORM\Tools\Pagination\Paginator;
use FOS\RestBundle\Controller\FOSRestController;
use FOS\RestBundle\Util\Codes;
use JMS\Serializer\SerializationContext;
use Mautic\ApiBundle\Serializer\Exclusion\PublishDetailsExclusionStrategy;
use Mautic\CoreBundle\Controller\MauticController;
use Mautic\CoreBundle\Factory\MauticFactory;
use Symfony\Component\HttpFoundation\Request;
use Symfony\Component\HttpFoundation\Response;
use Symfony\Component\HttpKernel\Event\FilterControllerEvent;

/**
 * Class CommonApiController
 */
class CommonApiController extends FOSRestController implements MauticController
{

    /**
     * @var Request
     */
    protected $request;

    /**
     * @var MauticFactory $factory
     */

    protected $factory;

    /**
     * @var \Mautic\CoreBundle\Security\Permissions\CorePermissions $security
     */
    protected $security;

    /**
     * Model object for processing the entity
     *
     * @var \Mautic\CoreBundle\Model\CommonModel
     */
    protected $model;

    /**
     * Key to return for a single entity
     *
     * @var string
     */
    protected $entityNameOne;

    /**
     * Key to return for entity lists
     *
     * @var string
     */
    protected $entityNameMulti;

    /**
     * Class for the entity
     *
     * @var string
     */
    protected $entityClass;

    /**
     * Permission base for the entity such as page:pages
     *
     * @var string
     */
    protected $permissionBase;

    /**
     * Used to set default filters for entity lists such as restricting to owning user
     *
     * @var array
     */
    protected $listFilters = array();

    /**
     * @var array
     */
    protected $serializerGroups = array();

    /**
     * Initialize some variables
     *
     * @param FilterControllerEvent $event
     *
     * @return void
     */
    public function initialize(FilterControllerEvent $event)
    {
        $this->security = $this->factory->getSecurity();
    }

    /**
     * @param Request $request
     */
    public function setRequest(Request $request)
    {
        $this->request = $request;
    }

    /**
     * @param MauticFactory $factory
     */
    public function setFactory(MauticFactory $factory)
    {
        $this->factory = $factory;
    }

    /**
     * Obtains a list of entities as defined by the API URL
     *
     * @return Response
     */
    public function getEntitiesAction()
    {
        $repo       = $this->model->getRepository();
        $tableAlias = $repo->getTableAlias();

        $publishedOnly = $this->request->get('published', 0);
        if ($publishedOnly) {
            $this->listFilters[] = array(
                'column' => $tableAlias.'.isPublished',
                'expr'   => 'eq',
                'value'  => true
            );
        }

        $args    = array(
            'start'          => $this->request->query->get('start', 0),
            'limit'          => $this->request->query->get('limit', $this->factory->getParameter('default_pagelimit')),
            'filter'         => array(
                'string' => $this->request->query->get('search', ''),
                'force'  => $this->listFilters
            ),
            'orderBy'        => $this->request->query->get('orderBy', ''),
            'orderByDir'     => $this->request->query->get('orderByDir', 'ASC'),
            'withTotalCount' => true //for repositories that break free of Paginator
        );
        $results = $this->model->getEntities($args);

        list($entities, $totalCount) = $this->prepareEntitiesForView($results);

        $view = $this->view(
            array(
                'total'                => $totalCount,
                $this->entityNameMulti => $entities
            ),
            Codes::HTTP_OK
        );
        $this->setSerializationContext($view);

        return $this->handleView($view);
    }

    /**
     * Obtains a specific entity as defined by the API URL
     *
     * @param int $id Entity ID
     *
     * @return Response
     */
    public function getEntityAction($id)
    {
        $entity = $this->model->getEntity($id);
        if (!$entity instanceof $this->entityClass) {
            return $this->notFound();
        }

        if (!$this->checkEntityAccess($entity, 'view')) {
            return $this->accessDenied();
        }

        $this->preSerializeEntity($entity);
        $view = $this->view(array($this->entityNameOne => $entity), Codes::HTTP_OK);
        $this->setSerializationContext($view);

        return $this->handleView($view);
    }

    /**
     * Creates a new entity
     *
     * @return Response
     */
    public function newEntityAction()
    {
        $entity = $this->model->getEntity();

        if (!$this->checkEntityAccess($entity, 'create')) {
            return $this->accessDenied();
        }

        $parameters = $this->request->request->all();

        return $this->processForm($entity, $parameters, 'POST');
    }


    /**
     * Edits an existing entity or creates one on PUT if it doesn't exist
     *
     * @param int $id Entity ID
     *
     * @return Response
     */
    public function editEntityAction($id)
    {
        $entity     = $this->model->getEntity($id);
        $parameters = $this->request->request->all();
        $method     = $this->request->getMethod();

        if ($entity === null) {
            if ($method === 'PATCH') {
                //PATCH requires that an entity exists
                return $this->notFound();
            }

            //PUT can create a new entity if it doesn't exist
            $entity = $this->model->getEntity();
            if (!$this->checkEntityAccess($entity, 'create')) {
                return $this->accessDenied();
            }
        }

        if (!$this->checkEntityAccess($entity, 'edit')) {
            return $this->accessDenied();
        }

        return $this->processForm($entity, $parameters, $method);
    }

    /**
     * Deletes an entity
     *
     * @param int $id Entity ID
     *
     * @return Response
     */
    public function deleteEntityAction($id)
    {
        $entity = $this->model->getEntity($id);
        if (null !== $entity) {
            if (!$this->checkEntityAccess($entity, 'delete')) {
                return $this->accessDenied();
            }

            $this->model->deleteEntity($entity);

            $this->preSerializeEntity($entity);
            $view = $this->view(array($this->entityNameOne => $entity), Codes::HTTP_OK);
            $this->setSerializationContext($view);

            return $this->handleView($view);
        }

        return $this->notFound();
    }

    /**
     * Processes API Form
     *
     * @param        $entity
     * @param null   $parameters
     * @param string $method
     *
     * @return Response
     */
    protected function processForm($entity, $parameters = null, $method = 'PUT')
    {
        if ($parameters === null) {
            //get from request
            $parameters = $this->request->request->all();
        }

        //unset the ID in the parameters if set as this will cause the form to fail
        if (isset($parameters['id'])) {
            unset($parameters['id']);
        }

        //is an entity being updated or created?
        if ($entity->getId()) {
            $statusCode = Codes::HTTP_OK;
            $action     = 'edit';
        } else {
            $statusCode = Codes::HTTP_CREATED;
            $action     = 'new';
        }
        $form         = $this->createEntityForm($entity);
        $submitParams = $this->prepareParametersForBinding($parameters, $entity, $action);
        $form->submit($submitParams, 'PATCH' !== $method);

        if ($form->isValid()) {
            $this->preSaveEntity($entity, $form, $parameters, $action);
            $this->model->saveEntity($entity);
            $headers = array();
            //return the newly created entities location if applicable
            if (Codes::HTTP_CREATED === $statusCode) {
                $headers['Location'] = $this->generateUrl(
                    'mautic_api_get'.$this->entityNameOne,
                    array('id' => $entity->getId()),
                    true
                );
            }
            $this->preSerializeEntity($entity, $action);

            $view = $this->view(array($this->entityNameOne => $entity), $statusCode, $headers);
            $this->setSerializationContext($view);
        } else {
<<<<<<< HEAD
            $view = $this->view($this->getFormErrorMessages($form), Codes::HTTP_BAD_REQUEST);
=======
            $formErrors = $this->getFormErrorMessages($form);
            $msg = $this->getFormErrorMessage($formErrors);
            return $this->returnError($msg, Codes::HTTP_BAD_REQUEST, $formErrors);
>>>>>>> 7e2e2484
        }

        return $this->handleView($view);
    }

<<<<<<< HEAD
    public function getFormErrorMessages(\Symfony\Component\Form\Form $form) {
=======
    public function getFormErrorMessage(array $formErrors)
    {
        $msg = '';

        if ($formErrors) {
            foreach ($formErrors as $key => $error) {
                if (!$error) {
                    continue;
                }

                if ($msg) {
                    $msg .= ', ';
                }

                if (is_string($key)) {
                    $msg .= $key.': ';
                }

                if (is_array($error)) {
                    $msg .= $this->getFormErrorMessage($error);
                } else {
                    $msg .= $error;
                }
            }
        }

        return $msg;
    }

    public function getFormErrorMessages(\Symfony\Component\Form\Form $form)
    {
>>>>>>> 7e2e2484
        $errors = [];

        foreach ($form->getErrors() as $key => $error) {
            if ($form->isRoot()) {
                $errors['#'][] = $error->getMessage();
            } else {
                $errors[] = $error->getMessage();
            }
        }

        foreach ($form->all() as $child) {
            if (!$child->isValid()) {
<<<<<<< HEAD
                $errors[$child->getName()] = $this->getErrorMessages($child);
=======
                $errors[$child->getName()] = $this->getFormErrorMessages($child);
>>>>>>> 7e2e2484
            }
        }

        return $errors;
    }

    /**
     * Checks if user has permission to access retrieved entity
     *
     * @param mixed  $entity
     * @param string $action view|create|edit|publish|delete
     *
     * @return bool
     */
    protected function checkEntityAccess($entity, $action = 'view')
    {
        if ($action != 'create') {
            $ownPerm   = "{$this->permissionBase}:{$action}own";
            $otherPerm = "{$this->permissionBase}:{$action}other";

            return $this->security->hasEntityAccess($ownPerm, $otherPerm, $entity->getCreatedBy());
        }

        return $this->security->isGranted("{$this->permissionBase}:create");
    }

    /**
     * Creates the form instance
     *
     * @param $entity
     *
     * @return mixed
     */
    protected function createEntityForm($entity)
    {
        return $this->model->createForm($entity, $this->get('form.factory'));
    }

    /**
     * Set serialization groups and exclusion strategies
     *
     * @param \FOS\RestBundle\View\View $view
     *
     * @return void
     */
    protected function setSerializationContext(&$view)
    {
        $context = SerializationContext::create();
        if (!empty($this->serializerGroups)) {
            $context->setGroups($this->serializerGroups);
        }

        //Only include FormEntity properties for the top level entity and not the associated entities
        $context->addExclusionStrategy(
            new PublishDetailsExclusionStrategy()
        );

        //include null values
        $context->setSerializeNull(true);

        $view->setSerializationContext($context);
    }

    /**
     * Convert posted parameters into what the form needs in order to successfully bind
     *
     * @param $parameters
     * @param $entity
     * @param $action
     *
     * @return mixed
     */
    protected function prepareParametersForBinding($parameters, $entity, $action)
    {
        return $parameters;
    }

    /**
     * Give the controller an opportunity to process the entity before persisting
     *
     * @param $entity
     * @param $form
     * @param $parameters
     * @param $action
     *
     * @return mixed
     */
    protected function preSaveEntity(&$entity, $form, $parameters, $action = 'edit')
    {
    }

    /**
     * Gives child controllers opportunity to analyze and do whatever to an entity before going through serializer
     *
     * @param        $entity
     * @param string $action
     *
     * @return mixed
     */
    protected function preSerializeEntity(&$entity, $action = 'view')
    {
    }

    /**
     * Gives child controllers opportunity to analyze and do whatever to an entity before populating the form
     *
     * @param        $entity
     * @param        $parameters
     * @param string $action
     *
     * @return mixed
     */
    protected function prePopulateForm(&$entity, $parameters, $action = 'edit')
    {
    }

    /**
     * Returns an error
     *
     * @param string  $msg
     * @param integer $code
     * @param array   $details
     *
     * @return Response
     */
    protected function returnError($msg, $code, $details = [])
    {
        $view = $this->view(
            [
                'error' => [
                    'code'    => $code,
                    'message' => $this->get('translator')->trans($msg, array(), 'flashes'),
                    'details' => $details
                ]
            ],
            $code
        );

        return $this->handleView($view);
    }

    /**
     * Returns a 403 Access Denied
     *
     * @param string $msg
     *
     * @return Response
     */
    protected function accessDenied($msg = 'mautic.core.error.accessdenied')
    {
        return $this->returnError($msg, Codes::HTTP_FORBIDDEN);
    }

    /**
     * Returns a 404 Not Found
     *
     * @param string $msg
     *
     * @return Response
     */
    protected function notFound($msg = 'mautic.core.error.notfound')
    {
        return $this->returnError($msg, Codes::HTTP_NOT_FOUND);
    }

    /**
     * Returns a 400 Bad Request
     *
     * @param string $msg
     *
     * @return Response
     */
    protected function badRequest($msg = 'mautic.core.error.badrequest')
    {
        return $this->returnError($msg, Codes::HTTP_BAD_REQUEST);
    }

    /**
     * {@inheritdoc}
     *
     * @param null  $data
     * @param null  $statusCode
     * @param array $headers
     */
    protected function view($data = null, $statusCode = null, array $headers = array())
    {

        if ($data instanceof Paginator) {
            // Get iterator out of Paginator class so that the entities are properly serialized by the serializer
            $data = $data->getIterator()->getArrayCopy();
        }

        return parent::view($data, $statusCode, $headers);
    }

    /**
     * Prepares entities returned from repository getEntities()
     *
     * @param $results
     *
     * @return array($entities, $totalCount)
     */
    protected function prepareEntitiesForView($results)
    {

        if ($results instanceof Paginator) {
            $totalCount = count($results);
        } elseif (isset($results['count'])) {
            $totalCount = $results['count'];
            $results    = $results['results'];
        } else {
            $totalCount = count($results);
        }

        //we have to convert them from paginated proxy functions to entities in order for them to be
        //returned by the serializer/rest bundle
        $entities = array();
        foreach ($results as $r) {
            if (is_array($r) && isset($r[0])) {
                //entity has some extra something something tacked onto the entities
                if (is_object($r[0])) {
                    foreach ($r as $k => $v) {
                        if ($k === 0) {
                            continue;
                        }

                        $r[0]->$k = $v;
                    }
                    $this->preSerializeEntity($r[0]);
                    $entities[] = $r[0];
                } elseif (is_array($r[0])) {
                    foreach ($r[0] as $k => $v) {
                        $r[$k] = $v;
                    }
                    unset($r[0]);
                    $this->preSerializeEntity($r);
                    $entities[] = $r;
                }
            } else {
                $this->preSerializeEntity($r);
                $entities[] = $r;
            }
        }

        return array($entities, $totalCount);
    }

    /**
     * Get a model instance from the service container
     *
     * @param $modelNameKey
     *
     * @return AbstractCommonModel
     */
    protected function getModel($modelNameKey)
    {
        // Shortcut for models with the same name as the bundle
        if (strpos($modelNameKey, '.') === false) {
            $modelNameKey = "$modelNameKey.$modelNameKey";
        }

        $parts = explode('.', $modelNameKey);

        if (count($parts) !== 2) {
            throw new \InvalidArgumentException($modelNameKey . " is not a valid model key.");
        }

        list($bundle, $name) = $parts;

        $containerKey = str_replace(array('%bundle%', '%name%'), array($bundle, $name), 'mautic.%bundle%.model.%name%');

        if ($this->container->has($containerKey)) {
            return $this->container->get($containerKey);
        }

        throw new \InvalidArgumentException($containerKey . ' is not a registered container key.');
    }
}<|MERGE_RESOLUTION|>--- conflicted
+++ resolved
@@ -318,21 +318,14 @@
             $view = $this->view(array($this->entityNameOne => $entity), $statusCode, $headers);
             $this->setSerializationContext($view);
         } else {
-<<<<<<< HEAD
-            $view = $this->view($this->getFormErrorMessages($form), Codes::HTTP_BAD_REQUEST);
-=======
             $formErrors = $this->getFormErrorMessages($form);
             $msg = $this->getFormErrorMessage($formErrors);
             return $this->returnError($msg, Codes::HTTP_BAD_REQUEST, $formErrors);
->>>>>>> 7e2e2484
         }
 
         return $this->handleView($view);
     }
 
-<<<<<<< HEAD
-    public function getFormErrorMessages(\Symfony\Component\Form\Form $form) {
-=======
     public function getFormErrorMessage(array $formErrors)
     {
         $msg = '';
@@ -364,7 +357,6 @@
 
     public function getFormErrorMessages(\Symfony\Component\Form\Form $form)
     {
->>>>>>> 7e2e2484
         $errors = [];
 
         foreach ($form->getErrors() as $key => $error) {
@@ -377,11 +369,7 @@
 
         foreach ($form->all() as $child) {
             if (!$child->isValid()) {
-<<<<<<< HEAD
-                $errors[$child->getName()] = $this->getErrorMessages($child);
-=======
                 $errors[$child->getName()] = $this->getFormErrorMessages($child);
->>>>>>> 7e2e2484
             }
         }
 
