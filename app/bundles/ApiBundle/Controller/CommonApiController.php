<?php

/*
 * @copyright   2014 Mautic Contributors. All rights reserved
 * @author      Mautic
 *
 * @link        http://mautic.org
 *
 * @license     GNU/GPLv3 http://www.gnu.org/licenses/gpl-3.0.html
 */

namespace Mautic\ApiBundle\Controller;

use Doctrine\ORM\Mapping\ClassMetadata;
use Doctrine\ORM\Tools\Pagination\Paginator;
use FOS\RestBundle\Controller\FOSRestController;
use FOS\RestBundle\Util\Codes;
use JMS\Serializer\Exclusion\ExclusionStrategyInterface;
use JMS\Serializer\SerializationContext;
use Mautic\ApiBundle\Serializer\Exclusion\ParentChildrenExclusionStrategy;
use Mautic\ApiBundle\Serializer\Exclusion\PublishDetailsExclusionStrategy;
use Mautic\CoreBundle\Controller\MauticController;
use Mautic\CoreBundle\Factory\MauticFactory;
use Mautic\CoreBundle\Form\RequestTrait;
use Mautic\CoreBundle\Helper\CoreParametersHelper;
use Mautic\CoreBundle\Helper\InputHelper;
use Mautic\UserBundle\Entity\User;
use Symfony\Component\EventDispatcher\EventDispatcherInterface;
use Symfony\Component\Form\Form;
use Symfony\Component\HttpFoundation\RedirectResponse;
use Symfony\Component\HttpFoundation\Request;
use Symfony\Component\HttpFoundation\Response;
use Symfony\Component\HttpKernel\Event\FilterControllerEvent;
use Symfony\Component\Translation\TranslatorInterface;

/**
 * Class CommonApiController.
 */
class CommonApiController extends FOSRestController implements MauticController
{
    use RequestTrait;

    /**
     * @var CoreParametersHelper
     */
    protected $coreParametersHelper;

    /**
     * If set to true, serializer will not return null values.
     *
     * @var bool
     */
    protected $customSelectRequested = false;

    /**
     * @var EventDispatcherInterface
     */
    protected $dispatcher;

    /**
     * Class for the entity.
     *
     * @var string
     */
    protected $entityClass;

    /**
     * Key to return for entity lists.
     *
     * @var string
     */
    protected $entityNameMulti;

    /**
     * Key to return for a single entity.
     *
     * @var string
     */
    protected $entityNameOne;

    /**
     * Custom JMS strategies to add to the view's context.
     *
     * @var array
     */
    protected $exclusionStrategies = [];

    /**
     * Pass to the model's getEntities() method.
     *
     * @var array
     */
    protected $extraGetEntitiesArguments = [];

    /**
     * @var MauticFactory
     */
    protected $factory;

    /**
     * @var bool
     */
    protected $inBatchMode = false;

    /**
     * Used to set default filters for entity lists such as restricting to owning user.
     *
     * @var array
     */
    protected $listFilters = [];

    /**
     * Model object for processing the entity.
     *
     * @var \Mautic\CoreBundle\Model\AbstractCommonModel
     */
    protected $model;

    /**
     * The level parent/children should stop loading if applicable.
     *
     * @var int
     */
    protected $parentChildrenLevelDepth = 3;

    /**
     * Permission base for the entity such as page:pages.
     *
     * @var string
     */
    protected $permissionBase;

    /**
     * @var Request
     */
    protected $request;

    /**
     * @var array
     */
    protected $routeParams = [];

    /**
     * @var \Mautic\CoreBundle\Security\Permissions\CorePermissions
     */
    protected $security;

    /**
     * @var array
     */
    protected $serializerGroups = [];

    /**
     * @var TranslatorInterface
     */
    protected $translator;

    /**
     * @var User
     */
    protected $user;

    /**
     * Delete a batch of entities.
     *
     * @return array|Response
     */
    public function deleteEntitiesAction()
    {
        $parameters = $this->request->query->all();

        $valid = $this->validateBatchPayload($parameters);
        if ($valid instanceof Response) {
            return $valid;
        }

        $errors            = [];
        $entities          = $this->getBatchEntities($parameters, $errors, true);
        $this->inBatchMode = true;

        // Generate the view before deleting so that the IDs are still populated before Doctrine removes them
        $payload = [$this->entityNameMulti => $entities];
        $view    = $this->view($payload, Codes::HTTP_OK);
        $this->setSerializationContext($view);
        $response = $this->handleView($view);

        foreach ($entities as $key => $entity) {
            if ($entity === null || !$entity->getId()) {
                $this->setBatchError($key, 'mautic.core.error.notfound', Codes::HTTP_NOT_FOUND, $errors, $entities, $entity);

                continue;
            }

            if (!$this->checkEntityAccess($entity, 'delete')) {
                $this->setBatchError($key, 'mautic.core.error.accessdenied', Codes::HTTP_FORBIDDEN, $errors, $entities, $entity);

                continue;
            }

            $this->model->deleteEntity($entity);
            $this->getDoctrine()->getManager()->detach($entity);
        }

        if (!empty($errors)) {
            $content           = json_decode($response->getContent(), true);
            $content['errors'] = $errors;
            $response->setContent(json_encode($content));
        }

        return $response;
    }

    /**
     * Deletes an entity.
     *
     * @param int $id Entity ID
     *
     * @return Response
     */
    public function deleteEntityAction($id)
    {
        $entity = $this->model->getEntity($id);
        if (null !== $entity) {
            if (!$this->checkEntityAccess($entity, 'delete')) {
                return $this->accessDenied();
            }

            $this->model->deleteEntity($entity);

            $this->preSerializeEntity($entity);
            $view = $this->view([$this->entityNameOne => $entity], Codes::HTTP_OK);
            $this->setSerializationContext($view);

            return $this->handleView($view);
        }

        return $this->notFound();
    }

    /**
     * Edit a batch of entities.
     *
     * @return array|Response
     */
    public function editEntitiesAction()
    {
        $parameters = $this->request->request->all();

        $valid = $this->validateBatchPayload($parameters);
        if ($valid instanceof Response) {
            return $valid;
        }

        $errors   = [];
        $entities = $this->getBatchEntities($parameters, $errors);

        foreach ($parameters as $key => $params) {
            $method = $this->request->getMethod();
            $entity = (isset($entities[$key])) ? $entities[$key] : null;

            if ($entity === null || !$entity->getId()) {
                if ($method === 'PATCH') {
                    //PATCH requires that an entity exists
                    $this->setBatchError($key, 'mautic.core.error.notfound', Codes::HTTP_NOT_FOUND, $errors, $entities, $entity);

                    continue;
                }

                //PUT can create a new entity if it doesn't exist
                $entity = $this->model->getEntity();
                if (!$this->checkEntityAccess($entity, 'create')) {
                    $this->setBatchError($key, 'mautic.core.error.accessdenied', Codes::HTTP_FORBIDDEN, $errors, $entities, $entity);

                    continue;
                }
            }

            if (!$this->checkEntityAccess($entity, 'edit')) {
                $this->setBatchError($key, 'mautic.core.error.accessdenied', Codes::HTTP_FORBIDDEN, $errors, $entities, $entity);

                continue;
            }

            $this->processBatchForm($key, $entity, $params, $method, $errors, $entities);
        }

        $payload = [$this->entityNameMulti => $entities];
        if (!empty($errors)) {
            $payload['errors'] = $errors;
        }

        $view = $this->view($payload, Codes::HTTP_OK);
        $this->setSerializationContext($view);

        return $this->handleView($view);
    }

    /**
     * Edits an existing entity or creates one on PUT if it doesn't exist.
     *
     * @param int $id Entity ID
     *
     * @return Response
     */
    public function editEntityAction($id)
    {
        $entity     = $this->model->getEntity($id);
        $parameters = $this->request->request->all();
        $method     = $this->request->getMethod();

        if ($entity === null || !$entity->getId()) {
            if ($method === 'PATCH') {
                //PATCH requires that an entity exists
                return $this->notFound();
            }

            //PUT can create a new entity if it doesn't exist
            $entity = $this->model->getEntity();
            if (!$this->checkEntityAccess($entity, 'create')) {
                return $this->accessDenied();
            }
        }

        if (!$this->checkEntityAccess($entity, 'edit')) {
            return $this->accessDenied();
        }

        return $this->processForm($entity, $parameters, $method);
    }

    /**
     * Obtains a list of entities as defined by the API URL.
     *
     * @return Response
     */
    public function getEntitiesAction()
    {
        $repo          = $this->model->getRepository();
        $tableAlias    = $repo->getTableAlias();
        $publishedOnly = $this->request->get('published', 0);
        $minimal       = $this->request->get('minimal', 0);

        if (!$this->security->isGranted($this->permissionBase.':view')) {
            return $this->accessDenied();
        }

        if ($this->security->checkPermissionExists($this->permissionBase.':viewother')
            && !$this->security->isGranted($this->permissionBase.':viewother')
        ) {
            $this->listFilters = [
                'column' => $tableAlias.'.createdBy',
                'expr'   => 'eq',
                'value'  => $this->user->getId(),
            ];
        }

        if ($publishedOnly) {
            $this->listFilters[] = [
                'column' => $tableAlias.'.isPublished',
                'expr'   => 'eq',
                'value'  => true,
            ];
        }

        if ($minimal) {
            if (isset($this->serializerGroups[0])) {
                $this->serializerGroups[0] = str_replace('Details', 'List', $this->serializerGroups[0]);
            }
        }

        $args = array_merge(
            [
                'start'  => $this->request->query->get('start', 0),
                'limit'  => $this->request->query->get('limit', $this->coreParametersHelper->getParameter('default_pagelimit')),
                'filter' => [
                    'string' => $this->request->query->get('search', ''),
                    'force'  => $this->listFilters,
                ],
                'orderBy'        => $this->request->query->get('orderBy', ''),
                'orderByDir'     => $this->request->query->get('orderByDir', 'ASC'),
                'withTotalCount' => true, //for repositories that break free of Paginator
            ],
            $this->extraGetEntitiesArguments
        );

        if ($select = InputHelper::cleanArray($this->request->get('select', []))) {
            $args['select']              = $select;
            $this->customSelectRequested = true;
        }

        if ($where = InputHelper::cleanArray($this->request->get('where', []))) {
            // Ensure internal flag is not spoofed
            foreach ($where as $key => $statement) {
                if (isset($statement['internal'])) {
                    unset($where[$key]);
                }
            }
            $args['filter']['where'] = $where;
        }

        $results = $this->model->getEntities($args);

        list($entities, $totalCount) = $this->prepareEntitiesForView($results);

        $view = $this->view(
            [
                'total'                => $totalCount,
                $this->entityNameMulti => $entities,
            ],
            Codes::HTTP_OK
        );
        $this->setSerializationContext($view);

        return $this->handleView($view);
    }

    /**
     * Obtains a specific entity as defined by the API URL.
     *
     * @param int $id Entity ID
     *
     * @return Response
     */
    public function getEntityAction($id)
    {
        $args = [];
        if ($select = InputHelper::cleanArray($this->request->get('select', []))) {
            $args['select']              = $select;
            $this->customSelectRequested = true;
        }

        if (!empty($args)) {
            $args['id'] = $id;
            $entity     = $this->model->getEntity($args);
        } else {
            $entity = $this->model->getEntity($id);
        }

        if (!$entity instanceof $this->entityClass) {
            return $this->notFound();
        }

        if (!$this->checkEntityAccess($entity, 'view')) {
            return $this->accessDenied();
        }

        $this->preSerializeEntity($entity);
        $view = $this->view([$this->entityNameOne => $entity], Codes::HTTP_OK);
        $this->setSerializationContext($view);

        return $this->handleView($view);
    }

    /**
     * @param array $formErrors
     *
     * @return string
     */
    public function getFormErrorMessage(array $formErrors)
    {
        $msg = '';

        if ($formErrors) {
            foreach ($formErrors as $key => $error) {
                if (!$error) {
                    continue;
                }

                if ($msg) {
                    $msg .= ', ';
                }

                if (is_string($key)) {
                    $msg .= $key.': ';
                }

                if (is_array($error)) {
                    $msg .= $this->getFormErrorMessage($error);
                } else {
                    $msg .= $error;
                }
            }
        }

        return $msg;
    }

    /**
     * @param Form $form
     *
     * @return array
     */
    public function getFormErrorMessages(\Symfony\Component\Form\Form $form)
    {
        $errors = [];

        foreach ($form->getErrors(true) as $error) {
            if (isset($errors[$error->getOrigin()->getName()])) {
                $errors[$error->getOrigin()->getName()] = [$error->getMessage()];
            } else {
                $errors[$error->getOrigin()->getName()][] = $error->getMessage();
            }
        }

        return $errors;
    }

    /**
     * Initialize some variables.
     *
     * @param FilterControllerEvent $event
     */
    public function initialize(FilterControllerEvent $event)
    {
        $this->security = $this->get('mautic.security');

        if ($this->model && !$this->permissionBase && method_exists($this->model, 'getPermissionBase')) {
            $this->permissionBase = $this->model->getPermissionBase();
        }
    }

    /**
     * Create a batch of new entities.
     *
     * @return array|Response
     */
    public function newEntitiesAction()
    {
        $entity = $this->model->getEntity();

        if (!$this->checkEntityAccess($entity, 'create')) {
            return $this->accessDenied();
        }

        $parameters = $this->request->request->all();

        $valid = $this->validateBatchPayload($parameters);
        if ($valid instanceof Response) {
            return $valid;
        }

        $this->inBatchMode = true;
        $entities          = [];
        $errors            = [];
        foreach ($parameters as $key => $params) {
            $entity = $this->model->getEntity();
            $this->processBatchForm($key, $entity, $params, 'POST', $errors, $entities);
        }

        $payload = [$this->entityNameMulti => $entities];
        if (!empty($errors)) {
            $payload['errors'] = $errors;
        }

        $view = $this->view($payload, Codes::HTTP_CREATED);
        $this->setSerializationContext($view);

        return $this->handleView($view);
    }

    /**
     * Creates a new entity.
     *
     * @return Response
     */
    public function newEntityAction()
    {
        $entity = $this->model->getEntity();

        if (!$this->checkEntityAccess($entity, 'create')) {
            return $this->accessDenied();
        }

        $parameters = $this->request->request->all();

        return $this->processForm($entity, $parameters, 'POST');
    }

    /**
     * @param CoreParametersHelper $coreParametersHelper
     */
    public function setCoreParametersHelper(CoreParametersHelper $coreParametersHelper)
    {
        $this->coreParametersHelper = $coreParametersHelper;
    }

    /**
     * @param EventDispatcherInterface $dispatcher
     */
    public function setDispatcher(EventDispatcherInterface $dispatcher)
    {
        $this->dispatcher = $dispatcher;
    }

    /**
     * @param MauticFactory $factory
     */
    public function setFactory(MauticFactory $factory)
    {
        $this->factory = $factory;
    }

    /**
     * @param Request $request
     */
    public function setRequest(Request $request)
    {
        $this->request = $request;
    }

    /**
     * @param TranslatorInterface $translator
     */
    public function setTranslator(TranslatorInterface $translator)
    {
        $this->translator = $translator;
    }

    /**
     * @param User $user
     */
    public function setUser(User $user)
    {
        $this->user = $user;
    }

    /**
     * Returns a 403 Access Denied.
     *
     * @param string $msg
     *
     * @return Response
     */
    protected function accessDenied($msg = 'mautic.core.error.accessdenied')
    {
        return $this->returnError($msg, Codes::HTTP_FORBIDDEN);
    }

    /**
     * @param ExclusionStrategyInterface $strategy
     */
    protected function addExclusionStrategy(ExclusionStrategyInterface $strategy)
    {
        $this->exclusionStrategies[] = $strategy;
    }

    /**
     * Returns a 400 Bad Request.
     *
     * @param string $msg
     *
     * @return Response
     */
    protected function badRequest($msg = 'mautic.core.error.badrequest')
    {
        return $this->returnError($msg, Codes::HTTP_BAD_REQUEST);
    }

    /**
     * Checks if user has permission to access retrieved entity.
     *
     * @param mixed  $entity
     * @param string $action view|create|edit|publish|delete
     *
     * @return bool
     */
    protected function checkEntityAccess($entity, $action = 'view')
    {
        if ($action != 'create' && method_exists($entity, 'getCreatedBy')) {
            $ownPerm   = "{$this->permissionBase}:{$action}own";
            $otherPerm = "{$this->permissionBase}:{$action}other";

            $owner = (method_exists($entity, 'getPermissionUser')) ? $entity->getPermissionUser() : $entity->getCreatedBy();

            return $this->security->hasEntityAccess($ownPerm, $otherPerm, $owner);
        }

        return $this->security->isGranted("{$this->permissionBase}:{$action}");
    }

    /**
     * Creates the form instance.
     *
     * @param $entity
     *
     * @return Form
     */
    protected function createEntityForm($entity)
    {
        return $this->model->createForm(
            $entity,
            $this->get('form.factory'),
            null,
            array_merge(
                [
                    'csrf_protection'    => false,
                    'allow_extra_fields' => true,
                ],
                $this->getEntityFormOptions()
            )
        );
    }

    /**
     * @param        $parameters
     * @param        $errors
     * @param bool   $prepareForSerialization
     * @param string $requestIdColumn
     * @param null   $model
     * @param bool   $returnWithOriginalKeys
     *
     * @return array|mixed
     */
    protected function getBatchEntities($parameters, &$errors, $prepareForSerialization = false, $requestIdColumn = 'id', $model = null, $returnWithOriginalKeys = true)
    {
        $ids = [];
        if (isset($parameters['ids'])) {
            foreach ($parameters['ids'] as $key => $id) {
                $ids[(int) $id] = $key;
            }
        } else {
            foreach ($parameters as $key => $params) {
                if (is_array($params) && !isset($params[$requestIdColumn])) {
                    $this->setBatchError($key, 'mautic.api.call.id_missing', Codes::HTTP_BAD_REQUEST, $errors);
                    continue;
                }

                $id       = (is_array($params)) ? (int) $params[$requestIdColumn] : (int) $params;
                $ids[$id] = $key;
            }
        }
        $return = [];
        if (!empty($ids)) {
            $model    = ($model) ? $model : $this->model;
            $entities = $model->getEntities(
                [
                    'filter' => [
                        'force' => [
                            [
                                'column' => $model->getRepository()->getTableAlias().'.id',
                                'expr'   => 'in',
                                'value'  => array_keys($ids),
                            ],
                        ],
                    ],
                    'ignore_paginator' => true,
                ]
            );

            list($entities, $total) = $prepareForSerialization
                ?
                $this->prepareEntitiesForView($entities)
                :
                $this->prepareEntityResultsToArray($entities);

            foreach ($entities as $entity) {
                if ($returnWithOriginalKeys) {
                    // Ensure same keys as params
                    $return[$ids[$entity->getId()]] = $entity;
                } else {
                    $return[$entity->getId()] = $entity;
                }
            }
        }

        return $return;
    }

    /**
     * Get the default properties of an entity and parents.
     *
     * @param $entity
     *
     * @return array
     */
    protected function getEntityDefaultProperties($entity)
    {
        $class         = get_class($entity);
        $chain         = array_reverse(class_parents($entity), true) + [$class => $class];
        $defaultValues = [];

        $classMetdata = new ClassMetadata($class);
        foreach ($chain as $class) {
            if (method_exists($class, 'loadMetadata')) {
                $class::loadMetadata($classMetdata);
            }
            $defaultValues += (new \ReflectionClass($class))->getDefaultProperties();
        }

        // These are the mapped columns
        $fields = $classMetdata->getFieldNames();

        // Merge values in with $fields
        $properties = [];
        foreach ($fields as $field) {
            $properties[$field] = $defaultValues[$field];
        }

        return $properties;
    }

    /**
     * Append options to the form.
     *
     * @return array
     */
    protected function getEntityFormOptions()
    {
        return [];
    }

    /**
     * Get a model instance from the service container.
     *
     * @param $modelNameKey
     *
     * @return AbstractCommonModel
     */
    protected function getModel($modelNameKey)
    {
        // Shortcut for models with the same name as the bundle
        if (strpos($modelNameKey, '.') === false) {
            $modelNameKey = "$modelNameKey.$modelNameKey";
        }

        $parts = explode('.', $modelNameKey);

        if (count($parts) !== 2) {
            throw new \InvalidArgumentException($modelNameKey.' is not a valid model key.');
        }

        list($bundle, $name) = $parts;

        $containerKey = str_replace(['%bundle%', '%name%'], [$bundle, $name], 'mautic.%bundle%.model.%name%');

        if ($this->container->has($containerKey)) {
            return $this->container->get($containerKey);
        }

        throw new \InvalidArgumentException($containerKey.' is not a registered container key.');
    }

    /**
     * Returns a 404 Not Found.
     *
     * @param string $msg
     *
     * @return Response
     */
    protected function notFound($msg = 'mautic.core.error.notfound')
    {
        return $this->returnError($msg, Codes::HTTP_NOT_FOUND);
    }

    /**
     * Gives child controllers opportunity to analyze and do whatever to an entity before populating the form.
     *
     * @param        $entity
     * @param        $parameters
     * @param string $action
     *
     * @return mixed
     */
    protected function prePopulateForm(&$entity, $parameters, $action = 'edit')
    {
    }

    /**
     * Give the controller an opportunity to process the entity before persisting.
     *
     * @param $entity
     * @param $form
     * @param $parameters
     * @param $action
     *
     * @return mixed
     */
    protected function preSaveEntity(&$entity, $form, $parameters, $action = 'edit')
    {
    }

    /**
     * Gives child controllers opportunity to analyze and do whatever to an entity before going through serializer.
     *
     * @param        $entity
     * @param string $action
     *
     * @return mixed
     */
    protected function preSerializeEntity(&$entity, $action = 'view')
    {
    }

    /**
     * Prepares entities returned from repository getEntities().
     *
     * @param $results
     *
     * @return array($entities, $totalCount)
     */
    protected function prepareEntitiesForView($results)
    {
        return $this->prepareEntityResultsToArray(
            $results,
            function ($entity) {
                $this->preSerializeEntity($entity);
            }
        );
    }

    /**
     * @param      $results
     * @param null $callback
     *
     * @return array($entities, $totalCount)
     */
    protected function prepareEntityResultsToArray($results, $callback = null)
    {
        if ($results instanceof Paginator) {
            $totalCount = count($results);
        } elseif (isset($results['count'])) {
            $totalCount = $results['count'];
            $results    = $results['results'];
        } else {
            $totalCount = count($results);
        }

        //we have to convert them from paginated proxy functions to entities in order for them to be
        //returned by the serializer/rest bundle
        $entities = [];
        foreach ($results as $key => $r) {
            if (is_array($r) && isset($r[0])) {
                //entity has some extra something something tacked onto the entities
                if (is_object($r[0])) {
                    foreach ($r as $k => $v) {
                        if ($k === 0) {
                            continue;
                        }

                        $r[0]->$k = $v;
                    }
                    $entities[$key] = $r[0];
                } elseif (is_array($r[0])) {
                    foreach ($r[0] as $k => $v) {
                        $r[$k] = $v;
                    }
                    unset($r[0]);
                    $entities[$key] = $r;
                }
            } else {
                $entities[$key] = $r;
            }

            if (is_callable($callback)) {
                $callback($entities[$key]);
            }
        }

        return [$entities, $totalCount];
    }

    /**
     * Convert posted parameters into what the form needs in order to successfully bind.
     *
     * @param $parameters
     * @param $entity
     * @param $action
     *
     * @return mixed
     */
    protected function prepareParametersForBinding($parameters, $entity, $action)
    {
        return $parameters;
    }

    /**
     * @param $key
     * @param $entity
     * @param $params
     * @param $method
     * @param $errors
     * @param $entities
     */
    protected function processBatchForm($key, $entity, $params, $method, &$errors, &$entities)
    {
        $this->inBatchMode = true;
        $formResponse      = $this->processForm($entity, $params, $method);
        if ($formResponse instanceof Response) {
            if (!$formResponse instanceof RedirectResponse) {
                // Assume an error
                $this->setBatchError(
                    $key,
                    InputHelper::string($formResponse->getContent()),
                    $formResponse->getStatusCode(),
                    $errors,
                    $entities,
                    $entity
                );
            }
        } elseif ($formResponse === $entity) {
            // Success
            $entities[$key] = $formResponse;
        } elseif (is_array($formResponse) && isset($formResponse['code'], $formResponse['message'])) {
            // There was an error
            $errors[$key] = $formResponse;
        }

        $this->getDoctrine()->getManager()->detach($entity);

        $this->inBatchMode = false;
    }

    /**
     * Processes API Form.
     *
     * @param        $entity
     * @param null   $parameters
     * @param string $method
     *
     * @return mixed
     */
    protected function processForm($entity, $parameters = null, $method = 'PUT')
    {
        if ($parameters === null) {
            //get from request
            $parameters = $this->request->request->all();
        }

        //unset the ID in the parameters if set as this will cause the form to fail
        if (isset($parameters['id'])) {
            unset($parameters['id']);
        }

        //is an entity being updated or created?
        if ($entity->getId()) {
            $statusCode = Codes::HTTP_OK;
            $action     = 'edit';
        } else {
            $statusCode = Codes::HTTP_CREATED;
            $action     = 'new';

            // All the properties have to be defined in order for validation to work
            // Bug reported https://github.com/symfony/symfony/issues/19788
            $defaultProperties = $this->getEntityDefaultProperties($entity);
            $parameters        = array_merge($defaultProperties, $parameters);
        }

        // Check if user has access to publish
        if (
            (
                array_key_exists('isPublished', $parameters) ||
                array_key_exists('publishUp', $parameters) ||
                array_key_exists('publishDown', $parameters)
            ) &&
            $this->security->checkPermissionExists($this->permissionBase.':publish')) {
            if ($this->security->checkPermissionExists($this->permissionBase.':publishown')) {
                if (!$this->checkEntityAccess($entity, 'publish')) {
                    if ('new' === $action) {
                        $parameters['isPublished'] = 0;
                    } else {
                        unset($parameters['isPublished'], $parameters['publishUp'], $parameters['publishDown']);
                    }
                }
            }
        }

        $form         = $this->createEntityForm($entity);
        $submitParams = $this->prepareParametersForBinding($parameters, $entity, $action);

        if ($submitParams instanceof Response) {
            return $submitParams;
        }

        $this->prepareParametersFromRequest($form, $submitParams, $entity);

        $form->submit($submitParams, 'PATCH' !== $method);

        if ($form->isValid()) {
            $preSaveError = $this->preSaveEntity($entity, $form, $submitParams, $action);

            if ($preSaveError instanceof Response) {
                return $preSaveError;
            }

            $this->model->saveEntity($entity);
            $headers = [];
            //return the newly created entities location if applicable
            if (Codes::HTTP_CREATED === $statusCode) {
                $route = ($this->get('router')->getRouteCollection()->get('mautic_api_'.$this->entityNameMulti.'_getone') !== null)
                    ? 'mautic_api_'.$this->entityNameMulti.'_getone' : 'mautic_api_get'.$this->entityNameOne;
                $headers['Location'] = $this->generateUrl(
                    $route,
                    array_merge(['id' => $entity->getId()], $this->routeParams),
                    true
                );
            }

            $this->preSerializeEntity($entity, $action);

            if ($this->inBatchMode) {
                return $entity;
            } else {
                $view = $this->view([$this->entityNameOne => $entity], $statusCode, $headers);
            }

            $this->setSerializationContext($view);
        } else {
            $formErrors = $this->getFormErrorMessages($form);
            $msg        = $this->getFormErrorMessage($formErrors);

            if (!$msg) {
                $msg = 'Request data are not valid';
            }

            return $this->returnError($msg, Codes::HTTP_BAD_REQUEST, $formErrors);
        }

        return $this->handleView($view);
    }

    /**
     * Returns an error.
     *
     * @param string $msg
     * @param int    $code
     * @param array  $details
     *
     * @return Response|array
     */
    protected function returnError($msg, $code = Codes::HTTP_OK, $details = [])
    {
        if ($this->get('translator')->hasId($msg, 'flashes')) {
            $msg = $this->get('translator')->trans($msg, [], 'flashes');
        } elseif ($this->get('translator')->hasId($msg, 'messages')) {
            $msg = $this->get('translator')->trans($msg, [], 'messages');
        }

        $error = [
            'code'    => $code,
            'message' => $msg,
            'details' => $details,
            'type'    => null,
        ];

        if ($this->inBatchMode) {
            return $error;
        }

        $view = $this->view(
            [
                'errors' => [
                    $error,
                ],
                // @deprecated 2.6.0 to be removed in 3.0
                'error' => [
                    'message' => $this->get('translator')->trans($msg, [], 'flashes')
                        .' (`error` is deprecated as of 2.6.0 and will be removed in 3.0. Use the `errors` array instead.)',
                    'code'    => $code,
                    'details' => $details,
                ],
            ]
        );

        return $this->handleView($view);
    }

    /**
     * @param $where
     */
    protected function sanitizeWhereClauseArrayFromRequest(&$where)
    {
        foreach ($where as $key => $statement) {
            if (isset($statement['internal'])) {
                unset($where[$key]);
            } elseif (in_array($statement['expr'], ['andX', 'orX'])) {
                $this->sanitizeWhereClauseArrayFromRequest($statement['val']);
            }
        }
    }

    /**
     * @param       $key
     * @param       $msg
     * @param       $code
     * @param       $errors
     * @param array $entities
     * @param null  $entity
     */
    protected function setBatchError($key, $msg, $code, &$errors, &$entities = [], $entity = null)
    {
        unset($entities[$key]);
        if ($entity) {
            $this->getDoctrine()->getManager()->detach($entity);
        }

        $errors[$key] = [
            'message' => $this->get('translator')->hasId($msg, 'flashes') ? $this->get('translator')->trans($msg, [], 'flashes') : $msg,
            'code'    => $code,
            'type'    => 'api',
        ];
    }

    /**
     * Set serialization groups and exclusion strategies.
     *
     * @param \FOS\RestBundle\View\View $view
     */
    protected function setSerializationContext(&$view)
    {
        $context = SerializationContext::create();
        if (!empty($this->serializerGroups)) {
            $context->setGroups($this->serializerGroups);
        }

        // Only include FormEntity properties for the top level entity and not the associated entities
        $context->addExclusionStrategy(
            new PublishDetailsExclusionStrategy()
        );

        // Only include first level of children/parents
        if ($this->parentChildrenLevelDepth) {
            $context->addExclusionStrategy(
                new ParentChildrenExclusionStrategy($this->parentChildrenLevelDepth)
            );
        }

<<<<<<< HEAD
        // Add custom exclusion strategies
        foreach ($this->exclusionStrategies as $strategy) {
            $context->addExclusionStrategy($strategy);
        }
=======
    /**
     * Returns an error.
     *
     * @param string $msg
     * @param int    $code
     * @param array  $details
     *
     * @return Response
     */
    protected function returnError($msg, $code, $details = [])
    {
        $view = $this->view(
            [
                'errors' => [
                    [
                        'message' => $this->get('translator')->trans($msg, [], 'flashes'),
                        'code'    => $code,
                        'type'    => null,
                        'details' => $details,
                    ],
                ],
                // @deprecated 2.6.0 to be removed in 3.0
                'error' => [
                    'message' => $this->get('translator')->trans($msg, [], 'flashes').' (`error` is deprecated as of 2.6.0 and will be removed in 3.0. Use the `errors` array instead.)',
                    'code'    => $code,
                    'details' => $details,
                ],
            ],
            $code
        );
>>>>>>> bae2fae3

        // Include null values if a custom select has not been given
        if (!$this->customSelectRequested) {
            $context->setSerializeNull(true);
        }

        $view->setSerializationContext($context);
    }

    /**
     * @param $parameters
     *
     * @return array|bool|Response
     */
    protected function validateBatchPayload($parameters)
    {
        $batchLimit = (int) $this->get('mautic.config')->getParameter('api_batch_max_limit', 200);
        if (count($parameters) > $batchLimit) {
            return $this->returnError($this->get('translator')->trans('mautic.api.call.batch_exception', ['%limit%' => $batchLimit]));
        }

        return true;
    }

    /**
     * {@inheritdoc}
     *
     * @param null  $data
     * @param null  $statusCode
     * @param array $headers
     */
    protected function view($data = null, $statusCode = null, array $headers = [])
    {
        if ($data instanceof Paginator) {
            // Get iterator out of Paginator class so that the entities are properly serialized by the serializer
            $data = $data->getIterator()->getArrayCopy();
        }

        $headers['Mautic-Version'] = $this->get('kernel')->getVersion();

        return parent::view($data, $statusCode, $headers);
    }
}<|MERGE_RESOLUTION|>--- conflicted
+++ resolved
@@ -41,6 +41,21 @@
     use RequestTrait;
 
     /**
+     * @var Request
+     */
+    protected $request;
+
+    /**
+     * @var MauticFactory
+     */
+    protected $factory;
+
+    /**
+     * @var User
+     */
+    protected $user;
+
+    /**
      * @var CoreParametersHelper
      */
     protected $coreParametersHelper;
@@ -1224,43 +1239,10 @@
             );
         }
 
-<<<<<<< HEAD
         // Add custom exclusion strategies
         foreach ($this->exclusionStrategies as $strategy) {
             $context->addExclusionStrategy($strategy);
         }
-=======
-    /**
-     * Returns an error.
-     *
-     * @param string $msg
-     * @param int    $code
-     * @param array  $details
-     *
-     * @return Response
-     */
-    protected function returnError($msg, $code, $details = [])
-    {
-        $view = $this->view(
-            [
-                'errors' => [
-                    [
-                        'message' => $this->get('translator')->trans($msg, [], 'flashes'),
-                        'code'    => $code,
-                        'type'    => null,
-                        'details' => $details,
-                    ],
-                ],
-                // @deprecated 2.6.0 to be removed in 3.0
-                'error' => [
-                    'message' => $this->get('translator')->trans($msg, [], 'flashes').' (`error` is deprecated as of 2.6.0 and will be removed in 3.0. Use the `errors` array instead.)',
-                    'code'    => $code,
-                    'details' => $details,
-                ],
-            ],
-            $code
-        );
->>>>>>> bae2fae3
 
         // Include null values if a custom select has not been given
         if (!$this->customSelectRequested) {
