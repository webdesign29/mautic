--- conflicted
+++ resolved
@@ -25,14 +25,10 @@
             ],
             'mautic.notification.pagebundle.subscriber' => [
                 'class'     => 'Mautic\NotificationBundle\EventListener\PageSubscriber',
-<<<<<<< HEAD
-                'arguments' => 'mautic.factory',
-=======
                 'arguments' => [
                     'templating.helper.assets',
                     'mautic.helper.core_parameters',
                 ],
->>>>>>> a57d9ce7
             ],
             'mautic.core.js.subscriber' => [
                 'class' => 'Mautic\NotificationBundle\EventListener\BuildJsSubscriber',
@@ -113,7 +109,6 @@
             'mautic_receive_notification' => [
                 'path'       => '/notification/receive',
                 'controller' => 'MauticNotificationBundle:Api\NotificationApi:receive',
-
             ],
             'mautic_subscribe_notification' => [
                 'path'       => '/notification/subscribe',
