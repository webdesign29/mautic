--- conflicted
+++ resolved
@@ -49,20 +49,6 @@
                     'mautic.asset.helper.token',
                 ],
             ],
-<<<<<<< HEAD
-=======
-//            Left out until 2.9
-//            'mautic.notification.subscriber.form' => [
-//                'class'     => \Mautic\NotificationBundle\EventListener\FormSubscriber::class,
-//                'arguments' => [
-//                    'mautic.helper.integration',
-//                    'mautic.lead.model.lead',
-//                    'mautic.notification.model.notification',
-//                    'mautic.notification.api',
-//                    'event_dispatcher',
-//                ],
-//            ],
->>>>>>> cfab8794
             'mautic.notification.subscriber.channel' => [
                 'class'     => \Mautic\NotificationBundle\EventListener\ChannelSubscriber::class,
                 'arguments' => [
