--- conflicted
+++ resolved
@@ -108,11 +108,7 @@
     /**
      * @param CampaignExecutionEvent $event
      *
-<<<<<<< HEAD
      * @return CampaignExecutionEvent
-=======
-     * @return mixed
->>>>>>> 68a4302a
      */
     public function onCampaignTriggerAction(CampaignExecutionEvent $event)
     {
