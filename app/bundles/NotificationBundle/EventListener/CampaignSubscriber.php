<?php
/**
 * @copyright   2016 Mautic Contributors. All rights reserved.
 * @author      Mautic
 *
 * @link        http://mautic.org
 *
 * @license     GNU/GPLv3 http://www.gnu.org/licenses/gpl-3.0.html
 */
namespace Mautic\NotificationBundle\EventListener;

use Mautic\CampaignBundle\Event\CampaignExecutionEvent;
use Mautic\CoreBundle\EventListener\CommonSubscriber;
use Mautic\CampaignBundle\Event\CampaignBuilderEvent;
use Mautic\CampaignBundle\CampaignEvents;
use Mautic\CoreBundle\Factory\MauticFactory;
use Mautic\LeadBundle\Entity\DoNotContact;
use Mautic\LeadBundle\Model\LeadModel;
use Mautic\NotificationBundle\Api\AbstractNotificationApi;
use Mautic\NotificationBundle\Model\NotificationModel;
use Mautic\NotificationBundle\NotificationEvents;

/**
 * Class CampaignSubscriber.
 */
class CampaignSubscriber extends CommonSubscriber
{
    /**
     * @var LeadModel
     */
    protected $leadModel;

    /**
     * @var NotificationModel
     */
    protected $notificationModel;

    /**
     * @var AbstractNotificationApi
     */
    protected $notificationApi;

    /**
     * CampaignSubscriber constructor.
     *
     * @param MauticFactory           $factory
     * @param LeadModel               $leadModel
     * @param NotificationModel       $notificationModel
     * @param AbstractNotificationApi $notificationApi
     */
    public function __construct(
        MauticFactory $factory,
        LeadModel $leadModel,
        NotificationModel $notificationModel,
        AbstractNotificationApi $notificationApi
    ) {
<<<<<<< HEAD
        $this->leadModel = $leadModel;
=======
        $this->leadModel         = $leadModel;
>>>>>>> 0d1c50fc
        $this->notificationModel = $notificationModel;
        $this->notificationApi   = $notificationApi;

        parent::__construct($factory);
    }

    /**
     * {@inheritdoc}
     */
    public static function getSubscribedEvents()
    {
        return [
<<<<<<< HEAD
            CampaignEvents::CAMPAIGN_ON_BUILD => ['onCampaignBuild', 0],
            NotificationEvents::ON_CAMPAIGN_TRIGGER_ACTION => ['onCampaignTriggerAction', 0],
=======
            CampaignEvents::CAMPAIGN_ON_BUILD              => ['onCampaignBuild', 0],
            NotificationEvents::ON_CAMPAIGN_TRIGGER_ACTION => ['onCampaignTriggerAction', 0]
>>>>>>> 0d1c50fc
        ];
    }

    public function onCampaignBuild(CampaignBuilderEvent $event)
    {
        if ($this->factory->getParameter('notification_enabled')) {
            $event->addAction(
                'notification.send_notification',
                [
<<<<<<< HEAD
                    'label' => 'mautic.notification.campaign.send_notification',
                    'description' => 'mautic.notification.campaign.send_notification.tooltip',
                    'eventName' => NotificationEvents::ON_CAMPAIGN_TRIGGER_ACTION,
                    'formType' => 'notificationsend_list',
                    'formTypeOptions' => ['update_select' => 'campaignevent_properties_notification'],
                    'formTheme' => 'MauticNotificationBundle:FormTheme\NotificationSendList',
                    'timelineTemplate' => 'MauticNotificationBundle:SubscribedEvents\Timeline:index.html.php',
=======
                    'label'            => 'mautic.notification.campaign.send_notification',
                    'description'      => 'mautic.notification.campaign.send_notification.tooltip',
                    'eventName'        => NotificationEvents::ON_CAMPAIGN_TRIGGER_ACTION,
                    'formType'         => 'notificationsend_list',
                    'formTypeOptions'  => ['update_select' => 'campaignevent_properties_notification'],
                    'formTheme'        => 'MauticNotificationBundle:FormTheme\NotificationSendList',
                    'timelineTemplate' => 'MauticNotificationBundle:SubscribedEvents\Timeline:index.html.php'
>>>>>>> 0d1c50fc

                ]
            );
        }
    }

    /**
     * @param CampaignExecutionEvent $event
     */
    public function onCampaignTriggerAction(CampaignExecutionEvent $event)
    {
        $lead = $event->getLead();

        if ($this->leadModel->isContactable($lead, 'notification') !== DoNotContact::IS_CONTACTABLE) {
            return $event->setFailed('mautic.notification.campaign.failed.not_contactable');
        }

        // If lead has subscribed on multiple devices, get all of them.
        /** @var \Mautic\NotificationBundle\Entity\PushID[] $pushIDs */
        $pushIDs = $lead->getPushIDs();

        $playerID = [];

        foreach ($pushIDs as $pushID) {
            $playerID[] = $pushID->getPushID();
        }

        if (empty($playerID)) {
            return $event->setFailed('mautic.notification.campaign.failed.not_subscribed');
        }

        $notificationId = (int) $event->getConfig()['notification'];

        /** @var \Mautic\NotificationBundle\Entity\Notification $notification */
        $notification = $this->notificationModel->getEntity($notificationId);

        if ($notification->getId() !== $notificationId) {
            return $event->setFailed('mautic.notification.campaign.failed.missing_entity');
        }

        $url = $this->notificationApi->convertToTrackedUrl(
            $notification->getUrl(),
            [
                'notification' => $notification->getId(),
<<<<<<< HEAD
                'lead' => $lead->getId(),
=======
                'lead'         => $lead->getId()
>>>>>>> 0d1c50fc
            ]
        );

        $response = $this->notificationApi->sendNotification(
            $playerID,
            $notification->getMessage(),
            $notification->getHeading(),
            $url
        );

        // If for some reason the call failed, tell mautic to try again by return false
        if ($response->code !== 200) {
            return $event->setResult(false);
        }

        $this->notificationModel->createStatEntry($notification, $lead);
        $this->notificationModel->getRepository()->upCount($notificationId);

        $result = [
            'status'  => 'mautic.notification.timeline.status.delivered',
            'type'    => 'mautic.notification.notification',
            'id'      => $notification->getId(),
            'name'    => $notification->getName(),
            'heading' => $notification->getHeading(),
            'content' => $notification->getMessage(),
        ];

        $event->setResult($result);
    }
}<|MERGE_RESOLUTION|>--- conflicted
+++ resolved
@@ -54,11 +54,7 @@
         NotificationModel $notificationModel,
         AbstractNotificationApi $notificationApi
     ) {
-<<<<<<< HEAD
-        $this->leadModel = $leadModel;
-=======
         $this->leadModel         = $leadModel;
->>>>>>> 0d1c50fc
         $this->notificationModel = $notificationModel;
         $this->notificationApi   = $notificationApi;
 
@@ -71,13 +67,8 @@
     public static function getSubscribedEvents()
     {
         return [
-<<<<<<< HEAD
-            CampaignEvents::CAMPAIGN_ON_BUILD => ['onCampaignBuild', 0],
-            NotificationEvents::ON_CAMPAIGN_TRIGGER_ACTION => ['onCampaignTriggerAction', 0],
-=======
             CampaignEvents::CAMPAIGN_ON_BUILD              => ['onCampaignBuild', 0],
             NotificationEvents::ON_CAMPAIGN_TRIGGER_ACTION => ['onCampaignTriggerAction', 0]
->>>>>>> 0d1c50fc
         ];
     }
 
@@ -87,15 +78,6 @@
             $event->addAction(
                 'notification.send_notification',
                 [
-<<<<<<< HEAD
-                    'label' => 'mautic.notification.campaign.send_notification',
-                    'description' => 'mautic.notification.campaign.send_notification.tooltip',
-                    'eventName' => NotificationEvents::ON_CAMPAIGN_TRIGGER_ACTION,
-                    'formType' => 'notificationsend_list',
-                    'formTypeOptions' => ['update_select' => 'campaignevent_properties_notification'],
-                    'formTheme' => 'MauticNotificationBundle:FormTheme\NotificationSendList',
-                    'timelineTemplate' => 'MauticNotificationBundle:SubscribedEvents\Timeline:index.html.php',
-=======
                     'label'            => 'mautic.notification.campaign.send_notification',
                     'description'      => 'mautic.notification.campaign.send_notification.tooltip',
                     'eventName'        => NotificationEvents::ON_CAMPAIGN_TRIGGER_ACTION,
@@ -103,8 +85,6 @@
                     'formTypeOptions'  => ['update_select' => 'campaignevent_properties_notification'],
                     'formTheme'        => 'MauticNotificationBundle:FormTheme\NotificationSendList',
                     'timelineTemplate' => 'MauticNotificationBundle:SubscribedEvents\Timeline:index.html.php'
->>>>>>> 0d1c50fc
-
                 ]
             );
         }
@@ -148,11 +128,7 @@
             $notification->getUrl(),
             [
                 'notification' => $notification->getId(),
-<<<<<<< HEAD
-                'lead' => $lead->getId(),
-=======
                 'lead'         => $lead->getId()
->>>>>>> 0d1c50fc
             ]
         );
 
