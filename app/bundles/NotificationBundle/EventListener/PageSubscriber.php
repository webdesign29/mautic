<?php

/*
 * @copyright   2016 Mautic Contributors. All rights reserved
 * @author      Mautic
 *
 * @link        http://mautic.org
 *
 * @license     GNU/GPLv3 http://www.gnu.org/licenses/gpl-3.0.html
 */

namespace Mautic\NotificationBundle\EventListener;

use Mautic\CoreBundle\EventListener\CommonSubscriber;
use Mautic\CoreBundle\Templating\Helper\AssetsHelper;
use Mautic\PageBundle\Event\PageDisplayEvent;
use Mautic\PageBundle\PageEvents;
use Mautic\PluginBundle\Helper\IntegrationHelper;
use Symfony\Component\Routing\Generator\UrlGeneratorInterface;

/**
 * Class PageSubscriber.
 */
class PageSubscriber extends CommonSubscriber
{
    /**
     * @var AssetsHelper
     */
    protected $assetsHelper;

    /**
     * @var IntegrationHelper
     */
    protected $integrationHelper;

    /**
     * PageSubscriber constructor.
     *
     * @param AssetsHelper      $assetsHelper
     * @param IntegrationHelper $integrationHelper
     */
    public function __construct(AssetsHelper $assetsHelper, IntegrationHelper $integrationHelper)
    {
        $this->assetsHelper      = $assetsHelper;
        $this->integrationHelper = $integrationHelper;
    }

    /**
     * @return array
     */
    public static function getSubscribedEvents()
    {
        return [
            PageEvents::PAGE_ON_DISPLAY => ['onPageDisplay', 0],
        ];
    }

    /**
     * @param PageDisplayEvent $event
     */
    public function onPageDisplay(PageDisplayEvent $event)
    {
<<<<<<< HEAD
        $integrationObject = $this->integrationHelper->getIntegrationObject('OneSignal');
        $settings          = $integrationObject->getIntegrationSettings();
        $keys              = $settings->getApiKeys();
        $features          = $settings->getFeatureSettings();

        if (!in_array('landing_page_enabled', $features)) {
            return;
        }

        $appId                      = $keys['app_id'];
        $safariWebId                = $keys['safari_web_id'];
        $welcomenotificationEnabled = in_array('welcome_notification_enabled', $features);

        $this->assetsHelper->addScript($this->router->generate('mautic_js', [], UrlGeneratorInterface::ABSOLUTE_URL), 'onPageDisplay_headClose', true, 'mautic_js');
        $this->assetsHelper->addScript('https://cdn.onesignal.com/sdks/OneSignalSDK.js', 'onPageDisplay_headClose');

        $manifestUrl = $this->router->generate('mautic_onesignal_manifest');
        $this->assetsHelper->addCustomDeclaration('<link rel="manifest" href="'.$manifestUrl.'" />', 'onPageDisplay_headClose');

        $leadAssociationUrl = $this->router->generate('mautic_subscribe_notification', [], UrlGeneratorInterface::ABSOLUTE_URL);

        $welcomenotificationText = '';
        if (!$welcomenotificationEnabled) {
            $welcomenotificationText = 'welcomeNotification: { "disable": true },';
        }
=======
>>>>>>> df868f89

        $script = '';
        if (!$this->coreParametersHelper->getParameter('notification_landing_page_enabled')) {
            $script = 'disable_notification = true;';
        }

        $this->assetsHelper->addScriptDeclaration($script, 'onPageDisplay_headClose');
    }
}<|MERGE_RESOLUTION|>--- conflicted
+++ resolved
@@ -16,7 +16,6 @@
 use Mautic\PageBundle\Event\PageDisplayEvent;
 use Mautic\PageBundle\PageEvents;
 use Mautic\PluginBundle\Helper\IntegrationHelper;
-use Symfony\Component\Routing\Generator\UrlGeneratorInterface;
 
 /**
  * Class PageSubscriber.
@@ -60,37 +59,12 @@
      */
     public function onPageDisplay(PageDisplayEvent $event)
     {
-<<<<<<< HEAD
         $integrationObject = $this->integrationHelper->getIntegrationObject('OneSignal');
         $settings          = $integrationObject->getIntegrationSettings();
-        $keys              = $settings->getApiKeys();
         $features          = $settings->getFeatureSettings();
 
+        $script = '';
         if (!in_array('landing_page_enabled', $features)) {
-            return;
-        }
-
-        $appId                      = $keys['app_id'];
-        $safariWebId                = $keys['safari_web_id'];
-        $welcomenotificationEnabled = in_array('welcome_notification_enabled', $features);
-
-        $this->assetsHelper->addScript($this->router->generate('mautic_js', [], UrlGeneratorInterface::ABSOLUTE_URL), 'onPageDisplay_headClose', true, 'mautic_js');
-        $this->assetsHelper->addScript('https://cdn.onesignal.com/sdks/OneSignalSDK.js', 'onPageDisplay_headClose');
-
-        $manifestUrl = $this->router->generate('mautic_onesignal_manifest');
-        $this->assetsHelper->addCustomDeclaration('<link rel="manifest" href="'.$manifestUrl.'" />', 'onPageDisplay_headClose');
-
-        $leadAssociationUrl = $this->router->generate('mautic_subscribe_notification', [], UrlGeneratorInterface::ABSOLUTE_URL);
-
-        $welcomenotificationText = '';
-        if (!$welcomenotificationEnabled) {
-            $welcomenotificationText = 'welcomeNotification: { "disable": true },';
-        }
-=======
->>>>>>> df868f89
-
-        $script = '';
-        if (!$this->coreParametersHelper->getParameter('notification_landing_page_enabled')) {
             $script = 'disable_notification = true;';
         }
 
