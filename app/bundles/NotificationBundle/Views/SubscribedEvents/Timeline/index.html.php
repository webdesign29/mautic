--- conflicted
+++ resolved
@@ -7,39 +7,11 @@
  *
  * @license     GNU/GPLv3 http://www.gnu.org/licenses/gpl-3.0.html
  */
-<<<<<<< HEAD
-=======
 
->>>>>>> 0d1c50fc
 $data = $event['extra']['log']['metadata'];
 
 ?>
 
-<<<<<<< HEAD
-<li class="wrapper form-submitted">
-    <div class="figure"><span class="fa <?php echo isset($icons['notification']) ? $icons['notification'] : '' ?>"></span></div>
-    <div class="panel">
-        <div class="panel-body">
-            <h3><?php echo $data['name']; ?></h3>
-            <p class="mb-0"><?php echo $view['translator']->trans('mautic.core.timeline.event.time', ['%date%' => $view['date']->toFullConcat($event['timestamp']), '%event%' => $event['eventLabel']]); ?></p>
-        </div>
-        <div class="panel-footer">
-            <dl class="dl-horizontal">
-                <dt><?php echo $view['translator']->trans('mautic.notification.timeline.status'); ?></dt>
-                <dd class="ellipsis"><?php echo $view['translator']->trans($data['status']); ?></dd>
-                <dt><?php echo $view['translator']->trans('mautic.notification.timeline.type'); ?></dt>
-                <dd class="ellipsis"><?php echo $view['translator']->trans($data['type']); ?></dd>
-            </dl>
-            <div class="small">
-                <hr />
-                <strong><?php echo $data['heading']; ?></strong>
-                <br />
-                <?php echo $data['content']; ?>
-            </div>
-        </div>
-    </div>
-</li>
-=======
 <dl class="dl-horizontal">
     <dt><?php echo $view['translator']->trans('mautic.notification.timeline.status'); ?></dt>
     <dd><?php echo $view['translator']->trans($data['status']); ?></dd>
@@ -51,5 +23,4 @@
     <strong><?php echo $data['heading']; ?></strong>
     <br />
     <?php echo $data['content']; ?>
-</div>
->>>>>>> 0d1c50fc
+</div>