<?php

/*
 * @copyright   2016 Mautic Contributors. All rights reserved
 * @author      Mautic
 *
 * @link        http://mautic.org
 *
 * @license     GNU/GPLv3 http://www.gnu.org/licenses/gpl-3.0.html
 */

namespace Mautic\NotificationBundle\Model;

use Doctrine\DBAL\Query\QueryBuilder;
use Mautic\CoreBundle\Helper\Chart\ChartQuery;
use Mautic\CoreBundle\Helper\Chart\LineChart;
use Mautic\CoreBundle\Model\AjaxLookupModelInterface;
use Mautic\CoreBundle\Model\FormModel;
use Mautic\LeadBundle\Entity\Lead;
use Mautic\NotificationBundle\Entity\Notification;
use Mautic\NotificationBundle\Entity\Stat;
use Mautic\NotificationBundle\Event\NotificationEvent;
use Mautic\NotificationBundle\Form\Type\MobileNotificationType;
use Mautic\NotificationBundle\Form\Type\NotificationType;
use Mautic\NotificationBundle\NotificationEvents;
use Mautic\PageBundle\Model\TrackableModel;
use Symfony\Component\EventDispatcher\Event;
use Symfony\Component\HttpKernel\Exception\MethodNotAllowedHttpException;

/**
 * Class NotificationModel
 * {@inheritdoc}
 */
class NotificationModel extends FormModel implements AjaxLookupModelInterface
{
    /**
     * @var TrackableModel
     */
    protected $pageTrackableModel;

    /**
     * NotificationModel constructor.
     *
     * @param TrackableModel $pageTrackableModel
     */
    public function __construct(TrackableModel $pageTrackableModel)
    {
        $this->pageTrackableModel = $pageTrackableModel;
    }

    /**
     * {@inheritdoc}
     *
     * @return \Mautic\NotificationBundle\Entity\NotificationRepository
     */
    public function getRepository()
    {
        return $this->em->getRepository('MauticNotificationBundle:Notification');
    }

    /**
     * @return \Mautic\NotificationBundle\Entity\StatRepository
     */
    public function getStatRepository()
    {
        return $this->em->getRepository('MauticNotificationBundle:Stat');
    }

    /**
     * {@inheritdoc}
     */
    public function getPermissionBase()
    {
        return 'notification:notifications';
    }

    /**
     * Save an array of entities.
     *
     * @param  $entities
     * @param  $unlock
     *
     * @return array
     */
    public function saveEntities($entities, $unlock = true)
    {
        //iterate over the results so the events are dispatched on each delete
        $batchSize = 20;
        $i         = 0;
        foreach ($entities as $entity) {
            $isNew = ($entity->getId()) ? false : true;

            //set some defaults
            $this->setTimestamps($entity, $isNew, $unlock);

            if ($dispatchEvent = $entity instanceof Notification) {
                $event = $this->dispatchEvent('pre_save', $entity, $isNew);
            }

            $this->getRepository()->saveEntity($entity, false);

            if ($dispatchEvent) {
                $this->dispatchEvent('post_save', $entity, $isNew, $event);
            }

            if (0 === ++$i % $batchSize) {
                $this->em->flush();
            }
        }
        $this->em->flush();
    }

    /**
     * {@inheritdoc}
     *
     * @param       $entity
     * @param       $formFactory
     * @param null  $action
     * @param array $options
     *
     * @return mixed
     *
     * @throws \Symfony\Component\HttpKernel\Exception\NotFoundHttpException
     * @throws MethodNotAllowedHttpException
     */
    public function createForm($entity, $formFactory, $action = null, $options = [])
    {
        if (!$entity instanceof Notification) {
            throw new MethodNotAllowedHttpException(['Notification']);
        }
        if (!empty($action)) {
            $options['action'] = $action;
        }

<<<<<<< HEAD
        $type = false !== strpos($action, 'mobile_') ? 'mobile_notification' : 'notification';
=======
        $type = strpos($action, 'mobile_') !== false ? MobileNotificationType::class : NotificationType::class;
>>>>>>> e79acc82

        return $formFactory->create($type, $entity, $options);
    }

    /**
     * Get a specific entity or generate a new one if id is empty.
     *
     * @param $id
     *
     * @return Notification|null
     */
    public function getEntity($id = null)
    {
        if (null === $id) {
            $entity = new Notification();
        } else {
            $entity = parent::getEntity($id);
        }

        return $entity;
    }

    /**
     * @param Notification $notification
     * @param Lead         $lead
     * @param string       $source
     * @param int          $sourceId
     */
    public function createStatEntry(Notification $notification, Lead $lead, $source = null, $sourceId = null)
    {
        $stat = new Stat();
        $stat->setDateSent(new \DateTime());
        $stat->setLead($lead);
        $stat->setNotification($notification);
        $stat->setSource($source);
        $stat->setSourceId($sourceId);

        $this->getStatRepository()->saveEntity($stat);
    }

    /**
     * {@inheritdoc}
     *
     * @param $action
     * @param $event
     * @param $entity
     * @param $isNew
     *
     * @throws \Symfony\Component\HttpKernel\Exception\MethodNotAllowedHttpException
     */
    protected function dispatchEvent($action, &$entity, $isNew = false, Event $event = null)
    {
        if (!$entity instanceof Notification) {
            throw new MethodNotAllowedHttpException(['Notification']);
        }

        switch ($action) {
            case 'pre_save':
                $name = NotificationEvents::NOTIFICATION_PRE_SAVE;
                break;
            case 'post_save':
                $name = NotificationEvents::NOTIFICATION_POST_SAVE;
                break;
            case 'pre_delete':
                $name = NotificationEvents::NOTIFICATION_PRE_DELETE;
                break;
            case 'post_delete':
                $name = NotificationEvents::NOTIFICATION_POST_DELETE;
                break;
            default:
                return;
        }

        if ($this->dispatcher->hasListeners($name)) {
            if (empty($event)) {
                $event = new NotificationEvent($entity, $isNew);
                $event->setEntityManager($this->em);
            }

            $this->dispatcher->dispatch($name, $event);

            return $event;
        } else {
            return;
        }
    }

    /**
     * Joins the page table and limits created_by to currently logged in user.
     *
     * @param QueryBuilder $q
     */
    public function limitQueryToCreator(QueryBuilder &$q)
    {
        $q->join('t', MAUTIC_TABLE_PREFIX.'push_notifications', 'p', 'p.id = t.notification_id')
            ->andWhere('p.created_by = :userId')
            ->setParameter('userId', $this->userHelper->getUser()->getId());
    }

    /**
     * Get line chart data of hits.
     *
     * @param char      $unit          {@link php.net/manual/en/function.date.php#refsect1-function.date-parameters}
     * @param \DateTime $dateFrom
     * @param \DateTime $dateTo
     * @param string    $dateFormat
     * @param array     $filter
     * @param bool      $canViewOthers
     *
     * @return array
     */
    public function getHitsLineChartData($unit, \DateTime $dateFrom, \DateTime $dateTo, $dateFormat = null, $filter = [], $canViewOthers = true)
    {
        $flag = null;

        if (isset($filter['flag'])) {
            $flag = $filter['flag'];
            unset($filter['flag']);
        }

        $chart = new LineChart($unit, $dateFrom, $dateTo, $dateFormat);
        $query = new ChartQuery($this->em->getConnection(), $dateFrom, $dateTo);

        if (!$flag || 'total_and_unique' === $flag) {
            $q = $query->prepareTimeDataQuery('push_notification_stats', 'date_sent', $filter);

            if (!$canViewOthers) {
                $this->limitQueryToCreator($q);
            }

            $data = $query->loadAndBuildTimeData($q);
            $chart->setDataset($this->translator->trans('mautic.notification.show.total.sent'), $data);
        }

        return $chart->render();
    }

    /**
     * @param $idHash
     *
     * @return Stat
     */
    public function getNotificationStatus($idHash)
    {
        return $this->getStatRepository()->getNotificationStatus($idHash);
    }

    /**
     * Search for an notification stat by notification and lead IDs.
     *
     * @param $notificationId
     * @param $leadId
     *
     * @return array
     */
    public function getNotificationStatByLeadId($notificationId, $leadId)
    {
        return $this->getStatRepository()->findBy(
            [
                'notification' => (int) $notificationId,
                'lead'         => (int) $leadId,
            ],
            ['dateSent' => 'DESC']
        );
    }

    /**
     * Get an array of tracked links.
     *
     * @param $notificationId
     *
     * @return array
     */
    public function getNotificationClickStats($notificationId)
    {
        return $this->pageTrackableModel->getTrackableList('notification', $notificationId);
    }

    /**
     * @param        $type
     * @param string $filter
     * @param int    $limit
     * @param int    $start
     * @param array  $options
     *
     * @return array
     */
    public function getLookupResults($type, $filter = '', $limit = 10, $start = 0, $options = [])
    {
        $results = [];
        switch ($type) {
            case 'notification':
                $entities = $this->getRepository()->getNotificationList(
                    $filter,
                    $limit,
                    $start,
                    $this->security->isGranted($this->getPermissionBase().':viewother'),
                    isset($options['notification_type']) ? $options['notification_type'] : null
                );

                foreach ($entities as $entity) {
                    $results[$entity['language']][$entity['id']] = $entity['name'];
                }

                //sort by language
                ksort($results);

                break;
            case 'mobile_notification':
                $entities = $this->getRepository()->getMobileNotificationList(
                    $filter,
                    $limit,
                    $start,
                    $this->security->isGranted($this->getPermissionBase().':viewother'),
                    isset($options['notification_type']) ? $options['notification_type'] : null
                );

                foreach ($entities as $entity) {
                    $results[$entity['language']][$entity['id']] = $entity['name'];
                }

                //sort by language
                ksort($results);

                break;
        }

        return $results;
    }
}<|MERGE_RESOLUTION|>--- conflicted
+++ resolved
@@ -132,11 +132,7 @@
             $options['action'] = $action;
         }
 
-<<<<<<< HEAD
-        $type = false !== strpos($action, 'mobile_') ? 'mobile_notification' : 'notification';
-=======
-        $type = strpos($action, 'mobile_') !== false ? MobileNotificationType::class : NotificationType::class;
->>>>>>> e79acc82
+        $type = false !== strpos($action, 'mobile_') ? MobileNotificationType::class : NotificationType::class;
 
         return $formFactory->create($type, $entity, $options);
     }
