--- conflicted
+++ resolved
@@ -223,19 +223,9 @@
                     $query->expr()->eq('s.isFailed', ':false'))
             )->setParameter('false', false, 'boolean');
 
-<<<<<<< HEAD
-        if (!empty($options['ipIds'])) {
-            $query->orWhere('s.ipAddress IN ('.implode(',', $options['ipIds']).')');
-        }
-
-        if (isset($options['filters']['search']) && $options['filters']['search']) {
-            $query->andWhere(
-                $query->expr()->like('e.title', $query->expr()->literal('%'.$options['filters']['search'].'%'))
-=======
         if (isset($options['search']) && $options['search']) {
             $query->andWhere(
                 $query->expr()->like('e.title', $query->expr()->literal('%' . $options['search'] . '%'))
->>>>>>> 0d1c50fc
             );
         }
 
