<?php

/*
 * @copyright   2016 Mautic Contributors. All rights reserved
 * @author      Mautic
 *
 * @link        http://mautic.org
 *
 * @license     GNU/GPLv3 http://www.gnu.org/licenses/gpl-3.0.html
 */

namespace Mautic\NotificationBundle\Controller;

use Mautic\CoreBundle\Controller\AbstractFormController;
use Mautic\CoreBundle\Form\Type\DateRangeType;
use Mautic\CoreBundle\Helper\InputHelper;
use Mautic\LeadBundle\Controller\EntityContactsTrait;
use Mautic\NotificationBundle\Entity\Notification;
use Symfony\Component\HttpFoundation\JsonResponse;
use Symfony\Component\HttpFoundation\Response;

class NotificationController extends AbstractFormController
{
    use EntityContactsTrait;

    /**
     * @param int $page
     *
     * @return JsonResponse|\Symfony\Component\HttpFoundation\Response
     */
    public function indexAction($page = 1)
    {
        /** @var \Mautic\NotificationBundle\Model\NotificationModel $model */
        $model = $this->getModel('notification');

        //set some permissions
        $permissions = $this->get('mautic.security')->isGranted(
            [
                'notification:notifications:viewown',
                'notification:notifications:viewother',
                'notification:notifications:create',
                'notification:notifications:editown',
                'notification:notifications:editother',
                'notification:notifications:deleteown',
                'notification:notifications:deleteother',
                'notification:notifications:publishown',
                'notification:notifications:publishother',
            ],
            'RETURN_ARRAY'
        );

        if (!$permissions['notification:notifications:viewown'] && !$permissions['notification:notifications:viewother']) {
            return $this->accessDenied();
        }

        if ('POST' == $this->request->getMethod()) {
            $this->setListFilters();
        }

        $session = $this->get('session');

        //set limits
        $limit = $session->get('mautic.notification.limit', $this->coreParametersHelper->getParameter('default_pagelimit'));
        $start = (1 === $page) ? 0 : (($page - 1) * $limit);
        if ($start < 0) {
            $start = 0;
        }

        $search = $this->request->get('search', $session->get('mautic.notification.filter', ''));
        $session->set('mautic.notification.filter', $search);

        $filter = [
            'string' => $search,
            'where'  => [
                [
                    'expr' => 'eq',
                    'col'  => 'mobile',
                    'val'  => 0,
                ],
            ],
        ];

        if (!$permissions['notification:notifications:viewother']) {
            $filter['force'][] =
                ['column' => 'e.createdBy', 'expr' => 'eq', 'value' => $this->user->getId()];
        }

        $orderBy    = $session->get('mautic.notification.orderby', 'e.name');
        $orderByDir = $session->get('mautic.notification.orderbydir', 'DESC');

        $notifications = $model->getEntities(
            [
                'start'      => $start,
                'limit'      => $limit,
                'filter'     => $filter,
                'orderBy'    => $orderBy,
                'orderByDir' => $orderByDir,
            ]
        );

        $count = count($notifications);
        if ($count && $count < ($start + 1)) {
            //the number of entities are now less then the current page so redirect to the last page
            if (1 === $count) {
                $lastPage = 1;
            } else {
                $lastPage = (floor($count / $limit)) ?: 1;
            }

            $session->set('mautic.notification.page', $lastPage);
            $returnUrl = $this->generateUrl('mautic_notification_index', ['page' => $lastPage]);

            return $this->postActionRedirect(
                [
                    'returnUrl'       => $returnUrl,
                    'viewParameters'  => ['page' => $lastPage],
                    'contentTemplate' => 'MauticNotificationBundle:Notification:index',
                    'passthroughVars' => [
                        'activeLink'    => '#mautic_notification_index',
                        'mauticContent' => 'notification',
                    ],
                ]
            );
        }
        $session->set('mautic.notification.page', $page);

        return $this->delegateView(
            [
                'viewParameters' => [
                    'searchValue' => $search,
                    'items'       => $notifications,
                    'totalItems'  => $count,
                    'page'        => $page,
                    'limit'       => $limit,
                    'tmpl'        => $this->request->get('tmpl', 'index'),
                    'permissions' => $permissions,
                    'model'       => $model,
                    'security'    => $this->get('mautic.security'),
                ],
                'contentTemplate' => 'MauticNotificationBundle:Notification:list.html.php',
                'passthroughVars' => [
                    'activeLink'    => '#mautic_notification_index',
                    'mauticContent' => 'notification',
                    'route'         => $this->generateUrl('mautic_notification_index', ['page' => $page]),
                ],
            ]
        );
    }

    /**
     * Loads a specific form into the detailed panel.
     *
     * @param $objectId
     *
     * @return \Symfony\Component\HttpFoundation\JsonResponse|\Symfony\Component\HttpFoundation\Response
     */
    public function viewAction($objectId)
    {
        /** @var \Mautic\NotificationBundle\Model\NotificationModel $model */
        $model    = $this->getModel('notification');
        $security = $this->get('mautic.security');

        /** @var \Mautic\NotificationBundle\Entity\Notification $notification */
        $notification = $model->getEntity($objectId);
        //set the page we came from
        $page = $this->get('session')->get('mautic.notification.page', 1);

        if (null === $notification) {
            //set the return URL
            $returnUrl = $this->generateUrl('mautic_notification_index', ['page' => $page]);

            return $this->postActionRedirect(
                [
                    'returnUrl'       => $returnUrl,
                    'viewParameters'  => ['page' => $page],
                    'contentTemplate' => 'MauticNotificationBundle:Notification:index',
                    'passthroughVars' => [
                        'activeLink'    => '#mautic_notification_index',
                        'mauticContent' => 'notification',
                    ],
                    'flashes' => [
                        [
                            'type'    => 'error',
                            'msg'     => 'mautic.notification.error.notfound',
                            'msgVars' => ['%id%' => $objectId],
                        ],
                    ],
                ]
            );
        } elseif (!$this->get('mautic.security')->hasEntityAccess(
            'notification:notifications:viewown',
            'notification:notifications:viewother',
            $notification->getCreatedBy()
        )
        ) {
            return $this->accessDenied();
        }

        // Audit Log
        $logs = $this->getModel('core.auditLog')->getLogForObject('notification', $notification->getId(), $notification->getDateAdded());

        // Init the date range filter form
        $dateRangeValues = $this->request->get('daterange', []);
        $action          = $this->generateUrl('mautic_notification_action', ['objectAction' => 'view', 'objectId' => $objectId]);
        $dateRangeForm   = $this->get('form.factory')->create(DateRangeType::class, $dateRangeValues, ['action' => $action]);
        $entityViews     = $model->getHitsLineChartData(
            null,
            new \DateTime($dateRangeForm->get('date_from')->getData()),
            new \DateTime($dateRangeForm->get('date_to')->getData()),
            null,
            ['notification_id' => $notification->getId()]
        );

        // Get click through stats
        $trackableLinks = $model->getNotificationClickStats($notification->getId());

        return $this->delegateView([
            'returnUrl'      => $this->generateUrl('mautic_notification_action', ['objectAction' => 'view', 'objectId' => $notification->getId()]),
            'viewParameters' => [
                'notification' => $notification,
                'trackables'   => $trackableLinks,
                'logs'         => $logs,
                'permissions'  => $security->isGranted([
                    'notification:notifications:viewown',
                    'notification:notifications:viewother',
                    'notification:notifications:create',
                    'notification:notifications:editown',
                    'notification:notifications:editother',
                    'notification:notifications:deleteown',
                    'notification:notifications:deleteother',
                    'notification:notifications:publishown',
                    'notification:notifications:publishother',
                ], 'RETURN_ARRAY'),
                'security'    => $security,
                'entityViews' => $entityViews,
                'contacts'    => $this->forward(
                    'MauticNotificationBundle:Notification:contacts',
                    [
                        'objectId'   => $notification->getId(),
                        'page'       => $this->get('session')->get('mautic.notification.contact.page', 1),
                        'ignoreAjax' => true,
                    ]
                )->getContent(),
                'dateRangeForm' => $dateRangeForm->createView(),
            ],
            'contentTemplate' => 'MauticNotificationBundle:Notification:details.html.php',
            'passthroughVars' => [
                'activeLink'    => '#mautic_notification_index',
                'mauticContent' => 'notification',
            ],
        ]);
    }

    /**
     * Generates new form and processes post data.
     *
     * @param Notification $entity
     *
     * @return \Symfony\Component\HttpFoundation\RedirectResponse|\Symfony\Component\HttpFoundation\Response
     */
    public function newAction($entity = null)
    {
        /** @var \Mautic\NotificationBundle\Model\NotificationModel $model */
        $model = $this->getModel('notification');

        if (!$entity instanceof Notification) {
            /** @var \Mautic\NotificationBundle\Entity\Notification $entity */
            $entity = $model->getEntity();
        }

        $method  = $this->request->getMethod();
        $session = $this->get('session');

        if (!$this->get('mautic.security')->isGranted('notification:notifications:create')) {
            return $this->accessDenied();
        }

        //set the page we came from
<<<<<<< HEAD
        $page   = $session->get('mautic.notification.page', 1);
        $action = $this->generateUrl('mautic_notification_action', ['objectAction' => 'new']);

        $updateSelect = ('POST' == $method)
            ? $this->request->request->get('notification[updateSelect]', false, true)
=======
        $page         = $session->get('mautic.notification.page', 1);
        $action       = $this->generateUrl('mautic_notification_action', ['objectAction' => 'new']);
        $notification = $this->request->request->get('notification', []);
        $updateSelect = ($method == 'POST')
            ? ($notification['updateSelect'] ?? false)
>>>>>>> e79acc82
            : $this->request->get('updateSelect', false);

        if ($updateSelect) {
            $entity->setNotificationType('template');
        }

        //create the form
        $form = $model->createForm($entity, $this->get('form.factory'), $action, ['update_select' => $updateSelect]);

        ///Check for a submitted form and process it
<<<<<<< HEAD
        if ('POST' == $method) {
=======
        if ($method === 'POST') {
>>>>>>> e79acc82
            $valid = false;
            if (!$cancelled = $this->isFormCancelled($form)) {
                if ($valid = $this->isFormValid($form)) {
                    //form is valid so process the data
                    $model->saveEntity($entity);

                    $this->addFlash(
                        'mautic.core.notice.created',
                        [
                            '%name%'      => $entity->getName(),
                            '%menu_link%' => 'mautic_notification_index',
                            '%url%'       => $this->generateUrl(
                                'mautic_notification_action',
                                [
                                    'objectAction' => 'edit',
                                    'objectId'     => $entity->getId(),
                                ]
                            ),
                        ]
                    );

                    if ($form->get('buttons')->get('save')->isClicked()) {
                        $viewParameters = [
                            'objectAction' => 'view',
                            'objectId'     => $entity->getId(),
                        ];
                        $returnUrl = $this->generateUrl('mautic_notification_action', $viewParameters);
                        $template  = 'MauticNotificationBundle:Notification:view';
                    } else {
                        //return edit view so that all the session stuff is loaded
                        return $this->editAction($entity->getId(), true);
                    }
                }
            } else {
                $viewParameters = ['page' => $page];
                $returnUrl      = $this->generateUrl('mautic_notification_index', $viewParameters);
                $template       = 'MauticNotificationBundle:Notification:index';
                //clear any modified content
                $session->remove('mautic.notification.'.$entity->getId().'.content');
            }

            $passthrough = [
                'activeLink'    => 'mautic_notification_index',
                'mauticContent' => 'notification',
            ];

            // Check to see if this is a popup
            if (isset($form['updateSelect'])) {
                $template    = false;
                $passthrough = array_merge(
                    $passthrough,
                    [
                        'updateSelect' => $form['updateSelect']->getData(),
                        'id'           => $entity->getId(),
                        'name'         => $entity->getName(),
                        'group'        => $entity->getLanguage(),
                    ]
                );
            }

            if ($cancelled || ($valid && $form->get('buttons')->get('save')->isClicked())) {
                return $this->postActionRedirect(
                    [
                        'returnUrl'       => $returnUrl,
                        'viewParameters'  => $viewParameters,
                        'contentTemplate' => $template,
                        'passthroughVars' => $passthrough,
                    ]
                );
            }
        }

        return $this->delegateView(
            [
                'viewParameters' => [
                    'form'         => $this->setFormTheme($form, 'MauticNotificationBundle:Notification:form.html.php', 'MauticNotificationBundle:FormTheme\Notification'),
                    'notification' => $entity,
                ],
                'contentTemplate' => 'MauticNotificationBundle:Notification:form.html.php',
                'passthroughVars' => [
                    'activeLink'    => '#mautic_notification_index',
                    'mauticContent' => 'notification',
                    'updateSelect'  => InputHelper::clean($this->request->query->get('updateSelect')),
                    'route'         => $this->generateUrl(
                        'mautic_notification_action',
                        [
                            'objectAction' => 'new',
                        ]
                    ),
                ],
            ]
        );
    }

    /**
     * @param      $objectId
     * @param bool $ignorePost
     * @param bool $forceTypeSelection
     *
     * @return array|\Symfony\Component\HttpFoundation\JsonResponse|\Symfony\Component\HttpFoundation\RedirectResponse|Response
     */
    public function editAction($objectId, $ignorePost = false, $forceTypeSelection = false)
    {
        /** @var \Mautic\NotificationBundle\Model\NotificationModel $model */
        $model   = $this->getModel('notification');
        $method  = $this->request->getMethod();
        $entity  = $model->getEntity($objectId);
        $session = $this->get('session');
        $page    = $session->get('mautic.notification.page', 1);

        //set the return URL
        $returnUrl = $this->generateUrl('mautic_notification_index', ['page' => $page]);

        $postActionVars = [
            'returnUrl'       => $returnUrl,
            'viewParameters'  => ['page' => $page],
            'contentTemplate' => 'MauticNotificationBundle:Notification:index',
            'passthroughVars' => [
                'activeLink'    => 'mautic_notification_index',
                'mauticContent' => 'notification',
            ],
        ];

        //not found
        if (null === $entity) {
            return $this->postActionRedirect(
                array_merge(
                    $postActionVars,
                    [
                        'flashes' => [
                            [
                                'type'    => 'error',
                                'msg'     => 'mautic.notification.error.notfound',
                                'msgVars' => ['%id%' => $objectId],
                            ],
                        ],
                    ]
                )
            );
        } elseif (!$this->get('mautic.security')->hasEntityAccess(
            'notification:notifications:viewown',
            'notification:notifications:viewother',
            $entity->getCreatedBy()
        )
        ) {
            return $this->accessDenied();
        } elseif ($model->isLocked($entity)) {
            //deny access if the entity is locked
            return $this->isLocked($postActionVars, $entity, 'notification');
        }

        //Create the form
<<<<<<< HEAD
        $action = $this->generateUrl('mautic_notification_action', ['objectAction' => 'edit', 'objectId' => $objectId]);

        $updateSelect = ('POST' == $method)
            ? $this->request->request->get('notification[updateSelect]', false, true)
=======
        $action       = $this->generateUrl('mautic_notification_action', ['objectAction' => 'edit', 'objectId' => $objectId]);
        $notification = $this->request->request->get('notification', []);
        $updateSelect = $method === 'POST'
            ? ($notification['updateSelect'] ?? false)
>>>>>>> e79acc82
            : $this->request->get('updateSelect', false);

        $form = $model->createForm($entity, $this->get('form.factory'), $action, ['update_select' => $updateSelect]);

        ///Check for a submitted form and process it
<<<<<<< HEAD
        if (!$ignorePost && 'POST' == $method) {
=======
        if (!$ignorePost && $method === 'POST') {
>>>>>>> e79acc82
            $valid = false;

            if (!$cancelled = $this->isFormCancelled($form)) {
                if ($valid = $this->isFormValid($form)) {
                    //form is valid so process the data
                    $model->saveEntity($entity, $form->get('buttons')->get('save')->isClicked());

                    $this->addFlash(
                        'mautic.core.notice.updated',
                        [
                            '%name%'      => $entity->getName(),
                            '%menu_link%' => 'mautic_notification_index',
                            '%url%'       => $this->generateUrl(
                                'mautic_notification_action',
                                [
                                    'objectAction' => 'edit',
                                    'objectId'     => $entity->getId(),
                                ]
                            ),
                        ],
                        'warning'
                    );
                }
            } else {
                //clear any modified content
                $session->remove('mautic.notification.'.$objectId.'.content');
                //unlock the entity
                $model->unlockEntity($entity);
            }

            $template    = 'MauticNotificationBundle:Notification:view';
            $passthrough = [
                'activeLink'    => 'mautic_notification_index',
                'mauticContent' => 'notification',
            ];

            // Check to see if this is a popup
            if (isset($form['updateSelect'])) {
                $template    = false;
                $passthrough = array_merge(
                    $passthrough,
                    [
                        'updateSelect' => $form['updateSelect']->getData(),
                        'id'           => $entity->getId(),
                        'name'         => $entity->getName(),
                        'group'        => $entity->getLanguage(),
                    ]
                );
            }

            if ($cancelled || ($valid && $form->get('buttons')->get('save')->isClicked())) {
                $viewParameters = [
                    'objectAction' => 'view',
                    'objectId'     => $entity->getId(),
                ];

                return $this->postActionRedirect(
                    array_merge(
                        $postActionVars,
                        [
                            'returnUrl'       => $this->generateUrl('mautic_notification_action', $viewParameters),
                            'viewParameters'  => $viewParameters,
                            'contentTemplate' => $template,
                            'passthroughVars' => $passthrough,
                        ]
                    )
                );
            }
        } else {
            //lock the entity
            $model->lockEntity($entity);
        }

        return $this->delegateView(
            [
                'viewParameters' => [
                    'form'               => $this->setFormTheme($form, 'MauticNotificationBundle:Notification:form.html.php', 'MauticNotificationBundle:FormTheme\Notification'),
                    'notification'       => $entity,
                    'forceTypeSelection' => $forceTypeSelection,
                ],
                'contentTemplate' => 'MauticNotificationBundle:Notification:form.html.php',
                'passthroughVars' => [
                    'activeLink'    => '#mautic_notification_index',
                    'mauticContent' => 'notification',
                    'updateSelect'  => InputHelper::clean($this->request->query->get('updateSelect')),
                    'route'         => $this->generateUrl(
                        'mautic_notification_action',
                        [
                            'objectAction' => 'edit',
                            'objectId'     => $entity->getId(),
                        ]
                    ),
                ],
            ]
        );
    }

    /**
     * Clone an entity.
     *
     * @param $objectId
     *
     * @return JsonResponse|\Symfony\Component\HttpFoundation\RedirectResponse|Response
     */
    public function cloneAction($objectId)
    {
        $model  = $this->getModel('notification');
        $entity = $model->getEntity($objectId);

        if (null != $entity) {
            if (!$this->get('mautic.security')->isGranted('notification:notifications:create')
                || !$this->get('mautic.security')->hasEntityAccess(
                    'notification:notifications:viewown',
                    'notification:notifications:viewother',
                    $entity->getCreatedBy()
                )
            ) {
                return $this->accessDenied();
            }

            $entity      = clone $entity;
            $session     = $this->get('session');
            $contentName = 'mautic.notification.'.$entity->getId().'.content';

            $session->set($contentName, $entity->getContent());
        }

        return $this->newAction($entity);
    }

    /**
     * Deletes the entity.
     *
     * @param $objectId
     *
     * @return \Symfony\Component\HttpFoundation\JsonResponse|\Symfony\Component\HttpFoundation\RedirectResponse
     */
    public function deleteAction($objectId)
    {
        $page      = $this->get('session')->get('mautic.notification.page', 1);
        $returnUrl = $this->generateUrl('mautic_notification_index', ['page' => $page]);
        $flashes   = [];

        $postActionVars = [
            'returnUrl'       => $returnUrl,
            'viewParameters'  => ['page' => $page],
            'contentTemplate' => 'MauticNotificationBundle:Notification:index',
            'passthroughVars' => [
                'activeLink'    => 'mautic_notification_index',
                'mauticContent' => 'notification',
            ],
        ];

        if ('POST' == $this->request->getMethod()) {
            $model  = $this->getModel('notification');
            $entity = $model->getEntity($objectId);

            if (null === $entity) {
                $flashes[] = [
                    'type'    => 'error',
                    'msg'     => 'mautic.notification.error.notfound',
                    'msgVars' => ['%id%' => $objectId],
                ];
            } elseif (!$this->get('mautic.security')->hasEntityAccess(
                'notification:notifications:deleteown',
                'notification:notifications:deleteother',
                $entity->getCreatedBy()
            )
            ) {
                return $this->accessDenied();
            } elseif ($model->isLocked($entity)) {
                return $this->isLocked($postActionVars, $entity, 'notification');
            }

            $model->deleteEntity($entity);

            $flashes[] = [
                'type'    => 'notice',
                'msg'     => 'mautic.core.notice.deleted',
                'msgVars' => [
                    '%name%' => $entity->getName(),
                    '%id%'   => $objectId,
                ],
            ];
        } //else don't do anything

        return $this->postActionRedirect(
            array_merge(
                $postActionVars,
                [
                    'flashes' => $flashes,
                ]
            )
        );
    }

    /**
     * Deletes a group of entities.
     *
     * @return \Symfony\Component\HttpFoundation\JsonResponse|\Symfony\Component\HttpFoundation\RedirectResponse
     */
    public function batchDeleteAction()
    {
        $page      = $this->get('session')->get('mautic.notification.page', 1);
        $returnUrl = $this->generateUrl('mautic_notification_index', ['page' => $page]);
        $flashes   = [];

        $postActionVars = [
            'returnUrl'       => $returnUrl,
            'viewParameters'  => ['page' => $page],
            'contentTemplate' => 'MauticNotificationBundle:Notification:index',
            'passthroughVars' => [
                'activeLink'    => '#mautic_notification_index',
                'mauticContent' => 'notification',
            ],
        ];

        if ('POST' == $this->request->getMethod()) {
            $model = $this->getModel('notification');
            $ids   = json_decode($this->request->query->get('ids', '{}'));

            $deleteIds = [];

            // Loop over the IDs to perform access checks pre-delete
            foreach ($ids as $objectId) {
                $entity = $model->getEntity($objectId);

                if (null === $entity) {
                    $flashes[] = [
                        'type'    => 'error',
                        'msg'     => 'mautic.notification.error.notfound',
                        'msgVars' => ['%id%' => $objectId],
                    ];
                } elseif (!$this->get('mautic.security')->hasEntityAccess(
                    'notification:notifications:viewown',
                    'notification:notifications:viewother',
                    $entity->getCreatedBy()
                )
                ) {
                    $flashes[] = $this->accessDenied(true);
                } elseif ($model->isLocked($entity)) {
                    $flashes[] = $this->isLocked($postActionVars, $entity, 'notification', true);
                } else {
                    $deleteIds[] = $objectId;
                }
            }

            // Delete everything we are able to
            if (!empty($deleteIds)) {
                $entities = $model->deleteEntities($deleteIds);

                $flashes[] = [
                    'type'    => 'notice',
                    'msg'     => 'mautic.notification.notice.batch_deleted',
                    'msgVars' => [
                        '%count%' => count($entities),
                    ],
                ];
            }
        } //else don't do anything

        return $this->postActionRedirect(
            array_merge(
                $postActionVars,
                [
                    'flashes' => $flashes,
                ]
            )
        );
    }

    /**
     * @param $objectId
     *
     * @return JsonResponse|Response
     */
    public function previewAction($objectId)
    {
        /** @var \Mautic\NotificationBundle\Model\NotificationModel $model */
        $model        = $this->getModel('notification');
        $notification = $model->getEntity($objectId);

        if (null != $notification
            && $this->get('mautic.security')->hasEntityAccess(
                'notification:notifications:editown',
                'notification:notifications:editother'
            )
        ) {
        }

        return $this->delegateView(
            [
                'viewParameters' => [
                    'notification' => $notification,
                ],
                'contentTemplate' => 'MauticNotificationBundle:Notification:preview.html.php',
            ]
        );
    }

    /**
     * @param     $objectId
     * @param int $page
     *
     * @return JsonResponse|\Symfony\Component\HttpFoundation\RedirectResponse|Response
     */
    public function contactsAction($objectId, $page = 1)
    {
        return $this->generateContactsGrid(
            $objectId,
            $page,
            'notification:notifications:view',
            'notification',
            'push_notification_stats',
            'notification',
            'notification_id'
        );
    }
}<|MERGE_RESOLUTION|>--- conflicted
+++ resolved
@@ -276,19 +276,11 @@
         }
 
         //set the page we came from
-<<<<<<< HEAD
-        $page   = $session->get('mautic.notification.page', 1);
-        $action = $this->generateUrl('mautic_notification_action', ['objectAction' => 'new']);
-
-        $updateSelect = ('POST' == $method)
-            ? $this->request->request->get('notification[updateSelect]', false, true)
-=======
         $page         = $session->get('mautic.notification.page', 1);
         $action       = $this->generateUrl('mautic_notification_action', ['objectAction' => 'new']);
         $notification = $this->request->request->get('notification', []);
-        $updateSelect = ($method == 'POST')
+        $updateSelect = ('POST' == $method)
             ? ($notification['updateSelect'] ?? false)
->>>>>>> e79acc82
             : $this->request->get('updateSelect', false);
 
         if ($updateSelect) {
@@ -299,11 +291,7 @@
         $form = $model->createForm($entity, $this->get('form.factory'), $action, ['update_select' => $updateSelect]);
 
         ///Check for a submitted form and process it
-<<<<<<< HEAD
-        if ('POST' == $method) {
-=======
-        if ($method === 'POST') {
->>>>>>> e79acc82
+        if ('POST' === $method) {
             $valid = false;
             if (!$cancelled = $this->isFormCancelled($form)) {
                 if ($valid = $this->isFormValid($form)) {
@@ -456,27 +444,16 @@
         }
 
         //Create the form
-<<<<<<< HEAD
-        $action = $this->generateUrl('mautic_notification_action', ['objectAction' => 'edit', 'objectId' => $objectId]);
-
-        $updateSelect = ('POST' == $method)
-            ? $this->request->request->get('notification[updateSelect]', false, true)
-=======
         $action       = $this->generateUrl('mautic_notification_action', ['objectAction' => 'edit', 'objectId' => $objectId]);
         $notification = $this->request->request->get('notification', []);
-        $updateSelect = $method === 'POST'
+        $updateSelect = 'POST' === $method
             ? ($notification['updateSelect'] ?? false)
->>>>>>> e79acc82
             : $this->request->get('updateSelect', false);
 
         $form = $model->createForm($entity, $this->get('form.factory'), $action, ['update_select' => $updateSelect]);
 
         ///Check for a submitted form and process it
-<<<<<<< HEAD
-        if (!$ignorePost && 'POST' == $method) {
-=======
-        if (!$ignorePost && $method === 'POST') {
->>>>>>> e79acc82
+        if (!$ignorePost && 'POST' === $method) {
             $valid = false;
 
             if (!$cancelled = $this->isFormCancelled($form)) {
