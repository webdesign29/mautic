<?php

/*
 * @copyright   2015 Mautic Contributors. All rights reserved
 * @author      Mautic
 *
 * @link        http://mautic.org
 *
 * @license     GNU/GPLv3 http://www.gnu.org/licenses/gpl-3.0.html
 */

namespace Mautic\EmailBundle\Helper;

use Doctrine\ORM\ORMException;
use Mautic\AssetBundle\Entity\Asset;
use Mautic\CoreBundle\Factory\MauticFactory;
use Mautic\CoreBundle\Helper\EmojiHelper;
use Mautic\EmailBundle\EmailEvents;
use Mautic\EmailBundle\Entity\Email;
use Mautic\EmailBundle\Entity\Stat;
use Mautic\EmailBundle\Event\EmailSendEvent;
use Mautic\EmailBundle\Swiftmailer\Exception\BatchQueueMaxException;
use Mautic\EmailBundle\Swiftmailer\Message\MauticMessage;
use Mautic\EmailBundle\Swiftmailer\Transport\TokenTransportInterface;
use Mautic\LeadBundle\Entity\Lead;
use Symfony\Component\Routing\Generator\UrlGeneratorInterface;

/**
 * Class MailHelper.
 */
class MailHelper
{
    const QUEUE_RESET_TO          = 'RESET_TO';
    const QUEUE_FULL_RESET        = 'FULL_RESET';
    const QUEUE_DO_NOTHING        = 'DO_NOTHING';
    const QUEUE_NOTHING_IF_FAILED = 'IF_FAILED';
    const QUEUE_RETURN_ERRORS     = 'RETURN_ERRORS';
    /**
     * @var MauticFactory
     */
    protected $factory;

    /**
     * @var
     */
    protected $mailer;

    /**
     * @var
     */
    protected $transport;

    /**
     * @var \Symfony\Bundle\FrameworkBundle\Templating\DelegatingEngine
     */
    protected $templating = null;

    /**
     * @var null
     */
    protected $dispatcher = null;

    /**
     * @var \Swift_Plugins_Loggers_ArrayLogger
     */
    protected $logger;

    /**
     * @var bool|MauticMessage
     */
    public $message;

    /**
     * @var null
     */
    protected $from;

    /**
     * @var
     */
    protected $systemFrom;

    /**
     * @var string
     */
    protected $returnPath;

    /**
     * @var array
     */
    protected $errors = [];

    /**
     * @var array|Lead
     */
    protected $lead = null;

    /**
     * @var bool
     */
    protected $internalSend = false;

    /**
     * @var null
     */
    protected $idHash = null;

    /**
     * @var bool
     */
    protected $idHashState = true;

    /**
     * @var bool
     */
    protected $appendTrackingPixel = false;

    /**
     * @var array
     */
    protected $source = [];

    /**
     * @var Email|null
     */
    protected $email = null;

    /**
     * @var array
     */
    protected $globalTokens = [];

    /**
     * @var array
     */
    protected $eventTokens = [];

    /**
     * Tells the helper that the transport supports tokenized emails (likely HTTP API).
     *
     * @var bool
     */
    protected $tokenizationEnabled = false;

    /**
     * Use queue mode when sending email through this mailer; this requires a transport that supports tokenization and the use of queue/flushQueue.
     *
     * @var bool
     */
    protected $queueEnabled = false;

    /**
     * @var array
     */
    protected $queuedRecipients = [];

    /**
     * @var array
     */
    public $metadata = [];

    /**
     * @var string
     */
    protected $subject = '';

    /**
     * @var string
     */
    protected $plainText = '';

    /**
     * @var bool
     */
    protected $plainTextSet = false;

    /**
     * @var array
     */
    protected $assets = [];

    /**
     * @var array
     */
    protected $attachedAssets = [];

    /**
     * @var array
     */
    protected $assetStats = [];

    /**
     * @var array
     */
    protected $headers = [];

    /**
     * @var array
     */
    private $systemHeaders = [];

    /**
     * @var array
     */
    protected $body = [
        'content'     => '',
        'contentType' => 'text/html',
        'charset'     => null,
    ];

    /**
     * Cache for lead owners.
     *
     * @var array
     */
    protected static $leadOwners = [];

    /**
     * @var bool
     */
    protected $fatal = false;

    /**
     * Flag whether to use only the globally set From email and name or whether to switch to mailer is owner.
     *
     * @var bool
     */
    protected $useGlobalFrom = false;

    /**
     * Large batch mail sends may result on timeouts with SMTP servers. This will will keep track of the number of sends and restart the connection once met.
     *
     * @var int
     */
    private $messageSentCount = 0;

    /**
     * Large batch mail sends may result on timeouts with SMTP servers. This will will keep track of when a transport was last started and force a restart after set number of minutes.
     *
     * @var int
     */
    private $transportStartTime;

    /**
     * Simply a md5 of the content so that event listeners can easily determine if the content has been changed.
     *
     * @var string
     */
    private $contentHash;

    /**
     * @var array
     */
    private $copies = [];

    /**
     * @param      $mailer
     * @param null $from
     */
    public function __construct(MauticFactory $factory, \Swift_Mailer $mailer, $from = null)
    {
        $this->factory   = $factory;
        $this->mailer    = $mailer;
        $this->transport = $mailer->getTransport();

        try {
            $this->logger = new \Swift_Plugins_Loggers_ArrayLogger();
            $this->mailer->registerPlugin(new \Swift_Plugins_LoggerPlugin($this->logger));
        } catch (\Exception $e) {
            $this->logError($e);
        }

        $systemFromEmail  = $factory->getParameter('mailer_from_email');
        $systemFromName   = $this->cleanName(
            $factory->getParameter('mailer_from_name')
        );
        $this->setDefaultFrom($from, [$systemFromEmail => $systemFromName]);

        $this->returnPath = $factory->getParameter('mailer_return_path');

        // Check if batching is supported by the transport
        if ('memory' == $this->factory->getParameter('mailer_spool_type') && $this->transport instanceof TokenTransportInterface) {
            $this->tokenizationEnabled = true;
        }

        // Set factory if supported
        if (method_exists($this->transport, 'setMauticFactory')) {
            $this->transport->setMauticFactory($factory);
        }

        $this->message = $this->getMessageInstance();
    }

    /**
     * Mirrors previous MauticFactory functionality.
     *
     * @param bool $cleanSlate
     *
     * @return $this
     */
    public function getMailer($cleanSlate = true)
    {
        $this->reset($cleanSlate);

        return $this;
    }

    /**
     * Mirrors previous MauticFactory functionality.
     *
     * @param bool $cleanSlate
     *
     * @return $this
     */
    public function getSampleMailer($cleanSlate = true)
    {
        $queueMode = $this->factory->getParameter('mailer_spool_type');
        if ('file' != $queueMode) {
            return $this->getMailer($cleanSlate);
        }
        // @todo - need a creative way to pass this service to this helper when factory use is removed
        // the service is only available when queue mode is enabled so likely we'll need to use a cache compiler
        // pass to ensure it is set regardless
        $transport  = $this->factory->get('swiftmailer.transport.real');
        $mailer     = new \Swift_Mailer($transport);
        $mailHelper = new self($this->factory, $mailer, $this->from);

        return $mailHelper->getMailer($cleanSlate);
    }

    /**
     * Send the message.
     *
     * @param bool $dispatchSendEvent
     * @param bool $isQueueFlush      (a tokenized/batch send via API such as Mandrill)
     * @param bool $useOwnerAsMailer
     *
     * @return bool
     */
    public function send($dispatchSendEvent = false, $isQueueFlush = false, $useOwnerAsMailer = true)
    {
        if ($this->tokenizationEnabled && !empty($this->queuedRecipients) && !$isQueueFlush) {
            // This transport uses tokenization and queue()/flushQueue() was not used therefore use them in order
            // properly populate metadata for this transport

            if ($result = $this->queue($dispatchSendEvent)) {
                $result = $this->flushQueue(['To', 'Cc', 'Bcc'], $useOwnerAsMailer);
            }

            return $result;
        }

        // Set from email
        $ownerSignature = false;
        if (!$isQueueFlush) {
            if ($useOwnerAsMailer) {
                if ($owner = $this->getContactOwner($this->lead)) {
                    $this->setFrom($owner['email'], $owner['first_name'].' '.$owner['last_name'], null);
                    $ownerSignature = $this->getContactOwnerSignature($owner);
                } else {
                    $this->setFrom($this->from, null, null);
                }
            } elseif (!$from = $this->message->getFrom()) {
                $this->setFrom($this->from, null, null);
            }
        } // from is set in flushQueue

        // Set system return path if applicable
        if (!$isQueueFlush && ($bounceEmail = $this->generateBounceEmail())) {
            $this->message->setReturnPath($bounceEmail);
        } elseif (!empty($this->returnPath)) {
            $this->message->setReturnPath($this->returnPath);
        }

        if (empty($this->fatal)) {
            if (!$isQueueFlush) {
                // Search/replace tokens if this is not a queue flush

                // Generate tokens from listeners
                if ($dispatchSendEvent) {
                    $this->dispatchSendEvent();
                }

                // Queue an asset stat if applicable
                $this->queueAssetDownloadEntry();
            }

            $this->message->setSubject($this->subject);
            // Only set body if not empty or if plain text is empty - this ensures an empty HTML body does not show for
            // messages only with plain text
            if (!empty($this->body['content']) || empty($this->plainText)) {
                $this->message->setBody($this->body['content'], $this->body['contentType'], $this->body['charset']);
            }
            $this->setMessagePlainText();

            $this->setMessageHeaders();

            if (!$isQueueFlush) {
                // Replace token content
                $tokens = $this->getTokens();
                if ($ownerSignature) {
                    $tokens['{signature}'] = $ownerSignature;
                }

                // Set metadata if applicable
                if (method_exists($this->message, 'addMetadata')) {
                    foreach ($this->queuedRecipients as $email => $name) {
                        $this->message->addMetadata($email, $this->buildMetadata($name, $tokens));
                    }
                } elseif (!empty($tokens)) {
                    // Replace tokens
                    $search  = array_keys($tokens);
                    $replace = $tokens;

                    self::searchReplaceTokens($search, $replace, $this->message);
                }
            }

            // Attach assets
            if (!empty($this->assets)) {
                /** @var \Mautic\AssetBundle\Entity\Asset $asset */
                foreach ($this->assets as $asset) {
                    if (!in_array($asset->getId(), $this->attachedAssets)) {
                        $this->attachedAssets[] = $asset->getId();
                        $this->attachFile(
                            $asset->getFilePath(),
                            $asset->getOriginalFileName(),
                            $asset->getMime()
                        );
                    }
                }
            }

            try {
                if (!$this->transport->isStarted()) {
                    $this->transportStartTime = time();
                }

<<<<<<< HEAD
                $failures = null;
=======
                if ($this->factory->getParameter('mailer_convert_embed_images')) {
                    $convertedContent = $this->convertEmbedImages($this->message->getBody());
                    $this->message->setBody($convertedContent);
                }

>>>>>>> 3481a3fa
                $this->mailer->send($this->message, $failures);

                if (!empty($failures)) {
                    $this->errors['failures'] = $failures;
                    $this->logError('Sending failed for one or more recipients');
                }

                // Clear the log so that previous output is not associated with new errors
                $this->logger->clear();
            } catch (\Exception $e) {
                $failures = $this->tokenizationEnabled ? array_keys($this->message->getMetadata()) : [];

                // Exception encountered when sending so all recipients are considered failures
                $this->errors['failures'] = array_unique(
                    array_merge(
                        $failures,
                        array_keys((array) $this->message->getTo()),
                        array_keys((array) $this->message->getCc()),
                        array_keys((array) $this->message->getBcc())
                    )
                );

                $this->logError($e, 'send');
            }
        }

        ++$this->messageSentCount;
        $this->checkIfTransportNeedsRestart();

        $error = empty($this->errors);

        if (!$isQueueFlush) {
            $this->createAssetDownloadEntries();
        } // else handled in flushQueue

        return $error;
    }

    /**
     * If batching is supported and enabled, the message will be queued and will on be sent upon flushQueue().
     * Otherwise, the message will be sent to the transport immediately.
     *
     * @param bool   $dispatchSendEvent
     * @param string $returnMode        What should happen post send/queue to $this->message after the email send is attempted.
     *                                  Options are:
     *                                  RESET_TO           resets the to recipients and resets errors
     *                                  FULL_RESET         creates a new MauticMessage instance and resets errors
     *                                  DO_NOTHING         leaves the current errors array and MauticMessage instance intact
     *                                  NOTHING_IF_FAILED  leaves the current errors array MauticMessage instance intact if it fails, otherwise reset_to
     *                                  RETURN_ERROR       return an array of [success, $errors]; only one applicable if message is queued
     *
     * @return bool|array
     */
    public function queue($dispatchSendEvent = false, $returnMode = self::QUEUE_RESET_TO)
    {
        if ($this->tokenizationEnabled) {
            // Dispatch event to get custom tokens from listeners
            if ($dispatchSendEvent) {
                $this->dispatchSendEvent();
            }

            // Metadata has to be set for each recipient
            foreach ($this->queuedRecipients as $email => $name) {
                $fromKey = 'default';
                $tokens  = $this->getTokens();

                if ($owner = $this->getContactOwner($this->lead)) {
                    $fromKey = $owner['email'];

                    // Override default signature with owner
                    if ($ownerSignature = $this->getContactOwnerSignature($owner)) {
                        $tokens['{signature}'] = $ownerSignature;
                    }
                }

                if (!isset($this->metadata[$fromKey])) {
                    $this->metadata[$fromKey] = [
                        'from'     => $owner,
                        'contacts' => [],
                    ];
                }

                $this->metadata[$fromKey]['contacts'][$email] = $this->buildMetadata($name, $tokens);
            }

            // Reset recipients
            $this->queuedRecipients = [];

            // Assume success
            return (self::QUEUE_RETURN_ERRORS) ? [true, []] : true;
        } else {
            $success = $this->send($dispatchSendEvent);

            // Reset the message for the next
            $this->queuedRecipients = [];

            // Reset message
            switch (strtoupper($returnMode)) {
                case self::QUEUE_RESET_TO:
                    $this->message->setTo([]);
                    $this->clearErrors();
                    break;
                case self::QUEUE_NOTHING_IF_FAILED:
                    if ($success) {
                        $this->message->setTo([]);
                        $this->clearErrors();
                    }

                    break;
                case self::QUEUE_FULL_RESET:
                    $this->message        = $this->getMessageInstance();
                    $this->attachedAssets = [];
                    $this->clearErrors();
                    break;
                case self::QUEUE_RETURN_ERRORS:
                    $this->message->setTo([]);
                    $errors = $this->getErrors();

                    $this->clearErrors();

                    return [$success, $errors];
                case self::QUEUE_DO_NOTHING:
                default:
                    // Nada

                    break;
            }

            return $success;
        }
    }

    /**
     * Send batched mail to mailer.
     *
     * @param array $resetEmailTypes  Array of email types to clear after flusing the queue
     * @param bool  $useOwnerAsMailer
     *
     * @return bool
     */
    public function flushQueue($resetEmailTypes = ['To', 'Cc', 'Bcc'], $useOwnerAsMailer = true)
    {
        // Assume true unless there was a fatal error configuring the mailer because if tokenizationEnabled is false, the send happened in queue()
        $flushed = empty($this->fatal);
        if ($this->tokenizationEnabled && count($this->metadata) && $flushed) {
            $errors             = $this->errors;
            $errors['failures'] = [];
            $flushed            = false;

            foreach ($this->metadata as $fromKey => $metadatum) {
                // Whatever is in the message "to" should be ignored as we will send to the contacts grouped by from addresses
                // This prevents mailers such as sparkpost from sending duplicates to contacts
                $this->message->setTo([]);

                $this->errors = [];

                if (!$this->useGlobalFrom && $useOwnerAsMailer && 'default' !== $fromKey) {
                    $this->setFrom($metadatum['from']['email'], $metadatum['from']['first_name'].' '.$metadatum['from']['last_name'], null);
                } else {
                    $this->setFrom($this->from, null, null);
                }

                foreach ($metadatum['contacts'] as $email => $contact) {
                    $this->message->addMetadata($email, $contact);

                    // Add asset stats if applicable
                    if (!empty($contact['leadId'])) {
                        $this->queueAssetDownloadEntry($email, $contact);
                    }

                    $this->message->addTo($email, $contact['name']);
                }

                $flushed = $this->send(false, true);

                // Merge errors
                if (isset($this->errors['failures'])) {
                    $errors['failures'] = array_merge($errors['failures'], $this->errors['failures']);
                    unset($this->errors['failures']);
                }

                if (!empty($this->errors)) {
                    $errors = array_merge($errors, $this->errors);
                }

                // Clear metadata for the previous recipients
                $this->message->clearMetadata();
            }

            $this->errors = $errors;

            // Clear queued to recipients
            $this->queuedRecipients = [];
            $this->metadata         = [];
        }

        foreach ($resetEmailTypes as $type) {
            $type = ucfirst($type);
            $this->message->{'set'.$type}([]);
        }

        return $flushed;
    }

    /**
     * Resets the mailer.
     *
     * @param bool $cleanSlate
     */
    public function reset($cleanSlate = true)
    {
        $this->eventTokens      = [];
        $this->queuedRecipients = [];
        $this->errors           = [];
        $this->lead             = null;
        $this->idHash           = null;
        $this->contentHash      = null;
        $this->internalSend     = false;
        $this->fatal            = false;
        $this->idHashState      = true;
        $this->useGlobalFrom    = false;
        $this->checkIfTransportNeedsRestart(true);

        $this->logger->clear();

        if ($cleanSlate) {
            $this->appendTrackingPixel = false;
            $this->queueEnabled        = false;
            $this->from                = $this->systemFrom;
            $this->headers             = [];
            $this->systemHeaders       = [];
            $this->source              = [];
            $this->assets              = [];
            $this->globalTokens        = [];
            $this->assets              = [];
            $this->attachedAssets      = [];
            $this->email               = null;
            $this->copies              = [];
            $this->message             = $this->getMessageInstance();
            $this->subject             = '';
            $this->plainText           = '';
            $this->plainTextSet        = false;
            $this->body                = [
                'content'     => '',
                'contentType' => 'text/html',
                'charset'     => null,
            ];
        }
    }

    /**
     * Search and replace tokens
     * Adapted from \Swift_Plugins_DecoratorPlugin.
     *
     * @param array $search
     * @param array $replace
     */
    public static function searchReplaceTokens($search, $replace, \Swift_Message &$message)
    {
        // Body
        $body         = $message->getBody();
        $bodyReplaced = str_ireplace($search, $replace, $body, $updated);
        if ($updated) {
            $message->setBody($bodyReplaced);
        }
        unset($body, $bodyReplaced);

        // Subject
        $subject      = $message->getSubject();
        $bodyReplaced = str_ireplace($search, $replace, $subject, $updated);

        if ($updated) {
            $message->setSubject($bodyReplaced);
        }
        unset($subject, $bodyReplaced);

        // Headers
        /** @var \Swift_Mime_Header $header */
        foreach ($message->getHeaders()->getAll() as $header) {
            $headerBody = $header->getFieldBodyModel();
            if ($headerBody instanceof \DateTimeInterface) {
                // It's not possible to replace tokens in \DateTime objects
                // because they can't contain tokens
                continue;
            }

            $updated    = false;
            if (is_array($headerBody)) {
                $bodyReplaced = [];
                foreach ($headerBody as $key => $value) {
                    $count1             = $count2             = 0;
                    $key                = is_string($key) ? str_ireplace($search, $replace, $key, $count1) : $key;
                    $value              = is_string($value) ? str_ireplace($search, $replace, $value, $count2) : $value;
                    $bodyReplaced[$key] = $value;
                    if (($count1 + $count2)) {
                        $updated = true;
                    }
                }
            } else {
                $bodyReplaced = str_ireplace($search, $replace, $headerBody, $updated);
            }

            if (!empty($updated)) {
                $header->setFieldBodyModel($bodyReplaced);
            }

            unset($headerBody, $bodyReplaced);
        }

        // Parts (plaintext)
        $children = (array) $message->getChildren();
        /** @var \Swift_Mime_SimpleMimeEntity $child */
        foreach ($children as $child) {
            $childType  = $child->getContentType();
            list($type) = sscanf($childType, '%[^/]/%s');

            if ('text' == $type) {
                $childBody = $child->getBody();

                $bodyReplaced = str_ireplace($search, $replace, $childBody);
                if ($childBody != $bodyReplaced) {
                    $childBody = strip_tags($bodyReplaced);
                    $child->setBody($childBody);
                }
            }

            unset($childBody, $bodyReplaced);
        }
    }

    /**
     * @return string
     */
    public static function getBlankPixel()
    {
        return 'data:image/gif;base64,R0lGODlhAQABAAD/ACwAAAAAAQABAAACADs=';
    }

    /**
     * Get a MauticMessage/Swift_Message instance.
     *
     * @return bool|MauticMessage
     */
    public function getMessageInstance()
    {
        try {
            return $this->tokenizationEnabled ? MauticMessage::newInstance() : (new \Swift_Message());
        } catch (\Exception $e) {
            $this->logError($e);

            return false;
        }
    }

    /**
     * Add an attachment to email.
     *
     * @param string $filePath
     * @param string $fileName
     * @param string $contentType
     * @param bool   $inline
     */
    public function attachFile($filePath, $fileName = null, $contentType = null, $inline = false)
    {
        if ($this->tokenizationEnabled) {
            // Stash attachment to be processed by the transport
            $this->message->addAttachment($filePath, $fileName, $contentType, $inline);
        } else {
            // filePath can contain the value of a local file path or the value of an URL where the file can be found
            if (filter_var($filePath, FILTER_VALIDATE_URL) || (file_exists($filePath) && is_readable($filePath))) {
                try {
                    $attachment = \Swift_Attachment::fromPath($filePath);

                    if (!empty($fileName)) {
                        $attachment->setFilename($fileName);
                    }

                    if (!empty($contentType)) {
                        $attachment->setContentType($contentType);
                    }

                    if ($inline) {
                        $attachment->setDisposition('inline');
                    }

                    $this->message->attach($attachment);
                } catch (\Exception $e) {
                    error_log($e);
                }
            }
        }
    }

    /**
     * @param int|Asset $asset
     */
    public function attachAsset($asset)
    {
        $model = $this->factory->getModel('asset');

        if (!$asset instanceof Asset) {
            $asset = $model->getEntity($asset);

            if (null == $asset) {
                return;
            }
        }

        if ($asset->isPublished()) {
            $asset->setUploadDir($this->factory->getParameter('upload_dir'));
            $this->assets[$asset->getId()] = $asset;
        }
    }

    /**
     * Use a template as the body.
     *
     * @param string $template
     * @param array  $vars
     * @param bool   $returnContent
     * @param null   $charset
     *
     * @return void|string
     */
    public function setTemplate($template, $vars = [], $returnContent = false, $charset = null)
    {
        if (null == $this->templating) {
            $this->templating = $this->factory->getTemplating();
        }

        $content = $this->templating->renderResponse($template, $vars)->getContent();

        unset($vars);

        if ($returnContent) {
            return $content;
        }

        $this->setBody($content, 'text/html', $charset);
        unset($content);
    }

    /**
     * Set subject.
     *
     * @param $subject
     */
    public function setSubject($subject)
    {
        $this->subject = $subject;
    }

    /**
     * @return string
     */
    public function getSubject()
    {
        return $this->subject;
    }

    /**
     * Set a plain text part.
     *
     * @param $content
     */
    public function setPlainText($content)
    {
        $this->plainText = $content;

        // Update the identifier for the content
        $this->contentHash = md5($this->body['content'].$this->plainText);
    }

    /**
     * @return string
     */
    public function getPlainText()
    {
        return $this->plainText;
    }

    /**
     * Set plain text for $this->message, replacing if necessary.
     */
    protected function setMessagePlainText()
    {
        if ($this->tokenizationEnabled && $this->plainTextSet) {
            // No need to find and replace since tokenization happens at the transport level

            return;
        }

        if ($this->plainTextSet) {
            $children = (array) $this->message->getChildren();

            /** @var \Swift_Mime_SimpleMimeEntity $child */
            foreach ($children as $child) {
                $childType = $child->getContentType();
                if ('text/plain' == $childType && $child instanceof \Swift_MimePart) {
                    $child->setBody($this->plainText);

                    break;
                }
            }
        } else {
            $this->message->addPart($this->plainText, 'text/plain');
            $this->plainTextSet = true;
        }
    }

    /**
     * @param        $content
     * @param string $contentType
     * @param null   $charset
     * @param bool   $ignoreTrackingPixel
     */
    public function setBody($content, $contentType = 'text/html', $charset = null, $ignoreTrackingPixel = false)
    {
<<<<<<< HEAD
        if (!$ignoreEmbedImageConversion && $this->factory->getParameter('mailer_convert_embed_images')) {
            $matches = [];
            if (preg_match_all('/<img.+?src=[\"\'](.+?)[\"\'].*?>/i', $content, $matches)) {
                $replaces = [];
                foreach ($matches[1] as $match) {
                    if (false === strpos($match, 'cid:')) {
                        $replaces[$match] = $this->message->embed(\Swift_Image::fromPath($match));
                    }
                }
                $content = strtr($content, $replaces);
            }
        }

=======
>>>>>>> 3481a3fa
        if (!$ignoreTrackingPixel && $this->factory->getParameter('mailer_append_tracking_pixel')) {
            // Append tracking pixel
            $trackingImg = '<img height="1" width="1" src="{tracking_pixel}" alt="" />';
            if (false !== strpos($content, '</body>')) {
                $content = str_replace('</body>', $trackingImg.'</body>', $content);
            } else {
                $content .= $trackingImg;
            }
        }

        // Update the identifier for the content
        $this->contentHash = md5($content.$this->plainText);

        $this->body = [
            'content'     => $content,
            'contentType' => $contentType,
            'charset'     => $charset,
        ];
    }

    /**
     * @param string $content
     *
     * @return string
     */
    private function convertEmbedImages($content)
    {
        $matches = [];
        if (preg_match_all('/<img.+?src=[\"\'](.+?)[\"\'].*?>/i', $content, $matches)) {
            $replaces = [];
            foreach ($matches[1] as $match) {
                if (strpos($match, 'cid:') === false) {
                    $replaces[$match] = $this->message->embed(\Swift_Image::fromPath($match));
                }
            }
            $content = strtr($content, $replaces);
        }

        return $content;
    }

    /**
     * Get a copy of the raw body.
     *
     * @return mixed
     */
    public function getBody()
    {
        return $this->body['content'];
    }

    /**
     * Return the content identifier.
     *
     * @return string
     */
    public function getContentHash()
    {
        return $this->contentHash;
    }

    /**
     * Set to address(es).
     *
     * @param $addresses
     * @param $name
     *
     * @return bool
     */
    public function setTo($addresses, $name = null)
    {
        $name = $this->cleanName($name);

        if (!is_array($addresses)) {
            $addresses = [$addresses => $name];
        } elseif (0 === array_keys($addresses)[0]) {
            // We need an array of $email => $name pairs
            $addresses = array_reduce($addresses, function ($address, $item) use ($name) {
                $address[$item] = $name;

                return $address;
            }, []);
        }

        $this->checkBatchMaxRecipients(count($addresses));

        try {
            $this->message->setTo($addresses);
            $this->queuedRecipients = array_merge($this->queuedRecipients, $addresses);

            return true;
        } catch (\Exception $e) {
            $this->logError($e, 'to');

            return false;
        }
    }

    /**
     * Add to address.
     *
     * @param string $address
     * @param null   $name
     *
     * @return bool
     */
    public function addTo($address, $name = null)
    {
        $this->checkBatchMaxRecipients();

        try {
            $name = $this->cleanName($name);
            $this->message->addTo($address, $name);
            $this->queuedRecipients[$address] = $name;

            return true;
        } catch (\Exception $e) {
            $this->logError($e, 'to');

            return false;
        }
    }

    /**
     * Set CC address(es).
     *
     * @param mixed  $addresses
     * @param string $name
     *
     * @return bool
     */
    public function setCc($addresses, $name = null)
    {
        $this->checkBatchMaxRecipients(count($addresses), 'cc');

        try {
            $name = $this->cleanName($name);
            $this->message->setCc($addresses, $name);

            return true;
        } catch (\Exception $e) {
            $this->logError($e, 'cc');

            return false;
        }
    }

    /**
     * Add cc address.
     *
     * @param mixed $address
     * @param null  $name
     *
     * @return bool
     */
    public function addCc($address, $name = null)
    {
        $this->checkBatchMaxRecipients(1, 'cc');

        try {
            $name = $this->cleanName($name);
            $this->message->addCc($address, $name);

            return true;
        } catch (\Exception $e) {
            $this->logError($e, 'cc');

            return false;
        }
    }

    /**
     * Set BCC address(es).
     *
     * @param mixed  $addresses
     * @param string $name
     *
     * @return bool
     */
    public function setBcc($addresses, $name = null)
    {
        $this->checkBatchMaxRecipients(count($addresses), 'bcc');

        try {
            $name = $this->cleanName($name);
            $this->message->setBcc($addresses, $name);

            return true;
        } catch (\Exception $e) {
            $this->logError($e, 'bcc');

            return false;
        }
    }

    /**
     * Add bcc address.
     *
     * @param string $address
     * @param null   $name
     *
     * @return bool
     */
    public function addBcc($address, $name = null)
    {
        $this->checkBatchMaxRecipients(1, 'bcc');

        try {
            $name = $this->cleanName($name);
            $this->message->addBcc($address, $name);

            return true;
        } catch (\Exception $e) {
            $this->logError($e, 'bcc');

            return false;
        }
    }

    /**
     * @param int    $toBeAdded
     * @param string $type
     *
     * @throws BatchQueueMaxException
     */
    protected function checkBatchMaxRecipients($toBeAdded = 1, $type = 'to')
    {
        if ($this->queueEnabled) {
            // Check if max batching has been hit
            $maxAllowed = $this->transport->getMaxBatchLimit();

            if ($maxAllowed > 0) {
                $currentCount = $this->transport->getBatchRecipientCount($this->message, $toBeAdded, $type);

                if ($currentCount > $maxAllowed) {
                    throw new BatchQueueMaxException();
                }
            }
        }
    }

    /**
     * Set reply to address(es).
     *
     * @param $addresses
     * @param $name
     */
    public function setReplyTo($addresses, $name = null)
    {
        try {
            $name = $this->cleanName($name);
            $this->message->setReplyTo($addresses, $name);
        } catch (\Exception $e) {
            $this->logError($e, 'reply to');
        }
    }

    /**
     * Set a custom return path.
     *
     * @param $address
     */
    public function setReturnPath($address)
    {
        try {
            $this->message->setReturnPath($address);
        } catch (\Exception $e) {
            $this->logError($e, 'return path');
        }
    }

    /**
     * Set from email address and name (defaults to determining automatically unless isGlobal is true).
     *
     * @param string|array $fromEmail
     * @param string       $fromName
     * @param bool|null    $isGlobal
     */
    public function setFrom($fromEmail, $fromName = null, $isGlobal = true)
    {
        $fromName = $this->cleanName($fromName);

        if (null !== $isGlobal) {
            if ($isGlobal) {
                if (is_array($fromEmail)) {
                    $this->from = $fromEmail;
                } else {
                    $this->from = [$fromEmail => $fromName];
                }
            } else {
                // Reset the default to the system from
                $this->from = $this->systemFrom;
            }

            $this->useGlobalFrom = $isGlobal;
        }

        try {
            $this->message->setFrom($fromEmail, $fromName);
        } catch (\Exception $e) {
            $this->logError($e, 'from');
        }
    }

    /**
     * @return string|null
     */
    public function getIdHash()
    {
        return $this->idHash;
    }

    /**
     * @param null $idHash
     * @param bool $statToBeGenerated Pass false if a stat entry is not to be created
     */
    public function setIdHash($idHash = null, $statToBeGenerated = true)
    {
        if (null === $idHash) {
            $idHash = str_replace('.', '', uniqid('', true));
        }

        $this->idHash      = $idHash;
        $this->idHashState = $statToBeGenerated;

        // Append pixel to body before send
        $this->appendTrackingPixel = true;

        // Add the trackingID to the $message object in order to update the stats if the email failed to send
        $this->message->leadIdHash = $idHash;
    }

    /**
     * @return array|Lead
     */
    public function getLead()
    {
        return $this->lead;
    }

    /**
     * @param array|Lead $lead
     */
    public function setLead($lead, $interalSend = false)
    {
        $this->lead         = $lead;
        $this->internalSend = $interalSend;
    }

    /**
     * Check if this is not being send directly to the lead.
     *
     * @return bool
     */
    public function isInternalSend()
    {
        return $this->internalSend;
    }

    /**
     * @return array
     */
    public function getSource()
    {
        return $this->source;
    }

    /**
     * @param array $source
     */
    public function setSource($source)
    {
        $this->source = $source;
    }

    /**
     * @return Email|null
     */
    public function getEmail()
    {
        return $this->email;
    }

    /**
     * @param bool  $allowBcc            Honor BCC if set in email
     * @param array $slots               Slots configured in theme
     * @param array $assetAttachments    Assets to send
     * @param bool  $ignoreTrackingPixel Do not append tracking pixel HTML
     *
     * @return bool Returns false if there were errors with the email configuration
     */
    public function setEmail(Email $email, $allowBcc = true, $slots = [], $assetAttachments = [], $ignoreTrackingPixel = false)
    {
        $this->email = $email;

        $subject = $email->getSubject();

        // Convert short codes to emoji
        $subject = EmojiHelper::toEmoji($subject, 'short');

        // Set message settings from the email
        $this->setSubject($subject);

        $fromEmail = $email->getFromAddress();
        $fromName  = $email->getFromName();
        if (!empty($fromEmail) || !empty($fromName)) {
            if (empty($fromName)) {
                $fromName = array_values($this->from)[0];
            } elseif (empty($fromEmail)) {
                $fromEmail = key($this->from);
            }

            $this->setFrom($fromEmail, $fromName, null);
            $this->from = [$fromEmail => $fromName];
        } else {
            $this->from = $this->systemFrom;
        }

        $replyTo = $email->getReplyToAddress();
        if (!empty($replyTo)) {
            $addresses = explode(',', $replyTo);

            // Only a single email is supported
            $this->setReplyTo($addresses[0]);
        }

        if ($allowBcc) {
            $bccAddress = $email->getBccAddress();
            if (!empty($bccAddress)) {
                $addresses = array_fill_keys(array_map('trim', explode(',', $bccAddress)), null);
                foreach ($addresses as $bccAddress => $name) {
                    $this->addBcc($bccAddress, $name);
                }
            }
        }

        if ($plainText = $email->getPlainText()) {
            $this->setPlainText($plainText);
        }

        $BCcontent  = $email->getContent();
        $customHtml = $email->getCustomHtml();
        // Process emails created by Mautic v1
        if (empty($customHtml) && !empty($BCcontent)) {
            $template = $email->getTemplate();
            if (empty($slots)) {
                $template = $email->getTemplate();
                $slots    = $this->factory->getTheme($template)->getSlots('email');
            }

            if (isset($slots[$template])) {
                $slots = $slots[$template];
            }

            $this->processSlots($slots, $email);

            $logicalName = $this->factory->getHelper('theme')->checkForTwigTemplate(':'.$template.':email.html.php');

            $customHtml = $this->setTemplate($logicalName, [
                'slots'    => $slots,
                'content'  => $email->getContent(),
                'email'    => $email,
                'template' => $template,
            ], true);
        }

        // Convert short codes to emoji
        $customHtml = EmojiHelper::toEmoji($customHtml, 'short');

        $this->setBody($customHtml, 'text/html', null, $ignoreTrackingPixel);

        // Reset attachments
        $this->assets = $this->attachedAssets = [];
        if (empty($assetAttachments)) {
            if ($assets = $email->getAssetAttachments()) {
                foreach ($assets as $asset) {
                    $this->attachAsset($asset);
                }
            }
        } else {
            foreach ($assetAttachments as $asset) {
                $this->attachAsset($asset);
            }
        }

        // Set custom headers
        if ($headers = $email->getHeaders()) {
            // HTML decode headers
            $headers = array_map('html_entity_decode', $headers);

            foreach ($headers as $name => $value) {
                $this->addCustomHeader($name, $value);
            }
        }

        return empty($this->errors);
    }

    /**
     * Set custom headers.
     *
     * @param bool $merge
     */
    public function setCustomHeaders(array $headers, $merge = true)
    {
        if ($merge) {
            $this->headers = array_merge($this->headers, $headers);

            return;
        }

        $this->headers = $headers;
    }

    /**
     * @param $name
     * @param $value
     */
    public function addCustomHeader($name, $value)
    {
        $this->headers[$name] = $value;
    }

    /**
     * @return array
     */
    public function getCustomHeaders()
    {
        $headers = array_merge($this->headers, $this->getSystemHeaders());

        $listUnsubscribeHeader = $this->getUnsubscribeHeader();
        if ($listUnsubscribeHeader) {
            if (!empty($headers['List-Unsubscribe'])) {
                if (false === strpos($headers['List-Unsubscribe'], $listUnsubscribeHeader)) {
                    // Ensure Mautic's is always part of this header
                    $headers['List-Unsubscribe'] .= ','.$listUnsubscribeHeader;
                }
            } else {
                $headers['List-Unsubscribe'] = $listUnsubscribeHeader;
            }
        }

        return $headers;
    }

    /**
     * @return bool|string
     */
    private function getUnsubscribeHeader()
    {
        if ($this->idHash) {
            $url = $this->factory->getRouter()->generate('mautic_email_unsubscribe', ['idHash' => $this->idHash], UrlGeneratorInterface::ABSOLUTE_URL);

            return "<$url>";
        }

        if (!empty($this->queuedRecipients) || !empty($this->lead)) {
            return '<{unsubscribe_url}>';
        }

        return false;
    }

    /**
     * Append tokens.
     */
    public function addTokens(array $tokens)
    {
        $this->globalTokens = array_merge($this->globalTokens, $tokens);
    }

    /**
     * Set tokens.
     */
    public function setTokens(array $tokens)
    {
        $this->globalTokens = $tokens;
    }

    /**
     * Get tokens.
     *
     * @return array
     */
    public function getTokens()
    {
        $tokens = array_merge($this->globalTokens, $this->eventTokens);

        // Include the tracking pixel token as it's auto appended to the body
        if ($this->appendTrackingPixel) {
            $tokens['{tracking_pixel}'] = $this->factory->getRouter()->generate(
                'mautic_email_tracker',
                [
                    'idHash' => $this->idHash,
                ],
                UrlGeneratorInterface::ABSOLUTE_URL
            );
        } else {
            $tokens['{tracking_pixel}'] = self::getBlankPixel();
        }

        return $tokens;
    }

    /**
     * @return array
     */
    public function getGlobalTokens()
    {
        return $this->globalTokens;
    }

    /**
     * Parses html into basic plaintext.
     *
     * @param string $content
     */
    public function parsePlainText($content = null)
    {
        if (null == $content) {
            if (!$content = $this->message->getBody()) {
                $content = $this->body['content'];
            }
        }

        $request = $this->factory->getRequest();
        $parser  = new PlainTextHelper([
            'base_url' => $request->getSchemeAndHttpHost().$request->getBasePath(),
        ]);

        $this->plainText = $parser->setHtml($content)->getText();
    }

    /**
     * Enables queue mode if the transport supports tokenization.
     *
     * @param bool $enabled
     */
    public function enableQueue($enabled = true)
    {
        if ($this->tokenizationEnabled) {
            $this->queueEnabled = $enabled;
        }
    }

    /**
     * Dispatch send event to generate tokens.
     *
     * @return array
     */
    public function dispatchSendEvent()
    {
        if (null == $this->dispatcher) {
            $this->dispatcher = $this->factory->getDispatcher();
        }

        $event = new EmailSendEvent($this);

        $this->dispatcher->dispatch(EmailEvents::EMAIL_ON_SEND, $event);

        $this->eventTokens = array_merge($this->eventTokens, $event->getTokens(false));

        unset($event);
    }

    /**
     * Log exception.
     *
     * @param      $error
     * @param null $context
     */
    protected function logError($error, $context = null)
    {
        if ($error instanceof \Exception) {
            $exceptionContext = ['exception' => $error];
            $errorMessage     = $error->getMessage();
            $error            = ('dev' === MAUTIC_ENV) ? (string) $error : $errorMessage;

            // Clean up the error message
            $errorMessage = trim(preg_replace('/(.*?)Log data:(.*)$/is', '$1', $errorMessage));

            $this->fatal = true;
        } else {
            $exceptionContext = [];
            $errorMessage     = trim($error);
        }

        $logDump = $this->logger->dump();
        if (!empty($logDump) && false === strpos($error, $logDump)) {
            $error .= " Log data: $logDump";
        }

        if ($context) {
            $error .= " ($context)";

            if ('send' === $context) {
                $error .= '; '.implode(', ', $this->errors['failures']);
            }
        }

        $this->errors[] = $errorMessage;

        $this->logger->clear();

        $this->factory->getLogger()->log('error', '[MAIL ERROR] '.$error, $exceptionContext);
    }

    /**
     * Get list of errors.
     *
     * @param bool $reset Resets the error array in preparation for the next mail send or else it'll fail
     *
     * @return array
     */
    public function getErrors($reset = true)
    {
        $errors = $this->errors;

        if ($reset) {
            $this->clearErrors();
        }

        return $errors;
    }

    /**
     * Clears the errors from a previous send.
     */
    public function clearErrors()
    {
        $this->errors = [];
        $this->fatal  = false;
    }

    /**
     * Return transport.
     *
     * @return \Swift_Transport
     */
    public function getTransport()
    {
        return $this->transport;
    }

    /**
     * Creates a download stat for the asset.
     */
    protected function createAssetDownloadEntries()
    {
        // Nothing was sent out so bail
        if ($this->fatal || empty($this->assetStats)) {
            return;
        }

        if (isset($this->errors['failures'])) {
            // Remove the failures from the asset queue
            foreach ($this->errors['failures'] as $failed) {
                unset($this->assetStats[$failed]);
            }
        }

        // Create a download entry if there is an Asset attachment
        if (!empty($this->assetStats)) {
            /** @var \Mautic\AssetBundle\Model\AssetModel $assetModel */
            $assetModel = $this->factory->getModel('asset');
            foreach ($this->assets as $asset) {
                foreach ($this->assetStats as $stat) {
                    $assetModel->trackDownload(
                        $asset,
                        null,
                        200,
                        $stat
                    );
                }

                $assetModel->upDownloadCount($asset, count($this->assetStats), true);
            }
        }

        // Reset the stat
        $this->assetStats = [];
    }

    /**
     * Queues the details to note if a lead received an asset if no errors are generated.
     *
     * @param null $contactEmail
     * @param null $metadata
     */
    protected function queueAssetDownloadEntry($contactEmail = null, array $metadata = null)
    {
        if ($this->internalSend || empty($this->assets)) {
            return;
        }

        if (null === $contactEmail) {
            if (!$this->lead) {
                return;
            }

            $contactEmail = $this->lead['email'];
            $contactId    = $this->lead['id'];
            $emailId      = $this->email->getId();
            $idHash       = $this->idHash;
        } else {
            $contactId = $metadata['leadId'];
            $emailId   = $metadata['emailId'];
            $idHash    = $metadata['hashId'];
        }

        $this->assetStats[$contactEmail] = [
            'lead'        => $contactId,
            'email'       => $emailId,
            'source'      => ['email', $emailId],
            'tracking_id' => $idHash,
        ];
    }

    /**
     * Returns if the mailer supports and is in tokenization mode.
     *
     * @return bool
     */
    public function inTokenizationMode()
    {
        return $this->tokenizationEnabled;
    }

    /**
     * @param $url
     *
     * @return \Mautic\PageBundle\Entity\Redirect|object|null
     */
    public function getTrackableLink($url)
    {
        // Ensure a valid URL and that it has not already been found
        if ('http' !== substr($url, 0, 4) && 'ftp' !== substr($url, 0, 3)) {
            return null;
        }

        if ($this->email) {
            // Get a Trackable which is channel aware
            /** @var \Mautic\PageBundle\Model\TrackableModel $trackableModel */
            $trackableModel = $this->factory->getModel('page.trackable');
            $trackable      = $trackableModel->getTrackableByUrl($url, 'email', $this->email->getId());

            return $trackable->getRedirect();
        }

        /** @var \Mautic\PageBundle\Model\RedirectModel $redirectModel */
        $redirectModel = $this->factory->getModel('page.redirect');

        return $redirectModel->getRedirectByUrl($url);
    }

    /**
     * Create an email stat.
     *
     * @param bool|true   $persist
     * @param string|null $emailAddress
     * @param null        $listId
     *
     * @return Stat
     */
    public function createEmailStat($persist = true, $emailAddress = null, $listId = null)
    {
        //create a stat
        $stat = new Stat();
        $stat->setDateSent(new \DateTime());
        $stat->setEmail($this->email);

        // Note if a lead
        if (null !== $this->lead) {
            try {
                $stat->setLead($this->factory->getEntityManager()->getReference('MauticLeadBundle:Lead', $this->lead['id']));
            } catch (ORMException $exception) {
                // keep IDE happy
            }
            $emailAddress = $this->lead['email'];
        }

        // Find email if applicable
        if (null === $emailAddress) {
            // Use the last address set
            $emailAddresses = $this->message->getTo();

            if (count($emailAddresses)) {
                end($emailAddresses);
                $emailAddress = key($emailAddresses);
            }
        }
        $stat->setEmailAddress($emailAddress);

        // Note if sent from a lead list
        if (null !== $listId) {
            try {
                $stat->setList($this->factory->getEntityManager()->getReference('MauticLeadBundle:LeadList', $listId));
            } catch (ORMException $exception) {
                // keep IDE happy
            }
        }

        $stat->setTrackingHash($this->idHash);
        if (!empty($this->source)) {
            $stat->setSource($this->source[0]);
            $stat->setSourceId($this->source[1]);
        }

        $stat->setTokens($this->getTokens());

        /** @var \Mautic\EmailBundle\Model\EmailModel $emailModel */
        $emailModel = $this->factory->getModel('email');

        // Save a copy of the email - use email ID if available simply to prevent from having to rehash over and over
        $id = (null !== $this->email) ? $this->email->getId() : md5($this->subject.$this->body['content']);
        if (!isset($this->copies[$id])) {
            $hash = (32 !== strlen($id)) ? md5($this->subject.$this->body['content']) : $id;

            $copy        = $emailModel->getCopyRepository()->findByHash($hash);
            $copyCreated = false;
            if (null === $copy) {
                if (!$emailModel->getCopyRepository()->saveCopy($hash, $this->subject, $this->body['content'])) {
                    // Try one more time to find the ID in case there was overlap when creating
                    $copy = $emailModel->getCopyRepository()->findByHash($hash);
                } else {
                    $copyCreated = true;
                }
            }

            if ($copy || $copyCreated) {
                $this->copies[$id] = $hash;
            }
        }

        if (isset($this->copies[$id])) {
            try {
                $stat->setStoredCopy($this->factory->getEntityManager()->getReference('MauticEmailBundle:Copy', $this->copies[$id]));
            } catch (ORMException $exception) {
                // keep IDE happy
            }
        }

        if ($persist) {
            $emailModel->getStatRepository()->saveEntity($stat);
        }

        return $stat;
    }

    /**
     * Check to see if a monitored email box is enabled and configured.
     *
     * @param $bundleKey
     * @param $folderKey
     *
     * @return bool|array
     */
    public function isMontoringEnabled($bundleKey, $folderKey)
    {
        /** @var \Mautic\EmailBundle\MonitoredEmail\Mailbox $mailboxHelper */
        $mailboxHelper = $this->factory->getHelper('mailbox');

        if ($mailboxHelper->isConfigured($bundleKey, $folderKey)) {
            return $mailboxHelper->getMailboxSettings();
        }

        return false;
    }

    /**
     * Generate bounce email for the lead.
     *
     * @param null $idHash
     *
     * @return bool|string
     */
    public function generateBounceEmail($idHash = null)
    {
        $monitoredEmail = false;

        if ($settings = $this->isMontoringEnabled('EmailBundle', 'bounces')) {
            // Append the bounce notation
            list($email, $domain) = explode('@', $settings['address']);
            $email .= '+bounce';
            if ($idHash || $this->idHash) {
                $email .= '_'.($idHash ?: $this->idHash);
            }
            $monitoredEmail = $email.'@'.$domain;
        }

        return $monitoredEmail;
    }

    /**
     * Generate an unsubscribe email for the lead.
     *
     * @param null $idHash
     *
     * @return bool|string
     */
    public function generateUnsubscribeEmail($idHash = null)
    {
        $monitoredEmail = false;

        if ($settings = $this->isMontoringEnabled('EmailBundle', 'unsubscribes')) {
            // Append the bounce notation
            list($email, $domain) = explode('@', $settings['address']);
            $email .= '+unsubscribe';
            if ($idHash || $this->idHash) {
                $email .= '_'.($idHash ?: $this->idHash);
            }
            $monitoredEmail = $email.'@'.$domain;
        }

        return $monitoredEmail;
    }

    /**
     * A large number of mail sends may result on timeouts with SMTP servers. This checks for the number of email sends and restarts the transport if necessary.
     *
     * @param bool $force
     */
    public function checkIfTransportNeedsRestart($force = false)
    {
        // Check if we should restart the SMTP transport
        if ($this->transport instanceof \Swift_SmtpTransport) {
            $maxNumberOfMessages = (method_exists($this->transport, 'getNumberOfMessagesTillRestart'))
                ? $this->transport->getNumberOfMessagesTillRestart() : 50;

            $maxNumberOfMinutes = (method_exists($this->transport, 'getNumberOfMinutesTillRestart'))
                ? $this->transport->getNumberOfMinutesTillRestart() : 2;

            $numberMinutesRunning = floor(time() - $this->transportStartTime) / 60;

            if ($force || $this->messageSentCount >= $maxNumberOfMessages || $numberMinutesRunning >= $maxNumberOfMinutes) {
                // Stop the transport
                $this->transport->stop();
                $this->messageSentCount = 0;
            }
        }
    }

    /**
     * @param $slots
     * @param Email $entity
     */
    public function processSlots($slots, $entity)
    {
        /** @var \Mautic\CoreBundle\Templating\Helper\SlotsHelper $slotsHelper */
        $slotsHelper = $this->factory->getHelper('template.slots');

        $content = $entity->getContent();

        foreach ($slots as $slot => $slotConfig) {
            if (is_numeric($slot)) {
                $slot       = $slotConfig;
                $slotConfig = [];
            }

            $value = isset($content[$slot]) ? $content[$slot] : '';
            $slotsHelper->set($slot, $value);
        }
    }

    /**
     * Clean the name - if empty, set as null to ensure pretty headers.
     *
     * @param $name
     *
     * @return string|null
     */
    protected function cleanName($name)
    {
        if (null === $name) {
            return $name;
        }

        $name = trim(html_entity_decode($name, ENT_QUOTES));

        // If empty, replace with null so that email clients do not show empty name because of To: '' <email@domain.com>
        if (empty($name)) {
            $name = null;
        }

        return $name;
    }

    /**
     * @param $contact
     *
     * @return bool|array
     */
    protected function getContactOwner(&$contact)
    {
        $owner = false;

        if ($this->factory->getParameter('mailer_is_owner') && is_array($contact) && isset($contact['id'])) {
            if (!isset($contact['owner_id'])) {
                $contact['owner_id'] = 0;
            } elseif (isset($contact['owner_id'])) {
                if (isset(self::$leadOwners[$contact['owner_id']])) {
                    $owner = self::$leadOwners[$contact['owner_id']];
                } elseif ($owner = $this->factory->getModel('lead')->getRepository()->getLeadOwner($contact['owner_id'])) {
                    self::$leadOwners[$owner['id']] = $owner;
                }
            }
        }

        return $owner;
    }

    /**
     * @param $owner
     *
     * @return mixed
     */
    protected function getContactOwnerSignature($owner)
    {
        return empty($owner['signature'])
            ? false
            : EmojiHelper::toHtml(
                str_replace('|FROM_NAME|', $owner['first_name'].' '.$owner['last_name'], nl2br($owner['signature']))
            );
    }

    /**
     * @return array
     */
    private function getSystemHeaders()
    {
        if ($this->email) {
            // We are purposively ignoring system headers if using an Email entity
            return [];
        }

        if (!$systemHeaders = $this->factory->getParameter('mailer_custom_headers', [])) {
            return [];
        }

        // HTML decode headers
        $systemHeaders = array_map('html_entity_decode', $systemHeaders);

        return $systemHeaders;
    }

    /**
     * Merge system headers into custom headers if applicable.
     */
    private function setMessageHeaders()
    {
        $headers = $this->getCustomHeaders();

        // Set custom headers
        if (!empty($headers)) {
            $messageHeaders = $this->message->getHeaders();
            foreach ($headers as $headerKey => $headerValue) {
                if ($messageHeaders->has($headerKey)) {
                    $header = $messageHeaders->get($headerKey);
                    $header->setFieldBodyModel($headerValue);
                } else {
                    $messageHeaders->addTextHeader($headerKey, $headerValue);
                }
            }
        }

        if (array_key_exists('List-Unsubscribe', $headers)) {
            unset($headers['List-Unsubscribe']);
            $this->setCustomHeaders($headers, false);
        }
    }

    /**
     * @param $name
     *
     * @return array
     */
    private function buildMetadata($name, array $tokens)
    {
        return [
            'name'        => $name,
            'leadId'      => (!empty($this->lead)) ? $this->lead['id'] : null,
            'emailId'     => (!empty($this->email)) ? $this->email->getId() : null,
            'emailName'   => (!empty($this->email)) ? $this->email->getName() : null,
            'hashId'      => $this->idHash,
            'hashIdState' => $this->idHashState,
            'source'      => $this->source,
            'tokens'      => $tokens,
            'utmTags'     => (!empty($this->email)) ? $this->email->getUtmTags() : [],
        ];
    }

    /**
     * Validates a given address to ensure RFC 2822, 3.6.2 specs.
     *
     * @deprecated 2.11.0 to be removed in 3.0; use Mautic\EmailBundle\Helper\EmailValidator
     *
     * @param $address
     *
     * @throws \Swift_RfcComplianceException
     */
    public static function validateEmail($address)
    {
        $invalidChar = strpbrk($address, '\'^&*%');

        if (false !== $invalidChar) {
            throw new \Swift_RfcComplianceException('Email address ['.$address.'] contains this invalid character: '.substr($invalidChar, 0, 1));
        }

        if (!filter_var($address, FILTER_VALIDATE_EMAIL)) {
            throw new \Swift_RfcComplianceException('Email address ['.$address.'] is invalid');
        }
    }

    /**
     * @param $overrideFrom
     */
    private function setDefaultFrom($overrideFrom, array $systemFrom)
    {
        if (is_array($overrideFrom)) {
            $fromEmail         = key($overrideFrom);
            $fromName          = $this->cleanName($overrideFrom[$fromEmail]);
            $overrideFrom      = [$fromEmail => $fromName];
        } elseif (!empty($overrideFrom)) {
            $overrideFrom = [$overrideFrom => null];
        }

        $this->systemFrom = $overrideFrom ?: $systemFrom;
        $this->from       = $this->systemFrom;
    }
}<|MERGE_RESOLUTION|>--- conflicted
+++ resolved
@@ -436,15 +436,13 @@
                     $this->transportStartTime = time();
                 }
 
-<<<<<<< HEAD
                 $failures = null;
-=======
+                
                 if ($this->factory->getParameter('mailer_convert_embed_images')) {
                     $convertedContent = $this->convertEmbedImages($this->message->getBody());
                     $this->message->setBody($convertedContent);
                 }
 
->>>>>>> 3481a3fa
                 $this->mailer->send($this->message, $failures);
 
                 if (!empty($failures)) {
@@ -963,22 +961,6 @@
      */
     public function setBody($content, $contentType = 'text/html', $charset = null, $ignoreTrackingPixel = false)
     {
-<<<<<<< HEAD
-        if (!$ignoreEmbedImageConversion && $this->factory->getParameter('mailer_convert_embed_images')) {
-            $matches = [];
-            if (preg_match_all('/<img.+?src=[\"\'](.+?)[\"\'].*?>/i', $content, $matches)) {
-                $replaces = [];
-                foreach ($matches[1] as $match) {
-                    if (false === strpos($match, 'cid:')) {
-                        $replaces[$match] = $this->message->embed(\Swift_Image::fromPath($match));
-                    }
-                }
-                $content = strtr($content, $replaces);
-            }
-        }
-
-=======
->>>>>>> 3481a3fa
         if (!$ignoreTrackingPixel && $this->factory->getParameter('mailer_append_tracking_pixel')) {
             // Append tracking pixel
             $trackingImg = '<img height="1" width="1" src="{tracking_pixel}" alt="" />';
