--- conflicted
+++ resolved
@@ -249,20 +249,10 @@
     private $copies = [];
 
     /**
-<<<<<<< HEAD
      * @var array
      */
     private $embedImagesReplaces = [];
 
-    /**
-     * @param MauticFactory $factory
-     * @param               $mailer
-     * @param null          $from
-=======
-     * @param      $mailer
-     * @param null $from
->>>>>>> 5a058b07
-     */
     public function __construct(MauticFactory $factory, \Swift_Mailer $mailer, $from = null)
     {
         $this->factory   = $factory;
@@ -440,16 +430,6 @@
                     $this->transportStartTime = time();
                 }
 
-<<<<<<< HEAD
-=======
-                $failures = null;
-
-                if ($this->factory->getParameter('mailer_convert_embed_images')) {
-                    $convertedContent = $this->convertEmbedImages($this->message->getBody());
-                    $this->message->setBody($convertedContent);
-                }
-
->>>>>>> 5a058b07
                 $this->mailer->send($this->message, $failures);
 
                 if (!empty($failures)) {
@@ -1003,13 +983,8 @@
         $content = strtr($content, $this->embedImagesReplaces);
         if (preg_match_all('/<img.+?src=[\"\'](.+?)[\"\'].*?>/i', $content, $matches)) {
             foreach ($matches[1] as $match) {
-<<<<<<< HEAD
                 if (strpos($match, 'cid:') === false) {
                     $this->embedImagesReplaces[$match] = $this->message->embed(\Swift_Image::fromPath($match));
-=======
-                if (false === strpos($match, 'cid:')) {
-                    $replaces[$match] = $this->message->embed(\Swift_Image::fromPath($match));
->>>>>>> 5a058b07
                 }
             }
             $content = strtr($content, $this->embedImagesReplaces);
