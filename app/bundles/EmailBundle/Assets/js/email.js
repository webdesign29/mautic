/** EmailBundle **/
Mautic.emailOnLoad = function (container, response) {
    if (response && response.updateSelect) {
        //added email through a popup
        var newOption = mQuery('<option />').val(response.emailId);
        newOption.html(response.emailName);

        var opener = window.opener;
        if(opener) {
            var el = '#' + response.updateSelect;
            var optgroup = el + " optgroup[label=" + response.emailLang + "]";
            if (opener.mQuery(optgroup).length) {
                // update option when new option equal with option item in group.
                var firstOptionGroups = opener.mQuery(el + ' optgroup');
                var isUpdateOption = false;
                firstOptionGroups.each(function() {
                    var firstOptions = mQuery(this).children();
                    for (var i = 0; i < firstOptions.length; i++) {
                        if (firstOptions[i].value === response.emailId.toString()) {
                            firstOptions[i].text = response.emailName;
                            isUpdateOption = true;
                            break;
                        }
                    }
                });

                if (!isUpdateOption) {
                    //the optgroup exist so append to it
                    opener.mQuery(optgroup + " option:last").prev().before(newOption);
                }
            } else {
                //create the optgroup
                var newOptgroup = mQuery('<optgroup label="' + response.emailLang + '" />');
                newOption.appendTo(newOptgroup);
                opener.mQuery(newOptgroup).appendTo(opener.mQuery(el));
            }

            var chooseOneOption = opener.mQuery(el + ' option:first');

            var optionGroups = opener.mQuery(el + ' optgroup');
            optionGroups.sort(function(a, b) {
                var aLabel = mQuery(a).attr('label');
                var bLabel = mQuery(b).attr('label');

                if (aLabel > bLabel) {
                    return 1;
                } else if (aLabel < bLabel) {
                    return -1;
                } else {
                    return 0;
                }
            });

            optionGroups.each(function() {
                var options = mQuery(this).children();
                options.sort(function(a, b) {
                    if (a.text > b.text) {
                        return 1;
                    } else if (a.text < b.text) {
                        return -1;
                    } else {
                        return 0;
                    }
                });
                mQuery(this).html(options);
            });

            if (opener.mQuery(el).prop('disabled')) {
                opener.mQuery(el).prop('disabled', false);
                chooseOneOption = mQuery('<option value="">' + mauticLang.chosenChooseOne + '</option>');
            }

            opener.mQuery(el).html(chooseOneOption);
            optionGroups.appendTo(opener.mQuery(el));

            newOption.prop('selected', true);

            opener.mQuery(el).trigger("chosen:updated");

            Mautic.disabledEmailAction(opener);
            Mautic.useMessageQueue(opener);
        }

        window.close();
    } else if (mQuery('#emailform_plainText').length) {
        // @todo initiate the token dropdown
    } else if (mQuery(container + ' #list-search').length) {
        Mautic.activateSearchAutocomplete('list-search', 'email');
    }

    var textarea = mQuery('#emailform_customHtml');

    mQuery(document).on('shown.bs.tab', function (e) {
        textarea.froalaEditor('popups.hideAll');
    });

    mQuery('a[href="#source-container"]').on('shown.bs.tab', function (e) {
        textarea.froalaEditor('html.set', textarea.val());
    });

    mQuery('.btn-builder').on('click', function (e) {
        textarea.froalaEditor('popups.hideAll');
    });

    Mautic.intiSelectTheme(mQuery('#emailform_template'));

    var plaintext = mQuery('#emailform_plainText');
    Mautic.initAtWho(plaintext, plaintext.attr('data-token-callback'));

    Mautic.initEmailDynamicContent();
};

Mautic.emailOnUnload = function(id) {
    if (id === '#app-content') {
        delete Mautic.listCompareChart;
    }
    mQuery('#emailform_customHtml').froalaEditor('popups.hideAll');
};

Mautic.insertEmailBuilderToken = function(editorId, token) {
    var editor = Mautic.getEmailBuilderEditorInstances();
    editor[instance].insertText(token);
};

Mautic.getEmailAbTestWinnerForm = function(abKey) {
    if (abKey && mQuery(abKey).val() && mQuery(abKey).closest('.form-group').hasClass('has-error')) {
        mQuery(abKey).closest('.form-group').removeClass('has-error');
        if (mQuery(abKey).next().hasClass('help-block')) {
            mQuery(abKey).next().remove();
        }
    }

    Mautic.activateLabelLoadingIndicator('emailform_variantSettings_winnerCriteria');
    var emailId = mQuery('#emailform_sessionId').val();

    var query = "action=email:getAbTestForm&abKey=" + mQuery(abKey).val() + "&emailId=" + emailId;

    mQuery.ajax({
        url: mauticAjaxUrl,
        type: "POST",
        data: query,
        dataType: "json",
        success: function (response) {
            if (typeof response.html != 'undefined') {
                if (mQuery('#emailform_variantSettings_properties').length) {
                    mQuery('#emailform_variantSettings_properties').replaceWith(response.html);
                } else {
                    mQuery('#emailform_variantSettings').append(response.html);
                }

                if (response.html != '') {
                    Mautic.onPageLoad('#emailform_variantSettings_properties', response);
                }
            }
        },
        error: function (request, textStatus, errorThrown) {
            Mautic.processAjaxError(request, textStatus, errorThrown);
        },
        complete: function() {
            Mautic.removeLabelLoadingIndicator();
        }
    });
};

Mautic.loadNewEmailWindow = function(options) {
    if (options.windowUrl) {
        Mautic.startModalLoadingBar();

        setTimeout(function() {
            var generator = window.open(options.windowUrl, 'newemailwindow', 'height=600,width=1100');

            if (!generator || generator.closed || typeof generator.closed == 'undefined') {
                alert(mauticLang.popupBlockerMessage);
            } else {
                generator.onload = function () {
                    Mautic.stopModalLoadingBar();
                    Mautic.stopIconSpinPostEvent();
                };
            }
        }, 100);
    }
};

Mautic.submitSendForm = function () {
    Mautic.dismissConfirmation();
    mQuery('.btn-send').prop('disabled', true);
    mQuery('form[name=\'batch_send\']').submit();
};

Mautic.emailSendOnLoad = function (container, response) {
    if (mQuery('.email-send-progress').length) {
        if (!mQuery('#emailSendProgress').length) {
            Mautic.clearModeratedInterval('emailSendProgress');
        } else {
            Mautic.setModeratedInterval('emailSendProgress', 'sendEmailBatch', 2000);
        }
    }
};

Mautic.emailSendOnUnload = function () {
    if (mQuery('.email-send-progress').length) {
        Mautic.clearModeratedInterval('emailSendProgress');
        if (typeof Mautic.sendEmailBatchXhr != 'undefined') {
            Mautic.sendEmailBatchXhr.abort();
            delete Mautic.sendEmailBatchXhr;
        }
    }
};

Mautic.sendEmailBatch = function () {
    var data = 'id=' + mQuery('.progress-bar-send').data('email') + '&pending=' + mQuery('.progress-bar-send').attr('aria-valuemax') + '&batchlimit=' + mQuery('.progress-bar-send').data('batchlimit');
    Mautic.sendEmailBatchXhr = Mautic.ajaxActionRequest('email:sendBatch', data, function (response) {
        if (response.progress) {
            if (response.progress[0] > 0) {
                mQuery('.imported-count').html(response.progress[0]);
                mQuery('.progress-bar-send').attr('aria-valuenow', response.progress[0]).css('width', response.percent + '%');
                mQuery('.progress-bar-send span.sr-only').html(response.percent + '%');
            }

            if (response.progress[0] >= response.progress[1]) {
                Mautic.clearModeratedInterval('emailSendProgress');

                setTimeout(function () {
                    mQuery.ajax({
                        type: 'POST',
                        showLoadingBar: false,
                        url: window.location,
                        data: 'complete=1',
                        success: function (response) {

                            if (response.newContent) {
                                // It's done so pass to process page
                                Mautic.processPageContent(response);
                            }
                        }
                    });
                }, 1000);
            }
        }

        Mautic.moderatedIntervalCallbackIsComplete('emailSendProgress');
    });
};

Mautic.autoGeneratePlaintext = function() {
    mQuery('.plaintext-spinner').removeClass('hide');

    Mautic.ajaxActionRequest(
        'email:generatePlaintText',
        {
            id: mQuery('#emailform_sessionId').val(),
            custom: mQuery('#emailform_customHtml').val()
        },
        function (response) {
            mQuery('#emailform_plainText').val(response.text);
            mQuery('.plaintext-spinner').addClass('hide');
        }
    );
};

Mautic.selectEmailType = function(emailType) {
    if (emailType == 'list') {
        mQuery('#leadList').removeClass('hide');
        mQuery('#segmentTranslationParent').removeClass('hide');
        mQuery('#templateTranslationParent').addClass('hide');
        mQuery('.page-header h3').text(mauticLang.newListEmail);
    } else {
        mQuery('#segmentTranslationParent').addClass('hide');
        mQuery('#templateTranslationParent').removeClass('hide');
        mQuery('#leadList').addClass('hide');
        mQuery('.page-header h3').text(mauticLang.newTemplateEmail);
    }

    mQuery('#emailform_emailType').val(emailType);

    mQuery('body').removeClass('noscroll');

    mQuery('.email-type-modal').remove();
    mQuery('.email-type-modal-backdrop').remove();
};

Mautic.getTotalAttachmentSize = function() {
    var assets = mQuery('#emailform_assetAttachments').val();
    if (assets) {
        assets = {
            'assets': assets
        };
        Mautic.ajaxActionRequest('email:getAttachmentsSize', assets, function(response) {
            mQuery('#attachment-size').text(response.size);
        });
    } else {
        mQuery('#attachment-size').text('0');
    }
};

Mautic.standardEmailUrl = function(options) {
    if (!options) {
        return;
    }

    var url = options.windowUrl;
    if (url) {
        var editEmailKey = '/emails/edit/emailId';
        var previewEmailKey = '/email/preview/emailId';
        if (url.indexOf(editEmailKey) > -1 ||
            url.indexOf(previewEmailKey) > -1) {
            options.windowUrl = url.replace('emailId', mQuery('#campaignevent_properties_email').val());
        }
    }

    return options;
};

Mautic.disabledEmailAction = function(opener) {
    if (typeof opener == 'undefined') {
        opener = window;
    }
    var email = opener.mQuery('#campaignevent_properties_email').val();

    var disabled = email === '' || email === null;

    opener.mQuery('#campaignevent_properties_editEmailButton').prop('disabled', disabled);
    opener.mQuery('#campaignevent_properties_previewEmailButton').prop('disabled', disabled);
};

<<<<<<< HEAD
Mautic.campaignEventOnLoad = function(container, response) {
    var emailTypeBtns = mQuery('input.email-type');
    if (emailTypeBtns.length) {
        Mautic.toggleMessageQueueFields();
        emailTypeBtns.on('change', function() {
            Mautic.toggleMessageQueueFields();
        });
    }
}

Mautic.toggleMessageQueueFields = function() {
    val = mQuery('input.email-type:checked').val();
    if (val === 'marketing') {
        mQuery('#priority, #attempts').show();
    } else {
        mQuery('#priority, #attempts').hide();
=======
Mautic.initEmailDynamicContent = function() {
    if (mQuery('#dynamic-content-container').length) {
        mQuery('#emailFilters .remove-selected').each( function (index, el) {
            mQuery(el).on('click', function () {
                mQuery(this).closest('.panel').animate(
                    {'opacity': 0},
                    'fast',
                    function () {
                        mQuery(this).remove();
                    }
                );

                if (!mQuery('#emailFilters li:not(.placeholder)').length) {
                    mQuery('#emailFilters li.placeholder').removeClass('hide');
                } else {
                    mQuery('#emailFilters li.placeholder').addClass('hide');
                }
            });
        });

        mQuery('#addNewDynamicContent').on('click', function (e) {
            e.preventDefault();

            var tabHolder               = mQuery('#dynamicContentTabs');
            var filterHolder            = mQuery('#dynamicContentContainer');
            var dynamicContentPrototype = mQuery('#dynamicContentPrototype').data('prototype');
            var dynamicContentIndex     = tabHolder.find('li').length - 1;
            var tabId                   = '#emailform_dynamicContent_' + dynamicContentIndex;
            var tokenName               = 'Dynamic Content ' + (dynamicContentIndex + 1);
            var newForm                 = dynamicContentPrototype.replace(/__name__/g, dynamicContentIndex);
            var newTab                  = mQuery('<li><a role="tab" data-toggle="tab" href="' + tabId + '">' + tokenName + '</a></li>');


            tabHolder.append(newTab);
            filterHolder.append(newForm);

            var itemContainer = mQuery(tabId);
            var textarea      = itemContainer.find('.editor');
            var firstInput    = itemContainer.find('input[type="text"]').first();

            textarea.froalaEditor(mQuery.extend({}, Mautic.basicFroalaOptions, {
                // Set custom buttons with separator between them.
                toolbarButtons: ['undo', 'redo', '|', 'bold', 'italic', 'underline'],
                heightMin: 300
            }));

            tabHolder.find('i').first().removeClass('fa-spinner fa-spin').addClass('fa-plus text-success');
            newTab.find('a').tab('show');

            firstInput.focus();

            Mautic.updateDynamicContentDropdown();

            Mautic.initDynamicContentItem(tabId);
        });

        Mautic.initDynamicContentItem();
    }

    mQuery("*[data-toggle='field-lookup']").each(function (index) {
        var target = mQuery(this).attr('data-target');
        var options = mQuery(this).attr('data-options');
        var field  = mQuery(this).attr('id');

        Mautic.activateLeadFieldTypeahead(field, target, options);
    });
};

Mautic.initDynamicContentItem = function (tabId) {
    var $el = mQuery('#dynamic-content-container');

    if (typeof tabId != "undefined") {
        $el = mQuery(tabId);
    }

    $el.find('.addNewDynamicContentFilter').on('click', function (e) {
        e.preventDefault();

        var $this                = mQuery(this);
        var parentElement        = $this.parents('.panel');
        var tabHolder            = parentElement.find('.nav');
        var filterHolder         = parentElement.find('.tab-content');
        var filterBlockPrototype = mQuery('#filterBlockPrototype');
        var filterIndex          = filterHolder.find('.tab-pane').length;
        var dynamicContentIndex  = $this.data('index');

        var filterPrototype   = filterBlockPrototype.data('prototype');
        var filterContainerId = '#emailform_dynamicContent_' + dynamicContentIndex + '_filters_' + filterIndex;
        var newTab            = mQuery('<li><a role="tab" data-toggle="tab" href="' + filterContainerId + '">Variation ' + (filterIndex + 1) + '</a></li>');
        var newForm           = filterPrototype.replace(/__name__/g, filterIndex)
            .replace(/dynamicContent_0_filters/g, 'dynamicContent_' + dynamicContentIndex + '_filters')
            .replace(/dynamicContent]\[0]\[filters/g, 'dynamicContent][' + dynamicContentIndex + '][filters');

        tabHolder.append(newTab);
        filterHolder.append(newForm);

        var filterContainer  = mQuery(filterContainerId);
        var availableFilters = filterContainer.find('select[data-mautic="available_filters"]');
        var altTextarea      = filterContainer.find('.editor');
        var removeButton     = filterContainer.find('.remove-item');

        Mautic.activateChosenSelect(availableFilters);

        availableFilters.on('change', function() {
            var $this = mQuery(this);

            if ($this.val()) {
                Mautic.addDynamicContentFilter($this.val());
                $this.val('');
                $this.trigger('chosen:updated');
            }
        });

        altTextarea.froalaEditor(mQuery.extend({}, Mautic.basicFroalaOptions, {
            // Set custom buttons with separator between them.
            toolbarButtons: ['undo', 'redo', '|', 'bold', 'italic', 'underline'],
            heightMin: 300
        }));

        Mautic.initRemoveEvents(removeButton);

        newTab.find('a').tab('show');
    });

    $el.find('.dynamic-content-token-name').on('input', function (e) {
        var $this = mQuery(this);
        var parentTab = $this.parents('.tab-pane');
        var correspondingTabLink = mQuery('a[href="#' + parentTab.attr('id') + '"]');
        var tabContainer = correspondingTabLink.parents('ul').first();
        var correspondingTabLinkIndex = tabContainer.find('a[data-toggle="tab"]').index(correspondingTabLink);

        var tokenName = $this.val() || 'Dynamic Content ' + (correspondingTabLinkIndex + 1);

        correspondingTabLink.text(tokenName);

        Mautic.updateDynamicContentDropdown();
    });

    $el.find('a.remove-selected').on('click', function() {
        mQuery(this).closest('.panel').animate(
            {'opacity': 0},
            'fast',
            function () {
                mQuery(this).remove();
            }
        );
    });

    $el.find('select[data-mautic="available_filters"]').on('change', function() {
        var $this = mQuery(this);

        if ($this.val()) {
            Mautic.addDynamicContentFilter($this.val());
            $this.val('');
            $this.trigger('chosen:updated');
        }
    });

    Mautic.initRemoveEvents($el.find('.remove-item'));
};

Mautic.updateDynamicContentDropdown = function () {
    var options = [];

    mQuery('#dynamicContentTabs').find('a[data-toggle="tab"]').each(function () {
        var prototype       = '<li><a class="fr-command" data-cmd="dynamicContent" data-param1="__tokenName__">__tokenName__</a></li>';
        var newOption       = prototype.replace(/__tokenName__/g, mQuery(this).text());

        options.push(newOption);
    });

    mQuery('button[data-cmd="dynamicContent"]').next().find('ul').html(options.join(''));
};

Mautic.initRemoveEvents = function (elements) {
    if (elements.hasClass('remove-selected')) {
        elements.on('click', function() {
            mQuery(this).closest('.panel').animate(
                {'opacity': 0},
                'fast',
                function () {
                    mQuery(this).remove();
                }
            );
        });
    } else {
        elements.on('click', function (e) {
            e.preventDefault();

            var $this         = mQuery(this);
            var parentElement = $this.parents('.tab-pane.dynamic-content');

            if ($this.hasClass('remove-filter')) {
                parentElement = $this.parents('.tab-pane.dynamic-content-filter');
            }

            var tabLink      = mQuery('a[href="#' + parentElement.attr('id') + '"]').parent();
            var tabContainer = tabLink.parent();

            parentElement.remove();
            tabLink.remove();
            tabContainer.find('li').first().next().find('a').tab('show');

            Mautic.updateDynamicContentDropdown();
        });
    }
};



Mautic.addDynamicContentFilter = function (selectedFilter) {
    var dynamicContentItems  = mQuery('.tab-pane.dynamic-content');
    var activeDynamicContent = dynamicContentItems.filter(':visible');
    var dynamicContentIndex  = dynamicContentItems.index(activeDynamicContent);

    var dynamicContentFilterContainers      = activeDynamicContent.find('div[data-filter-container]');
    var activeDynamicContentFilterContainer = dynamicContentFilterContainers.filter(':visible');
    var dynamicContentFilterIndex           = dynamicContentFilterContainers.index(activeDynamicContentFilterContainer);

    var selectedOption  = mQuery('option[data-mautic="available_' + selectedFilter + '"]').first();
    var label           = selectedOption.text();

    // create a new filter
    var filterNum   = activeDynamicContentFilterContainer.children('.panel').length;
    var prototype   = mQuery('#filterSelectPrototype').data('prototype');
    var fieldObject = selectedOption.data('field-object');
    var fieldType   = selectedOption.data('field-type');
    var isSpecial   = (mQuery.inArray(fieldType, ['leadlist', 'lead_email_received', 'tags', 'multiselect', 'boolean', 'select', 'country', 'timezone', 'region', 'stage', 'locale']) != -1);

    // Update the prototype settings
    prototype = prototype.replace(/__name__/g, filterNum)
        .replace(/__label__/g, label)
        .replace(/dynamicContent_0_filters/g, 'dynamicContent_' + dynamicContentIndex + '_filters')
        .replace(/dynamicContent]\[0]\[filters/g, 'dynamicContent][' + dynamicContentIndex + '][filters')
        .replace(/filters_0_filters/g, 'filters_' + dynamicContentFilterIndex + '_filters')
        .replace(/filters]\[0]\[filters/g, 'filters][' + dynamicContentFilterIndex + '][filters');

    if (filterNum === 0) {
        prototype = prototype.replace(/in-group/g, '');
    }

    // Convert to DOM
    prototype = mQuery(prototype);

    if (fieldObject == 'company') {
        prototype.find('.object-icon').removeClass('fa-user').addClass('fa-building');
    } else {
        prototype.find('.object-icon').removeClass('fa-building').addClass('fa-user');
    }

    var filterBase  = "emailform[dynamicContent][" + dynamicContentIndex + "][filters][" + dynamicContentFilterIndex + "][filters][" + filterNum + "]";
    var filterIdBase = "emailform_dynamicContent_" + dynamicContentIndex + "_filters_" + dynamicContentFilterIndex + "_filters_" + filterNum;

    if (isSpecial) {
        var templateField = fieldType;
        if (fieldType == 'boolean') {
            templateField = 'select';
        }
        var template = mQuery('#templates .' + templateField + '-template').clone();
        var $template = mQuery(template);
        var templateNameAttr = $template.attr('name').replace(/__name__/g, filterNum)
            .replace(/__dynamicContentIndex__/g, dynamicContentIndex)
            .replace(/__dynamicContentFilterIndex__/g, dynamicContentFilterIndex);
        var templateIdAttr = $template.attr('id').replace(/__name__/g, filterNum)
            .replace(/__dynamicContentIndex__/g, dynamicContentIndex)
            .replace(/__dynamicContentFilterIndex__/g, dynamicContentFilterIndex);

        $template.attr('name', templateNameAttr);
        $template.attr('id', templateIdAttr);

        prototype.find('input[name="' + filterBase + '[filter]"]').replaceWith(template);
    }

    if (activeDynamicContentFilterContainer.find('.panel').length == 0) {
        // First filter so hide the glue footer
        prototype.find(".panel-footer").addClass('hide');
    }

    prototype.find("input[name='" + filterBase + "[field]']").val(selectedFilter);
    prototype.find("input[name='" + filterBase + "[type]']").val(fieldType);
    prototype.find("input[name='" + filterBase + "[object]']").val(fieldObject);

    var filterEl = (isSpecial) ? "select[name='" + filterBase + "[filter]']" : "input[name='" + filterBase + "[filter]']";

    activeDynamicContentFilterContainer.append(prototype);

    Mautic.initRemoveEvents(activeDynamicContentFilterContainer.find("a.remove-selected"));

    var filter = '#' + filterIdBase + '_filter';

    var fieldOptions = fieldCallback = '';
    //activate fields
    if (isSpecial) {
        if (fieldType == 'select' || fieldType == 'boolean') {
            // Generate the options
            fieldOptions = selectedOption.data("field-list");

            mQuery.each(fieldOptions, function(index, val) {
                mQuery('<option>').val(index).text(val).appendTo(filterEl);
            });
        }
    } else if (fieldType == 'lookup') {
        fieldCallback = selectedOption.data("field-callback");
        if (fieldCallback && typeof Mautic[fieldCallback] == 'function') {
            fieldOptions = selectedOption.data("field-list");
            Mautic[fieldCallback](filterIdBase + '_filter', selectedFilter, fieldOptions);
        }
    } else if (fieldType == 'datetime') {
        mQuery(filter).datetimepicker({
            format: 'Y-m-d H:i',
            lazyInit: true,
            validateOnBlur: false,
            allowBlank: true,
            scrollInput: false
        });
    } else if (fieldType == 'date') {
        mQuery(filter).datetimepicker({
            timepicker: false,
            format: 'Y-m-d',
            lazyInit: true,
            validateOnBlur: false,
            allowBlank: true,
            scrollInput: false,
            closeOnDateSelect: true
        });
    } else if (fieldType == 'time') {
        mQuery(filter).datetimepicker({
            datepicker: false,
            format: 'H:i',
            lazyInit: true,
            validateOnBlur: false,
            allowBlank: true,
            scrollInput: false
        });
    } else if (fieldType == 'lookup_id') {
        //switch the filter and display elements
        var oldFilter = mQuery(filterEl);
        var newDisplay = mQuery(oldFilter).clone();
        mQuery(newDisplay).attr('name', filterBase + '[display]')
            .attr('id', filterIdBase + '_display');

        var oldDisplay = mQuery(prototype).find("input[name='" + filterBase + "[display]']");
        var newFilter = mQuery(oldDisplay).clone();
        mQuery(newFilter).attr('name', filterBase + '[filter]')
            .attr('id', filterIdBase + '_filter');

        mQuery(oldFilter).replaceWith(newFilter);
        mQuery(oldDisplay).replaceWith(newDisplay);

        var fieldCallback = selectedOption.data("field-callback");
        if (fieldCallback && typeof Mautic[fieldCallback] == 'function') {
            fieldOptions = selectedOption.data("field-list");
            Mautic[fieldCallback](filterIdBase + '_display', selectedFilter, fieldOptions);
        }
    } else {
        mQuery(filter).attr('type', fieldType);
    }

    // Remove inapplicable operator types
    var operators = selectedOption.data('field-operators');

    if (typeof operators != "undefined") {
        if (typeof operators.include != 'undefined') {
            mQuery('#' + filterIdBase + '_operator option').filter(function () {
                return mQuery.inArray(mQuery(this).val(), operators['include']) == -1
            }).remove();
        } else if (typeof operators.exclude != 'undefined') {
            mQuery('#' + filterIdBase + '_operator option').filter(function () {
                return mQuery.inArray(mQuery(this).val(), operators['exclude']) !== -1
            }).remove();
        }
    }

    // Convert based on first option in list
    Mautic.convertDynamicContentFilterInput('#' + filterIdBase + '_operator');
};

Mautic.convertDynamicContentFilterInput = function(el) {
    var operator = mQuery(el).val();
    // Extract the filter number
    var regExp    = /emailform_dynamicContent_(\d+)_filters_(\d+)_filters_(\d+)_operator/;
    var matches   = regExp.exec(mQuery(el).attr('id'));

    var dynamicContentIndex       = matches[1];
    var dynamicContentFilterIndex = matches[2];
    var filterNum                 = matches[3];

    var filterId       = '#emailform_dynamicContent_' + dynamicContentIndex + '_filters_' + dynamicContentFilterIndex + '_filters_' + filterNum + '_filter';
    var filterEl       = mQuery(filterId);
    var filterElParent = filterEl.parent();

    // Reset has-error
    if (filterElParent.hasClass('has-error')) {
        filterElParent.find('div.help-block').hide();
        filterElParent.removeClass('has-error');
    }

    var disabled = (operator == 'empty' || operator == '!empty');
    filterEl.prop('disabled', disabled);

    if (disabled) {
        filterEl.val('');
    }

    var newName = '';

    if (filterEl.is('select')) {
        var isMultiple  = filterEl.attr('multiple');
        var multiple    = (operator == 'in' || operator == '!in');
        var placeholder = filterEl.attr('data-placeholder');

        if (multiple && !isMultiple) {
            filterEl.attr('multiple', 'multiple');

            // Update the name
            newName =  filterEl.attr('name') + '[]';
            filterEl.attr('name', newName);

            placeholder = mauticLang['chosenChooseMore'];
        } else if (!multiple && isMultiple) {
            filterEl.removeAttr('multiple');

            // Update the name
            newName =  filterEl.attr('name').replace(/[\[\]']+/g, '');
            filterEl.attr('name', newName);

            placeholder = mauticLang['chosenChooseOne'];
        }

        if (multiple) {
            // Remove empty option
            filterEl.find('option[value=""]').remove();

            // Make sure none are selected
            filterEl.find('option:selected').removeAttr('selected');
        } else {
            // Add empty option
            filterEl.prepend("<option value='' selected></option>");
        }

        // Destroy the chosen and recreate
        if (mQuery(filterId + '_chosen').length) {
            filterEl.chosen('destroy');
        }

        filterEl.attr('data-placeholder', placeholder);

        Mautic.activateChosenSelect(filterEl);
>>>>>>> efe16043
    }
};<|MERGE_RESOLUTION|>--- conflicted
+++ resolved
@@ -323,24 +323,6 @@
     opener.mQuery('#campaignevent_properties_previewEmailButton').prop('disabled', disabled);
 };
 
-<<<<<<< HEAD
-Mautic.campaignEventOnLoad = function(container, response) {
-    var emailTypeBtns = mQuery('input.email-type');
-    if (emailTypeBtns.length) {
-        Mautic.toggleMessageQueueFields();
-        emailTypeBtns.on('change', function() {
-            Mautic.toggleMessageQueueFields();
-        });
-    }
-}
-
-Mautic.toggleMessageQueueFields = function() {
-    val = mQuery('input.email-type:checked').val();
-    if (val === 'marketing') {
-        mQuery('#priority, #attempts').show();
-    } else {
-        mQuery('#priority, #attempts').hide();
-=======
 Mautic.initEmailDynamicContent = function() {
     if (mQuery('#dynamic-content-container').length) {
         mQuery('#emailFilters .remove-selected').each( function (index, el) {
@@ -549,8 +531,6 @@
     }
 };
 
-
-
 Mautic.addDynamicContentFilter = function (selectedFilter) {
     var dynamicContentItems  = mQuery('.tab-pane.dynamic-content');
     var activeDynamicContent = dynamicContentItems.filter(':visible');
@@ -789,6 +769,24 @@
         filterEl.attr('data-placeholder', placeholder);
 
         Mautic.activateChosenSelect(filterEl);
->>>>>>> efe16043
+    }
+};
+
+Mautic.campaignEventOnLoad = function(container, response) {
+    var emailTypeBtns = mQuery('input.email-type');
+    if (emailTypeBtns.length) {
+        Mautic.toggleMessageQueueFields();
+        emailTypeBtns.on('change', function() {
+            Mautic.toggleMessageQueueFields();
+        });
+    }
+}
+
+Mautic.toggleMessageQueueFields = function() {
+    val = mQuery('input.email-type:checked').val();
+    if (val === 'marketing') {
+        mQuery('#priority, #attempts').show();
+    } else {
+        mQuery('#priority, #attempts').hide();
     }
 };