--- conflicted
+++ resolved
@@ -114,23 +114,6 @@
     mQuery('#emailform_customHtml').froalaEditor('popups.hideAll');
 };
 
-<<<<<<< HEAD
-Mautic.fixFroalaEmailOutput = function() {
-    if (mQuery('form[name="emailform"]').length) {
-        var textarea = mQuery('textarea.builder-html');
-        mQuery('form[name="emailform"]').on('before.submit.ajaxform', function() {
-            // update textarea from Froala's CodeMirror view on save
-            textarea.froalaEditor('events.trigger', 'form.submit');
-
-            var editorHtmlString = textarea.val();
-            Mautic.buildBuilderIframe(editorHtmlString, 'helper-iframe-for-html-manipulation');
-            var editorHtml = mQuery('iframe#helper-iframe-for-html-manipulation').contents();
-            editorHtml = Mautic.clearFroalaStyles(editorHtml);
-            textarea.val(editorHtml.find('html').get(0).outerHTML);
-        });
-    }
-}
-=======
 Mautic.insertEmailBuilderToken = function(editorId, token) {
     var editor = Mautic.getEmailBuilderEditorInstances();
     editor[instance].insertText(token);
@@ -175,7 +158,6 @@
         }
     });
 };
->>>>>>> 991252d7
 
 Mautic.loadNewEmailWindow = function(options) {
     if (options.windowUrl) {
