/** EmailBundle **/
Mautic.emailOnLoad = function (container, response) {
    if (mQuery('#emailform_plainText').length) {
        // @todo initiate the token dropdown
        var plaintext = mQuery('#emailform_plainText');

        Mautic.initAtWho(plaintext, plaintext.attr('data-token-callback'));
        Mautic.initSelectTheme(mQuery('#emailform_template'));
        Mautic.initEmailDynamicContent();

        Mautic.prepareVersioning(
            function (content) {
                console.log('undo');
            },
            function (content) {
                console.log('redo');
            }
        );
    } else if (mQuery(container + ' #list-search').length) {
        Mautic.activateSearchAutocomplete('list-search', 'email');

<<<<<<< HEAD
        if (mQuery('table.email-list').length) {
            mQuery('td.col-stats').each(function() {
                var id = mQuery(this).attr('data-stats');
                // Process the request one at a time or the xhr will cancel the previous
                Mautic.ajaxActionRequest(
                    'email:getEmailCountStats',
                    {id: id},
                    function (response) {
                        if (response.success && mQuery('#sent-count-' + id + ' div').length) {
                            if (response.pending) {
                                mQuery('#pending-' + id).html(response.pending);
                                mQuery('#pending-' + id).removeClass('hide');
                            }
=======
    Mautic.initAtWho(plaintext, plaintext.attr('data-token-callback'));
    Mautic.initSelectTheme(mQuery('#emailform_template'));
    Mautic.initEmailDynamicContent();

    if (mQuery('table.email-list').length) {
        mQuery('td.col-stats').each(function() {
           var id = mQuery(this).attr('data-stats');
           // Process the request one at a time or the xhr will cancel the previous
            Mautic.ajaxActionRequest(
                'email:getEmailCountStats',
                {id: id},
                function (response) {
                   if (response.success && mQuery('#sent-count-' + id + ' div').length) {
                       if (response.pending) {
                           mQuery('#pending-' + id + ' > a').html(response.pending);
                           mQuery('#pending-' + id).removeClass('hide');
                       }

                       if (response.queued) {
                           mQuery('#queued-' + id + ' > a').html(response.queued);
                           mQuery('#queued-' + id).removeClass('hide');
                       }

                       mQuery('#sent-count-' + id + ' > a').html(response.sentCount);
                       mQuery('#read-count-' + id + ' > a').html(response.readCount);
                       mQuery('#read-percent-' + id + ' > a').html(response.readPercent);
                   }
               },
                false,
                true
            );
>>>>>>> a80e3990

                            if (response.queued) {
                                mQuery('#queued-' + id).html(response.queued);
                                mQuery('#queued-' + id).removeClass('hide');
                            }

                            mQuery('#sent-count-' + id).html(response.sentCount);
                            mQuery('#read-count-' + id).html(response.readCount);
                            mQuery('#read-percent-' + id).html(response.readPercent);
                        }
                    },
                    false,
                    true
                );

            });
        }
    }
};

Mautic.emailOnUnload = function(id) {
    if (id === '#app-content') {
        delete Mautic.listCompareChart;
    }

    if (typeof Mautic.ajaxActionXhrQueue !== 'undefined') {
        delete Mautic.ajaxActionXhrQueue['email:getEmailCountStats'];
    }
};

Mautic.insertEmailBuilderToken = function(editorId, token) {
    var editor = Mautic.getEmailBuilderEditorInstances();
    editor[instance].insertText(token);
};

Mautic.getEmailAbTestWinnerForm = function(abKey) {
    if (abKey && mQuery(abKey).val() && mQuery(abKey).closest('.form-group').hasClass('has-error')) {
        mQuery(abKey).closest('.form-group').removeClass('has-error');
        if (mQuery(abKey).next().hasClass('help-block')) {
            mQuery(abKey).next().remove();
        }
    }

    Mautic.activateLabelLoadingIndicator('emailform_variantSettings_winnerCriteria');
    var emailId = mQuery('#emailform_sessionId').val();

    var query = "action=email:getAbTestForm&abKey=" + mQuery(abKey).val() + "&emailId=" + emailId;

    mQuery.ajax({
        url: mauticAjaxUrl,
        type: "POST",
        data: query,
        dataType: "json",
        success: function (response) {
            if (typeof response.html != 'undefined') {
                if (mQuery('#emailform_variantSettings_properties').length) {
                    mQuery('#emailform_variantSettings_properties').replaceWith(response.html);
                } else {
                    mQuery('#emailform_variantSettings').append(response.html);
                }

                if (response.html != '') {
                    Mautic.onPageLoad('#emailform_variantSettings_properties', response);
                }
            }
        },
        error: function (request, textStatus, errorThrown) {
            Mautic.processAjaxError(request, textStatus, errorThrown);
        },
        complete: function() {
            Mautic.removeLabelLoadingIndicator();
        }
    });
};

Mautic.submitSendForm = function () {
    Mautic.dismissConfirmation();
    mQuery('.btn-send').prop('disabled', true);
    mQuery('form[name=\'batch_send\']').submit();
};

Mautic.emailSendOnLoad = function (container, response) {
    if (mQuery('.email-send-progress').length) {
        if (!mQuery('#emailSendProgress').length) {
            Mautic.clearModeratedInterval('emailSendProgress');
        } else {
            Mautic.setModeratedInterval('emailSendProgress', 'sendEmailBatch', 2000);
        }
    }
};

Mautic.emailSendOnUnload = function () {
    if (mQuery('.email-send-progress').length) {
        Mautic.clearModeratedInterval('emailSendProgress');
        if (typeof Mautic.sendEmailBatchXhr != 'undefined') {
            Mautic.sendEmailBatchXhr.abort();
            delete Mautic.sendEmailBatchXhr;
        }
    }
};

Mautic.sendEmailBatch = function () {
    var data = 'id=' + mQuery('.progress-bar-send').data('email') + '&pending=' + mQuery('.progress-bar-send').attr('aria-valuemax') + '&batchlimit=' + mQuery('.progress-bar-send').data('batchlimit');
    Mautic.sendEmailBatchXhr = Mautic.ajaxActionRequest('email:sendBatch', data, function (response) {
        if (response.progress) {
            if (response.progress[0] > 0) {
                mQuery('.imported-count').html(response.progress[0]);
                mQuery('.progress-bar-send').attr('aria-valuenow', response.progress[0]).css('width', response.percent + '%');
                mQuery('.progress-bar-send span.sr-only').html(response.percent + '%');
            }

            if (response.progress[0] >= response.progress[1]) {
                Mautic.clearModeratedInterval('emailSendProgress');

                setTimeout(function () {
                    mQuery.ajax({
                        type: 'POST',
                        showLoadingBar: false,
                        url: window.location,
                        data: 'complete=1',
                        success: function (response) {

                            if (response.newContent) {
                                // It's done so pass to process page
                                Mautic.processPageContent(response);
                            }
                        }
                    });
                }, 1000);
            }
        }

        Mautic.moderatedIntervalCallbackIsComplete('emailSendProgress');
    });
};

Mautic.autoGeneratePlaintext = function() {
    mQuery('.plaintext-spinner').removeClass('hide');

    Mautic.ajaxActionRequest(
        'email:generatePlaintText',
        {
            id: mQuery('#emailform_sessionId').val(),
            custom: mQuery('#emailform_customHtml').val()
        },
        function (response) {
            mQuery('#emailform_plainText').val(response.text);
            mQuery('.plaintext-spinner').addClass('hide');
        }
    );
};

Mautic.selectEmailType = function(emailType) {
    if (emailType == 'list') {
        mQuery('#leadList').removeClass('hide');
        mQuery('#segmentTranslationParent').removeClass('hide');
        mQuery('#templateTranslationParent').addClass('hide');
        mQuery('.page-header h3').text(mauticLang.newListEmail);
    } else {
        mQuery('#segmentTranslationParent').addClass('hide');
        mQuery('#templateTranslationParent').removeClass('hide');
        mQuery('#leadList').addClass('hide');
        mQuery('.page-header h3').text(mauticLang.newTemplateEmail);
    }

    mQuery('#emailform_emailType').val(emailType);

    mQuery('body').removeClass('noscroll');

    mQuery('.email-type-modal').remove();
    mQuery('.email-type-modal-backdrop').remove();
};

Mautic.getTotalAttachmentSize = function() {
    var assets = mQuery('#emailform_assetAttachments').val();
    if (assets) {
        assets = {
            'assets': assets
        };
        Mautic.ajaxActionRequest('email:getAttachmentsSize', assets, function(response) {
            mQuery('#attachment-size').text(response.size);
        });
    } else {
        mQuery('#attachment-size').text('0');
    }
};

Mautic.standardEmailUrl = function(options) {
    if (options && options.windowUrl && options.origin) {
        var url = options.windowUrl;
        var editEmailKey = '/emails/edit/emailId';
        var previewEmailKey = '/email/preview/emailId';
        if (url.indexOf(editEmailKey) > -1 ||
            url.indexOf(previewEmailKey) > -1) {
            options.windowUrl = url.replace('emailId', mQuery(options.origin).val());
        }
    }

    return options;
};

/**
 * Enables/Disables email preview and edit. Can be triggered from campaign or form actions
 * @param opener
 * @param origin
 */
Mautic.disabledEmailAction = function(opener, origin) {
    if (typeof opener == 'undefined') {
        opener = window;
    }
    var email = opener.mQuery(origin);
    if (email.length == 0) return;
    var emailId = email.val();
    var disabled = emailId === '' || emailId === null;

    opener.mQuery('[id$=_editEmailButton]').prop('disabled', disabled);
    opener.mQuery('[id$=_previewEmailButton]').prop('disabled', disabled);
};

Mautic.initEmailDynamicContent = function() {
    if (mQuery('#dynamic-content-container').length) {
        mQuery('#emailFilters .remove-selected').each( function (index, el) {
            mQuery(el).on('click', function () {
                mQuery(this).closest('.panel').animate(
                    {'opacity': 0},
                    'fast',
                    function () {
                        mQuery(this).remove();
                    }
                );

                if (!mQuery('#emailFilters li:not(.placeholder)').length) {
                    mQuery('#emailFilters li.placeholder').removeClass('hide');
                } else {
                    mQuery('#emailFilters li.placeholder').addClass('hide');
                }
            });
        });

        mQuery('#addNewDynamicContent').on('click', function (e) {
            e.preventDefault();

            Mautic.createNewDynamicContentItem();
        });

        Mautic.initDynamicContentItem();
    }
};

Mautic.createNewDynamicContentItem = function(jQueryVariant) {
    // To support the parent.mQuery from the builder
    var mQuery = (typeof jQueryVariant != 'undefined') ? jQueryVariant : window.mQuery;

    var tabHolder               = mQuery('#dynamicContentTabs');
    var filterHolder            = mQuery('#dynamicContentContainer');
    var dynamicContentPrototype = mQuery('#dynamicContentPrototype').data('prototype');
    var dynamicContentIndex     = tabHolder.find('li').length - 1;
    while (mQuery('#emailform_dynamicContent_' + dynamicContentIndex).length > 0) {
        dynamicContentIndex++; // prevent duplicate ids
    }
    var tabId                   = '#emailform_dynamicContent_' + dynamicContentIndex;
    var tokenName               = 'Dynamic Content ' + (dynamicContentIndex + 1);
    var newForm                 = dynamicContentPrototype.replace(/__name__/g, dynamicContentIndex);
    var newTab                  = mQuery('<li><a role="tab" data-toggle="tab" href="' + tabId + '">' + tokenName + '</a></li>');

    tabHolder.append(newTab);
    filterHolder.append(newForm);

    var itemContainer = mQuery(tabId);
    var textarea      = itemContainer.find('.editor');
    var firstInput    = itemContainer.find('input[type="text"]').first();

    textarea.froalaEditor(mQuery.extend({}, Mautic.basicFroalaOptions, {
        // Set custom buttons with separator between them.
        toolbarSticky: false,
        toolbarButtons: ['undo', 'redo', '|', 'bold', 'italic', 'underline', 'paragraphFormat', 'fontFamily', 'fontSize', 'color', 'align', 'formatOL', 'formatUL', 'quote', 'clearFormatting', 'token', 'insertLink', 'insertImage', 'insertTable', 'html', 'fullscreen'],
        heightMin: 100
    }));

    tabHolder.find('i').first().removeClass('fa-spinner fa-spin').addClass('fa-plus text-success');
    newTab.find('a').tab('show');

    firstInput.focus();

    Mautic.updateDynamicContentDropdown();

    Mautic.initDynamicContentItem(tabId, mQuery, tokenName);

    return tabId;
};

Mautic.createNewDynamicContentFilter = function(el, jQueryVariant) {
    // To support the parent.mQuery from the builder
    var mQuery = (typeof jQueryVariant != 'undefined') ? jQueryVariant : window.mQuery;

    var $this                = mQuery(el);
    var parentElement        = $this.parents('.panel');
    var tabHolder            = parentElement.find('.nav');
    var filterHolder         = parentElement.find('.tab-content');
    var filterBlockPrototype = mQuery('#filterBlockPrototype');
    var filterIndex          = filterHolder.find('.tab-pane').length - 1;
    var dynamicContentIndex  = $this.parents('.tab-pane').attr('id').match(/\d+$/)[0];

    var filterPrototype   = filterBlockPrototype.data('prototype');
    var filterContainerId = '#emailform_dynamicContent_' + dynamicContentIndex + '_filters_' + filterIndex ;
    // prevent duplicate ids
    while (mQuery(filterContainerId).length > 0) {
        filterIndex++;
        filterContainerId = '#emailform_dynamicContent_' + dynamicContentIndex + '_filters_' + filterIndex ;
    }
    var newTab            = mQuery('<li><a role="tab" data-toggle="tab" href="' + filterContainerId + '">Variation ' + (filterIndex + 1) + '</a></li>');
    var newForm           = filterPrototype.replace(/__name__/g, filterIndex)
        .replace(/dynamicContent_0_filters/g, 'dynamicContent_' + dynamicContentIndex + '_filters')
        .replace(/dynamicContent]\[0]\[filters/g, 'dynamicContent][' + dynamicContentIndex + '][filters');

    tabHolder.append(newTab);
    filterHolder.append(newForm);

    var filterContainer  = mQuery(filterContainerId);
    var availableFilters = filterContainer.find('select[data-mautic="available_filters"]');
    var altTextarea      = filterContainer.find('.editor');
    var removeButton     = filterContainer.find('.remove-item');

    Mautic.activateChosenSelect(availableFilters, false, mQuery);

    availableFilters.on('change', function() {
        var $this = mQuery(this);

        if ($this.val()) {
            Mautic.addDynamicContentFilter($this.val(), mQuery);
            $this.val('');
            $this.trigger('chosen:updated');
        }
    });

    altTextarea.froalaEditor(mQuery.extend({}, Mautic.basicFroalaOptions, {
        // Set custom buttons with separator between them.
        toolbarSticky: false,
        toolbarButtons: ['undo', 'redo', '|', 'bold', 'italic', 'underline', 'paragraphFormat', 'fontFamily', 'fontSize', 'color', 'align', 'formatOL', 'formatUL', 'quote', 'clearFormatting', 'token', 'insertLink', 'insertImage', 'insertTable', 'html', 'fullscreen'],
        heightMin: 100
    }));

    Mautic.initRemoveEvents(removeButton, mQuery);

    newTab.find('a').tab('show');

    return filterContainerId;
};

Mautic.initDynamicContentItem = function (tabId, jQueryVariant, tokenName) {
    // To support the parent.mQuery from the builder
    var mQuery = (typeof jQueryVariant != 'undefined') ? jQueryVariant : window.mQuery;

    var $el = mQuery('#dynamic-content-container');
    if ($el.size() == 0){
        mQuery = parent.mQuery;
        $el = mQuery('#dynamic-content-container');
    }

    if (tabId || typeof tabId != "undefined") {
        $el = mQuery(tabId);
    }

    $el.find('.addNewDynamicContentFilter').on('click', function (e) {
        e.preventDefault();

        Mautic.createNewDynamicContentFilter(this);
    });

    if (typeof tokenName != 'undefined') {
        $el.find('.dynamic-content-token-name').val(tokenName);
    }

    if ($el.find('.dynamic-content-token-name').val() == '') {
        var dynamicContent = $el.attr('id').match(/\d+$/);
        if (dynamicContent) {
            var dynamicContentIndex  = dynamicContent[0];
            $el.find('.dynamic-content-token-name').val('Dynamic Content ' + dynamicContentIndex);
        }
    }

    $el.find('a.remove-selected').on('click', function() {
        mQuery(this).closest('.panel').animate(
            {'opacity': 0},
            'fast',
            function () {
                mQuery(this).remove();
            }
        );
    });

    $el.find('select[data-mautic="available_filters"]').on('change', function() {
        var $this = mQuery(this);

        if ($this.val()) {
            Mautic.addDynamicContentFilter($this.val(), mQuery);
            $this.val('');
            $this.trigger('chosen:updated');
        }
    });

    Mautic.initRemoveEvents($el.find('.remove-item'), mQuery);
};

Mautic.updateDynamicContentDropdown = function () {
    var options = [];

    mQuery('#dynamicContentTabs').find('a[data-toggle="tab"]').each(function () {
        var prototype       = '<li><a class="fr-command" data-cmd="dynamicContent" data-param1="__tokenName__">__tokenName__</a></li>';
        var newOption       = prototype.replace(/__tokenName__/g, mQuery(this).text());

        options.push(newOption);
    });

    mQuery('button[data-cmd="dynamicContent"]').next().find('ul').html(options.join(''));
};

Mautic.initRemoveEvents = function (elements, jQueryVariant) {
    var mQuery = (typeof jQueryVariant != 'undefined') ? jQueryVariant : window.mQuery;
    if (elements.hasClass('remove-selected')) {
        elements.on('click', function() {
            mQuery(this).closest('.panel').animate(
                {'opacity': 0},
                'fast',
                function () {
                    mQuery(this).remove();
                }
            );
        });
    } else {
        elements.on('click', function (e) {
            e.preventDefault();
            var $this         = mQuery(this);
            var parentElement = $this.parents('.tab-pane.dynamic-content');

            if ($this.hasClass('remove-filter')) {
                parentElement = $this.parents('.tab-pane.dynamic-content-filter');
            }

            var tabLink      = mQuery('a[href="#' + parentElement.attr('id') + '"]').parent();
            var tabContainer = tabLink.parent();

            parentElement.remove();
            tabLink.remove();
            // if tabContainer is for variants, show the first one, if it is the DEC vertical list, show the second one
            if (tabContainer.hasClass('tabs-left')) {
                tabContainer.find('li').first().next().find('a').tab('show');
            } else {
                tabContainer.find('li').first().find('a').tab('show');
            }

            Mautic.updateDynamicContentDropdown();
        });
    }
};

Mautic.addDynamicContentFilter = function (selectedFilter, jQueryVariant) {
    var mQuery = (typeof jQueryVariant != 'undefined') ? jQueryVariant : window.mQuery;

    var dynamicContentItems  = mQuery('.tab-pane.dynamic-content');
    var activeDynamicContent = dynamicContentItems.filter(':visible');
    var dynamicContentIndex  = activeDynamicContent.attr('id').match(/\d+$/)[0]; //dynamicContentItems.index(activeDynamicContent);

    var dynamicContentFilterContainers      = activeDynamicContent.find('div[data-filter-container]');
    var activeDynamicContentFilterContainer = dynamicContentFilterContainers.filter(':visible');
    var dynamicContentFilterIndex           = dynamicContentFilterContainers.index(activeDynamicContentFilterContainer);

    var selectedOption  = mQuery('option[data-mautic="available_' + selectedFilter + '"]').first();
    var label           = selectedOption.text();

    // create a new filter
    var filterNum   = activeDynamicContentFilterContainer.children('.panel').length;
    var prototype   = mQuery('#filterSelectPrototype').data('prototype');
    var fieldObject = selectedOption.data('field-object');
    var fieldType   = selectedOption.data('field-type');
    var isSpecial   = (mQuery.inArray(fieldType, ['leadlist', 'lead_email_received', 'tags', 'multiselect', 'boolean', 'select', 'country', 'timezone', 'region', 'stage', 'locale']) != -1);

    // Update the prototype settings
    prototype = prototype.replace(/__name__/g, filterNum)
        .replace(/__label__/g, label)
        .replace(/dynamicContent_0_filters/g, 'dynamicContent_' + dynamicContentIndex + '_filters')
        .replace(/dynamicContent]\[0]\[filters/g, 'dynamicContent][' + dynamicContentIndex + '][filters')
        .replace(/filters_0_filters/g, 'filters_' + dynamicContentFilterIndex + '_filters')
        .replace(/filters]\[0]\[filters/g, 'filters][' + dynamicContentFilterIndex + '][filters');

    if (filterNum === 0) {
        prototype = prototype.replace(/in-group/g, '');
    }

    // Convert to DOM
    prototype = mQuery(prototype);

    if (fieldObject == 'company') {
        prototype.find('.object-icon').removeClass('fa-user').addClass('fa-building');
    } else {
        prototype.find('.object-icon').removeClass('fa-building').addClass('fa-user');
    }

    var filterBase  = "emailform[dynamicContent][" + dynamicContentIndex + "][filters][" + dynamicContentFilterIndex + "][filters][" + filterNum + "]";
    var filterIdBase = "emailform_dynamicContent_" + dynamicContentIndex + "_filters_" + dynamicContentFilterIndex + "_filters_" + filterNum;

    if (isSpecial) {
        var templateField = fieldType;
        if (fieldType == 'boolean' || fieldType == 'multiselect') {
            templateField = 'select';
        }
        var template = mQuery('#templates .' + templateField + '-template').clone();
        var $template = mQuery(template);
        var templateNameAttr = $template.attr('name').replace(/__name__/g, filterNum)
            .replace(/__dynamicContentIndex__/g, dynamicContentIndex)
            .replace(/__dynamicContentFilterIndex__/g, dynamicContentFilterIndex);
        var templateIdAttr = $template.attr('id').replace(/__name__/g, filterNum)
            .replace(/__dynamicContentIndex__/g, dynamicContentIndex)
            .replace(/__dynamicContentFilterIndex__/g, dynamicContentFilterIndex);

        $template.attr('name', templateNameAttr);
        $template.attr('id', templateIdAttr);

        prototype.find('input[name="' + filterBase + '[filter]"]').replaceWith(template);
    }

    if (activeDynamicContentFilterContainer.find('.panel').length == 0) {
        // First filter so hide the glue footer
        prototype.find(".panel-footer").addClass('hide');
    }

    prototype.find("input[name='" + filterBase + "[field]']").val(selectedFilter);
    prototype.find("input[name='" + filterBase + "[type]']").val(fieldType);
    prototype.find("input[name='" + filterBase + "[object]']").val(fieldObject);

    var filterEl = (isSpecial) ? "select[name='" + filterBase + "[filter]']" : "input[name='" + filterBase + "[filter]']";

    activeDynamicContentFilterContainer.append(prototype);

    Mautic.initRemoveEvents(activeDynamicContentFilterContainer.find("a.remove-selected"), mQuery);

    var filter = '#' + filterIdBase + '_filter';

    var fieldOptions = fieldCallback = '';
    //activate fields
    if (isSpecial) {
        if (fieldType == 'select' || fieldType == 'boolean' || fieldType == 'multiselect') {
            // Generate the options
            fieldOptions = selectedOption.data("field-list");

            mQuery.each(fieldOptions, function(index, val) {
                mQuery('<option>').val(index).text(val).appendTo(filterEl);
            });
        }
    } else if (fieldType == 'lookup') {
        fieldCallback = selectedOption.data("field-callback");
        if (fieldCallback && typeof Mautic[fieldCallback] == 'function') {
            fieldOptions = selectedOption.data("field-list");
            Mautic[fieldCallback](filterIdBase + '_filter', selectedFilter, fieldOptions);
        }
    } else if (fieldType == 'datetime') {
        mQuery(filter).datetimepicker({
            format: 'Y-m-d H:i',
            lazyInit: true,
            validateOnBlur: false,
            allowBlank: true,
            scrollInput: false
        });
    } else if (fieldType == 'date') {
        mQuery(filter).datetimepicker({
            timepicker: false,
            format: 'Y-m-d',
            lazyInit: true,
            validateOnBlur: false,
            allowBlank: true,
            scrollInput: false,
            closeOnDateSelect: true
        });
    } else if (fieldType == 'time') {
        mQuery(filter).datetimepicker({
            datepicker: false,
            format: 'H:i',
            lazyInit: true,
            validateOnBlur: false,
            allowBlank: true,
            scrollInput: false
        });
    } else if (fieldType == 'lookup_id') {
        //switch the filter and display elements
        var oldFilter = mQuery(filterEl);
        var newDisplay = mQuery(oldFilter).clone();
        mQuery(newDisplay).attr('name', filterBase + '[display]')
            .attr('id', filterIdBase + '_display');

        var oldDisplay = mQuery(prototype).find("input[name='" + filterBase + "[display]']");
        var newFilter = mQuery(oldDisplay).clone();
        mQuery(newFilter).attr('name', filterBase + '[filter]')
            .attr('id', filterIdBase + '_filter');

        mQuery(oldFilter).replaceWith(newFilter);
        mQuery(oldDisplay).replaceWith(newDisplay);

        var fieldCallback = selectedOption.data("field-callback");
        if (fieldCallback && typeof Mautic[fieldCallback] == 'function') {
            fieldOptions = selectedOption.data("field-list");
            Mautic[fieldCallback](filterIdBase + '_display', selectedFilter, fieldOptions);
        }
    } else {
        mQuery(filter).attr('type', fieldType);
    }

    var operators = mQuery(selectedOption).data('field-operators');
    mQuery('#' + filterIdBase + '_operator').html('');
    mQuery.each(operators, function (value, label) {
        var newOption = mQuery('<option/>').val(value).text(label);
        newOption.appendTo(mQuery('#' + filterIdBase + '_operator'));
    });

    // Convert based on first option in list
    Mautic.convertDynamicContentFilterInput('#' + filterIdBase + '_operator', mQuery);
};

Mautic.convertDynamicContentFilterInput = function(el, jQueryVariant) {
    var mQuery = (typeof jQueryVariant != 'undefined') ? jQueryVariant : window.mQuery;
    var operator = mQuery(el).val();
    // Extract the filter number
    var regExp    = /emailform_dynamicContent_(\d+)_filters_(\d+)_filters_(\d+)_operator/;
    var matches   = regExp.exec(mQuery(el).attr('id'));

    var dynamicContentIndex       = matches[1];
    var dynamicContentFilterIndex = matches[2];
    var filterNum                 = matches[3];

    var filterId       = '#emailform_dynamicContent_' + dynamicContentIndex + '_filters_' + dynamicContentFilterIndex + '_filters_' + filterNum + '_filter';
    var filterEl       = mQuery(filterId);
    var filterElParent = filterEl.parent();

    // Reset has-error
    if (filterElParent.hasClass('has-error')) {
        filterElParent.find('div.help-block').hide();
        filterElParent.removeClass('has-error');
    }

    var disabled = (operator == 'empty' || operator == '!empty');
    filterEl.prop('disabled', disabled);

    if (disabled) {
        filterEl.val('');
    }

    var newName = '';
    var lastPos;

    if (filterEl.is('select')) {
        var isMultiple  = filterEl.attr('multiple');
        var multiple    = (operator == 'in' || operator == '!in');
        var placeholder = filterEl.attr('data-placeholder');

        if (multiple && !isMultiple) {
            filterEl.attr('multiple', 'multiple');

            // Update the name
            newName =  filterEl.attr('name') + '[]';
            filterEl.attr('name', newName);

            placeholder = mauticLang['chosenChooseMore'];
        } else if (!multiple && isMultiple) {
            filterEl.removeAttr('multiple');

            // Update the name
            newName = filterEl.attr('name');
            lastPos = newName.lastIndexOf('[]');
            newName = newName.substring(0, lastPos);

            filterEl.attr('name', newName);

            placeholder = mauticLang['chosenChooseOne'];
        }

        if (multiple) {
            // Remove empty option
            filterEl.find('option[value=""]').remove();

            // Make sure none are selected
            filterEl.find('option:selected').removeAttr('selected');
        } else {
            // Add empty option
            filterEl.prepend("<option value='' selected></option>");
        }

        // Destroy the chosen and recreate
        if (mQuery(filterId + '_chosen').length) {
            filterEl.chosen('destroy');
        }

        filterEl.attr('data-placeholder', placeholder);

        Mautic.activateChosenSelect(filterEl, false, mQuery);
    }
};<|MERGE_RESOLUTION|>--- conflicted
+++ resolved
@@ -19,9 +19,8 @@
     } else if (mQuery(container + ' #list-search').length) {
         Mautic.activateSearchAutocomplete('list-search', 'email');
 
-<<<<<<< HEAD
         if (mQuery('table.email-list').length) {
-            mQuery('td.col-stats').each(function() {
+            mQuery('td.col-stats').each(function () {
                 var id = mQuery(this).attr('data-stats');
                 // Process the request one at a time or the xhr will cancel the previous
                 Mautic.ajaxActionRequest(
@@ -30,51 +29,18 @@
                     function (response) {
                         if (response.success && mQuery('#sent-count-' + id + ' div').length) {
                             if (response.pending) {
-                                mQuery('#pending-' + id).html(response.pending);
+                                mQuery('#pending-' + id + ' > a').html(response.pending);
                                 mQuery('#pending-' + id).removeClass('hide');
                             }
-=======
-    Mautic.initAtWho(plaintext, plaintext.attr('data-token-callback'));
-    Mautic.initSelectTheme(mQuery('#emailform_template'));
-    Mautic.initEmailDynamicContent();
-
-    if (mQuery('table.email-list').length) {
-        mQuery('td.col-stats').each(function() {
-           var id = mQuery(this).attr('data-stats');
-           // Process the request one at a time or the xhr will cancel the previous
-            Mautic.ajaxActionRequest(
-                'email:getEmailCountStats',
-                {id: id},
-                function (response) {
-                   if (response.success && mQuery('#sent-count-' + id + ' div').length) {
-                       if (response.pending) {
-                           mQuery('#pending-' + id + ' > a').html(response.pending);
-                           mQuery('#pending-' + id).removeClass('hide');
-                       }
-
-                       if (response.queued) {
-                           mQuery('#queued-' + id + ' > a').html(response.queued);
-                           mQuery('#queued-' + id).removeClass('hide');
-                       }
-
-                       mQuery('#sent-count-' + id + ' > a').html(response.sentCount);
-                       mQuery('#read-count-' + id + ' > a').html(response.readCount);
-                       mQuery('#read-percent-' + id + ' > a').html(response.readPercent);
-                   }
-               },
-                false,
-                true
-            );
->>>>>>> a80e3990
 
                             if (response.queued) {
-                                mQuery('#queued-' + id).html(response.queued);
+                                mQuery('#queued-' + id + ' > a').html(response.queued);
                                 mQuery('#queued-' + id).removeClass('hide');
                             }
 
-                            mQuery('#sent-count-' + id).html(response.sentCount);
-                            mQuery('#read-count-' + id).html(response.readCount);
-                            mQuery('#read-percent-' + id).html(response.readPercent);
+                            mQuery('#sent-count-' + id + ' > a').html(response.sentCount);
+                            mQuery('#read-count-' + id + ' > a').html(response.readCount);
+                            mQuery('#read-percent-' + id + ' > a').html(response.readPercent);
                         }
                     },
                     false,
