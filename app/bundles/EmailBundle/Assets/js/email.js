--- conflicted
+++ resolved
@@ -98,14 +98,8 @@
 };
 
 Mautic.emailOnUnload = function(id) {
-<<<<<<< HEAD
     if (id === '#app-content') {
         delete Mautic.listCompareChart;
-=======
-    if (mQuery('#emailform_plainText').length) {
-        // Activate the plain text editor to support token inserts
-        CKEDITOR.instances['emailform_plainText'].destroy(true);
->>>>>>> d030a9b4
     }
 };
 
