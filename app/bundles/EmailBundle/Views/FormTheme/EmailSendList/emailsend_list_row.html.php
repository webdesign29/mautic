--- conflicted
+++ resolved
@@ -18,20 +18,12 @@
         </div>
     <?php endif; ?>
     <?php if (isset($form['priority'])): ?>
-<<<<<<< HEAD
-        <div class="col-xs-5">
-=======
         <div id="priority" class="col-xs-5 queue_hide">
->>>>>>> d4d631af
             <?php echo $view['form']->row($form['priority']); ?>
         </div>
     <?php endif; ?>
     <?php if (isset($form['attempts'])): ?>
-<<<<<<< HEAD
-        <div class="col-xs-5">
-=======
         <div id="attempts" class="col-xs-5 queue_hide">
->>>>>>> d4d631af
             <?php echo $view['form']->row($form['attempts']); ?>
         </div>
     <?php endif; ?>
