--- conflicted
+++ resolved
@@ -119,11 +119,8 @@
             <?php echo $view['form']->rowIfExists($fields, 'default_signature_text', $template); ?>
         </div>
         <div class="row">
-<<<<<<< HEAD
             <?php echo $view['form']->rowIfExists($fields, 'mailer_append_tracking_pixel', $template); ?>
-=======
             <?php echo $view['form']->rowIfExists($fields, 'mailer_convert_embed_images', $template); ?>
->>>>>>> efa7295a
         </div>
     </div>
 </div>