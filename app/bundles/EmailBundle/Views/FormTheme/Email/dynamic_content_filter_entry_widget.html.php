--- conflicted
+++ resolved
@@ -38,11 +38,7 @@
                             <optgroup label="<?php echo $view['translator']->trans('mautic.lead.'.$header); ?>">
                                 <?php foreach ($field as $value => $params):
                                     $list      = (!empty($params['properties']['list'])) ? $params['properties']['list'] : [];
-<<<<<<< HEAD
-                                    $choices   = \Mautic\LeadBundle\Helper\FormFieldHelper::parseList($list);
-=======
                                     $choices   = \Mautic\LeadBundle\Helper\FormFieldHelper::parseList($list, true, ('boolean' === $params['properties']['type']));
->>>>>>> f94d194a
                                     $list      = json_encode($choices);
                                     $callback  = (!empty($params['properties']['callback'])) ? $params['properties']['callback'] : '';
                                     $operators = (!empty($params['operators'])) ? $view->escape(json_encode($params['operators'])) : '{}';
