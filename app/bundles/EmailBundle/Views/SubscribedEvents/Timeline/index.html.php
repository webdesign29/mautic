--- conflicted
+++ resolved
@@ -11,18 +11,16 @@
 
 if ($item = ((isset($event['extra'])) ? $event['extra']['stat'] : false)): ?>
     <p>
-<<<<<<< HEAD
-        <?php if (!empty($event['extra']['type']) and $event['extra']['type']==='sent') : ?>
-=======
         <?php if (!empty($item['isFailed'])) : ?>
-            <?php echo $view['translator']->trans('mautic.email.timeline.event.failed'); ?>
+
             <?php if (isset($item['openDetails']['bounces'])): ?>
                 <span class="label label-warning" data-toggle="tooltip" title="<?php echo $view['translator']->trans('mautic.email.timeline.event.bounced'); ?>">
                     <?php echo $view['translator']->trans('mautic.email.timeline.event.bounced'); ?>
                 </span>
+                <?php else : ?>
+                <?php echo $view['translator']->trans('mautic.email.timeline.event.failed'); ?>
             <?php endif; ?>
         <?php elseif (empty($item['dateRead'])) : ?>
->>>>>>> af23046f
             <?php echo $view['translator']->trans('mautic.email.timeline.event.not.read'); ?>
         <?php else : ?>
             <?php echo $view['translator']->trans(
