--- conflicted
+++ resolved
@@ -184,27 +184,16 @@
             </div>
             <!--/ email detail collapseable toggler -->
 
-<<<<<<< HEAD
-           <?php echo $view->render('MauticEmailBundle:Email:' . $emailType . '_graph.html.php',
-               array(
-                   'stats'         => $stats,
-                   'email'         => $email,
-                   'showVariants'  => $showVariants,
-                   'isVariant'     => $isVariant,
-                   'dateRangeForm' => $dateRangeForm
-               )
-           ); ?>
-=======
             <?php echo $view->render(
                 'MauticEmailBundle:Email:'.$emailType.'_graph.html.php',
                 array(
                     'stats'        => $stats,
                     'email'        => $email,
                     'showVariants' => $showVariants,
-                    'isVariant'    => $isVariant
+                    'isVariant'    => $isVariant,
+                    'dateRangeForm' => $dateRangeForm
                 )
             ); ?>
->>>>>>> 1d7fe4fd
 
             <!-- tabs controls -->
             <ul class="nav nav-tabs pr-md pl-md">
