--- conflicted
+++ resolved
@@ -206,23 +206,14 @@
             <!--/ email detail collapseable toggler -->
 
             <?php echo $view->render(
-<<<<<<< HEAD
                 'MauticEmailBundle:Email:graph.html.php',
                 [
                     'stats'         => $stats,
+                    'statsDevices'  => $statsDevices,
                     'emailType'     => $emailType,
                     'email'         => $email,
                     'isVariant'     => ($showTranslations || $showVariants),
                     'showAllStats'  => $showAllStats,
-=======
-                'MauticEmailBundle:Email:'.$emailType.'_graph.html.php',
-                array(
-                    'stats'        => $stats,
-                    'statsDevices' => $statsDevices,
-                    'email'        => $email,
-                    'showVariants' => $showVariants,
-                    'isVariant'    => $isVariant,
->>>>>>> 6a9f9080
                     'dateRangeForm' => $dateRangeForm
                 ]
             ); ?>
