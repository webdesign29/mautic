<?php
/**
 * @package     Mautic
 * @copyright   2014 Mautic, NP. All rights reserved.
 * @author      Mautic
 * @link        http://mautic.com
 * @license     GNU/GPLv3 http://www.gnu.org/licenses/gpl-3.0.html
 */
if ($tmpl == 'index')
$view->extend('MauticEmailBundle:Email:index.html.php');
?>
<div class="panel panel-default">
    <div class="panel-heading">
        <h3 class="panel-title">
            <?php echo $view['translator']->trans('mautic.email.header.index'); ?>
        </h3>
    </div>
    <div class="panel-toolbar-wrapper">
        <div class="panel-toolbar">
            <div class="checkbox custom-checkbox pull-left">
                <input type="checkbox" id="customcheckbox-one0" value="1" data-toggle="checkall" data-target="#reportTable">
                <label for="customcheckbox-one0"><?php echo $view['translator']->trans('mautic.core.table.selectall'); ?></label>
            </div>
        </div>
        <div class="panel-toolbar text-right">
            <button type="button" class="btn btn-sm btn-warning"><i class="fa fa-files-o"></i></button>
            <button type="button" class="btn btn-sm btn-danger"><i class="fa fa-trash-o"></i></button>
        </div>
    </div>
    <div class="table-responsive scrollable body-white padding-sm page-list">
        <?php if (count($items)): ?>
            <table class="table table-hover table-striped table-bordered email-list">
                <thead>
                <tr>
                    <th class="col-email-actions"></th>
                    <?php
                    echo $view->render('MauticCoreBundle:Helper:tableheader.html.php', array(
                        'sessionVar' => 'email',
                        'orderBy'    => 'e.subject',
                        'text'       => 'mautic.email.thead.subject',
                        'class'      => 'col-email-subject',
                        'default'    => true
                    ));

                    echo $view->render('MauticCoreBundle:Helper:tableheader.html.php', array(
                        'sessionVar' => 'email',
                        'orderBy'    => 'c.title',
                        'text'       => 'mautic.email.thead.category',
                        'class'      => 'visible-md visible-lg col-email-category'
                    ));

                    echo $view->render('MauticCoreBundle:Helper:tableheader.html.php', array(
                        'sessionVar' => 'email',
                        'orderBy'    => 'e.author',
                        'text'       => 'mautic.email.thead.author',
                        'class'      => 'visible-md visible-lg col-email-author'
                    ));

                    echo $view->render('MauticCoreBundle:Helper:tableheader.html.php', array(
                        'sessionVar' => 'email',
                        'orderBy'    => 'e.language',
                        'text'       => 'mautic.email.thead.language',
                        'class'      => 'visible-md visible-lg col-email-lang'
                    ));

                    echo $view->render('MauticCoreBundle:Helper:tableheader.html.php', array(
                        'sessionVar' => 'email',
                        'orderBy'    => 'e.sendCount',
                        'text'       => 'mautic.email.thead.sentcount',
                        'class'      => 'col-email-sendcount'
                    ));

<<<<<<< HEAD
                echo $view->render('MauticCoreBundle:Helper:tableheader.html.php', array(
                    'sessionVar' => 'email',
                    'orderBy'    => 'e.readCount',
                    'text'       => 'mautic.email.thead.readcount',
                    'class'      => 'col-email-readcount'
                )); ?>
                <td><?php echo $view['translator']->trans('mautic.email.thead.listcount'); ?></td>
                <?php
                echo $view->render('MauticCoreBundle:Helper:tableheader.html.php', array(
                    'sessionVar' => 'email',
                    'orderBy'    => 'e.id',
                    'text'       => 'mautic.email.thead.id',
                    'class'      => 'col-email-id'
                ));
                ?>
            </tr>
            </thead>
            <tbody>
            <?php foreach ($items as $item): ?>
                <?php
                $variantChildren = $item->getVariantChildren();
                ?>
                <tr>
                    <td>
                        <?php
                        echo $view->render('MauticCoreBundle:Helper:actions.html.php', array(
                            'item'      => $item,
                            'edit'      => $security->hasEntityAccess(
                                $permissions['email:emails:editown'],
                                $permissions['email:emails:editother'],
                                $item->getCreatedBy()
                            ),
                            'clone'     => $permissions['email:emails:create'],
                            'delete'    => $security->hasEntityAccess(
                                $permissions['email:emails:deleteown'],
                                $permissions['email:emails:deleteother'],
                                $item->getCreatedBy()),
                            'routeBase' => 'email',
                            'menuLink'  => 'mautic_email_index',
                            'langVar'   => 'email',
                            'nameGetter' => 'getSubject',
                            'custom'    => array(
                                array(
                                    'attr' => array(
                                        'href'   => 'javascript: void(0);',
                                        'onlick' =>
                                            "Mautic.showConfirmation(
                                               '{$view->escape($view["translator"]->trans("mautic.email.form.confirmsend",
                                               array("%name%" => $item->getSubject() . " (" . $item->getId() . ")")), 'js')}',
                                               '{$view->escape($view["translator"]->trans("mautic.email.send"), 'js')}',
                                               'executeAction',
                                               ['{$view['router']->generate('mautic_email_action',
                                               array("objectAction" => "send", "objectId" => $item->getId()))}',
                                               '#mautic_email_index'],
                                               '{$view->escape($view["translator"]->trans("mautic.core.form.cancel"), 'js')}','',[]);"
                                    ),
                                    'icon' => 'fa-send',
                                    'label' => 'mautic.email.sendmanual'
                                )
                            )
                        ));
                        ?>
                    </td>
                    <td>
                        <?php echo $view->render('MauticCoreBundle:Helper:publishstatus.html.php',array(
                            'item'       => $item,
                            'model'      => 'email'
                        )); ?>
                        <a href="<?php echo $view['router']->generate('mautic_email_action',
                            array("objectAction" => "view", "objectId" => $item->getId())); ?>"
                           data-toggle="ajax">
                            <?php echo $item->getSubject(); ?>
                        </a>
                        <?php
                        $hasVariants = count($variantChildren);
                        if ($hasVariants): ?>
                        <span>
                            <i class="fa fa-fw fa-sitemap"></i>
                        </span>
                    <?php endif; ?>
                    </td>
                    <td class="visible-md visible-lg">
                        <?php $catName = ($category = $item->getCategory()) ? $category->getSubject() :
                            $view['translator']->trans('mautic.core.form.uncategorized'); ?>
                        <span><?php echo $catName; ?></span>
                    </td>
                    <td class="visible-md visible-lg"><?php echo $item->getAuthor(); ?></td>
                    <td class="visible-md visible-lg"><?php echo $item->getLanguage(); ?></td>
                    <td class="visible-md visible-lg"><?php echo $item->getSentCount(); ?></td>
                    <td class="visible-md visible-lg"><?php echo $item->getReadCount(); ?></td>
                    <td class="visible-md visible-lg"><?php echo count($item->getLists()); ?></td>
                    <td class="visible-md visible-lg"><?php echo $item->getId(); ?></td>
=======
                    echo $view->render('MauticCoreBundle:Helper:tableheader.html.php', array(
                        'sessionVar' => 'email',
                        'orderBy'    => 'e.readCount',
                        'text'       => 'mautic.email.thead.readcount',
                        'class'      => 'col-email-readcount'
                    )); ?>
                    <td><?php echo $view['translator']->trans('mautic.email.thead.listcount'); ?></td>
                    <?php
                    echo $view->render('MauticCoreBundle:Helper:tableheader.html.php', array(
                        'sessionVar' => 'email',
                        'orderBy'    => 'e.id',
                        'text'       => 'mautic.email.thead.id',
                        'class'      => 'col-email-id'
                    ));
                    ?>
>>>>>>> 87d0092d
                </tr>
                </thead>
                <tbody>
                <?php foreach ($items as $item): ?>
                    <?php
                    $variantChildren = $item->getVariantChildren();
                    ?>
                    <tr>
                        <td>
                            <?php
                            echo $view->render('MauticCoreBundle:Helper:actions.html.php', array(
                                'item'      => $item,
                                'edit'      => $security->hasEntityAccess(
                                    $permissions['email:emails:editown'],
                                    $permissions['email:emails:editother'],
                                    $item->getCreatedBy()
                                ),
                                'clone'     => $permissions['email:emails:create'],
                                'delete'    => $security->hasEntityAccess(
                                    $permissions['email:emails:deleteown'],
                                    $permissions['email:emails:deleteother'],
                                    $item->getCreatedBy()),
                                'routeBase' => 'email',
                                'menuLink'  => 'mautic_email_index',
                                'langVar'   => 'email',
                                'nameGetter' => 'getSubject',
                                'custom'    => <<<CUSTOM
    <li>
        <a href="javascript:void(0);"
           onclick="Mautic.showConfirmation(
               '{$view->escape($view["translator"]->trans("mautic.email.form.confirmsend",
               array("%name%" => $item->getSubject() . " (" . $item->getId() . ")")), 'js')}',
               '{$view->escape($view["translator"]->trans("mautic.email.send"), 'js')}',
               'executeAction',
               ['{$view['router']->generate('mautic_email_action',
               array("objectAction" => "send", "objectId" => $item->getId()))}',
               '#mautic_email_index'],
               '{$view->escape($view["translator"]->trans("mautic.core.form.cancel"), 'js')}','',[]);">
            <span><i class="fa fa-fw fa-send"></i>{$view['translator']->trans('mautic.email.sendmanual')}</span>
        </a>
    </li>
CUSTOM
                            ));
                            ?>
                        </td>
                        <td>
                            <?php echo $view->render('MauticCoreBundle:Helper:publishstatus.html.php',array(
                                'item'       => $item,
                                'model'      => 'email'
                            )); ?>
                            <a href="<?php echo $view['router']->generate('mautic_email_action',
                                array("objectAction" => "view", "objectId" => $item->getId())); ?>"
                               data-toggle="ajax">
                                <?php echo $item->getSubject(); ?>
                            </a>
                            <?php
                            $hasVariants = count($variantChildren);
                            if ($hasVariants): ?>
                            <span>
                                <i class="fa fa-fw fa-sitemap"></i>
                            </span>
                        <?php endif; ?>
                        </td>
                        <td class="visible-md visible-lg">
                            <?php $catName = ($category = $item->getCategory()) ? $category->getSubject() :
                                $view['translator']->trans('mautic.core.form.uncategorized'); ?>
                            <span><?php echo $catName; ?></span>
                        </td>
                        <td class="visible-md visible-lg"><?php echo $item->getAuthor(); ?></td>
                        <td class="visible-md visible-lg"><?php echo $item->getLanguage(); ?></td>
                        <td class="visible-md visible-lg"><?php echo $item->getSentCount(); ?></td>
                        <td class="visible-md visible-lg"><?php echo $item->getReadCount(); ?></td>
                        <td class="visible-md visible-lg"><?php echo count($item->getLists()); ?></td>
                        <td class="visible-md visible-lg"><?php echo $item->getId(); ?></td>
                    </tr>
                <?php endforeach; ?>
                </tbody>
            </table>
        <?php else: ?>
            <h4><?php echo $view['translator']->trans('mautic.core.noresults'); ?></h4>
        <?php endif; ?>
    </div>
    <div class="panel-footer">
        <?php echo $view->render('MauticCoreBundle:Helper:pagination.html.php', array(
            "totalItems"      => count($items),
            "page"            => $page,
            "limit"           => $limit,
            "menuLinkId"      => 'mautic_email_index',
            "baseUrl"         => $view['router']->generate('mautic_email_index'),
            'sessionVar'      => 'email'
        )); ?>
    </div>
</div><|MERGE_RESOLUTION|>--- conflicted
+++ resolved
@@ -70,100 +70,6 @@
                         'class'      => 'col-email-sendcount'
                     ));
 
-<<<<<<< HEAD
-                echo $view->render('MauticCoreBundle:Helper:tableheader.html.php', array(
-                    'sessionVar' => 'email',
-                    'orderBy'    => 'e.readCount',
-                    'text'       => 'mautic.email.thead.readcount',
-                    'class'      => 'col-email-readcount'
-                )); ?>
-                <td><?php echo $view['translator']->trans('mautic.email.thead.listcount'); ?></td>
-                <?php
-                echo $view->render('MauticCoreBundle:Helper:tableheader.html.php', array(
-                    'sessionVar' => 'email',
-                    'orderBy'    => 'e.id',
-                    'text'       => 'mautic.email.thead.id',
-                    'class'      => 'col-email-id'
-                ));
-                ?>
-            </tr>
-            </thead>
-            <tbody>
-            <?php foreach ($items as $item): ?>
-                <?php
-                $variantChildren = $item->getVariantChildren();
-                ?>
-                <tr>
-                    <td>
-                        <?php
-                        echo $view->render('MauticCoreBundle:Helper:actions.html.php', array(
-                            'item'      => $item,
-                            'edit'      => $security->hasEntityAccess(
-                                $permissions['email:emails:editown'],
-                                $permissions['email:emails:editother'],
-                                $item->getCreatedBy()
-                            ),
-                            'clone'     => $permissions['email:emails:create'],
-                            'delete'    => $security->hasEntityAccess(
-                                $permissions['email:emails:deleteown'],
-                                $permissions['email:emails:deleteother'],
-                                $item->getCreatedBy()),
-                            'routeBase' => 'email',
-                            'menuLink'  => 'mautic_email_index',
-                            'langVar'   => 'email',
-                            'nameGetter' => 'getSubject',
-                            'custom'    => array(
-                                array(
-                                    'attr' => array(
-                                        'href'   => 'javascript: void(0);',
-                                        'onlick' =>
-                                            "Mautic.showConfirmation(
-                                               '{$view->escape($view["translator"]->trans("mautic.email.form.confirmsend",
-                                               array("%name%" => $item->getSubject() . " (" . $item->getId() . ")")), 'js')}',
-                                               '{$view->escape($view["translator"]->trans("mautic.email.send"), 'js')}',
-                                               'executeAction',
-                                               ['{$view['router']->generate('mautic_email_action',
-                                               array("objectAction" => "send", "objectId" => $item->getId()))}',
-                                               '#mautic_email_index'],
-                                               '{$view->escape($view["translator"]->trans("mautic.core.form.cancel"), 'js')}','',[]);"
-                                    ),
-                                    'icon' => 'fa-send',
-                                    'label' => 'mautic.email.sendmanual'
-                                )
-                            )
-                        ));
-                        ?>
-                    </td>
-                    <td>
-                        <?php echo $view->render('MauticCoreBundle:Helper:publishstatus.html.php',array(
-                            'item'       => $item,
-                            'model'      => 'email'
-                        )); ?>
-                        <a href="<?php echo $view['router']->generate('mautic_email_action',
-                            array("objectAction" => "view", "objectId" => $item->getId())); ?>"
-                           data-toggle="ajax">
-                            <?php echo $item->getSubject(); ?>
-                        </a>
-                        <?php
-                        $hasVariants = count($variantChildren);
-                        if ($hasVariants): ?>
-                        <span>
-                            <i class="fa fa-fw fa-sitemap"></i>
-                        </span>
-                    <?php endif; ?>
-                    </td>
-                    <td class="visible-md visible-lg">
-                        <?php $catName = ($category = $item->getCategory()) ? $category->getSubject() :
-                            $view['translator']->trans('mautic.core.form.uncategorized'); ?>
-                        <span><?php echo $catName; ?></span>
-                    </td>
-                    <td class="visible-md visible-lg"><?php echo $item->getAuthor(); ?></td>
-                    <td class="visible-md visible-lg"><?php echo $item->getLanguage(); ?></td>
-                    <td class="visible-md visible-lg"><?php echo $item->getSentCount(); ?></td>
-                    <td class="visible-md visible-lg"><?php echo $item->getReadCount(); ?></td>
-                    <td class="visible-md visible-lg"><?php echo count($item->getLists()); ?></td>
-                    <td class="visible-md visible-lg"><?php echo $item->getId(); ?></td>
-=======
                     echo $view->render('MauticCoreBundle:Helper:tableheader.html.php', array(
                         'sessionVar' => 'email',
                         'orderBy'    => 'e.readCount',
@@ -179,7 +85,6 @@
                         'class'      => 'col-email-id'
                     ));
                     ?>
->>>>>>> 87d0092d
                 </tr>
                 </thead>
                 <tbody>
