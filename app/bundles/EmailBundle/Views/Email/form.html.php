--- conflicted
+++ resolved
@@ -11,13 +11,11 @@
 $view['slots']->set('mauticContent', 'email');
 
 $variantParent = $email->getVariantParent();
-<<<<<<< HEAD
-$subheader = ($variantParent) ? '<div><span class="small">' . $view['translator']->trans('mautic.core.variant_of', array(
-=======
 $isExisting = $email->getId();
 
+$isExisting = $email->getId();
+
 $subheader = ($variantParent) ? '<div><span class="small">' . $view['translator']->trans('mautic.email.header.editvariant', [
->>>>>>> 991252d7
     '%name%' => $email->getName(),
     '%parent%' => $variantParent->getName()
 ]) . '</span></div>' : '';
@@ -34,13 +32,10 @@
 if (!isset($attachmentSize)) {
     $attachmentSize = 0;
 }
-<<<<<<< HEAD
-=======
 
 $attr = $form->vars['attr'];
 $attr['data-submit-callback-async'] = "clearThemeHtmlBeforeSave";
 
->>>>>>> 991252d7
 ?>
 
 <?php echo $view['form']->start($form, ['attr' => $attr]); ?>
