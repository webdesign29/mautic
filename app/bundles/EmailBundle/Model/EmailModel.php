--- conflicted
+++ resolved
@@ -1363,12 +1363,7 @@
         $mailer->setTokens($tokens);
         $mailer->setEmail($email, false, $emailSettings[$emailId]['slots'], $assetAttachments, (!$saveStat));
 
-<<<<<<< HEAD
-=======
-        $mailer->useMailerTokenization();
-
         $errors = [];
->>>>>>> d0ac6971
         foreach ($users as $user) {
             $idHash = uniqid();
             $mailer->setIdHash($idHash);
