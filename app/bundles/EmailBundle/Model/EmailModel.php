<?php
/**
 * @package     Mautic
 * @copyright   2014 Mautic Contributors. All rights reserved.
 * @author      Mautic
 * @link        http://mautic.org
 * @license     GNU/GPLv3 http://www.gnu.org/licenses/gpl-3.0.html
 */

namespace Mautic\EmailBundle\Model;

use Mautic\CoreBundle\Helper\DateTimeHelper;
use Mautic\CoreBundle\Helper\IpLookupHelper;
use Mautic\CoreBundle\Helper\ThemeHelper;
use Mautic\CoreBundle\Model\FormModel;
use Mautic\CoreBundle\Model\TranslationModelTrait;
use Mautic\CoreBundle\Model\VariantModelTrait;
use Mautic\LeadBundle\Entity\LeadDevice;
use Mautic\EmailBundle\Entity\StatDevice;
use Mautic\EmailBundle\Helper\MailHelper;
use Mautic\EmailBundle\MonitoredEmail\Mailbox;
use Mautic\EmailBundle\Swiftmailer\Exception\BatchQueueMaxException;
use Mautic\EmailBundle\Entity\Email;
use Mautic\EmailBundle\Entity\Stat;
use Mautic\EmailBundle\Event\EmailBuilderEvent;
use Mautic\EmailBundle\Event\EmailEvent;
use Mautic\EmailBundle\Event\EmailOpenEvent;
use Mautic\EmailBundle\EmailEvents;
use Mautic\LeadBundle\Entity\DoNotContact;
use Mautic\LeadBundle\Entity\Lead;
use Mautic\CoreBundle\Helper\Chart\LineChart;
use Mautic\CoreBundle\Helper\Chart\BarChart;
use Mautic\CoreBundle\Helper\Chart\PieChart;
use Mautic\CoreBundle\Helper\Chart\ChartQuery;
use Mautic\CoreBundle\Helper\CoreParametersHelper;
use Doctrine\DBAL\Query\QueryBuilder;
use Mautic\LeadBundle\Model\LeadModel;
use Mautic\PageBundle\Model\TrackableModel;
use Mautic\UserBundle\Model\UserModel;
use Symfony\Component\EventDispatcher\Event;
use Symfony\Component\HttpKernel\Exception\MethodNotAllowedHttpException;
use DeviceDetector\DeviceDetector;

/**
 * Class EmailModel
 * {@inheritdoc}
 * @package Mautic\CoreBundle\Model\FormModel
 */
class EmailModel extends FormModel
{
    use VariantModelTrait;
    use TranslationModelTrait;

    /**
     * @var IpLookupHelper
     */
    protected $ipLookupHelper;

    /**
     * @var ThemeHelper
     */
    protected $themeHelper;

    /**
     * @var Mailbox
     */
    protected $mailboxHelper;

    /**
     * @var MailHelper
     */
    protected $mailHelper;

    /**
     * @var LeadModel
     */
    protected $leadModel;

    /**
     * @var TrackableModel
     */
    protected $pageTrackableModel;

    /**
     * @var UserModel
     */
    protected $userModel;

    /**
<<<<<<< HEAD
     * @var Mixed
     */
    protected $coreParameters;
=======
     * @var bool
     */
    protected $updatingTranslationChildren = false;
>>>>>>> 18358180

    /**
     * EmailModel constructor.
     *
     * @param IpLookupHelper $ipLookupHelper
     * @param ThemeHelper    $themeHelper
     * @param Mailbox        $mailboxHelper
     * @param MailHelper     $mailHelper
     * @param LeadModel      $leadModel
     * @param TrackableModel $pageTrackableModel
     * @param UserModel      $userModel
     */
    public function __construct(
        IpLookupHelper $ipLookupHelper,
        ThemeHelper $themeHelper,
        Mailbox $mailboxHelper,
        MailHelper $mailHelper,
        LeadModel $leadModel,
        TrackableModel $pageTrackableModel,
        UserModel $userModel,
        CoreParametersHelper $coreParametersHelper
    ) {
        $this->ipLookupHelper     = $ipLookupHelper;
        $this->themeHelper        = $themeHelper;
        $this->mailboxHelper      = $mailboxHelper;
        $this->mailHelper         = $mailHelper;
        $this->leadModel          = $leadModel;
        $this->pageTrackableModel = $pageTrackableModel;
        $this->userModel          = $userModel;
        $this->coreParameters    = $coreParametersHelper;
    }

    /**
     * {@inheritdoc}
     *
     * @return \Mautic\EmailBundle\Entity\EmailRepository
     */
    public function getRepository()
    {
        return $this->em->getRepository('MauticEmailBundle:Email');
    }

    /**
     * @return \Mautic\EmailBundle\Entity\StatRepository
     */
    public function getStatRepository()
    {
        return $this->em->getRepository('MauticEmailBundle:Stat');
    }

    /**
     * @return \Mautic\EmailBundle\Entity\CopyRepository
     */
    public function getCopyRepository()
    {
        return $this->em->getRepository('MauticEmailBundle:Copy');
    }

    /**
    * @return \Mautic\EmailBundle\Entity\StatDeviceRepository
    */
    public function getStatDeviceRepository()
    {
        return $this->em->getRepository('MauticEmailBundle:StatDevice');
    }


    /**
     * {@inheritdoc}
     */
    public function getPermissionBase()
    {
        return 'email:emails';
    }

    /**
     * {@inheritdoc}
     *
     * @param Email $entity
     * @param       $unlock
     *
     * @return mixed
     */
    public function saveEntity($entity, $unlock = true)
    {
        $type = $entity->getEmailType();
        if (empty($type)) {
            // Just in case JS failed
            $entity->setEmailType('template');
        }

        // Ensure that list emails are published
        if ($entity->getEmailType() == 'list') {
            $entity->setIsPublished(true);
            $entity->setPublishDown(null);
            $entity->setPublishUp(null);


            // Ensure that this email has the same lists assigned as the translated parent if applicable
            /** @var Email $translationParent */
            if ($translationParent = $entity->getTranslationParent()) {
                $parentLists  = $translationParent->getLists()->toArray();
                $entity->setLists($parentLists);
            }
        }

        if (!$this->updatingTranslationChildren) {
            if (!$entity->isNew()) {
                //increase the revision
                $revision = $entity->getRevision();
                $revision++;
                $entity->setRevision($revision);
            }

            // Reset a/b test if applicable
            if ($isVariant = $entity->isVariant()) {
                $variantStartDate = new \DateTime();
                $resetVariants    = $this->preVariantSaveEntity($entity, ['setVariantSentCount', 'setVariantReadCount'], $variantStartDate);
            }

            parent::saveEntity($entity, $unlock);

            if ($isVariant) {
                $emailIds = $entity->getRelatedEntityIds();
                $this->postVariantSaveEntity($entity, $resetVariants, $emailIds, $variantStartDate);
            }

            $this->postTranslationEntitySave($entity);

            // Force translations for this entity to use the same segments
            if ($entity->getEmailType() == 'list' && $entity->hasTranslations()) {
                $translations = $entity->getTranslationChildren()->toArray();
                $this->updatingTranslationChildren = true;
                foreach ($translations as $translation) {
                    $this->saveEntity($translation);
                }
                $this->updatingTranslationChildren = false;
            }
        } else {
            parent::saveEntity($entity, false);
        }
    }

    /**
     * Save an array of entities
     *
     * @param  $entities
     * @param  $unlock
     *
     * @return array
     */
    public function saveEntities($entities, $unlock = true)
    {
        //iterate over the results so the events are dispatched on each delete
        $batchSize = 20;
        foreach ($entities as $k => $entity) {
            $isNew = ($entity->getId()) ? false : true;

            //set some defaults
            $this->setTimestamps($entity, $isNew, $unlock);

            if ($dispatchEvent = $entity instanceof Email) {
                $event = $this->dispatchEvent("pre_save", $entity, $isNew);
            }

            $this->getRepository()->saveEntity($entity, false);

            if ($dispatchEvent) {
                $this->dispatchEvent("post_save", $entity, $isNew, $event);
            }

            if ((($k + 1) % $batchSize) === 0) {
                $this->em->flush();
            }
        }
        $this->em->flush();
    }

    /**
     * {@inheritdoc}
     *
     * @param       $entity
     * @param       $formFactory
     * @param null  $action
     * @param array $options
     *
     * @return mixed
     * @throws \Symfony\Component\HttpKernel\Exception\NotFoundHttpException
     */
    public function createForm($entity, $formFactory, $action = null, $options = [])
    {
        if (!$entity instanceof Email) {
            throw new MethodNotAllowedHttpException(['Email']);
        }
        if (!empty($action)) {
            $options['action'] = $action;
        }

        return $formFactory->create('emailform', $entity, $options);
    }

    /**
     * Get a specific entity or generate a new one if id is empty
     *
     * @param $id
     *
     * @return null|Email
     */
    public function getEntity($id = null)
    {
        if ($id === null) {
            $entity = new Email();
            $entity->setSessionId('new_'.hash('sha1', uniqid(mt_rand())));
        } else {
            $entity = parent::getEntity($id);
            if ($entity !== null) {
                $entity->setSessionId($entity->getId());
            }
        }

        return $entity;
    }

    /**
     * {@inheritdoc}
     *
     * @param $action
     * @param $event
     * @param $entity
     * @param $isNew
     *
     * @throws \Symfony\Component\HttpKernel\Exception\MethodNotAllowedHttpException
     */
    protected function dispatchEvent($action, &$entity, $isNew = false, Event $event = null)
    {
        if (!$entity instanceof Email) {
            throw new MethodNotAllowedHttpException(['Email']);
        }

        switch ($action) {
            case "pre_save":
                $name = EmailEvents::EMAIL_PRE_SAVE;
                break;
            case "post_save":
                $name = EmailEvents::EMAIL_POST_SAVE;
                break;
            case "pre_delete":
                $name = EmailEvents::EMAIL_PRE_DELETE;
                break;
            case "post_delete":
                $name = EmailEvents::EMAIL_POST_DELETE;
                break;
            default:
                return null;
        }

        if ($this->dispatcher->hasListeners($name)) {
            if (empty($event)) {
                $event = new EmailEvent($entity, $isNew);
                $event->setEntityManager($this->em);
            }

            $this->dispatcher->dispatch($name, $event);

            return $event;
        } else {
            return null;
        }
    }

    /**
     * @param string|Stat $stat
     * @param             $request
     * @param bool        $viaBrowser
     */
    public function hitEmail($stat, $request, $viaBrowser = false)
    {
        if (!$stat instanceof Stat) {
            $stat = $this->getEmailStatus($stat);
        }

        if (!$stat) {
            return;
        }

        $email = $stat->getEmail();

        if ((int) $stat->isRead()) {
            if ($viaBrowser && !$stat->getViewedInBrowser()) {
                //opened via browser so note it
                $stat->setViewedInBrowser($viaBrowser);
            }
        }

        $readDateTime = new DateTimeHelper;
        $stat->setLastOpened($readDateTime->getDateTime());

        $lead = $stat->getLead();
        if ($lead !== null) {
            // Set the lead as current lead
            $this->leadModel->setCurrentLead($lead);
        }

        $firstTime = false;
        if (!$stat->getIsRead()) {
            $firstTime = true;
            $stat->setIsRead(true);
            $stat->setDateRead($readDateTime->getDateTime());

            // Only up counts if associated with both an email and lead
            if ($email && $lead) {
                try {
                    $this->getRepository()->upCount($email->getId(), 'read', 1, $email->isVariant());
                } catch (\Exception $exception) {
                    error_log($exception);
                }
            }
        }

        if ($viaBrowser) {
            $stat->setViewedInBrowser($viaBrowser);
        }

        $stat->addOpenDetails(
            [
                'datetime'  => $readDateTime->toUtcString(),
                'useragent' => $request->server->get('HTTP_USER_AGENT'),
                'inBrowser' => $viaBrowser,
            ]
        );

        //check for existing IP
        $ipAddress = $this->ipLookupHelper->getIpAddress();
        $stat->setIpAddress($ipAddress);

        if ($this->dispatcher->hasListeners(EmailEvents::EMAIL_ON_OPEN)) {
            $event = new EmailOpenEvent($stat, $request, $firstTime);
            $this->dispatcher->dispatch(EmailEvents::EMAIL_ON_OPEN, $event);
        }

        //device granularity
        $dd = new DeviceDetector($request->server->get('HTTP_USER_AGENT'));
        $dd->parse();
        $deviceRepo      = $this->leadModel->getDeviceRepository();
        $emailOpenDevice = $deviceRepo->getDevice(null, $lead, $dd->getDeviceName(), $dd->getBrand(), $dd->getModel());

        if (empty($emailOpenDevice)) {
            $emailOpenDevice = new LeadDevice();
            $emailOpenDevice->setClientInfo($dd->getClient());
            $emailOpenDevice->setDevice($dd->getDeviceName());
            $emailOpenDevice->setDeviceBrand($dd->getBrand());
            $emailOpenDevice->setDeviceModel($dd->getModel());
            $emailOpenDevice->setDeviceOs($dd->getOs());
            $emailOpenDevice->setDateOpen($readDateTime->toUtcString());
            $emailOpenDevice->setLead($lead);

            try {
                $this->em->persist($emailOpenDevice);
                $this->em->flush($emailOpenDevice);
            } catch (\Exception $exception) {
                if (MAUTIC_ENV === 'dev') {

                    throw $exception;
                } else {
                    $this->logger->addError(
                        $exception->getMessage(),
                        ['exception' => $exception]
                    );
                }
            }
        } else {
            $emailOpenDevice = $deviceRepo->getEntity($emailOpenDevice['id']);
        }

        if ($email) {
            $this->em->persist($email);
            $this->em->flush($email);
        }

        if (isset($emailOpenDevice) and is_object($emailOpenDevice)) {
            $emailOpenStat = new StatDevice();
            $emailOpenStat->setIpAddress($ipAddress);
            $emailOpenStat->setDevice($emailOpenDevice);
            $emailOpenStat->setDateOpened($readDateTime->toUtcString());
            $emailOpenStat->setStat($stat);

            $this->em->persist($emailOpenStat);
            $this->em->flush($emailOpenStat);
        }

        $this->em->persist($stat);
        $this->em->flush();
    }

    /**
     * Get array of page builder tokens from bundles subscribed PageEvents::PAGE_ON_BUILD
     *
     * @param null|Email   $email
     * @param array|string $requestedComponents all | tokens | tokenSections | abTestWinnerCriteria
     * @param null|string  $tokenFilter
     *
     * @return array
     */
    public function getBuilderComponents (Email $email = null, $requestedComponents = 'all', $tokenFilter = null, $withBC = true)
    {
        $singleComponent = (!is_array($requestedComponents) && $requestedComponents != 'all');
        $components      = [];
        $event           = new EmailBuilderEvent($this->translator, $email, $requestedComponents, $tokenFilter);
        $this->dispatcher->dispatch(EmailEvents::EMAIL_ON_BUILD, $event);

        if (!is_array($requestedComponents)) {
            $requestedComponents = [$requestedComponents];
        }

        foreach ($requestedComponents as $requested) {
            switch ($requested) {
                case 'tokens':
                    $components[$requested] = $event->getTokens($withBC);
                    break;
                case 'visualTokens':
                    $components[$requested] = $event->getVisualTokens();
                    break;
                case 'tokenSections':
                    $components[$requested] = $event->getTokenSections();
                    break;
                case 'abTestWinnerCriteria':
                    $components[$requested] = $event->getAbTestWinnerCriteria();
                    break;
                case 'slotTypes':
                    $components[$requested] = $event->getSlotTypes();
                    break;
                default:
                    $components['tokens']               = $event->getTokens($withBC);
                    $components['tokenSections']        = $event->getTokenSections();
                    $components['abTestWinnerCriteria'] = $event->getAbTestWinnerCriteria();
                    $components['slotTypes']            = $event->getSlotTypes();
                    break;
            }
        }

        return ($singleComponent) ? $components[$requestedComponents[0]] : $components;
    }

    /**
     * @param $idHash
     *
     * @return Stat
     */
    public function getEmailStatus($idHash)
    {
        return $this->getStatRepository()->getEmailStatus($idHash);
    }

    /**
     * Search for an email stat by email and lead IDs
     *
     * @param $emailId
     * @param $leadId
     *
     * @return array
     */
    public function getEmailStati($emailId, $leadId)
    {
        return $this->getStatRepository()->findBy(
            [
                'email' => (int) $emailId,
                'lead'  => (int) $leadId,
            ],
            ['dateSent' => 'DESC']
        );
    }

    /**
     * Get a stats for email by list
     *
     * @param                $email
     * @param bool           $includeVariants
     * @param \DateTime|null $dateFrom
     * @param \DateTime|null $dateTo
     *
     * @return array
     */
    public function getEmailListStats($email, $includeVariants = false, \DateTime $dateFrom = null, \DateTime $dateTo = null)
    {
        if (!$email instanceof Email) {
            $email = $this->getEntity($email);
        }

        $emailIds = ($includeVariants && ($email->isVariant() || $email->isTranslation())) ? $email->getRelatedEntityIds() : [$email->getId()];

        $lists     = $email->getLists();
        $listCount = count($lists);
        $combined  = [0, 0, 0, 0, 0, 0];

        $chart = new BarChart(
            [
                $this->translator->trans('mautic.email.sent'),
                $this->translator->trans('mautic.email.read'),
                $this->translator->trans('mautic.email.failed'),
                $this->translator->trans('mautic.email.clicked'),
                $this->translator->trans('mautic.email.unsubscribed'),
                $this->translator->trans('mautic.email.bounced'),
            ]
        );

        if ($listCount) {
            /** @var \Mautic\EmailBundle\Entity\StatRepository $statRepo */
            $statRepo = $this->em->getRepository('MauticEmailBundle:Stat');

            /** @var \Mautic\LeadBundle\Entity\DoNotContactRepository $dncRepo */
            $dncRepo = $this->em->getRepository('MauticLeadBundle:DoNotContact');

            /** @var \Mautic\PageBundle\Entity\TrackableRepository $trackableRepo */
            $trackableRepo = $this->em->getRepository('MauticPageBundle:Trackable');

            $query = new ChartQuery($this->em->getConnection(), $dateFrom, $dateTo);
            $key   = ($listCount > 1) ? 1 : 0;

            $sentCounts         = $statRepo->getSentCount($emailIds, true, $query);
            $readCounts         = $statRepo->getReadCount($emailIds, true, $query);
            $failedCounts       = $statRepo->getFailedCount($emailIds, true, $query);
            $clickCounts        = $trackableRepo->getCount('email', $emailIds, true, $query);
            $unsubscribedCounts = $dncRepo->getCount('email', $emailIds, DoNotContact::UNSUBSCRIBED, true, $query);
            $bouncedCounts      = $dncRepo->getCount('email', $emailIds, DoNotContact::BOUNCED, true, $query);

            foreach ($lists as $l) {
                $sentCount = isset($sentCounts[$l->getId()]) ? $sentCounts[$l->getId()] : 0;
                $combined[0] += $sentCount;

                $readCount = isset($readCounts[$l->getId()]) ? $readCounts[$l->getId()] : 0;
                $combined[1] += $readCount;

                $failedCount = isset($failedCounts[$l->getId()]) ? $failedCounts[$l->getId()] : 0;
                $combined[2] += $failedCount;

                $clickCount = isset($clickCounts[$l->getId()]) ? $clickCounts[$l->getId()] : 0;
                $combined[3] += $clickCount;

                $unsubscribedCount = isset($unsubscribedCounts[$l->getId()]) ? $unsubscribedCounts[$l->getId()] : 0;
                $combined[4] += $unsubscribedCount;

                $bouncedCount = isset($bouncedCounts[$l->getId()]) ? $bouncedCounts[$l->getId()] : 0;
                $combined[5] += $bouncedCount;

                $chart->setDataset(
                    $l->getName(),
                    [
                        $sentCount,
                        $readCount,
                        $failedCount,
                        $clickCount,
                        $unsubscribedCount,
                        $bouncedCount,
                    ],
                    $key
                );

                $key++;
            }
        }

        if ($listCount > 1) {
            $chart->setDataset(
                $this->translator->trans('mautic.email.lists.combined'),
                $combined,
                0
            );
        }

        return $chart->render();
    }
    /**
     * Get a stats for email by list
     *
     * @param Email|int $email
     * @param bool      $includeVariants
     *
     * @return array
     */
    public function getEmailDeviceStats($email, $includeVariants = false, $dateFrom = null, $dateTo = null)
    {
        if (!$email instanceof Email) {
            $email = $this->getEntity($email);
        }

        $emailIds  = ($includeVariants) ? $email->getRelatedEntityIds() : [$email->getId()];
        $templateEmail = 'template' === $email->getEmailType();
        $results = $this->getStatDeviceRepository()->getDeviceStats($emailIds, $dateFrom, $dateTo);

        // Organize by list_id (if a segment email) and/or device
        $stats   = [];
        $devices = [];
        foreach ($results as $result) {
            if (empty($result['device'])) {
                $result['device'] = $this->translator->trans('mautic.core.unknown');
            } else {
                $result['device'] = mb_substr($result['device'], 0, 12);
            }
            $devices[$result['device']] = $result['device'];

            if ($templateEmail) {
                // List doesn't matter
                $stats[$result['device']] = $result['count'];
            } elseif (null !== $result['list_id']) {
                if (!isset($stats[$result['list_id']])) {
                    $stats[$result['list_id']] = [];
                }

                if (!isset($stats[$result['list_id']][$result['device']])) {
                    $stats[$result['list_id']][$result['device']] = (int) $result['count'];
                } else {
                    $stats[$result['list_id']][$result['device']] += (int) $result['count'];
                }
            }
        }

        $listCount = 0;
        if (!$templateEmail) {
            $lists     = $email->getLists();
            $listNames = [];
            foreach ($lists as $l) {
                $listNames[$l->getId()] = $l->getName();
            }
            $listCount = count($listNames);
        }

        natcasesort($devices);
        $chart = new BarChart(array_values($devices));

        if ($templateEmail) {
            // Populate the data
            $chart->setDataset(
                null,
                array_values($stats),
                0
            );
        } else {
            $combined = [];
            $key   = ($listCount > 1) ? 1 : 0;
            foreach ($listNames as $id => $name) {
                // Fill in missing devices
                $listStats = [];
                foreach ($devices as $device) {
                    $listStat    = (!isset($stats[$id][$device])) ? 0 : $stats[$id][$device];
                    $listStats[] = $listStat;

                    if (!isset($combined[$device])) {
                        $combined[$device] = 0;
                    }

                    $combined[$device] += $listStat;
                }

                // Populate the data
                $chart->setDataset(
                    $name,
                    $listStats,
                    $key
                );

                $key++;
            }

            if ($listCount > 1) {
                $chart->setDataset(
                    $this->translator->trans('mautic.email.lists.combined'),
                    array_values($combined),
                    0
                );
            }
        }

        return $chart->render();
    }

    /**
     * @param           $email
     * @param bool      $includeVariants
     * @param           $unit
     * @param \DateTime $dateFrom
     * @param \DateTime $dateTo
     *
     * @return array
     */
    public function getEmailGeneralStats($email, $includeVariants = false, $unit, \DateTime $dateFrom, \DateTime $dateTo)
    {
        if (!$email instanceof Email) {
            $email = $this->getEntity($email);
        }

        $filter = [
            'email_id' => ($includeVariants) ? $email->getRelatedEntityIds() : [$email->getId()],
            'flag'     => 'all',
        ];

        return $this->getEmailsLineChartData($unit, $dateFrom, $dateTo, null, $filter);
    }

    /**
     * Get an array of tracked links
     *
     * @param $emailId
     *
     * @return array
     */
    public function getEmailClickStats($emailId)
    {
        return $this->pageTrackableModel->getTrackableList('email', $emailId);
    }

    /**
     * Get the number of leads this email will be sent to
     *
     * @param Email $email
     * @param mixed $listId          Leads for a specific lead list
     * @param bool  $countOnly       If true, return count otherwise array of leads
     * @param int   $limit           Max number of leads to retrieve
     * @param bool  $includeVariants If false, emails sent to a variant will not be included
     *
     * @return int|array
     */
    public function getPendingLeads(Email $email, $listId = null, $countOnly = false, $limit = null, $includeVariants = true)
    {
        $variantIds = ($includeVariants) ? $email->getRelatedEntityIds() : null;
        $total      = $this->getRepository()->getEmailPendingLeads($email->getId(), $variantIds, $listId, $countOnly, $limit);

        return $total;
    }

    /**
     * Send an email to lead lists
     *
     * @param Email $email
     * @param array $lists
     * @param int   $limit
     *
     * @return array array(int $sentCount, int $failedCount, array $failedRecipientsByList)
     */
    public function sendEmailToLists(Email $email, $lists = null, $limit = null)
    {
        //get the leads
        if (empty($lists)) {
            $lists = $email->getLists();
        }

        //get email settings such as templates, weights, etc
        $emailSettings = $this->getEmailSettings($email);
        $options       = [
            'source'        => ['email', $email->getId()],
            'emailSettings' => $emailSettings,
            'allowResends'  => false,
            'customHeaders' => [
                'Precedence' => 'Bulk',
            ],
        ];

        $failed      = [];
        $sentCount   = 0;
        $failedCount = 0;

        foreach ($lists as $list) {
            if ($limit !== null && $limit <= 0) {
                // Hit the max for this batch
                break;
            }

            $options['listId'] = $list->getId();
            $leads             = $this->getPendingLeads($email, $list->getId(), false, $limit);
            $leadCount         = count($leads);
            $sentCount += $leadCount;

            if ($limit != null) {
                // Only retrieve the difference between what has already been sent and the limit
                $limit -= $leadCount;
            }

            $listErrors = $this->sendEmail($email, $leads, $options);

            if (!empty($listErrors)) {
                $listFailedCount = count($listErrors);

                $sentCount -= $listFailedCount;
                $failedCount += $listFailedCount;

                $failed[$options['listId']] = $listErrors;
            }
        }

        return [$sentCount, $failedCount, $failed];
    }

    /**
     * Gets template, stats, weights, etc for an email in preparation to be sent
     *
     * @param Email $email
     * @param bool  $includeVariants
     *
     * @return array
     */
    public function getEmailSettings(Email $email, $includeVariants = true)
    {
        static $emailSettings = [];

        if (empty($emailSettings[$email->getId()])) {

            //used to house slots so they don't have to be fetched over and over for same template
            $slots = [];
            if ($template = $email->getTemplate()) {
                $slots[$template] = $this->themeHelper->getTheme($template)->getSlots('email');
            }

            //store the settings of all the variants in order to properly disperse the emails
            //set the parent's settings
            $emailSettings = [
                $email->getId() => [
                    'template'     => $email->getTemplate(),
                    'slots'        => $slots,
                    'sentCount'    => $email->getSentCount(),
                    'variantCount' => $email->getVariantSentCount(),
                    'isVariant'    => null !== $email->getVariantStartDate(),
                    'entity'       => $email,
                    'translations' => $email->getTranslations(true),
                    'languages'    => ['default' => $email->getId()]
                ],
            ];

            if ($emailSettings[$email->getId()]['translations']) {
                // Add in the sent counts for translations of this email
                /** @var Email $translation */
                foreach ($emailSettings[$email->getId()]['translations'] as $translation) {
                    if ($translation->isPublished()) {
                        $emailSettings[$email->getId()]['sentCount'] += $translation->getSentCount();
                        $emailSettings[$email->getId()]['variantCount'] += $translation->getVariantSentCount();

                        // Prevent empty key due to misconfiguration - pretty much ignored
                        if (!$language = $translation->getLanguage()) {
                            $language = 'unknown';
                        }
                        $core = $this->getTranslationLocaleCore($language);
                        if (!isset($emailSettings[$email->getId()]['languages'][$core])) {
                            $emailSettings[$email->getId()]['languages'][$core] = [];
                        }
                        $emailSettings[$email->getId()]['languages'][$core][$language] = $translation->getId();
                    }
                }
            }

            if ($includeVariants) {
                //get a list of variants for A/B testing
                $childrenVariant = $email->getVariantChildren();

                if (count($childrenVariant)) {
                    $variantWeight = 0;
                    $totalSent     = $emailSettings[$email->getId()]['variantCount'];

                    foreach ($childrenVariant as $id => $child) {
                        if ($child->isPublished()) {
                            $useSlots = [];
                            if ($template = $child->getTemplate()) {
                                if (isset($slots[$template])) {
                                    $useSlots = $slots[$template];
                                } else {
                                    $slots[$template] = $this->themeHelper->getTheme($template)->getSlots('email');
                                    $useSlots         = $slots[$template];
                                }
                            }
                            $variantSettings                = $child->getVariantSettings();
                            $emailSettings[$child->getId()] = [
                                'template'     => $child->getTemplate(),
                                'slots'        => $useSlots,
                                'sentCount'    => $child->getSentCount(),
                                'variantCount' => $child->getVariantSentCount(),
                                'isVariant'    => null !== $email->getVariantStartDate(),
                                'weight'       => ($variantSettings['weight'] / 100),
                                'entity'       => $child,
                                'translations' => $child->getTranslations(true),
                                'languages'    => ['default' => $child->getId()]
                            ];

                            $variantWeight += $variantSettings['weight'];

                            if ($emailSettings[$child->getId()]['translations']) {
                                // Add in the sent counts for translations of this email
                                /** @var Email $translation */
                                foreach ($emailSettings[$child->getId()]['translations'] as $translation) {
                                    if ($translation->isPublished()) {
                                        $emailSettings[$child->getId()]['sentCount'] += $translation->getSentCount();
                                        $emailSettings[$child->getId()]['variantCount'] += $translation->getVariantSentCount();

                                        // Prevent empty key due to misconfiguration - pretty much ignored
                                        if (!$language = $translation->getLanguage()) {
                                            $language = 'unknown';
                                        }
                                        $core = $this->getTranslationLocaleCore($language);
                                        if (!isset($emailSettings[$child->getId()]['languages'][$core])) {
                                            $emailSettings[$child->getId()]['languages'][$core] = [];
                                        }
                                        $emailSettings[$child->getId()]['languages'][$core][$language] = $translation->getId();
                                    }
                                }
                            }

                            $totalSent += $emailSettings[$child->getId()]['sentCount'];
                        }
                    }

                    //set parent weight
                    $emailSettings[$email->getId()]['weight'] = ((100 - $variantWeight) / 100);

                    //now find what percentage of current leads should receive the variants
                    foreach ($emailSettings as $eid => &$details) {
                        $details['weight'] = ($totalSent)
                            ?
                            ($details['weight'] - ($details['variantCount'] / $totalSent)) + $details['weight']
                            :
                            $details['weight'];
                    }
                } else {
                    $emailSettings[$email->getId()]['weight'] = 1;
                }
            }
        }

        return $emailSettings;
    }

    /**
     * Send an email to lead(s)
     *
     * @param       $email
     * @param       $leads
     * @param       $options = array()
     *                       array source array('model', 'id')
     *                       array emailSettings
     *                       int   listId
     *                       bool  allowResends     If false, exact emails (by id) already sent to the lead will not be resent
     *                       bool  ignoreDNC        If true, emails listed in the do not contact table will still get the email
     *                       bool  sendBatchMail    If false, the function will not send batched mail but will defer to calling function to handle it
     *                       array assetAttachments Array of optional Asset IDs to attach
     *
     * @return mixed
     * @throws \Doctrine\ORM\ORMException
     */
    public function sendEmail($email, $leads, $options = [])
    {
        $source           = (isset($options['source'])) ? $options['source'] : null;
        $emailSettings    = (isset($options['emailSettings'])) ? $options['emailSettings'] : [];
        $listId           = (isset($options['listId'])) ? $options['listId'] : null;
        $ignoreDNC        = (isset($options['ignoreDNC'])) ? $options['ignoreDNC'] : false;
        $allowResends     = (isset($options['allowResends'])) ? $options['allowResends'] : true;
        $tokens           = (isset($options['tokens'])) ? $options['tokens'] : [];
        $sendBatchMail    = (isset($options['sendBatchMail'])) ? $options['sendBatchMail'] : true;
        $assetAttachments = (isset($options['assetAttachments'])) ? $options['assetAttachments'] : [];
        $customHeaders    = (isset($options['customHeaders'])) ? $options['customHeaders'] : [];

        if (!$email->getId()) {

            return false;
        }

        $singleEmail = false;
        if (isset($leads['id'])) {
            $singleEmail = true;
            $leads       = [$leads['id'] => $leads];
        }

        /** @var \Mautic\EmailBundle\Entity\StatRepository $statRepo */
        $statRepo = $this->em->getRepository('MauticEmailBundle:Stat');
        /** @var \Mautic\EmailBundle\Entity\EmailRepository $emailRepo */
        $emailRepo = $this->getRepository();

        if (empty($emailSettings)) {
            //get email settings such as templates, weights, etc
            $emailSettings = $this->getEmailSettings($email);
        }

<<<<<<< HEAD
        $defaultFrequencyNumber = $this->coreParameters->getParameter('email_frequency_number');
        $defaultFrequencyTime = $this->coreParameters->getParameter('email_frequency_time');

        /** @var \Mautic\LeadBundle\Entity\FrequencyRuleRepository $frequencyRulesRepo */
        $frequencyRulesRepo = $this->em->getRepository('MauticLeadBundle:FrequencyRule');

        $leadIds = array_keys($leads);
        $leadIds = implode(",", $leadIds);

        $dontSendTo = $frequencyRulesRepo->getAppliedFrequencyRules('email', $leadIds, $listId, $defaultFrequencyNumber, $defaultFrequencyTime);

        if (!empty($dontSendTo)) {
            foreach ($dontSendTo as $frequencyRuleMet)
            {
                unset($leads[$frequencyRuleMet['lead_id']]);
=======
        if (!$allowResends) {
            static $sent = [];
            if (!isset($sent[$email->getId()])) {
                // Include all variants
                $variantIds = array_keys($emailSettings);
                $sent[$email->getId()] = $statRepo->getSentStats($variantIds, $listId);
>>>>>>> 18358180
            }
        }
        $sendTo = $leads;
        
        if (!$ignoreDNC) {
            //get the list of do not contacts
            static $dnc;
            if (!is_array($dnc)) {
                $dnc = $emailRepo->getDoNotEmailList();
            }


            if (!empty($dnc)) {
                foreach ($sendTo as $k => $lead) {
                    //weed out do not contacts
                    if (in_array(strtolower($lead['email']), $dnc)) {
                        unset($sendTo[$k]);
                    }
                }
            }
        }

        //get a count of leads
        $count = count($sendTo);

        //noone to send to so bail
        if (empty($count)) {

            return $singleEmail ? true : [];
        }

        $backup = reset($emailSettings);
        foreach ($emailSettings as $eid => &$details) {
            if (isset($details['weight'])) {
                $limit = round($count * $details['weight']);

                if (!$limit) {
                    // Don't send any emails to this one
                    unset($emailSettings[$eid]);
                } else {
                    $details['limit'] = $limit;
                }
            } else {
                $details['limit'] = $count;
            }
        }

        if (count($emailSettings) == 0) {
            // Shouldn't happen but a safety catch
            $emailSettings[$backup['entity']->getId()] = $backup;
        }

        // Store stat entities
        $errors   = [];
        $saveEntities    = [];
        $emailSentCounts = [];

        // Setup the mailer
        $mailer = $this->mailHelper->getMailer(!$sendBatchMail);

        // Flushes the batch in case of using API mailers
        $flushQueue = function ($reset = true) use (&$mailer, &$saveEntities, &$errors, &$emailSentCounts, $sendBatchMail) {

            if ($sendBatchMail) {
                $flushResult = $mailer->flushQueue();
                if (!$flushResult) {
                    $sendFailures = $mailer->getErrors();

                    // Check to see if failed recipients were stored by the transport
                    if (!empty($sendFailures['failures'])) {
                        // Prevent the stat from saving
                        foreach ($sendFailures['failures'] as $failedEmail) {
                            /** @var Stat $stat */
                            $stat = $saveEntities[$failedEmail];
                            // Add lead ID to list of failures
                            $errors[$stat->getLead()->getId()] = $failedEmail;

                            // Down sent counts
                            $emailId = $stat->getEmail()->getId();
                            $emailSentCounts[$emailId]++;

                            // Delete the stat
                            unset($saveEntities[$failedEmail]);
                        }
                    }
                }

                if ($reset) {
                    $mailer->reset(true);
                }

                return $flushResult;
            }

            return true;
        };


        // Randomize the contacts for statistic purposes
        shuffle($sendTo);

        // Organize the contacts according to the variant and translation they are to receive
        $groupedContactsByEmail = [];
        $offset = 0;
        foreach ($emailSettings as $eid => $details) {
            $groupedContactsByEmail[$eid] = [];
            if ($details['limit']) {
                // Take a chunk of contacts based on variant weights
                if ($batchContacts = array_slice($sendTo, $offset, $details['limit'])) {
                    $offset += $details['limit'];

                    // Group contacts by preferred locale
                    foreach ($batchContacts as $key => $contact) {
                        if (!empty($contact['preferred_locale'])) {
                            $locale     = $contact['preferred_locale'];
                            $localeCore = $this->getTranslationLocaleCore($locale);

                            if (isset($details['languages'][$localeCore])) {
                                if (isset($details['languages'][$localeCore][$locale])) {
                                    // Exact match
                                    $translatedId                                  = $details['languages'][$localeCore][$locale];
                                    $groupedContactsByEmail[$eid][$translatedId][] = $contact;
                                } else {
                                    // Grab the closest match
                                    $bestMatch                                     = array_keys($details['languages'][$localeCore])[0];
                                    $translatedId                                  = $details['languages'][$localeCore][$bestMatch];
                                    $groupedContactsByEmail[$eid][$translatedId][] = $contact;
                                }

                                unset($batchContacts[$key]);
                            }
                        }
                    }

                    // If there are any contacts left over, assign them to the default
                    if (count($batchContacts)) {
                        $translatedId                                = $details['languages']['default'];
                        $groupedContactsByEmail[$eid][$translatedId] = $batchContacts;
                    }
                }
            }
        }

        foreach ($groupedContactsByEmail as $parentId => $translatedEmails) {
            $useSettings = &$emailSettings[$parentId];
            foreach ($translatedEmails as $translatedId => $contacts) {
                $emailEntity = ($translatedId === $parentId) ? $useSettings['entity'] : $useSettings['translations'][$translatedId];

                // Flush the mail queue if applicable
                $flushQueue();

                // Use batching/tokenization if supported
                $mailer->useMailerTokenization();
                $mailer->setSource($source);
                $mailer->setEmail($emailEntity, true, $useSettings['slots'], $assetAttachments);

                if (!empty($customHeaders)) {
                    $mailer->setCustomHeaders($customHeaders);
                }

                foreach ($contacts as $contact) {
                    $idHash = uniqid();

                    // Add tracking pixel token
                    if (!empty($tokens)) {
                        $mailer->setTokens($tokens);
                    }

                    $mailer->setLead($contact);
                    $mailer->setIdHash($idHash);

                    try {
                        if (!$mailer->addTo($contact['email'], $contact['firstname'].' '.$contact['lastname'])) {
                            // Clear the errors so it doesn't stop the next send
                            $mailer->clearErrors();

                            // Bad email so note and continue
                            $errors[$contact['id']] = $contact['email'];

                            continue;
                        }
                    } catch (BatchQueueMaxException $e) {
                        // Queue full so flush then try again
                        $flushQueue(false);

                        $mailer->addTo($contact['email'], $contact['firstname'].' '.$contact['lastname']);
                    }

                    //queue or send the message
                    if (!$mailer->queue(true)) {
                        $errors[$contact['id']] = $contact['email'];

                        continue;
                    }

                    if (!$allowResends) {
                        $sent[$parentId][$contact['id']] = $contact['id'];
                    }

                    //create a stat
                    $saveEntities[$contact['email']] = $mailer->createEmailStat(false, null, $listId);

                    // Up sent counts
                    if (!isset($emailSentCounts[$translatedId])) {
                        $emailSentCounts[$translatedId] = 0;
                    }
                    $emailSentCounts[$translatedId]++;
                }
            }
        }

        // Send batched mail if applicable
        $flushQueue();

        // Persist stats
        $statRepo->saveEntities($saveEntities);

        // Update sent counts
        foreach ($emailSentCounts as $emailId => $count) {
            // Retry a few times in case of deadlock errors
            $strikes = 3;
            while ($strikes >= 0) {
                try {
                    $this->getRepository()->upCount($emailId, 'sent', $count, $emailSettings[$emailId]['isVariant']);
                    break;
                } catch (\Exception $exception) {
                    error_log($exception);
                }
                $strikes--;
            }
        }

        // Free RAM
        foreach ($saveEntities as $stat) {
            $this->em->detach($stat);
            unset($stat);
        }

        unset($emailSentCounts, $emailSettings, $options, $tokens, $useEmail, $sendTo);

        return $singleEmail ? (empty($errors)) : $errors;
    }

    /**
     * Send an email to lead(s)
     *
     * @param       $email
     * @param       $users
     * @param mixed $lead
     * @param array $tokens
     * @param array $assetAttachments
     * @param bool  $saveStat
     *
     * @return mixed
     * @throws \Doctrine\ORM\ORMException
     */
    public function sendEmailToUser($email, $users, $lead = null, $tokens = [], $assetAttachments = [], $saveStat = true)
    {
        if (!$emailId = $email->getId()) {
            return false;
        }

        if (!is_array($users)) {
            $user  = ['id' => $users];
            $users = [$user];
        }

        //get email settings
        $emailSettings = $this->getEmailSettings($email, false);

        //noone to send to so bail
        if (empty($users)) {
            return false;
        }

        $mailer = $this->mailHelper->getMailer();
        $mailer->setLead($lead, true);
        $mailer->setTokens($tokens);
        $mailer->setEmail($email, false, $emailSettings[$emailId]['slots'], $assetAttachments, (!$saveStat));

        $mailer->useMailerTokenization();

        foreach ($users as $user) {
            $idHash = uniqid();
            $mailer->setIdHash($idHash);

            if (!is_array($user)) {
                $id   = $user;
                $user = ['id' => $id];
            } else {
                $id = $user['id'];
            }

            if (!isset($user['email'])) {
                $userEntity        = $this->userModel->getEntity($id);
                $user['email']     = $userEntity->getEmail();
                $user['firstname'] = $userEntity->getFirstName();
                $user['lastname']  = $userEntity->getLastName();
            }

            $mailer->setTo($user['email'], $user['firstname'].' '.$user['lastname']);

            $mailer->queue(true);

            if ($saveStat) {
                $saveEntities[] = $mailer->createEmailStat(false, $user['email']);
            }
        }

        //flush the message
        $mailer->flushQueue();

        if (isset($saveEntities)) {
            $this->getStatRepository()->saveEntities($saveEntities);
        }

        //save some memory
        unset($mailer);
    }

    /**
     * @param Stat   $stat
     * @param string $comments
     * @param string $reason
     * @param bool   $flush
     */
    public function setDoNotContact(Stat $stat, $comments, $reason = DoNotContact::BOUNCED, $flush = true)
    {
        $lead = $stat->getLead();

        if ($lead instanceof Lead) {
            $email   = $stat->getEmail();
            $channel = ($email) ? ['email' => $email->getId()] : 'email';
            $this->leadModel->addDncForLead($lead, $channel, $comments, $reason, $flush);
        }
    }

    /**
     * Remove a Lead's EMAIL DNC entry.
     *
     * @param string $email
     */
    public function removeDoNotContact($email)
    {
        /** @var \Mautic\LeadBundle\Entity\LeadRepository $leadRepo */
        $leadRepo = $this->em->getRepository('MauticLeadBundle:Lead');
        $leadId   = (array) $leadRepo->getLeadByEmail($email, true);

        /** @var \Mautic\LeadBundle\Entity\Lead[] $leads */
        $leads = [];

        foreach ($leadId as $lead) {
            $leads[] = $leadRepo->getEntity($lead['id']);
        }

        foreach ($leads as $lead) {
            $this->leadModel->removeDncForLead($lead, 'email');
        }
    }

    /**
     * @param           $email
     * @param string    $reason
     * @param string    $comments
     * @param bool|true $flush
     * @param int|null  $leadId
     */
    public function setEmailDoNotContact($email, $reason = 'bounced', $comments = '', $flush = true, $leadId = null)
    {
        /** @var \Mautic\LeadBundle\Entity\LeadRepository $leadRepo */
        $leadRepo = $this->em->getRepository('MauticLeadBundle:Lead');
        $leadId   = (array) $leadRepo->getLeadByEmail($email, true);

        /** @var \Mautic\LeadBundle\Entity\Lead[] $leads */
        $leads = [];

        foreach ($leadId as $lead) {
            $leads[] = $leadRepo->getEntity($lead['id']);
        }

        foreach ($leads as $lead) {
            $this->leadModel->addDncForLead($lead, 'email', $comments, $reason, $flush);
        }
    }

    /**
     * Processes the callback response from a mailer for bounces and unsubscribes
     *
     * @param array $response
     */
    public function processMailerCallback(array $response)
    {
        if (empty($response)) {

            return;
        }

        $batch = 20;
        $count = 0;

        $statRepo = $this->getStatRepository();
        $alias    = $statRepo->getTableAlias();
        if (!empty($alias)) {
            $alias .= '.';
        }

        // Keep track to prevent duplicates before flushing
        $emails = [];

        foreach ($response as $type => $entries) {
            if (!empty($entries['hashIds'])) {
                $stats = $this->getStatRepository()->getEntities(
                    [
                        'filter' => [
                            'force' => [
                                [
                                    'column' => $alias.'trackingHash',
                                    'expr'   => 'in',
                                    'value'  => array_keys($entries['hashIds']),
                                ],
                            ],
                        ],
                    ]
                );

                /** @var \Mautic\EmailBundle\Entity\Stat $s */
                foreach ($stats as $s) {
                    $reason = $entries['hashIds'][$s->getTrackingHash()];
                    if ($this->translator->hasId('mautic.email.bounce.reason.'.$reason)) {
                        $reason = $this->translator->trans('mautic.email.bounce.reason.'.$reason);
                    }

                    $this->setDoNotContact($s, $reason, $type, ($count === $batch));

                    $s->setIsFailed(true);
                    $this->em->persist($s);

                    if ($count === $batch) {
                        $count = 0;
                    }
                }
            }

            if (!empty($entries['emails'])) {
                foreach ($entries['emails'] as $email => $reason) {
                    if (in_array($email, $emails)) {

                        continue;
                    }
                    $emails[] = $email;

                    $leadId = null;
                    if (is_array($reason)) {
                        // Includes a lead ID
                        $leadId = $reason['leadId'];
                        $reason = $reason['reason'];
                    }

                    if ($this->translator->hasId('mautic.email.bounce.reason.'.$reason)) {
                        $reason = $this->translator->trans('mautic.email.bounce.reason.'.$reason);
                    }

                    $this->setEmailDoNotContact($email, $type, $reason, ($count === $batch), $leadId);

                    if ($count === $batch) {
                        $count = 0;
                    }
                }
            }
        }

        $this->em->flush();
    }

    /**
     * Get the settings for a monitored mailbox or false if not enabled
     *
     * @param $bundleKey
     * @param $folderKey
     *
     * @return bool|array
     */
    public function getMonitoredMailbox($bundleKey, $folderKey)
    {
        if ($this->mailboxHelper->isConfigured($bundleKey, $folderKey)) {

            return $this->mailboxHelper->getMailboxSettings();
        }

        return false;
    }

    /**
     * Joins the email table and limits created_by to currently logged in user
     *
     * @param QueryBuilder $q
     */
    public function limitQueryToCreator(QueryBuilder &$q)
    {
        $q->join('t', MAUTIC_TABLE_PREFIX.'emails', 'e', 'e.id = t.email_id')
            ->andWhere('e.created_by = :userId')
            ->setParameter('userId', $this->user->getId());
    }

    /**
     * Get line chart data of emails sent and read
     *
     * @param char      $unit {@link php.net/manual/en/function.date.php#refsect1-function.date-parameters}
     * @param \DateTime $dateFrom
     * @param \DateTime $dateTo
     * @param string    $dateFormat
     * @param array     $filter
     * @param boolean   $canViewOthers
     *
     * @return array
     */
    public function getEmailsLineChartData($unit, \DateTime $dateFrom, \DateTime $dateTo, $dateFormat = null, $filter = [], $canViewOthers = true)
    {
        $flag = null;

        if (isset($filter['flag'])) {
            $flag = $filter['flag'];
            unset($filter['flag']);
        }

        $chart = new LineChart($unit, $dateFrom, $dateTo, $dateFormat);
        $query = new ChartQuery($this->em->getConnection(), $dateFrom, $dateTo);

        if ($flag == 'sent_and_opened_and_failed' || $flag == 'all' || $flag == 'sent_and_opened' || !$flag) {
            $q = $query->prepareTimeDataQuery('email_stats', 'date_sent', $filter);
            if (!$canViewOthers) {
                $this->limitQueryToCreator($q);
            }
            $data = $query->loadAndBuildTimeData($q);
            $chart->setDataset($this->translator->trans('mautic.email.sent.emails'), $data);
        }

        if ($flag == 'sent_and_opened_and_failed' || $flag == 'all' || $flag == 'sent_and_opened' || $flag == 'opened') {
            $q = $query->prepareTimeDataQuery('email_stats', 'date_read', $filter);
            if (!$canViewOthers) {
                $this->limitQueryToCreator($q);
            }
            $data = $query->loadAndBuildTimeData($q);
            $chart->setDataset($this->translator->trans('mautic.email.read.emails'), $data);
        }

        if ($flag == 'sent_and_opened_and_failed' || $flag == 'all' || $flag == 'failed') {
            $q = $query->prepareTimeDataQuery('email_stats', 'date_sent', $filter);
            if (!$canViewOthers) {
                $this->limitQueryToCreator($q);
            }
            $q->andWhere($q->expr()->eq('t.is_failed', ':true'))
                ->setParameter('true', true, 'boolean');
            $data = $query->loadAndBuildTimeData($q);
            $chart->setDataset($this->translator->trans('mautic.email.failed.emails'), $data);
        }

        if ($flag == 'all' || $flag == 'clicked') {
            $q = $query->prepareTimeDataQuery('page_hits', 'date_hit', [])
                ->join('t', MAUTIC_TABLE_PREFIX.'channel_url_trackables', 'cut', 't.redirect_id = cut.redirect_id')
                ->andWhere('cut.channel = :channel')
                ->setParameter('channel', 'email');

            if (isset($filter['email_id'])) {
                if (is_array($filter['email_id'])) {
                    $q->andWhere('cut.channel_id IN(:channel_id)');
                    $q->setParameter('channel_id', implode(',', $filter['email_id']));
                } else {
                    $q->andWhere('cut.channel_id = :channel_id');
                    $q->setParameter('channel_id', $filter['email_id']);
                }
            }


            if (!$canViewOthers) {
                $this->limitQueryToCreator($q);
            }

            $data = $query->loadAndBuildTimeData($q);
            $chart->setDataset($this->translator->trans('mautic.email.clicked'), $data);
        }

        if ($flag == 'all' || $flag == 'unsubscribed') {
            $data = $this->getDncLineChartDataset($query, $filter, DoNotContact::UNSUBSCRIBED, $canViewOthers);
            $chart->setDataset($this->translator->trans('mautic.email.unsubscribed'), $data);
        }

        if ($flag == 'all' || $flag == 'bounced') {
            $data = $this->getDncLineChartDataset($query, $filter, DoNotContact::BOUNCED, $canViewOthers);
            $chart->setDataset($this->translator->trans('mautic.email.bounced'), $data);
        }

        return $chart->render();
    }

    /**
     * Modifies the line chart query for the DNC
     *
     * @param ChartQuery $q
     * @param array      $filter
     * @param boolean    $reason
     * @param boolean    $canViewOthers
     */
    public function getDncLineChartDataset(ChartQuery &$query, array $filter, $reason, $canViewOthers)
    {
        $dncFilter = isset($filter['email_id']) ? ['channel_id' => $filter['email_id']] : [];
        $q         = $query->prepareTimeDataQuery('lead_donotcontact', 'date_added', $dncFilter);
        $q->andWhere('t.channel = :channel')
            ->setParameter('channel', 'email')
            ->andWhere($q->expr()->eq('t.reason', ':reason'))
            ->setParameter('reason', $reason);

        if (!$canViewOthers) {
            $this->limitQueryToCreator($q);
        }

        return $data = $query->loadAndBuildTimeData($q);
    }

    /**
     * Get pie chart data of ignored vs opened emails
     *
     * @param string  $dateFrom
     * @param string  $dateTo
     * @param array   $filters
     * @param boolean $canViewOthers
     *
     * @return array
     */
    public function getIgnoredVsReadPieChartData($dateFrom, $dateTo, $filters = [], $canViewOthers = true)
    {
        $chart = new PieChart();
        $query = new ChartQuery($this->em->getConnection(), $dateFrom, $dateTo);

        $readFilters                = $filters;
        $readFilters['is_read']     = true;
        $failedFilters              = $filters;
        $failedFilters['is_failed'] = true;

        $sentQ   = $query->getCountQuery('email_stats', 'id', 'date_sent', $filters);
        $readQ   = $query->getCountQuery('email_stats', 'id', 'date_sent', $readFilters);
        $failedQ = $query->getCountQuery('email_stats', 'id', 'date_sent', $failedFilters);

        if (!$canViewOthers) {
            $this->limitQueryToCreator($sentQ);
            $this->limitQueryToCreator($readQ);
            $this->limitQueryToCreator($failedQ);
        }

        $sent   = $query->fetchCount($sentQ);
        $read   = $query->fetchCount($readQ);
        $failed = $query->fetchCount($failedQ);


        $chart->setDataset($this->translator->trans('mautic.email.graph.pie.ignored.read.failed.ignored'), ($sent - $read));
        $chart->setDataset($this->translator->trans('mautic.email.graph.pie.ignored.read.failed.read'), $read);
        $chart->setDataset($this->translator->trans('mautic.email.graph.pie.ignored.read.failed.failed'), $failed);

        return $chart->render();
    }

    /**
     * Get a list of emails in a date range, grouped by a stat date count
     *
     * @param integer   $limit
     * @param \DateTime $dateFrom
     * @param \DateTime $dateTo
     * @param array     $filters
     * @param array     $options
     *
     * @return array
     */
    public function getEmailStatList($limit = 10, \DateTime $dateFrom = null, \DateTime $dateTo = null, $filters = [], $options = [])
    {
        $q = $this->em->getConnection()->createQueryBuilder();
        $q->select('COUNT(DISTINCT t.id) AS count, e.id, e.name')
            ->from(MAUTIC_TABLE_PREFIX.'email_stats', 't')
            ->join('t', MAUTIC_TABLE_PREFIX.'emails', 'e', 'e.id = t.email_id')
            ->orderBy('count', 'DESC')
            ->groupBy('e.id')
            ->setMaxResults($limit);

        if (!empty($options['canViewOthers'])) {
            $q->andWhere('e.created_by = :userId')
                ->setParameter('userId', $this->user->getId());
        }

        $chartQuery = new ChartQuery($this->em->getConnection(), $dateFrom, $dateTo);
        $chartQuery->applyFilters($q, $filters);

        if (isset($options['groupBy']) && $options['groupBy'] == 'sends') {
            $chartQuery->applyDateFilters($q, 'date_sent');
        }

        if (isset($options['groupBy']) && $options['groupBy'] == 'reads') {
            $chartQuery->applyDateFilters($q, 'date_read');
        }

        $results = $q->execute()->fetchAll();

        return $results;
    }

    /**
     * Get a list of emails in a date range
     *
     * @param integer   $limit
     * @param \DateTime $dateFrom
     * @param \DateTime $dateTo
     * @param array     $filters
     * @param array     $options
     *
     * @return array
     */
    public function getEmailList($limit = 10, \DateTime $dateFrom = null, \DateTime $dateTo = null, $filters = [], $options = [])
    {
        $q = $this->em->getConnection()->createQueryBuilder();
        $q->select('t.id, t.name, t.date_added, t.date_modified')
            ->from(MAUTIC_TABLE_PREFIX.'emails', 't')
            ->setMaxResults($limit);

        if (!empty($options['canViewOthers'])) {
            $q->andWhere('t.created_by = :userId')
                ->setParameter('userId', $this->user->getId());
        }

        $chartQuery = new ChartQuery($this->em->getConnection(), $dateFrom, $dateTo);
        $chartQuery->applyFilters($q, $filters);
        $chartQuery->applyDateFilters($q, 'date_added');

        $results = $q->execute()->fetchAll();

        return $results;
    }

    /**
     * Get a list of upcoming emails
     *
     * @param integer $limit
     * @param boolean $canViewOthers
     *
     * @return array
     */
    public function getUpcomingEmails($limit = 10, $canViewOthers = true)
    {
        /** @var \Mautic\CampaignBundle\Entity\LeadEventLogRepository $leadEventLogRepository */
        $leadEventLogRepository = $this->em->getRepository('MauticCampaignBundle:LeadEventLog');
        $leadEventLogRepository->setCurrentUser($this->user);
        $upcomingEmails = $leadEventLogRepository->getUpcomingEvents(
            [
                'type'          => 'email.send',
                'scheduled'     => 1,
                'eventType'     => 'action',
                'limit'         => $limit,
                'canViewOthers' => $canViewOthers,
            ]
        );

        return $upcomingEmails;
    }
}<|MERGE_RESOLUTION|>--- conflicted
+++ resolved
@@ -87,15 +87,14 @@
     protected $userModel;
 
     /**
-<<<<<<< HEAD
      * @var Mixed
      */
     protected $coreParameters;
-=======
+
+    /**
      * @var bool
      */
     protected $updatingTranslationChildren = false;
->>>>>>> 18358180
 
     /**
      * EmailModel constructor.
@@ -1072,34 +1071,31 @@
             $emailSettings = $this->getEmailSettings($email);
         }
 
-<<<<<<< HEAD
-        $defaultFrequencyNumber = $this->coreParameters->getParameter('email_frequency_number');
-        $defaultFrequencyTime = $this->coreParameters->getParameter('email_frequency_time');
-
-        /** @var \Mautic\LeadBundle\Entity\FrequencyRuleRepository $frequencyRulesRepo */
-        $frequencyRulesRepo = $this->em->getRepository('MauticLeadBundle:FrequencyRule');
-
-        $leadIds = array_keys($leads);
-        $leadIds = implode(",", $leadIds);
-
-        $dontSendTo = $frequencyRulesRepo->getAppliedFrequencyRules('email', $leadIds, $listId, $defaultFrequencyNumber, $defaultFrequencyTime);
-
-        if (!empty($dontSendTo)) {
-            foreach ($dontSendTo as $frequencyRuleMet)
-            {
-                unset($leads[$frequencyRuleMet['lead_id']]);
-=======
         if (!$allowResends) {
             static $sent = [];
             if (!isset($sent[$email->getId()])) {
                 // Include all variants
                 $variantIds = array_keys($emailSettings);
                 $sent[$email->getId()] = $statRepo->getSentStats($variantIds, $listId);
->>>>>>> 18358180
+        $defaultFrequencyNumber = $this->coreParameters->getParameter('email_frequency_number');
+        $defaultFrequencyTime = $this->coreParameters->getParameter('email_frequency_time');
+
+        /** @var \Mautic\LeadBundle\Entity\FrequencyRuleRepository $frequencyRulesRepo */
+        $frequencyRulesRepo = $this->em->getRepository('MauticLeadBundle:FrequencyRule');
+
+        $leadIds = array_keys($leads);
+        $leadIds = implode(",", $leadIds);
+
+        $dontSendTo = $frequencyRulesRepo->getAppliedFrequencyRules('email', $leadIds, $listId, $defaultFrequencyNumber, $defaultFrequencyTime);
+
+        if (!empty($dontSendTo)) {
+            foreach ($dontSendTo as $frequencyRuleMet)
+            {
+                unset($leads[$frequencyRuleMet['lead_id']]);
             }
         }
         $sendTo = $leads;
-        
+
         if (!$ignoreDNC) {
             //get the list of do not contacts
             static $dnc;
