<?php
/**
 * @package     Mautic
 * @copyright   2014 Mautic Contributors. All rights reserved.
 * @author      Mautic
 * @link        http://mautic.org
 * @license     GNU/GPLv3 http://www.gnu.org/licenses/gpl-3.0.html
 */

namespace Mautic\EmailBundle\Model;

use Mautic\CoreBundle\Helper\DateTimeHelper;
use Mautic\CoreBundle\Helper\IpLookupHelper;
use Mautic\CoreBundle\Helper\ThemeHelper;
use Mautic\CoreBundle\Model\FormModel;
use Mautic\EmailBundle\Helper\MailHelper;
use Mautic\EmailBundle\MonitoredEmail\Mailbox;
use Mautic\EmailBundle\Swiftmailer\Exception\BatchQueueMaxException;
use Mautic\EmailBundle\Entity\Email;
use Mautic\EmailBundle\Entity\Stat;
use Mautic\EmailBundle\Event\EmailBuilderEvent;
use Mautic\EmailBundle\Event\EmailEvent;
use Mautic\EmailBundle\Event\EmailOpenEvent;
use Mautic\EmailBundle\EmailEvents;
use Mautic\LeadBundle\Entity\DoNotContact;
use Mautic\LeadBundle\Entity\Lead;
use Mautic\CoreBundle\Helper\Chart\LineChart;
use Mautic\CoreBundle\Helper\Chart\BarChart;
use Mautic\CoreBundle\Helper\Chart\PieChart;
use Mautic\CoreBundle\Helper\Chart\ChartQuery;
use Doctrine\DBAL\Query\QueryBuilder;
use Mautic\LeadBundle\Model\LeadModel;
use Mautic\PageBundle\Model\TrackableModel;
use Mautic\UserBundle\Model\UserModel;
use Symfony\Component\EventDispatcher\Event;
use Symfony\Component\HttpKernel\Exception\MethodNotAllowedHttpException;

/**
 * Class EmailModel
 * {@inheritdoc}
 * @package Mautic\CoreBundle\Model\FormModel
 */
class EmailModel extends FormModel
{
    /**
     * @var IpLookupHelper
     */
    protected $ipLookupHelper;

    /**
     * @var ThemeHelper
     */
    protected $themeHelper;

    /**
     * @var Mailbox
     */
    protected $mailboxHelper;

    /**
     * @var MailHelper
     */
    protected $mailHelper;

    /**
     * @var LeadModel
     */
    protected $leadModel;

    /**
     * @var TrackableModel
     */
    protected $pageTrackableModel;

    /**
     * @var UserModel
     */
    protected $userModel;

    /**
     * EmailModel constructor.
     *
     * @param IpLookupHelper $ipLookupHelper
     * @param ThemeHelper    $themeHelper
     * @param Mailbox        $mailboxHelper
     * @param MailHelper     $mailHelper
     * @param LeadModel      $leadModel
     * @param TrackableModel $pageTrackableModel
     * @param UserModel      $userModel
     */
    public function __construct(
        IpLookupHelper $ipLookupHelper,
        ThemeHelper $themeHelper,
        Mailbox $mailboxHelper,
        MailHelper $mailHelper,
        LeadModel $leadModel,
        TrackableModel $pageTrackableModel,
        UserModel $userModel
    ) {
        $this->ipLookupHelper     = $ipLookupHelper;
        $this->themeHelper        = $themeHelper;
        $this->mailboxHelper      = $mailboxHelper;
        $this->mailHelper         = $mailHelper;
        $this->leadModel          = $leadModel;
        $this->pageTrackableModel = $pageTrackableModel;
        $this->userModel          = $userModel;
    }

    /**
     * {@inheritdoc}
     *
     * @return \Mautic\EmailBundle\Entity\EmailRepository
     */
    public function getRepository()
    {
        return $this->em->getRepository('MauticEmailBundle:Email');
    }

    /**
     * @return \Mautic\EmailBundle\Entity\StatRepository
     */
    public function getStatRepository()
    {
        return $this->em->getRepository('MauticEmailBundle:Stat');
    }

    /**
     * @return \Mautic\EmailBundle\Entity\CopyRepository
     */
    public function getCopyRepository()
    {
        return $this->em->getRepository('MauticEmailBundle:Copy');
    }

    /**
     * {@inheritdoc}
     */
    public function getPermissionBase()
    {
        return 'email:emails';
    }

    /**
     * {@inheritdoc}
     *
     * @param Email $entity
     * @param       $unlock
     *
     * @return mixed
     */
    public function saveEntity($entity, $unlock = true)
    {
        $now = new DateTimeHelper();

        $type = $entity->getEmailType();
        if (empty($type)) {
            // Just in case JS failed
            $entity->setEmailType('template');
        }

        // Ensure that list emails are published
        if ($entity->getEmailType() == 'list') {
            $entity->setIsPublished(true);
            $entity->setPublishDown(null);
            $entity->setPublishUp(null);
        }

        //set the author for new pages
        if (!$entity->isNew()) {
            //increase the revision
            $revision = $entity->getRevision();
            $revision++;
            $entity->setRevision($revision);
        }

        // Ensure links in template content don't have encoded ampersands
        if ($entity->getTemplate()) {
            $content = $entity->getContent();

            foreach ($content as $key => $value) {
                $content[$key] = $this->cleanUrlsInContent($value);
            }

            $entity->setContent($content);
        } else {
            // Ensure links in HTML don't have encoded ampersands
            $htmlContent = $this->cleanUrlsInContent($entity->getCustomHtml());
            $entity->setCustomHtml($htmlContent);
        }

        // Ensure links in PLAIN TEXT don't have encoded ampersands
        $plainContent = $this->cleanUrlsInContent($entity->getPlainText());
        $entity->setPlainText($plainContent);

        // Reset the variant hit and start date if there are any changes and if this is an A/B test
        // Do it here in addition to the blanket resetVariants call so that it's available to the event listeners
        $changes = $entity->getChanges();
        $parent  = $entity->getVariantParent();

        if ($parent !== null && !empty($changes) && empty($this->inConversion)) {
            $entity->setVariantSentCount(0);
            $entity->setVariantReadCount(0);
            $entity->setVariantStartDate($now->getDateTime());
        }

        parent::saveEntity($entity, $unlock);

        // If parent, add this entity as a child of the parent so that it populates the list in the tab (due to Doctrine hanging on to entities in memory)
        if ($parent) {
            $parent->addVariantChild($entity);
        }

        // Reset associated variants if applicable due to changes
        if ($entity->isVariant() && !empty($changes) && empty($this->inConversion)) {
            $dateString = $now->toUtcString();
            $parentId   = (!empty($parent)) ? $parent->getId() : $entity->getId();
            $this->getRepository()->resetVariants($parentId, $dateString);

            //if the parent was changed, then that parent/children must also be reset
            if (isset($changes['variantParent'])) {
                $this->getRepository()->resetVariants($changes['variantParent'][0], $dateString);
            }
        }
    }

    /**
     * Save an array of entities
     *
     * @param  $entities
     * @param  $unlock
     *
     * @return array
     */
    public function saveEntities($entities, $unlock = true)
    {
        //iterate over the results so the events are dispatched on each delete
        $batchSize = 20;
        foreach ($entities as $k => $entity) {
            $isNew = ($entity->getId()) ? false : true;

            //set some defaults
            $this->setTimestamps($entity, $isNew, $unlock);

            if ($dispatchEvent = $entity instanceof Email) {
                $event = $this->dispatchEvent("pre_save", $entity, $isNew);
            }

            $this->getRepository()->saveEntity($entity, false);

            if ($dispatchEvent) {
                $this->dispatchEvent("post_save", $entity, $isNew, $event);
            }

            if ((($k + 1) % $batchSize) === 0) {
                $this->em->flush();
            }
        }
        $this->em->flush();
    }

    /**
     * Delete an entity
     *
     * @param object $entity
     *
     * @return void
     */
    public function deleteEntity($entity)
    {
        $this->getRepository()->nullVariantParent($entity->getId());

        return parent::deleteEntity($entity);
    }

    /**
     * Delete an array of entities
     *
     * @param array $ids
     *
     * @return array
     */
    public function deleteEntities($ids)
    {
        $this->getRepository()->nullVariantParent($ids);

        return parent::deleteEntities($ids);
    }

    /**
     * {@inheritdoc}
     *
     * @param       $entity
     * @param       $formFactory
     * @param null  $action
     * @param array $options
     *
     * @return mixed
     * @throws \Symfony\Component\HttpKernel\Exception\NotFoundHttpException
     */
    public function createForm($entity, $formFactory, $action = null, $options = [])
    {
        if (!$entity instanceof Email) {
            throw new MethodNotAllowedHttpException(['Email']);
        }
        if (!empty($action)) {
            $options['action'] = $action;
        }

        return $formFactory->create('emailform', $entity, $options);
    }

    /**
     * Get a specific entity or generate a new one if id is empty
     *
     * @param $id
     *
     * @return null|Email
     */
    public function getEntity($id = null)
    {
        if ($id === null) {
            $entity = new Email();
            $entity->setSessionId('new_'.hash('sha1', uniqid(mt_rand())));
        } else {
            $entity = parent::getEntity($id);
            if ($entity !== null) {
                $entity->setSessionId($entity->getId());
            }
        }

        return $entity;
    }

    /**
     * {@inheritdoc}
     *
     * @param $action
     * @param $event
     * @param $entity
     * @param $isNew
     *
     * @throws \Symfony\Component\HttpKernel\Exception\MethodNotAllowedHttpException
     */
    protected function dispatchEvent($action, &$entity, $isNew = false, Event $event = null)
    {
        if (!$entity instanceof Email) {
            throw new MethodNotAllowedHttpException(['Email']);
        }

        switch ($action) {
            case "pre_save":
                $name = EmailEvents::EMAIL_PRE_SAVE;
                break;
            case "post_save":
                $name = EmailEvents::EMAIL_POST_SAVE;
                break;
            case "pre_delete":
                $name = EmailEvents::EMAIL_PRE_DELETE;
                break;
            case "post_delete":
                $name = EmailEvents::EMAIL_POST_DELETE;
                break;
            default:
                return null;
        }

        if ($this->dispatcher->hasListeners($name)) {
            if (empty($event)) {
                $event = new EmailEvent($entity, $isNew);
                $event->setEntityManager($this->em);
            }

            $this->dispatcher->dispatch($name, $event);

            return $event;
        } else {
            return null;
        }
    }

    /**
     * @param string|Stat $stat
     * @param             $request
     * @param bool        $viaBrowser
     */
    public function hitEmail($stat, $request, $viaBrowser = false)
    {
        if (!$stat instanceof Stat) {
            $stat = $this->getEmailStatus($stat);
        }

        if (!$stat) {
            return;
        }

        $email = $stat->getEmail();

        if ((int) $stat->isRead()) {
            if ($viaBrowser && !$stat->getViewedInBrowser()) {
                //opened via browser so note it
                $stat->setViewedInBrowser($viaBrowser);
            }
        }

        $readDateTime = new DateTimeHelper;
        $stat->setLastOpened($readDateTime->getDateTime());

        $lead = $stat->getLead();
        if ($lead !== null) {
            // Set the lead as current lead
            $this->leadModel->setCurrentLead($lead);
        }

        $firstTime = false;
        if (!$stat->getIsRead()) {
            $firstTime = true;
            $stat->setIsRead(true);
            $stat->setDateRead($readDateTime->getDateTime());

            // Only up counts if associated with both an email and lead
            if ($email && $lead) {
                try {
                    $this->getRepository()->upCount($email->getId(), 'read', 1, $email->isVariant());
                } catch (\Exception $exception) {
                    error_log($exception);
                }
            }
        }

        if ($viaBrowser) {
            $stat->setViewedInBrowser($viaBrowser);
        }

        $stat->addOpenDetails(
            [
                'datetime'  => $readDateTime->toUtcString(),
                'useragent' => $request->server->get('HTTP_USER_AGENT'),
                'inBrowser' => $viaBrowser
            ]
        );

        //check for existing IP
        $ipAddress = $this->ipLookupHelper->getIpAddress();
        $stat->setIpAddress($ipAddress);

        if ($this->dispatcher->hasListeners(EmailEvents::EMAIL_ON_OPEN)) {
            $event = new EmailOpenEvent($stat, $request, $firstTime);
            $this->dispatcher->dispatch(EmailEvents::EMAIL_ON_OPEN, $event);
        }

        if ($email) {
            $this->em->persist($email);
        }

        $this->em->persist($stat);
        $this->em->flush();
    }

    /**
     * Get array of page builder tokens from bundles subscribed PageEvents::PAGE_ON_BUILD
     *
     * @param null|Email   $email
     * @param array|string $requestedComponents all | tokens | tokenSections | abTestWinnerCriteria
     * @param null|string  $tokenFilter
     *
     * @return array
     */
<<<<<<< HEAD
    public function getBuilderComponents(Email $email = null, $requestedComponents = 'all', $tokenFilter = null)
=======
    public function getBuilderComponents (Email $email = null, $requestedComponents = 'all', $tokenFilter = null, $withBC = true)
>>>>>>> 08d33e13
    {
        $singleComponent = (!is_array($requestedComponents) && $requestedComponents != 'all');
        $components      = [];
        $event           = new EmailBuilderEvent($this->translator, $email, $requestedComponents, $tokenFilter);
        $this->dispatcher->dispatch(EmailEvents::EMAIL_ON_BUILD, $event);

        if (!is_array($requestedComponents)) {
            $requestedComponents = [$requestedComponents];
        }

        foreach ($requestedComponents as $requested) {
            switch ($requested) {
                case 'tokens':
                    $components[$requested] = $event->getTokens($withBC);
                    break;
                case 'visualTokens':
                    $components[$requested] = $event->getVisualTokens();
                    break;
                case 'tokenSections':
                    $components[$requested] = $event->getTokenSections();
                    break;
                case 'abTestWinnerCriteria':
                    $components[$requested] = $event->getAbTestWinnerCriteria();
                    break;
                case 'slotTypes':
                    $components[$requested] = $event->getSlotTypes();
                    break;
                default:
                    $components['tokens']               = $event->getTokens($withBC);
                    $components['tokenSections']        = $event->getTokenSections();
                    $components['abTestWinnerCriteria'] = $event->getAbTestWinnerCriteria();
                    $components['slotTypes']            = $event->getSlotTypes();
                    break;
            }
        }

        return ($singleComponent) ? $components[$requestedComponents[0]] : $components;
    }

    /**
     * @param $idHash
     *
     * @return Stat
     */
    public function getEmailStatus($idHash)
    {
        return $this->getStatRepository()->getEmailStatus($idHash);
    }

    /**
     * Search for an email stat by email and lead IDs
     *
     * @param $emailId
     * @param $leadId
     *
     * @return array
     */
    public function getEmailStati($emailId, $leadId)
    {
        return $this->getStatRepository()->findBy(
            [
                'email' => (int) $emailId,
                'lead'  => (int) $leadId
            ],
            ['dateSent' => 'DESC']
        );
    }

    /**
     * Get the variant parent/children
     *
     * @param Email $email
     *
     * @return array
     */
    public function getVariants(Email $email)
    {
        $parent = $email->getVariantParent();

        if (!empty($parent)) {
            $children = $parent->getVariantChildren();
        } else {
            $parent   = $email;
            $children = $email->getVariantChildren();
        }

        if (empty($children)) {
            $children = [];
        }

        return [$parent, $children];
    }


    /**
     * Converts a variant to the main page and the main page a variant
     *
     * @param Email $email
     */
    public function convertVariant(Email $email)
    {
        //let saveEntities() know it does not need to set variant start dates
        $this->inConversion = true;

        list($parent, $children) = $this->getVariants($email);

        $save = [];

        //set this email as the parent for the original parent and children
        if ($parent) {
            if ($parent->getId() != $email->getId()) {
                $parent->setIsPublished(false);
                $email->addVariantChild($parent);
                $parent->setVariantParent($email);
            }

            $parent->setVariantStartDate(null);
            $parent->setVariantSentCount(0);

            foreach ($children as $child) {
                //capture child before it's removed from collection
                $save[] = $child;

                $parent->removeVariantChild($child);
            }
        }

        if (count($save)) {
            foreach ($save as $child) {
                if ($child->getId() != $email->getId()) {
                    $child->setIsPublished(false);
                    $email->addVariantChild($child);
                    $child->setVariantParent($email);
                } else {
                    $child->removeVariantParent();
                }

                $child->setVariantSentCount(0);
                $child->setVariantStartDate(null);
            }
        }

        $save[] = $parent;
        $save[] = $email;

        //save the entities
        $this->saveEntities($save, false);
    }

    /**
     * Get a stats for email by list
     *
     * @param Email|int $email
     * @param bool      $includeVariants
     *
     * @return array
     */
    public function getEmailListStats($email, $includeVariants = false)
    {
        if (!$email instanceof Email) {
            $email = $this->getEntity($email);
        }

        if ($includeVariants && $email->isVariant()) {
            $parent = $email->getVariantParent();
            if ($parent) {
                // $email is a variant of another
                $children   = $parent->getVariantChildren();
                $emailIds   = $children->getKeys();
                $emailIds[] = $parent->getId();
            } else {
                $children   = $email->getVariantChildren();
                $emailIds   = $children->getKeys();
                $emailIds[] = $email->getId();
            }
        } else {
            $emailIds = [$email->getId()];
        }

        $lists     = $email->getLists();
        $listCount = count($lists);
        $combined  = [0, 0, 0, 0, 0, 0];

        $chart = new BarChart(
            [
                $this->translator->trans('mautic.email.sent'),
                $this->translator->trans('mautic.email.read'),
                $this->translator->trans('mautic.email.failed'),
                $this->translator->trans('mautic.email.clicked'),
                $this->translator->trans('mautic.email.unsubscribed'),
                $this->translator->trans('mautic.email.bounced')
            ]
        );

        if ($listCount) {
            /** @var \Mautic\EmailBundle\Entity\StatRepository $statRepo */
            $statRepo = $this->em->getRepository('MauticEmailBundle:Stat');

            /** @var \Mautic\LeadBundle\Entity\DoNotContactRepository $dncRepo */
            $dncRepo = $this->em->getRepository('MauticLeadBundle:DoNotContact');

            /** @var \Mautic\PageBundle\Entity\TrackableRepository $trackableRepo */
            $trackableRepo = $this->em->getRepository('MauticPageBundle:Trackable');

            $key = ($listCount > 1) ? 1 : 0;

            foreach ($lists as $l) {
                $sentCount = $statRepo->getSentCount($emailIds, $l->getId());
                $combined[0] += $sentCount;

                $readCount = $statRepo->getReadCount($emailIds, $l->getId());
                $combined[1] += $readCount;

                $failedCount = $statRepo->getFailedCount($emailIds, $l->getId());
                $combined[2] += $failedCount;

                $clickCount = $trackableRepo->getCount('email', $emailIds, $l->getId());
                $combined[3] += $clickCount;

                $unsubscribedCount = $dncRepo->getCount('email', $emailIds, DoNotContact::UNSUBSCRIBED, $l->getId());
                $combined[4] += $unsubscribedCount;

                $bouncedCount = $dncRepo->getCount('email', $emailIds, DoNotContact::BOUNCED, $l->getId());
                $combined[5] += $bouncedCount;

                $chart->setDataset(
                    $l->getName(),
                    [
                        $sentCount,
                        $readCount,
                        $failedCount,
                        $clickCount,
                        $unsubscribedCount,
                        $bouncedCount
                    ],
                    $key
                );

                $key++;
            }
        }

        if ($listCount > 1) {
            $chart->setDataset(
                $this->translator->trans('mautic.email.lists.combined'),
                $combined,
                0
            );
        }

        return $chart->render();
    }

    /**
     * @param           $email
     * @param bool      $includeVariants
     * @param           $unit
     * @param \DateTime $dateFrom
     * @param \DateTime $dateTo
     *
     * @return array
     */
    public function getEmailGeneralStats($email, $includeVariants = false, $unit, \DateTime $dateFrom, \DateTime $dateTo)
    {
        if (!$email instanceof Email) {
            $email = $this->getEntity($email);
        }

        if ($includeVariants && $email->isVariant()) {
            $parent = $email->getVariantParent();
            if ($parent) {
                // $email is a variant of another
                $children   = $parent->getVariantChildren();
                $emailIds   = $children->getKeys();
                $emailIds[] = $parent->getId();
            } else {
                $children   = $email->getVariantChildren();
                $emailIds   = $children->getKeys();
                $emailIds[] = $email->getId();
            }
        } else {
            $emailIds = [$email->getId()];
        }

        $filter = [
            'email_id' => $emailIds,
            'flag'     => 'all'
        ];

        return $this->getEmailsLineChartData($unit, $dateFrom, $dateTo, null, $filter);
    }

    /**
     * Get an array of tracked links
     *
     * @param $emailId
     *
     * @return array
     */
    public function getEmailClickStats($emailId)
    {
        return $this->pageTrackableModel->getTrackableList('email', $emailId);
    }

    /**
     * Get the number of leads this email will be sent to
     *
     * @param Email $email
     * @param mixed $listId          Leads for a specific lead list
     * @param bool  $countOnly       If true, return count otherwise array of leads
     * @param int   $limit           Max number of leads to retrieve
     * @param bool  $includeVariants If false, emails sent to a variant will not be included
     *
     * @return int|array
     */
    public function getPendingLeads(Email $email, $listId = null, $countOnly = false, $limit = null, $includeVariants = true)
    {
        if ($includeVariants && $email->isVariant()) {
            $parent = $email->getVariantParent();
            if ($parent) {
                // $email is a variant of another
                $ids[] = $parent->getId();

                $children   = $parent->getVariantChildren();
                $variantIds = $children->getKeys();

                // Remove $email from the array
                $key = array_search($email->getId(), $variantIds);
                unset($variantIds[$key]);
            } else {
                $children   = $email->getVariantChildren();
                $variantIds = $children->getKeys();
            }
        } else {
            $variantIds = null;
        }

        $total = $this->getRepository()->getEmailPendingLeads($email->getId(), $variantIds, $listId, $countOnly, $limit);

        return $total;
    }

    /**
     * Send an email to lead lists
     *
     * @param Email $email
     * @param array $lists
     * @param int   $limit
     *
     * @return array array(int $sentCount, int $failedCount, array $failedRecipientsByList)
     */
    public function sendEmailToLists(Email $email, $lists = null, $limit = null)
    {
        //get the leads
        if (empty($lists)) {
            $lists = $email->getLists();
        }

        //get email settings such as templates, weights, etc
        $emailSettings = $this->getEmailSettings($email);
        $options       = [
            'source'        => ['email', $email->getId()],
            'emailSettings' => $emailSettings,
            'allowResends'  => false,
            'customHeaders' => [
                'Precedence' => 'Bulk'
            ]
        ];

        $failed      = [];
        $sentCount   = 0;
        $failedCount = 0;

        foreach ($lists as $list) {
            if ($limit !== null && $limit <= 0) {
                // Hit the max for this batch
                break;
            }

            $options['listId'] = $list->getId();
            $leads             = $this->getPendingLeads($email, $list->getId(), false, $limit);
            $leadCount         = count($leads);
            $sentCount += $leadCount;

            if ($limit != null) {
                // Only retrieve the difference between what has already been sent and the limit
                $limit -= $leadCount;
            }

            $listErrors = $this->sendEmail($email, $leads, $options);

            if (!empty($listErrors)) {
                $listFailedCount = count($listErrors);

                $sentCount -= $listFailedCount;
                $failedCount += $listFailedCount;

                $failed[$options['listId']] = $listErrors;
            }
        }

        return [$sentCount, $failedCount, $failed];
    }

    /**
     * Gets template, stats, weights, etc for an email in preparation to be sent
     *
     * @param Email $email
     * @param bool  $includeVariants
     *
     * @return array
     */
    public function getEmailSettings(Email $email, $includeVariants = true)
    {
        static $emailSettings = [];

        if (empty($emailSettings[$email->getId()])) {

            //used to house slots so they don't have to be fetched over and over for same template
            $slots = [];
            if ($template = $email->getTemplate()) {
                $slots[$template] = $this->themeHelper->getTheme($template)->getSlots('email');
            }

            //store the settings of all the variants in order to properly disperse the emails
            //set the parent's settings
            $emailSettings = [
                $email->getId() => [
                    'template'     => $email->getTemplate(),
                    'slots'        => $slots,
                    'sentCount'    => $email->getSentCount(),
                    'variantCount' => $email->getVariantSentCount(),
                    'entity'       => $email
                ]
            ];

            if ($includeVariants) {
                //get a list of variants for A/B testing
                $childrenVariant = $email->getVariantChildren();

                if (count($childrenVariant)) {
                    $variantWeight = 0;
                    $totalSent     = $email->getVariantSentCount();

                    foreach ($childrenVariant as $id => $child) {
                        if ($child->isPublished()) {
                            $useSlots = [];
                            if ($template = $child->getTemplate()) {
                                if (isset($slots[$template])) {
                                    $useSlots = $slots[$template];
                                } else {
                                    $slots[$template] = $this->themeHelper->getTheme($template)->getSlots('email');
                                    $useSlots         = $slots[$template];
                                }
                            }
                            $variantSettings = $child->getVariantSettings();

                            $emailSettings[$child->getId()] = [
                                'template'     => $child->getTemplate(),
                                'slots'        => $useSlots,
                                'sentCount'    => $child->getSentCount(),
                                'variantCount' => $child->getVariantSentCount(),
                                'weight'       => ($variantSettings['weight'] / 100),
                                'entity'       => $child
                            ];

                            $variantWeight += $variantSettings['weight'];
                            $totalSent += $emailSettings[$child->getId()]['sentCount'];
                        }
                    }

                    //set parent weight
                    $emailSettings[$email->getId()]['weight'] = ((100 - $variantWeight) / 100);

                    //now find what percentage of current leads should receive the variants
                    foreach ($emailSettings as $eid => &$details) {
                        $details['weight'] = ($totalSent)
                            ?
                            ($details['weight'] - ($details['variantCount'] / $totalSent)) + $details['weight']
                            :
                            $details['weight'];
                    }
                } else {
                    $emailSettings[$email->getId()]['weight'] = 1;
                }
            }
        }

        return $emailSettings;
    }

    /**
     * Send an email to lead(s)
     *
     * @param       $email
     * @param       $leads
     * @param       $options = array()
     *                       array source array('model', 'id')
     *                       array emailSettings
     *                       int   listId
     *                       bool  allowResends     If false, exact emails (by id) already sent to the lead will not be resent
     *                       bool  ignoreDNC        If true, emails listed in the do not contact table will still get the email
     *                       bool  sendBatchMail    If false, the function will not send batched mail but will defer to calling function to handle it
     *                       array assetAttachments Array of optional Asset IDs to attach
     *
     * @return mixed
     * @throws \Doctrine\ORM\ORMException
     */
    public function sendEmail($email, $leads, $options = [])
    {
        $source           = (isset($options['source'])) ? $options['source'] : null;
        $emailSettings    = (isset($options['emailSettings'])) ? $options['emailSettings'] : [];
        $listId           = (isset($options['listId'])) ? $options['listId'] : null;
        $ignoreDNC        = (isset($options['ignoreDNC'])) ? $options['ignoreDNC'] : false;
        $allowResends     = (isset($options['allowResends'])) ? $options['allowResends'] : true;
        $tokens           = (isset($options['tokens'])) ? $options['tokens'] : [];
        $sendBatchMail    = (isset($options['sendBatchMail'])) ? $options['sendBatchMail'] : true;
        $assetAttachments = (isset($options['assetAttachments'])) ? $options['assetAttachments'] : [];
        $customHeaders    = (isset($options['customHeaders'])) ? $options['customHeaders'] : [];

        if (!$email->getId()) {
            return false;
        }

        $singleEmail = false;
        if (isset($leads['id'])) {
            $singleEmail = true;
            $leads       = [$leads['id'] => $leads];
        }

        /** @var \Mautic\EmailBundle\Entity\StatRepository $statRepo */
        $statRepo = $this->em->getRepository('MauticEmailBundle:Stat');
        /** @var \Mautic\EmailBundle\Entity\EmailRepository $emailRepo */
        $emailRepo = $this->getRepository();

        if (empty($emailSettings)) {
            //get email settings such as templates, weights, etc
            $emailSettings = $this->getEmailSettings($email);
        }

        if (!$allowResends) {
            static $sent = [];
            if (!isset($sent[$email->getId()])) {
                $sent[$email->getId()] = $statRepo->getSentStats($email->getId(), $listId);
            }
            $sendTo = array_diff_key($leads, $sent[$email->getId()]);
        } else {
            $sendTo = $leads;
        }

        if (!$ignoreDNC) {
            //get the list of do not contacts
            static $dnc;
            if (!is_array($dnc)) {
                $dnc = $emailRepo->getDoNotEmailList();
            }

            //weed out do not contacts
            if (!empty($dnc)) {
                foreach ($sendTo as $k => $lead) {
                    if (in_array(strtolower($lead['email']), $dnc)) {
                        unset($sendTo[$k]);
                    }
                }
            }
        }

        //get a count of leads
        $count = count($sendTo);

        //noone to send to so bail
        if (empty($count)) {
            return $singleEmail ? true : [];
        }

        //how many of this batch should go to which email
        $batchCount = 0;

        $backup = reset($emailSettings);
        foreach ($emailSettings as $eid => &$details) {
            if (isset($details['weight'])) {
                $limit = round($count * $details['weight']);

                if (!$limit) {
                    // Don't send any emails to this one
                    unset($emailSettings[$eid]);
                } else {
                    $details['limit'] = $limit;
                }
            } else {
                $details['limit'] = $count;
            }
        }

        if (count($emailSettings) == 0) {
            // Shouldn't happen but a safety catch
            $emailSettings[$backup['entity']->getId()] = $backup;
        }

        //randomize the leads for statistic purposes
        shuffle($sendTo);

        //start at the beginning for this batch
        $useEmail = reset($emailSettings);
        $errors   = [];
        // Store stat entities
        $saveEntities    = [];
        $emailSentCounts = [];

        $mailer = $this->mailHelper->getMailer(!$sendBatchMail);

        $contentGenerated = false;

        $flushQueue = function ($reset = true) use (&$mailer, &$saveEntities, &$errors, &$emailSentCounts, $sendBatchMail) {

            if ($sendBatchMail) {
                $flushResult = $mailer->flushQueue();
                if (!$flushResult) {
                    $sendFailures = $mailer->getErrors();

                    // Check to see if failed recipients were stored by the transport
                    if (!empty($sendFailures['failures'])) {
                        // Prevent the stat from saving
                        foreach ($sendFailures['failures'] as $failedEmail) {
                            // Add lead ID to list of failures
                            $errors[$saveEntities[$failedEmail]->getLead()->getId()] = $failedEmail;

                            // Down sent counts
                            $emailId = $saveEntities[$failedEmail]->getEmail()->getId();
                            $emailSentCounts[$emailId]++;

                            // Delete the stat
                            unset($saveEntities[$failedEmail]);
                        }
                    }
                }

                if ($reset) {
                    $mailer->reset(true);
                }

                return $flushResult;
            }

            return true;
        };

        foreach ($sendTo as $lead) {
            // Generate content
            if ($useEmail['entity']->getId() !== $contentGenerated) {
                // Flush the mail queue if applicable
                $flushQueue();

                $contentGenerated = $useEmail['entity']->getId();

                // Use batching/tokenization if supported
                $mailer->useMailerTokenization();
                $mailer->setSource($source);
                $mailer->setEmail($useEmail['entity'], true, $useEmail['slots'], $assetAttachments);

                if (!empty($customHeaders)) {
                    $mailer->setCustomHeaders($customHeaders);
                }
            }

            $idHash = uniqid();

            // Add tracking pixel token
            if (!empty($tokens)) {
                $mailer->setTokens($tokens);
            }

            $mailer->setLead($lead);
            $mailer->setIdHash($idHash);

            try {
                if (!$mailer->addTo($lead['email'], $lead['firstname'].' '.$lead['lastname'])) {
                    // Clear the errors so it doesn't stop the next send
                    $mailer->clearErrors();

                    // Bad email so note and continue
                    $errors[$lead['id']] = $lead['email'];

                    continue;
                }
            } catch (BatchQueueMaxException $e) {
                // Queue full so flush then try again
                $flushQueue(false);

                $mailer->addTo($lead['email'], $lead['firstname'].' '.$lead['lastname']);
            }

            //queue or send the message
            if (!$mailer->queue(true)) {
                $errors[$lead['id']] = $lead['email'];

                continue;
            }

            if (!$allowResends) {
                $sent[$useEmail['entity']->getId()][$lead['id']] = $lead['id'];
            }

            //create a stat
            $saveEntities[$lead['email']] = $mailer->createEmailStat(false, null, $listId);

            // Up sent counts
            $emailId = $useEmail['entity']->getId();
            if (!isset($emailSentCounts[$emailId])) {
                $emailSentCounts[$emailId] = 0;
            }
            $emailSentCounts[$emailId]++;

            $batchCount++;
            if ($batchCount >= $useEmail['limit']) {
                unset($useEmail);

                //use the next email
                $batchCount = 0;
                $useEmail   = next($emailSettings);
            }
        }

        // Send batched mail if applicable
        $flushQueue();

        // Persist stats
        $statRepo->saveEntities($saveEntities);

        // Update sent counts
        foreach ($emailSentCounts as $emailId => $count) {
            $isVariant = $emailSettings[$emailId]['entity']->getVariantStartDate();

            try {
                $this->getRepository()->upCount($emailId, 'sent', $count, !empty($isVariant));
            } catch (\Exception $exception) {
                error_log($exception);
            }
        }

        // Free RAM
        foreach ($saveEntities as $stat) {
            $this->em->detach($stat);
            unset($stat);
        }

        unset($emailSentCounts, $emailSettings, $options, $tokens, $useEmail, $sendTo);

        return $singleEmail ? (empty($errors)) : $errors;
    }

    /**
     * Send an email to lead(s)
     *
     * @param       $email
     * @param       $users
     * @param mixed $lead
     * @param array $tokens
     * @param array $assetAttachments
     * @param bool  $saveStat
     *
     * @return mixed
     * @throws \Doctrine\ORM\ORMException
     */
    public function sendEmailToUser($email, $users, $lead = null, $tokens = [], $assetAttachments = [], $saveStat = true)
    {
        if (!$emailId = $email->getId()) {
            return false;
        }

        if (!is_array($users)) {
            $user  = ['id' => $users];
            $users = [$user];
        }

        //get email settings
        $emailSettings = $this->getEmailSettings($email, false);

        //noone to send to so bail
        if (empty($users)) {
            return false;
        }

        $mailer = $this->mailHelper->getMailer();
        $mailer->setLead($lead, true);
        $mailer->setTokens($tokens);
        $mailer->setEmail($email, false, $emailSettings[$emailId]['slots'], $assetAttachments, (!$saveStat));

        $mailer->useMailerTokenization();

        foreach ($users as $user) {
            $idHash = uniqid();
            $mailer->setIdHash($idHash);

            if (!is_array($user)) {
                $id   = $user;
                $user = ['id' => $id];
            } else {
                $id = $user['id'];
            }

            if (!isset($user['email'])) {
                $userEntity        = $this->userModel->getEntity($id);
                $user['email']     = $userEntity->getEmail();
                $user['firstname'] = $userEntity->getFirstName();
                $user['lastname']  = $userEntity->getLastName();
            }

            $mailer->setTo($user['email'], $user['firstname'].' '.$user['lastname']);

            $mailer->queue(true);

            if ($saveStat) {
                $saveEntities[] = $mailer->createEmailStat(false, $user['email']);
            }
        }

        //flush the message
        $mailer->flushQueue();

        if (isset($saveEntities)) {
            $this->getStatRepository()->saveEntities($saveEntities);
        }

        //save some memory
        unset($mailer);
    }

    /**
     * @param Stat   $stat
     * @param string $comments
     * @param string $reason
     * @param bool   $flush
     */
    public function setDoNotContact(Stat $stat, $comments, $reason = 'bounced', $flush = true)
    {
        $lead = $stat->getLead();

        if ($lead instanceof Lead) {
            $email   = $stat->getEmail();
            $channel = ($email) ? ['email' => $email->getId()] : 'email';
            $this->leadModel->addDncForLead($lead, $channel, $comments, $reason, $flush);
        }
    }

    /**
     * @param           $email
     * @param string    $reason
     * @param string    $comments
     * @param bool|true $flush
     * @param int|null  $leadId
     */
    public function setEmailDoNotContact($email, $reason = 'bounced', $comments = '', $flush = true, $leadId = null)
    {
        /** @var \Mautic\LeadBundle\Entity\LeadRepository $leadRepo */
        $leadRepo = $this->em->getRepository('MauticLeadBundle:Lead');
        $leadId   = (array) $leadRepo->getLeadByEmail($email, true);

        /** @var \Mautic\LeadBundle\Entity\Lead[] $leads */
        $leads = [];

        foreach ($leadId as $lead) {
            $leads[] = $leadRepo->getEntity($lead['id']);
        }

        foreach ($leads as $lead) {
            $this->leadModel->addDncForLead($lead, 'email', $comments, $reason, $flush);
        }
    }

    /**
     * Processes the callback response from a mailer for bounces and unsubscribes
     *
     * @param array $response
     */
    public function processMailerCallback(array $response)
    {
        if (empty($response)) {

            return;
        }

        $batch = 20;
        $count = 0;

        $statRepo = $this->getStatRepository();
        $alias    = $statRepo->getTableAlias();
        if (!empty($alias)) {
            $alias .= '.';
        }

        // Keep track to prevent duplicates before flushing
        $emails = [];

        foreach ($response as $type => $entries) {
            if (!empty($entries['hashIds'])) {
                $stats = $this->getStatRepository()->getEntities(
                    [
                        'filter' => [
                            'force' => [
                                [
                                    'column' => $alias.'trackingHash',
                                    'expr'   => 'in',
                                    'value'  => array_keys($entries['hashIds'])
                                ]
                            ]
                        ]
                    ]
                );

                /** @var \Mautic\EmailBundle\Entity\Stat $s */
                foreach ($stats as $s) {
                    $reason = $entries['hashIds'][$s->getTrackingHash()];
                    if ($this->translator->hasId('mautic.email.bounce.reason.'.$reason)) {
                        $reason = $this->translator->trans('mautic.email.bounce.reason.'.$reason);
                    }

                    $this->setDoNotContact($s, $reason, $type, ($count === $batch));

                    $s->setIsFailed(true);
                    $this->em->persist($s);

                    if ($count === $batch) {
                        $count = 0;
                    }
                }
            }

            if (!empty($entries['emails'])) {
                foreach ($entries['emails'] as $email => $reason) {
                    if (in_array($email, $emails)) {

                        continue;
                    }
                    $emails[] = $email;

                    $leadId = null;
                    if (is_array($reason)) {
                        // Includes a lead ID
                        $leadId = $reason['leadId'];
                        $reason = $reason['reason'];
                    }

                    if ($this->translator->hasId('mautic.email.bounce.reason.'.$reason)) {
                        $reason = $this->translator->trans('mautic.email.bounce.reason.'.$reason);
                    }

                    $this->setEmailDoNotContact($email, $type, $reason, ($count === $batch), $leadId);

                    if ($count === $batch) {
                        $count = 0;
                    }
                }
            }
        }

        $this->em->flush();
    }

    /**
     * Get the settings for a monitored mailbox or false if not enabled
     *
     * @param $bundleKey
     * @param $folderKey
     *
     * @return bool|array
     */
    public function getMonitoredMailbox($bundleKey, $folderKey)
    {
        if ($this->mailboxHelper->isConfigured($bundleKey, $folderKey)) {

            return $this->mailboxHelper->getMailboxSettings();
        }

        return false;
    }

    /**
     * Joins the email table and limits created_by to currently logged in user
     *
     * @param QueryBuilder $q
     */
    public function limitQueryToCreator(QueryBuilder &$q)
    {
        $q->join('t', MAUTIC_TABLE_PREFIX.'emails', 'e', 'e.id = t.email_id')
            ->andWhere('e.created_by = :userId')
            ->setParameter('userId', $this->user->getId());
    }

    /**
     * Get line chart data of emails sent and read
     *
     * @param char      $unit {@link php.net/manual/en/function.date.php#refsect1-function.date-parameters}
     * @param \DateTime $dateFrom
     * @param \DateTime $dateTo
     * @param string    $dateFormat
     * @param array     $filter
     * @param boolean   $canViewOthers
     *
     * @return array
     */
    public function getEmailsLineChartData($unit, \DateTime $dateFrom, \DateTime $dateTo, $dateFormat = null, $filter = [], $canViewOthers = true)
    {
        $flag = null;

        if (isset($filter['flag'])) {
            $flag = $filter['flag'];
            unset($filter['flag']);
        }

        $chart = new LineChart($unit, $dateFrom, $dateTo, $dateFormat);
        $query = $chart->getChartQuery($this->em->getConnection());

        if ($flag == 'sent_and_opened_and_failed' || $flag == 'all' || $flag == 'sent_and_opened' || !$flag) {
            $q = $query->prepareTimeDataQuery('email_stats', 'date_sent', $filter);
            if (!$canViewOthers) {
                $this->limitQueryToCreator($q);
            }
            $data = $query->loadAndBuildTimeData($q);
            $chart->setDataset($this->translator->trans('mautic.email.sent.emails'), $data);
        }

        if ($flag == 'sent_and_opened_and_failed' || $flag == 'all' || $flag == 'sent_and_opened' || $flag == 'opened') {
            $q = $query->prepareTimeDataQuery('email_stats', 'date_read', $filter);
            if (!$canViewOthers) {
                $this->limitQueryToCreator($q);
            }
            $data = $query->loadAndBuildTimeData($q);
            $chart->setDataset($this->translator->trans('mautic.email.read.emails'), $data);
        }

        if ($flag == 'sent_and_opened_and_failed' || $flag == 'all' || $flag == 'failed') {
            $q = $query->prepareTimeDataQuery('email_stats', 'date_sent', $filter);
            if (!$canViewOthers) {
                $this->limitQueryToCreator($q);
            }
            $q->andWhere($q->expr()->eq('t.is_failed', ':true'))
                ->setParameter('true', true, 'boolean');
            $data = $query->loadAndBuildTimeData($q);
            $chart->setDataset($this->translator->trans('mautic.email.failed.emails'), $data);
        }

        if ($flag == 'all' || $flag == 'clicked') {
            $q = $query->prepareTimeDataQuery('page_hits', 'date_hit', [])
                ->join('t', MAUTIC_TABLE_PREFIX.'channel_url_trackables', 'cut', 't.redirect_id = cut.redirect_id')
                ->andWhere('cut.channel = :channel')
                ->setParameter('channel', 'email');

            if (isset($filter['email_id'])) {
                if (is_array($filter['email_id'])) {
                    $q->andWhere('cut.channel_id IN(:channel_id)');
                    $q->setParameter('channel_id', implode(',', $filter['email_id']));
                } else {
                    $q->andWhere('cut.channel_id = :channel_id');
                    $q->setParameter('channel_id', $filter['email_id']);
                }
            }


            if (!$canViewOthers) {
                $this->limitQueryToCreator($q);
            }

            $data = $query->loadAndBuildTimeData($q);
            $chart->setDataset($this->translator->trans('mautic.email.clicked'), $data);
        }

        if ($flag == 'all' || $flag == 'unsubscribed') {
            $data = $this->getDncLineChartDataset($query, $filter, DoNotContact::UNSUBSCRIBED, $canViewOthers);
            $chart->setDataset($this->translator->trans('mautic.email.unsubscribed'), $data);
        }

        if ($flag == 'all' || $flag == 'bounced') {
            $data = $this->getDncLineChartDataset($query, $filter, DoNotContact::BOUNCED, $canViewOthers);
            $chart->setDataset($this->translator->trans('mautic.email.bounced'), $data);
        }

        return $chart->render();
    }

    /**
     * Modifies the line chart query for the DNC
     *
     * @param ChartQuery $q
     * @param array      $filter
     * @param boolean    $reason
     * @param boolean    $canViewOthers
     */
    public function getDncLineChartDataset(ChartQuery &$query, array $filter, $reason, $canViewOthers)
    {
        $dncFilter = isset($filter['email_id']) ? ['channel_id' => $filter['email_id']] : [];
        $q         = $query->prepareTimeDataQuery('lead_donotcontact', 'date_added', $dncFilter);
        $q->andWhere('t.channel = :channel')
            ->setParameter('channel', 'email')
            ->andWhere($q->expr()->eq('t.reason', ':reason'))
            ->setParameter('reason', $reason);

        if (!$canViewOthers) {
            $this->limitQueryToCreator($q);
        }

        return $data = $query->loadAndBuildTimeData($q);
    }

    /**
     * Get pie chart data of ignored vs opened emails
     *
     * @param string  $dateFrom
     * @param string  $dateTo
     * @param array   $filters
     * @param boolean $canViewOthers
     *
     * @return array
     */
    public function getIgnoredVsReadPieChartData($dateFrom, $dateTo, $filters = [], $canViewOthers = true)
    {
        $chart = new PieChart();
        $query = new ChartQuery($this->em->getConnection(), $dateFrom, $dateTo);

        $readFilters                = $filters;
        $readFilters['is_read']     = true;
        $failedFilters              = $filters;
        $failedFilters['is_failed'] = true;

        $sentQ   = $query->getCountQuery('email_stats', 'id', 'date_sent', $filters);
        $readQ   = $query->getCountQuery('email_stats', 'id', 'date_sent', $readFilters);
        $failedQ = $query->getCountQuery('email_stats', 'id', 'date_sent', $failedFilters);

        if (!$canViewOthers) {
            $this->limitQueryToCreator($sentQ);
            $this->limitQueryToCreator($readQ);
            $this->limitQueryToCreator($failedQ);
        }

        $sent   = $query->fetchCount($sentQ);
        $read   = $query->fetchCount($readQ);
        $failed = $query->fetchCount($failedQ);


        $chart->setDataset($this->translator->trans('mautic.email.graph.pie.ignored.read.failed.ignored'), ($sent - $read));
        $chart->setDataset($this->translator->trans('mautic.email.graph.pie.ignored.read.failed.read'), $read);
        $chart->setDataset($this->translator->trans('mautic.email.graph.pie.ignored.read.failed.failed'), $failed);

        return $chart->render();
    }

    /**
     * Get a list of emails in a date range, grouped by a stat date count
     *
     * @param integer   $limit
     * @param \DateTime $dateFrom
     * @param \DateTime $dateTo
     * @param array     $filters
     * @param array     $options
     *
     * @return array
     */
    public function getEmailStatList($limit = 10, \DateTime $dateFrom = null, \DateTime $dateTo = null, $filters = [], $options = [])
    {
        $q = $this->em->getConnection()->createQueryBuilder();
        $q->select('COUNT(DISTINCT t.id) AS count, e.id, e.name')
            ->from(MAUTIC_TABLE_PREFIX.'email_stats', 't')
            ->join('t', MAUTIC_TABLE_PREFIX.'emails', 'e', 'e.id = t.email_id')
            ->orderBy('count', 'DESC')
            ->groupBy('e.id')
            ->setMaxResults($limit);

        if (!empty($options['canViewOthers'])) {
            $q->andWhere('e.created_by = :userId')
                ->setParameter('userId', $this->user->getId());
        }

        $chartQuery = new ChartQuery($this->em->getConnection(), $dateFrom, $dateTo);
        $chartQuery->applyFilters($q, $filters);

        if (isset($options['groupBy']) && $options['groupBy'] == 'sends') {
            $chartQuery->applyDateFilters($q, 'date_sent');
        }

        if (isset($options['groupBy']) && $options['groupBy'] == 'reads') {
            $chartQuery->applyDateFilters($q, 'date_read');
        }

        $results = $q->execute()->fetchAll();

        return $results;
    }

    /**
     * Get a list of emails in a date range
     *
     * @param integer   $limit
     * @param \DateTime $dateFrom
     * @param \DateTime $dateTo
     * @param array     $filters
     * @param array     $options
     *
     * @return array
     */
    public function getEmailList($limit = 10, \DateTime $dateFrom = null, \DateTime $dateTo = null, $filters = [], $options = [])
    {
        $q = $this->em->getConnection()->createQueryBuilder();
        $q->select('t.id, t.name, t.date_added, t.date_modified')
            ->from(MAUTIC_TABLE_PREFIX.'emails', 't')
            ->setMaxResults($limit);

        if (!empty($options['canViewOthers'])) {
            $q->andWhere('t.created_by = :userId')
                ->setParameter('userId', $this->user->getId());
        }

        $chartQuery = new ChartQuery($this->em->getConnection(), $dateFrom, $dateTo);
        $chartQuery->applyFilters($q, $filters);
        $chartQuery->applyDateFilters($q, 'date_added');

        $results = $q->execute()->fetchAll();

        return $results;
    }

    /**
     * Get a list of upcoming emails
     *
     * @param integer $limit
     * @param boolean $canViewOthers
     *
     * @return array
     */
    public function getUpcomingEmails($limit = 10, $canViewOthers = true)
    {
        /** @var \Mautic\CampaignBundle\Entity\LeadEventLogRepository $leadEventLogRepository */
        $leadEventLogRepository = $this->em->getRepository('MauticCampaignBundle:LeadEventLog');
        $leadEventLogRepository->setCurrentUser($this->user);
        $upcomingEmails = $leadEventLogRepository->getUpcomingEvents(
            [
                'type'          => 'email.send',
                'scheduled'     => 1,
                'eventType'     => 'action',
                'limit'         => $limit,
                'canViewOthers' => $canViewOthers
            ]
        );

        return $upcomingEmails;
    }

    /**
     * Check all links in content and remove &amp;
     * This even works with double encoded ampersands
     *
     * @param string $content
     *
     * @return string
     */
    private function cleanUrlsInContent($content)
    {
        if (preg_match_all('/((https?|ftps?):\/\/)([a-zA-Z0-9-\.{}]*[a-zA-Z0-9=}]*)(\??)([^\s\"\]]+)?/i', $content, $matches)) {
            foreach ($matches[0] as $url) {
                $newUrl = $url;

                while (strpos($newUrl, '&amp;') !== false) {
                    $newUrl = str_replace('&amp;', '&', $newUrl);
                }

                $content = str_replace($url, $newUrl, $content);
            }
        }

        return $content;
    }
}<|MERGE_RESOLUTION|>--- conflicted
+++ resolved
@@ -465,11 +465,7 @@
      *
      * @return array
      */
-<<<<<<< HEAD
-    public function getBuilderComponents(Email $email = null, $requestedComponents = 'all', $tokenFilter = null)
-=======
     public function getBuilderComponents (Email $email = null, $requestedComponents = 'all', $tokenFilter = null, $withBC = true)
->>>>>>> 08d33e13
     {
         $singleComponent = (!is_array($requestedComponents) && $requestedComponents != 'all');
         $components      = [];
