<?php
/**
 * @package     Mautic
 * @copyright   2014 Mautic Contributors. All rights reserved.
 * @author      Mautic
 * @link        http://mautic.org
 * @license     GNU/GPLv3 http://www.gnu.org/licenses/gpl-3.0.html
 */

namespace Mautic\EmailBundle\Model;

use Mautic\CoreBundle\Helper\DateTimeHelper;
use Mautic\CoreBundle\Helper\IpLookupHelper;
use Mautic\CoreBundle\Helper\ThemeHelper;
use Mautic\CoreBundle\Model\FormModel;
use Mautic\EmailBundle\Helper\MailHelper;
use Mautic\EmailBundle\MonitoredEmail\Mailbox;
use Mautic\EmailBundle\Swiftmailer\Exception\BatchQueueMaxException;
use Mautic\EmailBundle\Entity\Email;
use Mautic\EmailBundle\Entity\Stat;
use Mautic\EmailBundle\Event\EmailBuilderEvent;
use Mautic\EmailBundle\Event\EmailEvent;
use Mautic\EmailBundle\Event\EmailOpenEvent;
use Mautic\EmailBundle\EmailEvents;
use Mautic\LeadBundle\Entity\DoNotContact;
use Mautic\LeadBundle\Entity\Lead;
use Mautic\CoreBundle\Helper\Chart\LineChart;
use Mautic\CoreBundle\Helper\Chart\BarChart;
use Mautic\CoreBundle\Helper\Chart\PieChart;
use Mautic\CoreBundle\Helper\Chart\ChartQuery;
use Doctrine\DBAL\Query\QueryBuilder;
use Mautic\LeadBundle\Model\LeadModel;
use Mautic\PageBundle\Model\TrackableModel;
use Mautic\UserBundle\Model\UserModel;
use Symfony\Component\EventDispatcher\Event;
use Symfony\Component\HttpKernel\Exception\MethodNotAllowedHttpException;

/**
 * Class EmailModel
 * {@inheritdoc}
 * @package Mautic\CoreBundle\Model\FormModel
 */
class EmailModel extends FormModel
{
    /**
     * @var IpLookupHelper
     */
    protected $ipLookupHelper;

    /**
     * @var ThemeHelper
     */
    protected $themeHelper;

    /**
     * @var Mailbox
     */
    protected $mailboxHelper;

    /**
     * @var MailHelper
     */
    protected $mailHelper;

    /**
     * @var LeadModel
     */
    protected $leadModel;

    /**
     * @var TrackableModel
     */
    protected $pageTrackableModel;

    /**
     * @var UserModel
     */
    protected $userModel;

    /**
     * EmailModel constructor.
     * 
     * @param IpLookupHelper $ipLookupHelper
     * @param ThemeHelper $themeHelper
     * @param Mailbox $mailboxHelper
     * @param MailHelper $mailHelper
     * @param LeadModel $leadModel
     * @param TrackableModel $pageTrackableModel
     * @param UserModel $userModel
     */
    public function __construct(
        IpLookupHelper $ipLookupHelper,
        ThemeHelper $themeHelper,
        Mailbox $mailboxHelper,
        MailHelper $mailHelper,
        LeadModel $leadModel,
        TrackableModel $pageTrackableModel,
        UserModel $userModel
    )
    {
        $this->ipLookupHelper = $ipLookupHelper;
        $this->themeHelper = $themeHelper;
        $this->mailboxHelper = $mailboxHelper;
        $this->mailHelper = $mailHelper;
        $this->leadModel = $leadModel;
        $this->pageTrackableModel = $pageTrackableModel;
        $this->userModel = $userModel;
    }

    /**
     * {@inheritdoc}
     *
     * @return \Mautic\EmailBundle\Entity\EmailRepository
     */
    public function getRepository ()
    {
        return $this->em->getRepository('MauticEmailBundle:Email');
    }

    /**
     * @return \Mautic\EmailBundle\Entity\StatRepository
     */
    public function getStatRepository ()
    {
        return $this->em->getRepository('MauticEmailBundle:Stat');
    }

    /**
     * @return \Mautic\EmailBundle\Entity\CopyRepository
     */
    public function getCopyRepository ()
    {
        return $this->em->getRepository('MauticEmailBundle:Copy');
    }

    /**
     * {@inheritdoc}
     */
    public function getPermissionBase ()
    {
        return 'email:emails';
    }

    /**
     * {@inheritdoc}
     *
     * @param Email $entity
     * @param       $unlock
     *
     * @return mixed
     */
    public function saveEntity ($entity, $unlock = true)
    {
        $now = new DateTimeHelper();

        $type = $entity->getEmailType();
        if (empty($type)) {
            // Just in case JS failed
            $entity->setEmailType('template');
        }

        // Ensure that list emails are published
        if ($entity->getEmailType() == 'list') {
            $entity->setIsPublished(true);
            $entity->setPublishDown(null);
            $entity->setPublishUp(null);
        }

        //set the author for new pages
        if (!$entity->isNew()) {
            //increase the revision
            $revision = $entity->getRevision();
            $revision++;
            $entity->setRevision($revision);
        }

        // Ensure links in template content don't have encoded ampersands
        if ($entity->getTemplate()) {
            $content = $entity->getContent();

            foreach ($content as $key => $value) {
                $content[$key] = $this->cleanUrlsInContent($value);
            }

            $entity->setContent($content);
        } else {
            // Ensure links in HTML don't have encoded ampersands
            $htmlContent = $this->cleanUrlsInContent($entity->getCustomHtml());
            $entity->setCustomHtml($htmlContent);
        }

        // Ensure links in PLAIN TEXT don't have encoded ampersands
        $plainContent = $this->cleanUrlsInContent($entity->getPlainText());
        $entity->setPlainText($plainContent);

        // Reset the variant hit and start date if there are any changes and if this is an A/B test
        // Do it here in addition to the blanket resetVariants call so that it's available to the event listeners
        $changes = $entity->getChanges();
        $parent  = $entity->getVariantParent();

        if ($parent !== null && !empty($changes) && empty($this->inConversion)) {
            $entity->setVariantSentCount(0);
            $entity->setVariantReadCount(0);
            $entity->setVariantStartDate($now->getDateTime());
        }

        parent::saveEntity($entity, $unlock);

        // If parent, add this entity as a child of the parent so that it populates the list in the tab (due to Doctrine hanging on to entities in memory)
        if ($parent) {
            $parent->addVariantChild($entity);
        }

        // Reset associated variants if applicable due to changes
        if ($entity->isVariant() && !empty($changes) && empty($this->inConversion)) {
            $dateString = $now->toUtcString();
            $parentId = (!empty($parent)) ? $parent->getId() : $entity->getId();
            $this->getRepository()->resetVariants($parentId, $dateString);

            //if the parent was changed, then that parent/children must also be reset
            if (isset($changes['variantParent'])) {
                $this->getRepository()->resetVariants($changes['variantParent'][0], $dateString);
            }
        }
    }

    /**
     * Save an array of entities
     *
     * @param  $entities
     * @param  $unlock
     *
     * @return array
     */
    public function saveEntities ($entities, $unlock = true)
    {
        //iterate over the results so the events are dispatched on each delete
        $batchSize = 20;
        foreach ($entities as $k => $entity) {
            $isNew = ($entity->getId()) ? false : true;

            //set some defaults
            $this->setTimestamps($entity, $isNew, $unlock);

            if ($dispatchEvent = $entity instanceof Email) {
                $event = $this->dispatchEvent("pre_save", $entity, $isNew);
            }

            $this->getRepository()->saveEntity($entity, false);

            if ($dispatchEvent) {
                $this->dispatchEvent("post_save", $entity, $isNew, $event);
            }

            if ((($k + 1) % $batchSize) === 0) {
                $this->em->flush();
            }
        }
        $this->em->flush();
    }

    /**
     * Delete an entity
     *
     * @param object $entity
     *
     * @return void
     */
    public function deleteEntity($entity)
    {
        $this->getRepository()->nullVariantParent($entity->getId());

        return parent::deleteEntity($entity);
    }

    /**
     * Delete an array of entities
     *
     * @param array $ids
     *
     * @return array
     */
    public function deleteEntities($ids)
    {
        $this->getRepository()->nullVariantParent($ids);

        return parent::deleteEntities($ids);
    }

    /**
     * {@inheritdoc}
     *
     * @param       $entity
     * @param       $formFactory
     * @param null  $action
     * @param array $options
     *
     * @return mixed
     * @throws \Symfony\Component\HttpKernel\Exception\NotFoundHttpException
     */
    public function createForm ($entity, $formFactory, $action = null, $options = array())
    {
        if (!$entity instanceof Email) {
            throw new MethodNotAllowedHttpException(array('Email'));
        }
        if (!empty($action)) {
            $options['action'] = $action;
        }

        return $formFactory->create('emailform', $entity, $options);
    }

    /**
     * Get a specific entity or generate a new one if id is empty
     *
     * @param $id
     *
     * @return null|Email
     */
    public function getEntity ($id = null)
    {
        if ($id === null) {
            $entity = new Email();
            $entity->setSessionId('new_' . hash('sha1', uniqid(mt_rand())));
        } else {
            $entity = parent::getEntity($id);
            if ($entity !== null) {
                $entity->setSessionId($entity->getId());
            }
        }

        return $entity;
    }

    /**
     * {@inheritdoc}
     *
     * @param $action
     * @param $event
     * @param $entity
     * @param $isNew
     *
     * @throws \Symfony\Component\HttpKernel\Exception\MethodNotAllowedHttpException
     */
    protected function dispatchEvent ($action, &$entity, $isNew = false, Event $event = null)
    {
        if (!$entity instanceof Email) {
            throw new MethodNotAllowedHttpException(array('Email'));
        }

        switch ($action) {
            case "pre_save":
                $name = EmailEvents::EMAIL_PRE_SAVE;
                break;
            case "post_save":
                $name = EmailEvents::EMAIL_POST_SAVE;
                break;
            case "pre_delete":
                $name = EmailEvents::EMAIL_PRE_DELETE;
                break;
            case "post_delete":
                $name = EmailEvents::EMAIL_POST_DELETE;
                break;
            default:
                return null;
        }

        if ($this->dispatcher->hasListeners($name)) {
            if (empty($event)) {
                $event = new EmailEvent($entity, $isNew);
                $event->setEntityManager($this->em);
            }

            $this->dispatcher->dispatch($name, $event);

            return $event;
        } else {
            return null;
        }
    }

    /**
     * @param string|Stat   $stat
     * @param      $request
     * @param bool $viaBrowser
     */
    public function hitEmail ($stat, $request, $viaBrowser = false)
    {
        if (!$stat instanceof Stat) {
            $stat = $this->getEmailStatus($stat);
        }

        if (!$stat) {
            return;
        }

        $email = $stat->getEmail();

        if ((int) $stat->isRead()) {
            if ($viaBrowser && !$stat->getViewedInBrowser()) {
                //opened via browser so note it
                $stat->setViewedInBrowser($viaBrowser);
            }
        }

        $readDateTime = new DateTimeHelper;
        $stat->setLastOpened($readDateTime->getDateTime());

        $lead = $stat->getLead();
        if ($lead !== null) {
            /*
            // @todo too many webmail clients mask IP address
            if (!$lead->getIpAddresses()->contains($ipAddress)) {
                $lead->addIpAddress($ipAddress);
                $leadModel->saveEntity($lead, true);
            }
            */

            // Set the lead as current lead
            $this->leadModel->setCurrentLead($lead);
        }

        if (!$stat->getIsRead()) {
            $stat->setIsRead(true);
            $stat->setDateRead($readDateTime->getDateTime());

            // Only up counts if associated with both an email and lead
            if ($email && $lead) {
                try {
                    $this->getRepository()->upCount($email->getId(), 'read', 1, $email->isVariant());
                } catch (\Exception $exception) {
                    error_log($exception);
                }
            }
        }

        if ($viaBrowser) {
            $stat->setViewedInBrowser($viaBrowser);
        }

        $stat->addOpenDetails(array(
            'datetime'  => $readDateTime->toUtcString(),
            'useragent' => $request->server->get('HTTP_USER_AGENT'),
            'inBrowser' => $viaBrowser
        ));

        //check for existing IP
        $ipAddress = $this->ipLookupHelper->getIpAddress();
        $stat->setIpAddress($ipAddress);

        if ($email) {
            if ($this->dispatcher->hasListeners(EmailEvents::EMAIL_ON_OPEN)) {
                $event = new EmailOpenEvent($stat, $request);
                $this->dispatcher->dispatch(EmailEvents::EMAIL_ON_OPEN, $event);
            }
            $this->em->persist($email);
        }

        $this->em->persist($stat);
        $this->em->flush();
    }

    /**
     * Get array of page builder tokens from bundles subscribed PageEvents::PAGE_ON_BUILD
     *
     * @param null|Email   $email
     * @param array|string $requestedComponents all | tokens | tokenSections | abTestWinnerCriteria
     * @param null|string  $tokenFilter
     *
     * @return array
     */
    public function getBuilderComponents (Email $email = null, $requestedComponents = 'all', $tokenFilter = null)
    {
        $singleComponent = (!is_array($requestedComponents) && $requestedComponents != 'all');
        $components      = array();
        $event           = new EmailBuilderEvent($this->translator, $email, $requestedComponents, $tokenFilter);
        $this->dispatcher->dispatch(EmailEvents::EMAIL_ON_BUILD, $event);

        if (!is_array($requestedComponents)) {
            $requestedComponents = array($requestedComponents);
        }

        foreach ($requestedComponents as $requested) {
            switch ($requested) {
                case 'tokens':
                    $components[$requested] = $event->getTokens();
                    break;
                case 'visualTokens':
                    $components[$requested] = $event->getVisualTokens();
                    break;
                case 'tokenSections':
                    $components[$requested] = $event->getTokenSections();
                    break;
                case 'abTestWinnerCriteria':
                    $components[$requested] = $event->getAbTestWinnerCriteria();
                    break;
                default:
                    $components['tokens']               = $event->getTokens();
                    $components['tokenSections']        = $event->getTokenSections();
                    $components['abTestWinnerCriteria'] = $event->getAbTestWinnerCriteria();
                    break;
            }
        }

        return ($singleComponent) ? $components[$requestedComponents[0]] : $components;
    }

    /**
     * @param $idHash
     *
     * @return Stat
     */
    public function getEmailStatus ($idHash)
    {
        return $this->getStatRepository()->getEmailStatus($idHash);
    }

    /**
     * Search for an email stat by email and lead IDs
     *
     * @param $emailId
     * @param $leadId
     *
     * @return array
     */
    public function getEmailStati ($emailId, $leadId)
    {
        return $this->getStatRepository()->findBy(
            array(
                'email' => (int) $emailId,
                'lead'  => (int) $leadId
            ),
            array('dateSent' => 'DESC')
        );
    }

    /**
     * Get the variant parent/children
     *
     * @param Email $email
     *
     * @return array
     */
    public function getVariants (Email $email)
    {
        $parent = $email->getVariantParent();

        if (!empty($parent)) {
            $children = $parent->getVariantChildren();
        } else {
            $parent   = $email;
            $children = $email->getVariantChildren();
        }

        if (empty($children)) {
            $children = array();
        }

        return array($parent, $children);
    }


    /**
     * Converts a variant to the main page and the main page a variant
     *
     * @param Email $email
     */
    public function convertVariant (Email $email)
    {
        //let saveEntities() know it does not need to set variant start dates
        $this->inConversion = true;

        list($parent, $children) = $this->getVariants($email);

        $save = array();

        //set this email as the parent for the original parent and children
        if ($parent) {
            if ($parent->getId() != $email->getId()) {
                $parent->setIsPublished(false);
                $email->addVariantChild($parent);
                $parent->setVariantParent($email);
            }

            $parent->setVariantStartDate(null);
            $parent->setVariantSentCount(0);

            foreach ($children as $child) {
                //capture child before it's removed from collection
                $save[] = $child;

                $parent->removeVariantChild($child);
            }
        }

        if (count($save)) {
            foreach ($save as $child) {
                if ($child->getId() != $email->getId()) {
                    $child->setIsPublished(false);
                    $email->addVariantChild($child);
                    $child->setVariantParent($email);
                } else {
                    $child->removeVariantParent();
                }

                $child->setVariantSentCount(0);
                $child->setVariantStartDate(null);
            }
        }

        $save[] = $parent;
        $save[] = $email;

        //save the entities
        $this->saveEntities($save, false);
    }

    /**
     * Get a stats for email by list
     *
     * @param Email|int $email
     * @param bool      $includeVariants
     *
     * @return array
     */
    public function getEmailListStats ($email, $includeVariants = false)
    {
        if (!$email instanceof Email) {
            $email = $this->getEntity($email);
        }

        if ($includeVariants && $email->isVariant()) {
            $parent = $email->getVariantParent();
            if ($parent) {
                // $email is a variant of another
                $children   = $parent->getVariantChildren();
                $emailIds   = $children->getKeys();
                $emailIds[] = $parent->getId();
            } else {
                $children   = $email->getVariantChildren();
                $emailIds   = $children->getKeys();
                $emailIds[] = $email->getId();
            }
        } else {
            $emailIds = array($email->getId());
        }

        $lists     = $email->getLists();
        $listCount = count($lists);
        $combined  = array(0, 0, 0, 0, 0, 0);

        $chart = new BarChart(array(
            $this->translator->trans('mautic.email.sent'),
            $this->translator->trans('mautic.email.read'),
            $this->translator->trans('mautic.email.failed'),
            $this->translator->trans('mautic.email.clicked'),
            $this->translator->trans('mautic.email.unsubscribed'),
            $this->translator->trans('mautic.email.bounced')
        ));

        if ($listCount) {
            /** @var \Mautic\EmailBundle\Entity\StatRepository $statRepo */
            $statRepo = $this->em->getRepository('MauticEmailBundle:Stat');

            /** @var \Mautic\LeadBundle\Entity\DoNotContactRepository $dncRepo */
            $dncRepo = $this->em->getRepository('MauticLeadBundle:DoNotContact');

            /** @var \Mautic\PageBundle\Entity\TrackableRepository $trackableRepo */
            $trackableRepo = $this->em->getRepository('MauticPageBundle:Trackable');

            $key = ($listCount > 1) ? 1 : 0;

            foreach ($lists as $l) {
                $sentCount = $statRepo->getSentCount($emailIds, $l->getId());
                $combined[0] += $sentCount;

                $readCount = $statRepo->getReadCount($emailIds, $l->getId());
                $combined[1] += $readCount;

                $failedCount = $statRepo->getFailedCount($emailIds, $l->getId());
                $combined[2] += $failedCount;

                $clickCount = $trackableRepo->getCount('email', $emailIds, $l->getId());
                $combined[3] += $clickCount;

                $unsubscribedCount = $dncRepo->getCount('email', $emailIds, DoNotContact::UNSUBSCRIBED, $l->getId());
                $combined[4] += $unsubscribedCount;

                $bouncedCount = $dncRepo->getCount('email', $emailIds, DoNotContact::BOUNCED, $l->getId());
                $combined[5] += $bouncedCount;

                $chart->setDataset(
                    $l->getName(),
                    array(
                        $sentCount,
                        $readCount,
                        $failedCount,
                        $clickCount,
                        $unsubscribedCount,
                        $bouncedCount
                    ),
                    $key
                );

                $key++;
            }
        }

        if ($listCount > 1) {
            $chart->setDataset(
                $this->translator->trans('mautic.email.lists.combined'),
                $combined,
                0
            );
        }

        return $chart->render();
    }

    /**
     * @param           $email
     * @param bool      $includeVariants
     * @param           $unit
     * @param \DateTime $dateFrom
     * @param \DateTime $dateTo
     *
     * @return array
     */
    public function getEmailGeneralStats($email, $includeVariants = false, $unit, \DateTime $dateFrom, \DateTime $dateTo)
    {
        if (!$email instanceof Email) {
            $email = $this->getEntity($email);
        }

        if ($includeVariants && $email->isVariant()) {
            $parent = $email->getVariantParent();
            if ($parent) {
                // $email is a variant of another
                $children   = $parent->getVariantChildren();
                $emailIds   = $children->getKeys();
                $emailIds[] = $parent->getId();
            } else {
                $children   = $email->getVariantChildren();
                $emailIds   = $children->getKeys();
                $emailIds[] = $email->getId();
            }
        } else {
            $emailIds = array($email->getId());
        }

        $filter = array(
            'email_id' => $emailIds,
            'flag'     => 'all'
        );

        return $this->getEmailsLineChartData($unit, $dateFrom, $dateTo, null, $filter);
    }

    /**
     * Get an array of tracked links
     *
     * @param $emailId
     *
     * @return array
     */
    public function getEmailClickStats($emailId)
    {
        return $this->pageTrackableModel->getTrackableList('email', $emailId);
    }

    /**
     * Get the number of leads this email will be sent to
     *
     * @param Email $email
     * @param mixed $listId          Leads for a specific lead list
     * @param bool  $countOnly       If true, return count otherwise array of leads
     * @param int   $limit           Max number of leads to retrieve
     * @param bool  $includeVariants If false, emails sent to a variant will not be included
     *
     * @return int|array
     */
    public function getPendingLeads(Email $email, $listId = null, $countOnly = false, $limit = null, $includeVariants = true)
    {
        if ($includeVariants && $email->isVariant()) {
            $parent = $email->getVariantParent();
            if ($parent) {
                // $email is a variant of another
                $ids[] = $parent->getId();

                $children   = $parent->getVariantChildren();
                $variantIds = $children->getKeys();

                // Remove $email from the array
                $key = array_search($email->getId(), $variantIds);
                unset($variantIds[$key]);
            } else {
                $children   = $email->getVariantChildren();
                $variantIds = $children->getKeys();
            }
        } else {
            $variantIds = null;
        }

        $total = $this->getRepository()->getEmailPendingLeads($email->getId(), $variantIds, $listId, $countOnly, $limit);

        return $total;
    }

    /**
     * Send an email to lead lists
     *
     * @param Email $email
     * @param array $lists
     * @param int   $limit
     * @return array array(int $sentCount, int $failedCount, array $failedRecipientsByList)
     */
    public function sendEmailToLists (Email $email, $lists = null, $limit = null)
    {
        //get the leads
        if (empty($lists)) {
            $lists = $email->getLists();
        }

        //get email settings such as templates, weights, etc
        $emailSettings = $this->getEmailSettings($email);
        $options       = array(
            'source'        => array('email', $email->getId()),
            'emailSettings' => $emailSettings,
            'allowResends'  => false,
            'customHeaders' => array(
                'Precedence' => 'Bulk'
            )
        );

        $failed      = array();
        $sentCount   = 0;
        $failedCount = 0;

        foreach ($lists as $list) {
            if ($limit !== null && $limit <= 0) {
                // Hit the max for this batch
                break;
            }

            $options['listId'] = $list->getId();
            $leads             = $this->getPendingLeads($email, $list->getId(), false, $limit);
            $leadCount         = count($leads);
            $sentCount        += $leadCount;

            if ($limit != null) {
                // Only retrieve the difference between what has already been sent and the limit
                $limit -= $leadCount;
            }

            $listErrors = $this->sendEmail($email, $leads, $options);

            if (!empty($listErrors)) {
                $listFailedCount = count($listErrors);

                $sentCount   -= $listFailedCount;
                $failedCount += $listFailedCount;

                $failed[$options['listId']] = $listErrors;
            }
        }

        return array($sentCount, $failedCount, $failed);
    }

    /**
     * Gets template, stats, weights, etc for an email in preparation to be sent
     *
     * @param Email $email
     * @param bool  $includeVariants
     *
     * @return array
     */
    public function getEmailSettings (Email $email, $includeVariants = true)
    {
        static $emailSettings = array();

        if (empty($emailSettings[$email->getId()])) {

            //used to house slots so they don't have to be fetched over and over for same template
            $slots = array();
            if ($template = $email->getTemplate()) {
                $slots[$template] = $this->themeHelper->getTheme($template)->getSlots('email');
            }

            //store the settings of all the variants in order to properly disperse the emails
            //set the parent's settings
            $emailSettings = array(
                $email->getId() => array(
                    'template'     => $email->getTemplate(),
                    'slots'        => $slots,
                    'sentCount'    => $email->getSentCount(),
                    'variantCount' => $email->getVariantSentCount(),
                    'entity'       => $email
                )
            );

            if ($includeVariants) {
                //get a list of variants for A/B testing
                $childrenVariant = $email->getVariantChildren();

                if (count($childrenVariant)) {
                    $variantWeight = 0;
                    $totalSent     = $email->getVariantSentCount();

                    foreach ($childrenVariant as $id => $child) {
                        if ($child->isPublished()) {
                            $useSlots = array();
                            if ($template = $child->getTemplate()) {
                                if (isset($slots[$template])) {
                                    $useSlots = $slots[$template];
                                } else {
                                    $slots[$template] = $this->themeHelper->getTheme($template)->getSlots('email');
                                    $useSlots         = $slots[$template];
                                }
                            }
                            $variantSettings = $child->getVariantSettings();

                            $emailSettings[$child->getId()] = array(
                                'template'     => $child->getTemplate(),
                                'slots'        => $useSlots,
                                'sentCount'    => $child->getSentCount(),
                                'variantCount' => $child->getVariantSentCount(),
                                'weight'       => ($variantSettings['weight'] / 100),
                                'entity'       => $child
                            );

                            $variantWeight += $variantSettings['weight'];
                            $totalSent += $emailSettings[$child->getId()]['sentCount'];
                        }
                    }

                    //set parent weight
                    $emailSettings[$email->getId()]['weight'] = ((100 - $variantWeight) / 100);

                    //now find what percentage of current leads should receive the variants
                    foreach ($emailSettings as $eid => &$details) {
                        $details['weight'] = ($totalSent) ?
                            ($details['weight'] - ($details['variantCount'] / $totalSent)) + $details['weight'] :
                            $details['weight'];
                    }
                } else {
                    $emailSettings[$email->getId()]['weight'] = 1;
                }
            }
        }

        return $emailSettings;
    }

    /**
     * Send an email to lead(s)
     *
     * @param       $email
     * @param       $leads
     * @param       $options = array()
     *     array source array('model', 'id')
     *     array emailSettings
     *     int   listId
     *     bool  allowResends     If false, exact emails (by id) already sent to the lead will not be resent
     *     bool  ignoreDNC        If true, emails listed in the do not contact table will still get the email
     *     bool  sendBatchMail    If false, the function will not send batched mail but will defer to calling function to handle it
     *     array assetAttachments Array of optional Asset IDs to attach
     *
     * @return mixed
     * @throws \Doctrine\ORM\ORMException
     */
    public function sendEmail ($email, $leads, $options = array())
    {
        $source           = (isset($options['source'])) ? $options['source'] : null;
        $emailSettings    = (isset($options['emailSettings'])) ? $options['emailSettings'] : array();
        $listId           = (isset($options['listId'])) ? $options['listId'] : null;
        $ignoreDNC        = (isset($options['ignoreDNC'])) ? $options['ignoreDNC'] : false;
        $allowResends     = (isset($options['allowResends'])) ? $options['allowResends'] : true;
        $tokens           = (isset($options['tokens'])) ? $options['tokens'] : array();
        $sendBatchMail    = (isset($options['sendBatchMail'])) ? $options['sendBatchMail'] : true;
        $assetAttachments = (isset($options['assetAttachments'])) ? $options['assetAttachments'] : array();
        $customHeaders    = (isset($options['customHeaders'])) ? $options['customHeaders'] : array();

        if (!$email->getId()) {
            return false;
        }

        $singleEmail = false;
        if (isset($leads['id'])) {
            $singleEmail = true;
            $leads = array($leads['id'] => $leads);
        }

        /** @var \Mautic\EmailBundle\Entity\StatRepository $statRepo */
        $statRepo  = $this->em->getRepository('MauticEmailBundle:Stat');
        /** @var \Mautic\EmailBundle\Entity\EmailRepository $emailRepo */
        $emailRepo = $this->getRepository();

        if (empty($emailSettings)) {
            //get email settings such as templates, weights, etc
            $emailSettings = $this->getEmailSettings($email);
        }

        if (!$allowResends) {
            static $sent = array();
            if (!isset($sent[$email->getId()])) {
                $sent[$email->getId()] = $statRepo->getSentStats($email->getId(), $listId);
            }
            $sendTo = array_diff_key($leads, $sent[$email->getId()]);
        } else {
            $sendTo = $leads;
        }

        if (!$ignoreDNC) {
            //get the list of do not contacts
            static $dnc;
            if (!is_array($dnc)) {
                $dnc = $emailRepo->getDoNotEmailList();
            }

            //weed out do not contacts
            if (!empty($dnc)) {
                foreach ($sendTo as $k => $lead) {
                    if (in_array(strtolower($lead['email']), $dnc)) {
                        unset($sendTo[$k]);
                    }
                }
            }
        }

        //get a count of leads
        $count = count($sendTo);

        //noone to send to so bail
        if (empty($count)) {
            return $singleEmail ? true : array();
        }

        //how many of this batch should go to which email
        $batchCount = 0;

        $backup = reset($emailSettings);
        foreach ($emailSettings as $eid => &$details) {
            if (isset($details['weight'])) {
                $limit = round($count * $details['weight']);

                if (!$limit) {
                    // Don't send any emails to this one
                    unset($emailSettings[$eid]);
                } else {
                    $details['limit'] = $limit;
                }
            } else {
                $details['limit'] = $count;
            }
        }

        if (count($emailSettings) == 0) {
            // Shouldn't happen but a safety catch
            $emailSettings[$backup['entity']->getId()] = $backup;
        }

        //randomize the leads for statistic purposes
        shuffle($sendTo);

        //start at the beginning for this batch
        $useEmail = reset($emailSettings);
        $errors   = array();
        // Store stat entities
        $saveEntities    = array();
        $emailSentCounts = array();

        $mailer = $this->mailHelper->getMailer(!$sendBatchMail);

        $contentGenerated = false;

        $flushQueue = function($reset = true) use (&$mailer, &$saveEntities, &$errors, &$emailSentCounts, $sendBatchMail) {

            if ($sendBatchMail) {
                $flushResult = $mailer->flushQueue();
                if (!$flushResult) {
                    $sendFailures = $mailer->getErrors();

                    // Check to see if failed recipients were stored by the transport
                    if (!empty($sendFailures['failures'])) {
                        // Prevent the stat from saving
                        foreach ($sendFailures['failures'] as $failedEmail) {
                            // Add lead ID to list of failures
                            $errors[$saveEntities[$failedEmail]->getLead()->getId()] = $failedEmail;

                            // Down sent counts
                            $emailId = $saveEntities[$failedEmail]->getEmail()->getId();
                            $emailSentCounts[$emailId]++;

                            // Delete the stat
                            unset($saveEntities[$failedEmail]);
                        }
                    }
                }

                if ($reset) {
                    $mailer->reset(true);
                }

                return $flushResult;
            }

            return true;
        };

        foreach ($sendTo as $lead) {
            // Generate content
            if ($useEmail['entity']->getId() !== $contentGenerated) {
                // Flush the mail queue if applicable
                $flushQueue();

                $contentGenerated = $useEmail['entity']->getId();

                // Use batching/tokenization if supported
                $mailer->useMailerTokenization();
                $mailer->setSource($source);
                $mailer->setEmail($useEmail['entity'], true, $useEmail['slots'], $assetAttachments);

                if (!empty($customHeaders)) {
                    $mailer->setCustomHeaders($customHeaders);
                }
            }

            $idHash = uniqid();

            // Add tracking pixel token
            if (!empty($tokens)) {
                $mailer->setTokens($tokens);
            }

            $mailer->setLead($lead);
            $mailer->setIdHash($idHash);

            try {
                if (!$mailer->addTo($lead['email'], $lead['firstname'] . ' ' . $lead['lastname'])) {
                    // Clear the errors so it doesn't stop the next send
                    $mailer->clearErrors();

                    // Bad email so note and continue
                    $errors[$lead['id']] = $lead['email'];

                    continue;
                }
            } catch (BatchQueueMaxException $e) {
                // Queue full so flush then try again
                $flushQueue(false);

                $mailer->addTo($lead['email'], $lead['firstname'] . ' ' . $lead['lastname']);
            }

            //queue or send the message
            if (!$mailer->queue(true)) {
                $errors[$lead['id']] = $lead['email'];

                continue;
            }

            if (!$allowResends) {
                $sent[$useEmail['entity']->getId()][$lead['id']] = $lead['id'];
            }

            //create a stat
            $saveEntities[$lead['email']] = $mailer->createEmailStat(false, null, $listId);

            // Up sent counts
            $emailId = $useEmail['entity']->getId();
            if (!isset($emailSentCounts[$emailId])) {
                $emailSentCounts[$emailId] = 0;
            }
            $emailSentCounts[$emailId]++;

            $batchCount++;
            if ($batchCount >= $useEmail['limit']) {
                unset($useEmail);

                //use the next email
                $batchCount = 0;
                $useEmail   = next($emailSettings);
            }
        }

        // Send batched mail if applicable
        $flushQueue();

        // Persist stats
        $statRepo->saveEntities($saveEntities);

        // Update sent counts
        foreach($emailSentCounts as $emailId => $count) {
            $isVariant = $emailSettings[$emailId]['entity']->getVariantStartDate();

            try {
                $this->getRepository()->upCount($emailId, 'sent', $count, !empty($isVariant));
            } catch (\Exception $exception) {
                error_log($exception);
            }
        }

        // Free RAM
        foreach ($saveEntities as $stat) {
            $this->em->detach($stat);
            unset($stat);
        }

        unset($emailSentCounts, $emailSettings, $options, $tokens, $useEmail, $sendTo);

        return $singleEmail ? (empty($errors)) : $errors;
    }

    /**
     * Send an email to lead(s)
     *
     * @param       $email
     * @param       $users
     * @param mixed $lead
     * @param array $tokens
     * @param array $assetAttachments
     * @param bool  $saveStat
     *
     * @return mixed
     * @throws \Doctrine\ORM\ORMException
     */
    public function sendEmailToUser ($email, $users, $lead = null, $tokens = array(), $assetAttachments = array(), $saveStat = true)
    {
        if (!$emailId = $email->getId()) {
            return false;
        }

        if (!is_array($users)) {
            $user  = array('id' => $users);
            $users = array($user);
        }

        //get email settings
        $emailSettings = $this->getEmailSettings($email, false);

        //noone to send to so bail
        if (empty($users)) {
            return false;
        }

        $mailer = $this->mailHelper->getMailer();
        $mailer->setLead($lead, true);
        $mailer->setTokens($tokens);
        $mailer->setEmail($email, false, $emailSettings[$emailId]['slots'], $assetAttachments, (!$saveStat));

        $mailer->useMailerTokenization();

        foreach ($users as $user) {
            $idHash = uniqid();
            $mailer->setIdHash($idHash);

            if (!is_array($user)) {
                $id   = $user;
                $user = array('id' => $id);
            } else {
                $id = $user['id'];
            }

            if (!isset($user['email'])) {
                $userEntity        = $this->userModel->getEntity($id);
                $user['email']     = $userEntity->getEmail();
                $user['firstname'] = $userEntity->getFirstName();
                $user['lastname']  = $userEntity->getLastName();
            }

            $mailer->setTo($user['email'], $user['firstname'] . ' ' . $user['lastname']);

            $mailer->queue(true);

            if ($saveStat) {
                $saveEntities[] = $mailer->createEmailStat(false, $user['email']);
            }
        }

        //flush the message
        $mailer->flushQueue();

        if (isset($saveEntities)) {
            $this->getStatRepository()->saveEntities($saveEntities);
        }

        //save some memory
        unset($mailer);
    }

    /**
     * @param Stat   $stat
     * @param string $comments
     * @param string $reason
     * @param bool   $flush
     */
    public function setDoNotContact(Stat $stat, $comments, $reason = 'bounced', $flush = true)
    {
        $lead = $stat->getLead();

        if ($lead instanceof Lead) {
            $email   = $stat->getEmail();
            $channel = ($email) ? array('email' => $email->getId()) : 'email';
            $this->leadModel->addDncForLead($lead, $channel, $comments, $reason, $flush);
        }
    }

    /**
     * @param           $email
     * @param string    $reason
     * @param string    $comments
     * @param bool|true $flush
     * @param int|null  $leadId
     */
    public function setEmailDoNotContact($email, $reason = 'bounced', $comments = '', $flush = true, $leadId = null)
    {
        /** @var \Mautic\LeadBundle\Entity\LeadRepository $leadRepo */
        $leadRepo = $this->em->getRepository('MauticLeadBundle:Lead');
        $leadId = (array) $leadRepo->getLeadByEmail($email, true);

        /** @var \Mautic\LeadBundle\Entity\Lead[] $leads */
        $leads = array();

        foreach ($leadId as $lead) {
            $leads[] = $leadRepo->getEntity($lead['id']);
        }

        foreach ($leads as $lead) {
            $this->leadModel->addDncForLead($lead, 'email', $comments, $reason, $flush);
        }
    }

    /**
     * Processes the callback response from a mailer for bounces and unsubscribes
     *
     * @param array $response
     */
    public function processMailerCallback(array $response)
    {
        if (empty($response)) {

            return;
        }

        $batch = 20;
        $count = 0;

        $statRepo = $this->getStatRepository();
        $alias    = $statRepo->getTableAlias();
        if (!empty($alias)) {
            $alias .= '.';
        }

        // Keep track to prevent duplicates before flushing
        $emails = array();

        foreach ($response as $type => $entries) {
            if (!empty($entries['hashIds'])) {
                $stats = $this->getStatRepository()->getEntities(
                    array(
                        'filter' => array(
                            'force' => array(
                                array(
                                    'column' => $alias.'trackingHash',
                                    'expr'   => 'in',
                                    'value'  => array_keys($entries['hashIds'])
                                )
                            )
                        )
                    )
                );

                /** @var \Mautic\EmailBundle\Entity\Stat $s */
                foreach ($stats as $s) {
                    $reason = $entries['hashIds'][$s->getTrackingHash()];
                    if ($this->translator->hasId('mautic.email.bounce.reason.'.$reason)) {
                        $reason = $this->translator->trans('mautic.email.bounce.reason.'.$reason);
                    }

                    $this->setDoNotContact($s, $reason , $type, ($count === $batch));

                    $s->setIsFailed(true);
                    $this->em->persist($s);

                    if ($count === $batch) {
                        $count = 0;
                    }
                }
            }

            if (!empty($entries['emails'])) {
                foreach ($entries['emails'] as $email => $reason) {
                    if (in_array($email, $emails)) {

                        continue;
                    }
                    $emails[] = $email;

                    $leadId = null;
                    if (is_array($reason)) {
                        // Includes a lead ID
                        $leadId = $reason['leadId'];
                        $reason = $reason['reason'];
                    }

                    if ($this->translator->hasId('mautic.email.bounce.reason.'.$reason)) {
                        $reason = $this->translator->trans('mautic.email.bounce.reason.'.$reason);
                    }

                    $this->setEmailDoNotContact($email, $type, $reason, ($count === $batch), $leadId);

                    if ($count === $batch) {
                        $count = 0;
                    }
                }
            }
        }

        $this->em->flush();
    }

    /**
     * Get the settings for a monitored mailbox or false if not enabled
     *
     * @param $bundleKey
     * @param $folderKey
     *
     * @return bool|array
     */
    public function getMonitoredMailbox($bundleKey, $folderKey)
    {
        if ($this->mailboxHelper->isConfigured($bundleKey, $folderKey)) {

            return $this->mailboxHelper->getMailboxSettings();
        }

        return false;
    }

    /**
     * Joins the email table and limits created_by to currently logged in user
     *
     * @param QueryBuilder  $q
     */
    public function limitQueryToCreator(QueryBuilder &$q)
    {
        $q->join('t', MAUTIC_TABLE_PREFIX.'emails', 'e', 'e.id = t.email_id')
            ->andWhere('e.created_by = :userId')
            ->setParameter('userId', $this->user->getId());
    }

    /**
     * Get line chart data of emails sent and read
     *
     * @param char      $unit   {@link php.net/manual/en/function.date.php#refsect1-function.date-parameters}
     * @param \DateTime $dateFrom
     * @param \DateTime $dateTo
     * @param string    $dateFormat
     * @param array     $filter
     * @param boolean   $canViewOthers
     *
     * @return array
     */
    public function getEmailsLineChartData($unit, \DateTime $dateFrom, \DateTime $dateTo, $dateFormat = null, $filter = array(), $canViewOthers = true)
    {
        $flag = null;

        if (isset($filter['flag'])) {
            $flag = $filter['flag'];
            unset($filter['flag']);
        }

        $chart = new LineChart($unit, $dateFrom, $dateTo, $dateFormat);
        $query = $chart->getChartQuery($this->em->getConnection());

        if ($flag == 'sent_and_opened_and_failed' || $flag == 'all' || $flag == 'sent_and_opened' || !$flag) {
            $q = $query->prepareTimeDataQuery('email_stats', 'date_sent', $filter);
            if (!$canViewOthers) {
                $this->limitQueryToCreator($q);
            }
            $data = $query->loadAndBuildTimeData($q);
            $chart->setDataset($this->translator->trans('mautic.email.sent.emails'), $data);
        }

        if ($flag == 'sent_and_opened_and_failed' || $flag == 'all' || $flag == 'sent_and_opened' || $flag == 'opened') {
            $q = $query->prepareTimeDataQuery('email_stats', 'date_read', $filter);
            if (!$canViewOthers) {
                $this->limitQueryToCreator($q);
            }
            $data = $query->loadAndBuildTimeData($q);
            $chart->setDataset($this->translator->trans('mautic.email.read.emails'), $data);
        }

        if ($flag == 'sent_and_opened_and_failed' || $flag == 'all' || $flag == 'failed') {
            $q = $query->prepareTimeDataQuery('email_stats', 'date_sent', $filter);
            if (!$canViewOthers) {
                $this->limitQueryToCreator($q);
            }
            $q->andWhere($q->expr()->eq('t.is_failed', ':true'))
                ->setParameter('true', true, 'boolean');
            $data = $query->loadAndBuildTimeData($q);
            $chart->setDataset($this->translator->trans('mautic.email.failed.emails'), $data);
        }

        if ($flag == 'all' || $flag == 'clicked') {
            $q = $query->prepareTimeDataQuery('page_hits', 'date_hit', array())
                ->join('t', MAUTIC_TABLE_PREFIX.'channel_url_trackables', 'cut', 't.redirect_id = cut.redirect_id')
                ->andWhere('cut.channel = :channel')
                ->setParameter('channel', 'email');

            if (isset($filter['email_id'])) {
                if (is_array($filter['email_id'])) {
                    $q->andWhere('cut.channel_id IN(:channel_id)');
                    $q->setParameter('channel_id', implode(',', $filter['email_id']));
                } else {
                    $q->andWhere('cut.channel_id = :channel_id');
                    $q->setParameter('channel_id', $filter['email_id']);
                }
            }


            if (!$canViewOthers) {
                $this->limitQueryToCreator($q);
            }

            $data = $query->loadAndBuildTimeData($q);
<<<<<<< HEAD
            $chart->setDataset($this->factory->getTranslator()->trans('mautic.email.clicked'), $data);
=======
            $chart->setDataset($this->translator->trans('mautic.email.clicked'), $data);
>>>>>>> d030a9b4
        }

        if ($flag == 'all' || $flag == 'unsubscribed') {
            $data = $this->getDncLineChartDataset($query, $filter, DoNotContact::UNSUBSCRIBED, $canViewOthers);
<<<<<<< HEAD
            $chart->setDataset($this->factory->getTranslator()->trans('mautic.email.unsubscribed'), $data);
=======
            $chart->setDataset($this->translator->trans('mautic.email.unsubscribed'), $data);
>>>>>>> d030a9b4
        }

        if ($flag == 'all' || $flag == 'bounced') {
            $data = $this->getDncLineChartDataset($query, $filter, DoNotContact::BOUNCED, $canViewOthers);
<<<<<<< HEAD
            $chart->setDataset($this->factory->getTranslator()->trans('mautic.email.bounced'), $data);
=======
            $chart->setDataset($this->translator->trans('mautic.email.bounced'), $data);
>>>>>>> d030a9b4
        }

        return $chart->render();
    }

    /**
     * Modifies the line chart query for the DNC
     *
     * @param ChartQuery $q
     * @param array      $filter
     * @param boolean    $reason
     * @param boolean    $canViewOthers
     */
    public function getDncLineChartDataset(ChartQuery &$query, array $filter, $reason, $canViewOthers)
    {
        $dncFilter = isset($filter['email_id']) ? array('channel_id' => $filter['email_id']) : array();
        $q = $query->prepareTimeDataQuery('lead_donotcontact', 'date_added', $dncFilter);
        $q->andWhere('t.channel = :channel')
            ->setParameter('channel', 'email')
            ->andWhere($q->expr()->eq('t.reason', ':reason'))
            ->setParameter('reason', $reason);

        if (!$canViewOthers) {
            $this->limitQueryToCreator($q);
        }

        return $data = $query->loadAndBuildTimeData($q);
    }

    /**
     * Get pie chart data of ignored vs opened emails
     *
     * @param string  $dateFrom
     * @param string  $dateTo
     * @param array   $filters
     * @param boolean $canViewOthers
     *
     * @return array
     */
    public function getIgnoredVsReadPieChartData($dateFrom, $dateTo, $filters = array(), $canViewOthers = true)
    {
        $chart = new PieChart();
        $query = new ChartQuery($this->em->getConnection(), $dateFrom, $dateTo);

        $readFilters = $filters;
        $readFilters['is_read'] = true;
        $failedFilters = $filters;
        $failedFilters['is_failed'] = true;

        $sentQ = $query->getCountQuery('email_stats', 'id', 'date_sent', $filters);
        $readQ = $query->getCountQuery('email_stats', 'id', 'date_sent', $readFilters);
        $failedQ = $query->getCountQuery('email_stats', 'id', 'date_sent', $failedFilters);

        if (!$canViewOthers) {
            $this->limitQueryToCreator($sentQ);
            $this->limitQueryToCreator($readQ);
            $this->limitQueryToCreator($failedQ);
        }

        $sent = $query->fetchCount($sentQ);
        $read = $query->fetchCount($readQ);
        $failed = $query->fetchCount($failedQ);


        $chart->setDataset($this->translator->trans('mautic.email.graph.pie.ignored.read.failed.ignored'), ($sent - $read));
        $chart->setDataset($this->translator->trans('mautic.email.graph.pie.ignored.read.failed.read'), $read);
        $chart->setDataset($this->translator->trans('mautic.email.graph.pie.ignored.read.failed.failed'), $failed);

        return $chart->render();
    }

    /**
     * Get a list of emails in a date range, grouped by a stat date count
     *
     * @param integer   $limit
     * @param \DateTime $dateFrom
     * @param \DateTime $dateTo
     * @param array     $filters
     * @param array     $options
     *
     * @return array
     */
    public function getEmailStatList($limit = 10, \DateTime $dateFrom = null, \DateTime $dateTo = null, $filters = array(), $options = array())
    {
        $q = $this->em->getConnection()->createQueryBuilder();
        $q->select('COUNT(DISTINCT t.id) AS count, e.id, e.name')
            ->from(MAUTIC_TABLE_PREFIX.'email_stats', 't')
            ->join('t', MAUTIC_TABLE_PREFIX.'emails', 'e', 'e.id = t.email_id')
            ->orderBy('count', 'DESC')
            ->groupBy('e.id')
            ->setMaxResults($limit);

        if (!empty($options['canViewOthers'])) {
            $q->andWhere('e.created_by = :userId')
                ->setParameter('userId', $this->user->getId());
        }

        $chartQuery = new ChartQuery($this->em->getConnection(), $dateFrom, $dateTo);
        $chartQuery->applyFilters($q, $filters);

        if (isset($options['groupBy']) && $options['groupBy'] == 'sends') {
            $chartQuery->applyDateFilters($q, 'date_sent');
        }

        if (isset($options['groupBy']) && $options['groupBy'] == 'reads') {
            $chartQuery->applyDateFilters($q, 'date_read');
        }

        $results = $q->execute()->fetchAll();

        return $results;
    }

    /**
     * Get a list of emails in a date range
     *
     * @param integer   $limit
     * @param \DateTime $dateFrom
     * @param \DateTime $dateTo
     * @param array     $filters
     * @param array     $options
     *
     * @return array
     */
    public function getEmailList($limit = 10, \DateTime $dateFrom = null, \DateTime $dateTo = null, $filters = array(), $options = array())
    {
        $q = $this->em->getConnection()->createQueryBuilder();
        $q->select('t.id, t.name, t.date_added, t.date_modified')
            ->from(MAUTIC_TABLE_PREFIX.'emails', 't')
            ->setMaxResults($limit);

        if (!empty($options['canViewOthers'])) {
            $q->andWhere('t.created_by = :userId')
                ->setParameter('userId', $this->user->getId());
        }

        $chartQuery = new ChartQuery($this->em->getConnection(), $dateFrom, $dateTo);
        $chartQuery->applyFilters($q, $filters);
        $chartQuery->applyDateFilters($q, 'date_added');

        $results = $q->execute()->fetchAll();

        return $results;
    }

    /**
     * Get a list of upcoming emails
     *
     * @param integer $limit
     * @param boolean $canViewOthers
     *
     * @return array
     */
    public function getUpcomingEmails($limit = 10, $canViewOthers = true)
    {
        /** @var \Mautic\CampaignBundle\Entity\LeadEventLogRepository $leadEventLogRepository */
        $leadEventLogRepository = $this->em->getRepository('MauticCampaignBundle:LeadEventLog');
        $leadEventLogRepository->setCurrentUser($this->user);
        $upcomingEmails = $leadEventLogRepository->getUpcomingEvents(
            array(
                'type' => 'email.send',
                'scheduled' => 1,
                'eventType' => 'action',
                'limit' => $limit,
                'canViewOthers' => $canViewOthers
            )
        );

        return $upcomingEmails;
    }

    /**
     * Check all links in content and remove &amp;
     * This even works with double encoded ampersands
     *
     * @param string $content
     *
     * @return string
     */
    private function cleanUrlsInContent($content)
    {
        if (preg_match_all('/((https?|ftps?):\/\/)([a-zA-Z0-9-\.{}]*[a-zA-Z0-9=}]*)(\??)([^\s\"\]]+)?/i', $content, $matches)) {
            foreach ($matches[0] as $url) {
                $newUrl = $url;

                while (strpos($newUrl, '&amp;') !== false) {
                    $newUrl = str_replace('&amp;', '&', $newUrl);
                }

                $content = str_replace($url, $newUrl, $content);
            }
        }

        return $content;
    }
}<|MERGE_RESOLUTION|>--- conflicted
+++ resolved
@@ -1525,29 +1525,17 @@
             }
 
             $data = $query->loadAndBuildTimeData($q);
-<<<<<<< HEAD
-            $chart->setDataset($this->factory->getTranslator()->trans('mautic.email.clicked'), $data);
-=======
             $chart->setDataset($this->translator->trans('mautic.email.clicked'), $data);
->>>>>>> d030a9b4
         }
 
         if ($flag == 'all' || $flag == 'unsubscribed') {
             $data = $this->getDncLineChartDataset($query, $filter, DoNotContact::UNSUBSCRIBED, $canViewOthers);
-<<<<<<< HEAD
-            $chart->setDataset($this->factory->getTranslator()->trans('mautic.email.unsubscribed'), $data);
-=======
             $chart->setDataset($this->translator->trans('mautic.email.unsubscribed'), $data);
->>>>>>> d030a9b4
         }
 
         if ($flag == 'all' || $flag == 'bounced') {
             $data = $this->getDncLineChartDataset($query, $filter, DoNotContact::BOUNCED, $canViewOthers);
-<<<<<<< HEAD
-            $chart->setDataset($this->factory->getTranslator()->trans('mautic.email.bounced'), $data);
-=======
             $chart->setDataset($this->translator->trans('mautic.email.bounced'), $data);
->>>>>>> d030a9b4
         }
 
         return $chart->render();
