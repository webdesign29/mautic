--- conflicted
+++ resolved
@@ -87,15 +87,14 @@
     protected $userModel;
 
     /**
-<<<<<<< HEAD
+     * @var bool
+     */
+    protected $updatingTranslationChildren = false;
+
+    /**
      * @var Mixed
      */
     protected $coreParameters;
-=======
-     * @var bool
-     */
-    protected $updatingTranslationChildren = false;
->>>>>>> 7541dbce
 
     /**
      * EmailModel constructor.
@@ -1078,7 +1077,6 @@
             $emailSettings = $this->getEmailSettings($email);
         }
 
-<<<<<<< HEAD
         $defaultFrequencyNumber = $this->coreParameters->getParameter('email_frequency_number');
         $defaultFrequencyTime = $this->coreParameters->getParameter('email_frequency_time');
 
@@ -1094,18 +1092,10 @@
             foreach ($dontSendTo as $frequencyRuleMet)
             {
                 unset($leads[$frequencyRuleMet['lead_id']]);
-=======
-        if (!$allowResends) {
-            static $sent = [];
-            if (!isset($sent[$email->getId()])) {
-                // Include all variants
-                $variantIds = array_keys($emailSettings);
-                $sent[$email->getId()] = $statRepo->getSentStats($variantIds, $listId);
->>>>>>> 7541dbce
             }
         }
         $sendTo = $leads;
-        
+
         if (!$ignoreDNC) {
             //get the list of do not contacts
             static $dnc;
