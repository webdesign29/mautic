--- conflicted
+++ resolved
@@ -38,11 +38,7 @@
 
     /**
      * @param \Swift_Mime_SimpleMessage $message
-<<<<<<< HEAD
-     * @param null                $failedRecipients
-=======
      * @param null                      $failedRecipients
->>>>>>> 00d0849f
      */
     public function send(\Swift_Mime_SimpleMessage $message, &$failedRecipients = null)
     {
