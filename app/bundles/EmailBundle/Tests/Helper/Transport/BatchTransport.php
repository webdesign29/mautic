<?php

/*
 * @copyright   2017 Mautic Contributors. All rights reserved
 * @author      Mautic, Inc.
 *
 * @link        https://mautic.org
 *
 * @license     GNU/GPLv3 http://www.gnu.org/licenses/gpl-3.0.html
 */

namespace Mautic\EmailBundle\Tests\Helper\Transport;

use Mautic\EmailBundle\Swiftmailer\Transport\AbstractTokenArrayTransport;

class BatchTransport extends AbstractTokenArrayTransport implements \Swift_Transport
{
    private $fromAddresses = [];
    private $fromNames     = [];
    private $metadatas     = [];
    private $validate      = false;
    private $maxRecipients;
    private $numberToFail;

    /**
     * BatchTransport constructor.
     *
     * @param bool $validate
     */
    public function __construct($validate = false, $maxRecipients = 4, $numberToFail = 1)
    {
        $this->validate      = $validate;
        $this->maxRecipients = $maxRecipients;
        $this->numberToFail  = (int) $numberToFail;
    }

    /**
     * @param \Swift_Mime_SimpleMessage $message
<<<<<<< HEAD
     * @param null                $failedRecipients
=======
     * @param null                      $failedRecipients
>>>>>>> 00d0849f
     */
    public function send(\Swift_Mime_SimpleMessage $message, &$failedRecipients = null)
    {
        $this->message         = $message;
        $from                  = $message->getFrom();
        $fromEmail             = key($from);
        $this->fromAddresses[] = $fromEmail;
        $this->fromNames[]     = $from[$fromEmail];
        $this->metadatas[]     = $this->getMetadata();

        $messageArray = $this->messageToArray();

        if ($this->validate && $this->numberToFail) {
            --$this->numberToFail;

            if (empty($messageArray['subject'])) {
                $this->throwException('Subject empty');
            }

            if (empty($messageArray['recipients']['to'])) {
                $this->throwException('To empty');
            }
        }

        return true;
    }

    /**
     * @return int
     */
    public function getMaxBatchLimit()
    {
        return $this->maxRecipients;
    }

    /**
     * @param \Swift_Message $message
     * @param int            $toBeAdded
     * @param string         $type
     *
     * @return int
     */
    public function getBatchRecipientCount(\Swift_Message $message, $toBeAdded = 1, $type = 'to')
    {
        $to      = $message->getTo();
        $toCount = (is_array($to) || $to instanceof \Countable) ? count($to) : 0;

        return ('to' === $type) ? $toCount + $toBeAdded : $toCount;
    }

    /**
     * @return array
     */
    public function getFromAddresses()
    {
        return $this->fromAddresses;
    }

    /**
     * return array.
     */
    public function getFromNames()
    {
        return $this->fromNames;
    }

    /**
     * @return array
     */
    public function getMetadatas()
    {
        return $this->metadatas;
    }

    /**
     * @return bool
     */
    public function ping()
    {
        return true;
    }
}<|MERGE_RESOLUTION|>--- conflicted
+++ resolved
@@ -36,11 +36,7 @@
 
     /**
      * @param \Swift_Mime_SimpleMessage $message
-<<<<<<< HEAD
-     * @param null                $failedRecipients
-=======
      * @param null                      $failedRecipients
->>>>>>> 00d0849f
      */
     public function send(\Swift_Mime_SimpleMessage $message, &$failedRecipients = null)
     {
