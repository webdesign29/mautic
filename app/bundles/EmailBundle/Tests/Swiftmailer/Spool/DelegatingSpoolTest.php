--- conflicted
+++ resolved
@@ -99,7 +99,6 @@
         rmdir($spoolPath);
     }
 
-<<<<<<< HEAD
     public function testThatTokenizationIsDisabledIfFileSpoolIsEnabled()
     {
         $this->realTransport = $this->createMock(MomentumTransport::class);
@@ -133,7 +132,7 @@
 
         $spool = new DelegatingSpool($this->coreParametersHelper, $this->realTransport);
         $this->assertFalse($spool->isTokenizationEnabled());
-=======
+
     public function testDelegateMessageWillReturnIntEvenIfTransportWillNot()
     {
         $spoolPath = __DIR__.'/tmp';
@@ -154,6 +153,5 @@
         $this->assertEquals(0, $sent);
 
         rmdir($spoolPath);
->>>>>>> 21d2fdc8
     }
 }