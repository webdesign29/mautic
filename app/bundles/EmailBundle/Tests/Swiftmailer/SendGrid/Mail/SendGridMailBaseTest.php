--- conflicted
+++ resolved
@@ -30,10 +30,7 @@
         $sendGridMailBase = new SendGridMailBase($plainTextMessageHelper);
 
         $message = $this->getMockBuilder(\Swift_Mime_SimpleMessage::class)
-<<<<<<< HEAD
-=======
             ->disableOriginalConstructor()
->>>>>>> 00d0849f
             ->getMock();
 
         $message->expects($this->once())
@@ -97,10 +94,7 @@
         $sendGridMailBase = new SendGridMailBase($plainTextMessageHelper);
 
         $message = $this->getMockBuilder(\Swift_Mime_SimpleMessage::class)
-<<<<<<< HEAD
-=======
             ->disableOriginalConstructor()
->>>>>>> 00d0849f
             ->getMock();
 
         $message->expects($this->once())
@@ -152,10 +146,7 @@
         $sendGridMailBase = new SendGridMailBase($plainTextMessageHelper);
 
         $message = $this->getMockBuilder(\Swift_Mime_SimpleMessage::class)
-<<<<<<< HEAD
-=======
             ->disableOriginalConstructor()
->>>>>>> 00d0849f
             ->getMock();
 
         $message->expects($this->once())
