<?php

/*
 * @copyright   2014 Mautic Contributors. All rights reserved
 * @author      Mautic
 *
 * @link        http://mautic.org
 *
 * @license     GNU/GPLv3 http://www.gnu.org/licenses/gpl-3.0.html
 */

namespace Mautic\EmailBundle\Tests\Swiftmailer\SendGrid\Mail;

use Mautic\EmailBundle\Swiftmailer\Message\MauticMessage;
use Mautic\EmailBundle\Swiftmailer\SendGrid\Mail\SendGridMailPersonalization;
use SendGrid\Email;
use SendGrid\Mail;
use SendGrid\Personalization;

class SendGridMailPersonalizationTest extends \PHPUnit_Framework_TestCase
{
    public function testNotMauticMessage()
    {
        $sendGridMailPersonalization = new SendGridMailPersonalization();

        $message = $this->getMockBuilder(\Swift_Mime_SimpleMessage::class)
<<<<<<< HEAD
=======
            ->disableOriginalConstructor()
>>>>>>> 00d0849f
            ->getMock();

        $message->expects($this->never())
            ->method('getCc');

        $to = [
            'info1@example.com' => 'Name 1',
        ];
        $message->expects($this->once())
            ->method('getTo')
            ->willReturn($to);

        $mail                  = new Mail('from', 'subject', 'to', 'content');
        $mail->personalization = [];

        $sendGridMailPersonalization->addPersonalizedDataToMail($mail, $message);

        $personalization = $mail->getPersonalizations();
        $this->assertCount(1, $personalization);

        /**
         * @var Personalization
         */
        $personalization = $personalization[0];
        $tos             = $personalization->getTos();
        $to              = $tos[0];
        $toExpected      = new Email('Name 1', 'info1@example.com');
        $this->assertEquals($toExpected, $to);
    }

    public function testPersonalization()
    {
        $sendGridMailPersonalization = new SendGridMailPersonalization();

        $message = $this->getMockBuilder(MauticMessage::class)
            ->disableOriginalConstructor()
            ->getMock();

        $mail                  = new Mail('from', 'subject', 'to', 'content');
        $mail->personalization = [];

        $to = [
            'info1@example.com' => 'Name 1',
            'info2@example.com' => 'Name 2',
        ];
        $cc = [
            'cc@example.com' => 'Name cc',
        ];
        $metadata = [
            'info1@example.com' => ['tokens' => []],
            'info2@example.com' => ['tokens' => []],
        ];

        $message->expects($this->once())
            ->method('getTo')
            ->willReturn($to);

        $message->expects($this->once())
            ->method('getCc')
            ->willReturn($cc);

        $message->expects($this->once())
            ->method('getMetadata')
            ->willReturn($metadata);

        $sendGridMailPersonalization->addPersonalizedDataToMail($mail, $message);

        $personalization = $mail->getPersonalizations();
        $this->assertCount(2, $personalization);

        $ccExpected = new Email('Name cc', 'cc@example.com');

        /**
         * @var Personalization
         * @var Personalization $personalization2
         */
        $personalization1 = $personalization[0];
        $tos              = $personalization1->getTos();
        $to               = $tos[0];
        $toExpected       = new Email('Name 1', 'info1@example.com');
        $this->assertEquals($toExpected, $to);

        $ccs = $personalization1->getCcs();
        $cc  = $ccs[0];
        $this->assertEquals($ccExpected, $cc);

        $personalization2 = $personalization[1];
        $tos              = $personalization2->getTos();
        $to               = $tos[0];
        $toExpected       = new Email('Name 2', 'info2@example.com');
        $this->assertEquals($toExpected, $to);

        $ccs = $personalization2->getCcs();
        $cc  = $ccs[0];
        $this->assertEquals($ccExpected, $cc);
    }
}<|MERGE_RESOLUTION|>--- conflicted
+++ resolved
@@ -24,10 +24,7 @@
         $sendGridMailPersonalization = new SendGridMailPersonalization();
 
         $message = $this->getMockBuilder(\Swift_Mime_SimpleMessage::class)
-<<<<<<< HEAD
-=======
             ->disableOriginalConstructor()
->>>>>>> 00d0849f
             ->getMock();
 
         $message->expects($this->never())
