<?php
/**
 * @copyright   2014 Mautic Contributors. All rights reserved
 * @author      Mautic
 *
 * @link        http://mautic.org
 *
 * @license     GNU/GPLv3 http://www.gnu.org/licenses/gpl-3.0.html
 */

return [
    'routes' => [
        'main' => [
            'mautic_email_index' => [
                'path'       => '/emails/{page}',
                'controller' => 'MauticEmailBundle:Email:index',
            ],
            'mautic_email_action' => [
                'path'       => '/emails/{objectAction}/{objectId}',
                'controller' => 'MauticEmailBundle:Email:execute',
            ],
        ],
        'api' => [
            'mautic_api_getemails' => [
                'path'       => '/emails',
                'controller' => 'MauticEmailBundle:Api\EmailApi:getEntities',
            ],
            'mautic_api_getemail' => [
                'path'       => '/emails/{id}',
                'controller' => 'MauticEmailBundle:Api\EmailApi:getEntity',
            ],
            'mautic_api_sendemail' => [
                'path'       => '/emails/{id}/send',
                'controller' => 'MauticEmailBundle:Api\EmailApi:send',
                'method'     => 'POST',
            ],
            'mautic_api_sendcontactemail' => [
                'path'       => '/emails/{id}/send/contact/{leadId}',
                'controller' => 'MauticEmailBundle:Api\EmailApi:sendLead',
                'method'     => 'POST',
            ],
        ],
        'public' => [
<<<<<<< HEAD
            'mautic_plugin_tracker'             => [
                'path'       => '/plugin/{integration}/tracking.gif',
                'controller' => 'MauticEmailBundle:Public:pluginTrackingGif',
                'requirements' => [
                    'integration' => '.+',
                ]
            ],
            'mautic_email_tracker'             => [
=======
            'mautic_email_tracker' => [
>>>>>>> 272454c7
                'path'       => '/email/{idHash}.gif',
                'controller' => 'MauticEmailBundle:Public:trackingImage',
            ],
            'mautic_email_webview' => [
                'path'       => '/email/view/{idHash}',
                'controller' => 'MauticEmailBundle:Public:index',
            ],
            'mautic_email_unsubscribe' => [
                'path'       => '/email/unsubscribe/{idHash}',
                'controller' => 'MauticEmailBundle:Public:unsubscribe',
            ],
            'mautic_email_resubscribe' => [
                'path'       => '/email/resubscribe/{idHash}',
                'controller' => 'MauticEmailBundle:Public:resubscribe',
            ],
            'mautic_mailer_transport_callback' => [
                'path'       => '/mailer/{transport}/callback',
                'controller' => 'MauticEmailBundle:Public:mailerCallback',
            ],
            'mautic_email_preview' => [
                'path'       => '/email/preview/{objectId}',
                'controller' => 'MauticEmailBundle:Public:preview',
            ],
        ],
    ],
    'menu' => [
        'main' => [
            'items' => [
                'mautic.email.emails' => [
                    'route'    => 'mautic_email_index',
                    'access'   => ['email:emails:viewown', 'email:emails:viewother'],
                    'parent'   => 'mautic.core.channels',
                    'priority' => 100,
                ],
            ],
        ],
    ],
    'categories' => [
        'email' => null,
    ],
    'services' => [
        'events' => [
            'mautic.email.subscriber' => [
                'class'     => 'Mautic\EmailBundle\EventListener\EmailSubscriber',
                'arguments' => [
                    'mautic.helper.ip_lookup',
                    'mautic.core.model.auditlog',
                    'mautic.email.model.email',
                ],
            ],
            'mautic.emailbuilder.subscriber' => [
                'class'     => 'Mautic\EmailBundle\EventListener\BuilderSubscriber',
                'arguments' => [
                    'mautic.helper.core_parameters',
                    'mautic.email.model.email',
                    'mautic.page.model.trackable',
                    'mautic.page.model.redirect',
                ],
            ],
            'mautic.emailtoken.subscriber' => [
                'class' => 'Mautic\EmailBundle\EventListener\TokenSubscriber',
            ],
            'mautic.email.campaignbundle.subscriber' => [
                'class'     => 'Mautic\EmailBundle\EventListener\CampaignSubscriber',
                'arguments' => [
                    'mautic.lead.model.lead',
                    'mautic.email.model.email',
                    'mautic.campaign.model.event',
                    'mautic.core.model.messagequeue',
                ],
            ],
            'mautic.email.formbundle.subscriber' => [
                'class' => 'Mautic\EmailBundle\EventListener\FormSubscriber',
            ],
            'mautic.email.reportbundle.subscriber' => [
                'class' => 'Mautic\EmailBundle\EventListener\ReportSubscriber',
            ],
            'mautic.email.leadbundle.subscriber' => [
                'class' => 'Mautic\EmailBundle\EventListener\LeadSubscriber',
            ],
            'mautic.email.pointbundle.subscriber' => [
                'class'     => 'Mautic\EmailBundle\EventListener\PointSubscriber',
                'arguments' => [
                    'mautic.point.model.point',
                ],
            ],
            'mautic.email.calendarbundle.subscriber' => [
                'class' => 'Mautic\EmailBundle\EventListener\CalendarSubscriber',
            ],
            'mautic.email.search.subscriber' => [
                'class'     => 'Mautic\EmailBundle\EventListener\SearchSubscriber',
                'arguments' => [
                    'mautic.helper.user',
                    'mautic.email.model.email',
                ],
            ],
            'mautic.email.webhook.subscriber' => [
                'class' => 'Mautic\EmailBundle\EventListener\WebhookSubscriber',
            ],
            'mautic.email.configbundle.subscriber' => [
                'class'     => 'Mautic\EmailBundle\EventListener\ConfigSubscriber',
                'arguments' => [
                    'mautic.helper.core_parameters',
                ],
            ],
            'mautic.email.pagebundle.subscriber' => [
                'class'     => 'Mautic\EmailBundle\EventListener\PageSubscriber',
                'arguments' => [
                    'mautic.email.model.email',
                ],
            ],
            'mautic.email.dashboard.subscriber' => [
                'class'     => 'Mautic\EmailBundle\EventListener\DashboardSubscriber',
                'arguments' => [
                    'mautic.email.model.email',
                ],
            ],
            'mautic.email.broadcast.subscriber' => [
                'class'     => 'Mautic\EmailBundle\EventListener\BroadcastSubscriber',
                'arguments' => [
                    'mautic.email.model.email',
                    'doctrine.orm.entity_manager',
                    'translator',
                    'mautic.lead.model.lead',
                    'mautic.email.model.email',
                ],
            ],
            'mautic.email.messagequeue.subscriber' => [
                'class'     => \Mautic\EmailBundle\EventListener\MessageQueueSubscriber::class,
                'arguments' => [
                    'mautic.email.model.email',
                ],
            ],
        ],
        'forms' => [
            'mautic.form.type.email' => [
                'class'     => 'Mautic\EmailBundle\Form\Type\EmailType',
                'arguments' => 'mautic.factory',
                'alias'     => 'emailform',
            ],
            'mautic.form.type.emailvariant' => [
                'class'     => 'Mautic\EmailBundle\Form\Type\VariantType',
                'arguments' => 'mautic.factory',
                'alias'     => 'emailvariant',
            ],
            'mautic.form.type.email_list' => [
                'class'     => 'Mautic\EmailBundle\Form\Type\EmailListType',
                'arguments' => 'mautic.factory',
                'alias'     => 'email_list',
            ],
            'mautic.form.type.emailopen_list' => [
                'class' => 'Mautic\EmailBundle\Form\Type\EmailOpenType',
                'alias' => 'emailopen_list',
            ],
            'mautic.form.type.emailsend_list' => [
                'class'     => 'Mautic\EmailBundle\Form\Type\EmailSendType',
                'arguments' => 'mautic.factory',
                'alias'     => 'emailsend_list',
            ],
            'mautic.form.type.formsubmit_sendemail_admin' => [
                'class' => 'Mautic\EmailBundle\Form\Type\FormSubmitActionUserEmailType',
                'alias' => 'email_submitaction_useremail',
            ],
            'mautic.email.type.email_abtest_settings' => [
                'class' => 'Mautic\EmailBundle\Form\Type\AbTestPropertiesType',
                'alias' => 'email_abtest_settings',
            ],
            'mautic.email.type.batch_send' => [
                'class' => 'Mautic\EmailBundle\Form\Type\BatchSendType',
                'alias' => 'batch_send',
            ],
            'mautic.form.type.emailconfig' => [
                'class'     => 'Mautic\EmailBundle\Form\Type\ConfigType',
                'arguments' => 'mautic.factory',
                'alias'     => 'emailconfig',
            ],
            'mautic.form.type.coreconfig_monitored_mailboxes' => [
                'class'     => 'Mautic\EmailBundle\Form\Type\ConfigMonitoredMailboxesType',
                'arguments' => 'mautic.factory',
                'alias'     => 'monitored_mailboxes',
            ],
            'mautic.form.type.coreconfig_monitored_email' => [
                'class'     => 'Mautic\EmailBundle\Form\Type\ConfigMonitoredEmailType',
                'arguments' => 'mautic.factory',
                'alias'     => 'monitored_email',
            ],
            'mautic.form.type.email_dashboard_emails_in_time_widget' => [
                'class' => 'Mautic\EmailBundle\Form\Type\DashboardEmailsInTimeWidgetType',
                'alias' => 'email_dashboard_emails_in_time_widget',
            ],
        ],
        'other' => [
            'mautic.validator.leadlistaccess' => [
                'class'     => 'Mautic\LeadBundle\Form\Validator\Constraints\LeadListAccessValidator',
                'arguments' => 'mautic.factory',
                'tag'       => 'validator.constraint_validator',
                'alias'     => 'leadlist_access',
            ],
            'mautic.helper.mailbox' => [
                'class'     => 'Mautic\EmailBundle\MonitoredEmail\Mailbox',
                'arguments' => [
                    'mautic.helper.core_parameters',
                    'mautic.helper.paths',
                ],
            ],
            'mautic.helper.message' => [
                'class'     => 'Mautic\EmailBundle\Helper\MessageHelper',
                'arguments' => 'mautic.factory',
            ],
            'mautic.helper.mailer' => [
                'class'     => 'Mautic\EmailBundle\Helper\MailHelper',
                'arguments' => [
                    'mautic.factory',
                    'mailer',
                ],
            ],
            // Mailers
            'mautic.transport.amazon' => [
                'class'        => 'Mautic\EmailBundle\Swiftmailer\Transport\AmazonTransport',
                'serviceAlias' => 'swiftmailer.mailer.transport.%s',
                'arguments'    => [
                    '%mautic.mailer_amazon_region%',
                    'mautic.http.connector',
                ],
                'methodCalls' => [
                    'setUsername' => ['%mautic.mailer_user%'],
                    'setPassword' => ['%mautic.mailer_password%'],
                ],
            ],
            'mautic.transport.mandrill' => [
                'class'        => 'Mautic\EmailBundle\Swiftmailer\Transport\MandrillTransport',
                'serviceAlias' => 'swiftmailer.mailer.transport.%s',
                'methodCalls'  => [
                    'setUsername'      => ['%mautic.mailer_user%'],
                    'setPassword'      => ['%mautic.mailer_password%'],
                    'setMauticFactory' => ['mautic.factory'],
                ],
            ],
            'mautic.transport.sendgrid' => [
                'class'        => 'Mautic\EmailBundle\Swiftmailer\Transport\SendgridTransport',
                'serviceAlias' => 'swiftmailer.mailer.transport.%s',
                'methodCalls'  => [
                    'setUsername' => ['%mautic.mailer_user%'],
                    'setPassword' => ['%mautic.mailer_password%'],
                ],
            ],
            'mautic.transport.postmark' => [
                'class'        => 'Mautic\EmailBundle\Swiftmailer\Transport\PostmarkTransport',
                'serviceAlias' => 'swiftmailer.mailer.transport.%s',
                'methodCalls'  => [
                    'setUsername' => ['%mautic.mailer_user%'],
                    'setPassword' => ['%mautic.mailer_password%'],
                ],
            ],
            'mautic.transport.sparkpost' => [
                'class'        => 'Mautic\EmailBundle\Swiftmailer\Transport\SparkpostTransport',
                'serviceAlias' => 'swiftmailer.mailer.transport.%s',
                'arguments'    => [
                    '%mautic.mailer_api_key%',
                    'translator',
                ],
                'methodCalls' => [
                    'setMauticFactory' => ['mautic.factory'],
                ],
            ],
        ],
        'models' => [
            'mautic.email.model.email' => [
                'class'     => 'Mautic\EmailBundle\Model\EmailModel',
                'arguments' => [
                    'mautic.helper.ip_lookup',
                    'mautic.helper.theme',
                    'mautic.helper.mailbox',
                    'mautic.helper.mailer',
                    'mautic.lead.model.lead',
                    'mautic.lead.model.company',
                    'mautic.page.model.trackable',
                    'mautic.user.model.user',
                    'mautic.helper.core_parameters',
                    'mautic.core.model.messagequeue',
                ],
            ],
        ],
    ],
    'parameters' => [
        'mailer_api_key'               => null, // Api key from mail delivery provider.
        'mailer_from_name'             => 'Mautic',
        'mailer_from_email'            => 'email@yoursite.com',
        'mailer_return_path'           => null,
        'mailer_transport'             => 'mail',
        'mailer_append_tracking_pixel' => true,
        'mailer_convert_embed_images'  => false,
        'mailer_host'                  => '',
        'mailer_port'                  => null,
        'mailer_user'                  => null,
        'mailer_password'              => null,
        'mailer_encryption'            => null, //tls or ssl,
        'mailer_auth_mode'             => null, //plain, login or cram-md5
        'mailer_amazon_region'         => 'email-smtp.us-east-1.amazonaws.com',
        'mailer_spool_type'            => 'memory', //memory = immediate; file = queue
        'mailer_spool_path'            => '%kernel.root_dir%/spool',
        'mailer_spool_msg_limit'       => null,
        'mailer_spool_time_limit'      => null,
        'mailer_spool_recover_timeout' => 900,
        'mailer_spool_clear_timeout'   => 1800,
        'unsubscribe_text'             => null,
        'webview_text'                 => null,
        'unsubscribe_message'          => null,
        'resubscribe_message'          => null,
        'monitored_email'              => [],
        'mailer_is_owner'              => false,
        'default_signature_text'       => null,
        'email_frequency_number'       => null,
        'email_frequency_time'         => null,
    ],
];<|MERGE_RESOLUTION|>--- conflicted
+++ resolved
@@ -41,18 +41,14 @@
             ],
         ],
         'public' => [
-<<<<<<< HEAD
-            'mautic_plugin_tracker'             => [
+            'mautic_plugin_tracker' => [
                 'path'       => '/plugin/{integration}/tracking.gif',
                 'controller' => 'MauticEmailBundle:Public:pluginTrackingGif',
                 'requirements' => [
                     'integration' => '.+',
                 ]
             ],
-            'mautic_email_tracker'             => [
-=======
             'mautic_email_tracker' => [
->>>>>>> 272454c7
                 'path'       => '/email/{idHash}.gif',
                 'controller' => 'MauticEmailBundle:Public:trackingImage',
             ],
