--- conflicted
+++ resolved
@@ -108,11 +108,8 @@
                 'arguments' => [
                     'mautic.lead.model.lead',
                     'mautic.email.model.email',
-<<<<<<< HEAD
+                    'mautic.campaign.model.event',
                     'mautic.core.model.messagequeue'
-=======
-                    'mautic.campaign.model.event'
->>>>>>> 91e9a9a3
                 ]
             ],
             'mautic.email.formbundle.subscriber'     => [
@@ -156,28 +153,19 @@
                 ]
             ],
             'mautic.email.dashboard.subscriber'      => [
-<<<<<<< HEAD
-                'class' => 'Mautic\EmailBundle\EventListener\DashboardSubscriber'
-            ],
-            'mautic.email.message.queue.subscriber'      => [
-                'class' => 'Mautic\EmailBundle\EventListener\MessageQueueSubscriber',
-                'arguments' => [
-                    'mautic.factory',
+                'class' => 'Mautic\EmailBundle\EventListener\DashboardSubscriber',
+                'arguments' => [
+                    'mautic.email.model.email'
+                ]
+            ],
+            'mautic.email.broadcast.subscriber'      => [
+                'class' => 'Mautic\EmailBundle\EventListener\BroadcastSubscriber',
+                'arguments' => [
+                    'mautic.email.model.email',
+                    'doctrine.orm.entity_manager',
+                    'translator',
                     'mautic.lead.model.lead',
                     'mautic.email.model.email',
-=======
-                'class' => 'Mautic\EmailBundle\EventListener\DashboardSubscriber',
-                'arguments' => [
-                    'mautic.email.model.email'
-                ]
-            ],
-            'mautic.email.broadcast.subscriber'      => [
-                'class' => 'Mautic\EmailBundle\EventListener\BroadcastSubscriber',
-                'arguments' => [
-                    'mautic.email.model.email',
-                    'doctrine.orm.entity_manager',
-                    'translator'
->>>>>>> 91e9a9a3
                 ]
             ]
         ],
