--- conflicted
+++ resolved
@@ -152,12 +152,10 @@
                 ]
             ],
             'mautic.email.dashboard.subscriber'      => [
-<<<<<<< HEAD
                 'class' => 'Mautic\EmailBundle\EventListener\DashboardSubscriber',
                 'arguments' => [
                     'mautic.email.model.email'
-=======
-                'class' => 'Mautic\EmailBundle\EventListener\DashboardSubscriber'
+                ]
             ],
             'mautic.email.broadcast.subscriber'      => [
                 'class' => 'Mautic\EmailBundle\EventListener\BroadcastSubscriber',
@@ -165,7 +163,6 @@
                     'mautic.email.model.email',
                     'doctrine.orm.entity_manager',
                     'translator'
->>>>>>> 5a5f5f50
                 ]
             ]
         ],
