<?php
/**
 * @copyright   2014 Mautic Contributors. All rights reserved
 * @author      Mautic
 *
 * @link        http://mautic.org
 *
 * @license     GNU/GPLv3 http://www.gnu.org/licenses/gpl-3.0.html
 */

return [
    'routes' => [
        'main' => [
            'mautic_email_index' => [
                'path'       => '/emails/{page}',
                'controller' => 'MauticEmailBundle:Email:index',
            ],
            'mautic_email_action' => [
                'path'       => '/emails/{objectAction}/{objectId}',
                'controller' => 'MauticEmailBundle:Email:execute',
<<<<<<< HEAD
            ],
        ],
        'api' => [
            'mautic_api_emailstandard' => [
                'standard_entity' => true,
                'name'            => 'emails',
                'path'            => '/emails',
                'controller'      => 'MauticEmailBundle:Api\EmailApi',
=======
            ],
        ],
        'api' => [
            'mautic_api_getemails' => [
                'path'       => '/emails',
                'controller' => 'MauticEmailBundle:Api\EmailApi:getEntities',
            ],
            'mautic_api_getemail' => [
                'path'       => '/emails/{id}',
                'controller' => 'MauticEmailBundle:Api\EmailApi:getEntity',
>>>>>>> a57d9ce7
            ],
            'mautic_api_sendemail' => [
                'path'       => '/emails/{id}/send',
                'controller' => 'MauticEmailBundle:Api\EmailApi:send',
                'method'     => 'POST',
            ],
            'mautic_api_sendcontactemail' => [
                'path'       => '/emails/{id}/send/contact/{leadId}',
                'controller' => 'MauticEmailBundle:Api\EmailApi:sendLead',
                'method'     => 'POST',
            ],
        ],
        'public' => [
<<<<<<< HEAD
=======
            'mautic_plugin_tracker' => [
                'path'         => '/plugin/{integration}/tracking.gif',
                'controller'   => 'MauticEmailBundle:Public:pluginTrackingGif',
                'requirements' => [
                    'integration' => '.+',
                ],
            ],
>>>>>>> a57d9ce7
            'mautic_email_tracker' => [
                'path'       => '/email/{idHash}.gif',
                'controller' => 'MauticEmailBundle:Public:trackingImage',
            ],
            'mautic_email_webview' => [
                'path'       => '/email/view/{idHash}',
                'controller' => 'MauticEmailBundle:Public:index',
            ],
            'mautic_email_unsubscribe' => [
                'path'       => '/email/unsubscribe/{idHash}',
                'controller' => 'MauticEmailBundle:Public:unsubscribe',
            ],
            'mautic_email_resubscribe' => [
                'path'       => '/email/resubscribe/{idHash}',
                'controller' => 'MauticEmailBundle:Public:resubscribe',
            ],
            'mautic_mailer_transport_callback' => [
                'path'       => '/mailer/{transport}/callback',
                'controller' => 'MauticEmailBundle:Public:mailerCallback',
            ],
            'mautic_email_preview' => [
                'path'       => '/email/preview/{objectId}',
                'controller' => 'MauticEmailBundle:Public:preview',
            ],
        ],
    ],
    'menu' => [
        'main' => [
            'items' => [
                'mautic.email.emails' => [
<<<<<<< HEAD
                    'route'  => 'mautic_email_index',
                    'access' => ['email:emails:viewown', 'email:emails:viewother'],
                    'parent' => 'mautic.core.channels',
=======
                    'route'    => 'mautic_email_index',
                    'access'   => ['email:emails:viewown', 'email:emails:viewother'],
                    'parent'   => 'mautic.core.channels',
                    'priority' => 100,
>>>>>>> a57d9ce7
                ],
            ],
        ],
    ],
    'categories' => [
        'email' => null,
    ],
    'services' => [
        'events' => [
            'mautic.email.subscriber' => [
<<<<<<< HEAD
                'class' => 'Mautic\EmailBundle\EventListener\EmailSubscriber',
            ],
            'mautic.emailbuilder.subscriber' => [
                'class' => 'Mautic\EmailBundle\EventListener\BuilderSubscriber',
=======
                'class'     => 'Mautic\EmailBundle\EventListener\EmailSubscriber',
                'arguments' => [
                    'mautic.helper.ip_lookup',
                    'mautic.core.model.auditlog',
                    'mautic.email.model.email',
                ],
            ],
            'mautic.emailbuilder.subscriber' => [
                'class'     => 'Mautic\EmailBundle\EventListener\BuilderSubscriber',
                'arguments' => [
                    'mautic.helper.core_parameters',
                    'mautic.email.model.email',
                    'mautic.page.model.trackable',
                    'mautic.page.model.redirect',
                ],
>>>>>>> a57d9ce7
            ],
            'mautic.emailtoken.subscriber' => [
                'class' => 'Mautic\EmailBundle\EventListener\TokenSubscriber',
            ],
            'mautic.email.campaignbundle.subscriber' => [
                'class'     => 'Mautic\EmailBundle\EventListener\CampaignSubscriber',
                'arguments' => [
                    'mautic.lead.model.lead',
                    'mautic.email.model.email',
<<<<<<< HEAD
=======
                    'mautic.campaign.model.event',
                    'mautic.core.model.messagequeue',
>>>>>>> a57d9ce7
                ],
            ],
            'mautic.email.formbundle.subscriber' => [
                'class' => 'Mautic\EmailBundle\EventListener\FormSubscriber',
            ],
            'mautic.email.reportbundle.subscriber' => [
                'class' => 'Mautic\EmailBundle\EventListener\ReportSubscriber',
            ],
            'mautic.email.leadbundle.subscriber' => [
                'class' => 'Mautic\EmailBundle\EventListener\LeadSubscriber',
            ],
            'mautic.email.pointbundle.subscriber' => [
<<<<<<< HEAD
                'class' => 'Mautic\EmailBundle\EventListener\PointSubscriber',
            ],
            'mautic.email.calendarbundle.subscriber' => [
                'class' => 'Mautic\EmailBundle\EventListener\CalendarSubscriber',
            ],
            'mautic.email.search.subscriber' => [
                'class' => 'Mautic\EmailBundle\EventListener\SearchSubscriber',
            ],
            'mautic.email.webhook.subscriber' => [
                'class' => 'Mautic\EmailBundle\EventListener\WebhookSubscriber',
            ],
            'mautic.email.configbundle.subscriber' => [
                'class' => 'Mautic\EmailBundle\EventListener\ConfigSubscriber',
            ],
            'mautic.email.pagebundle.subscriber' => [
                'class' => 'Mautic\EmailBundle\EventListener\PageSubscriber',
            ],
            'mautic.email.dashboard.subscriber' => [
                'class' => 'Mautic\EmailBundle\EventListener\DashboardSubscriber',
=======
                'class'     => 'Mautic\EmailBundle\EventListener\PointSubscriber',
                'arguments' => [
                    'mautic.point.model.point',
                ],
            ],
            'mautic.email.calendarbundle.subscriber' => [
                'class' => 'Mautic\EmailBundle\EventListener\CalendarSubscriber',
            ],
            'mautic.email.search.subscriber' => [
                'class'     => 'Mautic\EmailBundle\EventListener\SearchSubscriber',
                'arguments' => [
                    'mautic.helper.user',
                    'mautic.email.model.email',
                ],
            ],
            'mautic.email.webhook.subscriber' => [
                'class' => 'Mautic\EmailBundle\EventListener\WebhookSubscriber',
            ],
            'mautic.email.configbundle.subscriber' => [
                'class'     => 'Mautic\EmailBundle\EventListener\ConfigSubscriber',
                'arguments' => [
                    'mautic.helper.core_parameters',
                ],
            ],
            'mautic.email.pagebundle.subscriber' => [
                'class'     => 'Mautic\EmailBundle\EventListener\PageSubscriber',
                'arguments' => [
                    'mautic.email.model.email',
                ],
            ],
            'mautic.email.dashboard.subscriber' => [
                'class'     => 'Mautic\EmailBundle\EventListener\DashboardSubscriber',
                'arguments' => [
                    'mautic.email.model.email',
                ],
            ],
            'mautic.email.broadcast.subscriber' => [
                'class'     => 'Mautic\EmailBundle\EventListener\BroadcastSubscriber',
                'arguments' => [
                    'mautic.email.model.email',
                    'doctrine.orm.entity_manager',
                    'translator',
                    'mautic.lead.model.lead',
                    'mautic.email.model.email',
                ],
            ],
            'mautic.email.messagequeue.subscriber' => [
                'class'     => \Mautic\EmailBundle\EventListener\MessageQueueSubscriber::class,
                'arguments' => [
                    'mautic.email.model.email',
                ],
>>>>>>> a57d9ce7
            ],
        ],
        'forms' => [
            'mautic.form.type.email' => [
                'class'     => 'Mautic\EmailBundle\Form\Type\EmailType',
                'arguments' => 'mautic.factory',
                'alias'     => 'emailform',
            ],
            'mautic.form.type.emailvariant' => [
                'class'     => 'Mautic\EmailBundle\Form\Type\VariantType',
                'arguments' => 'mautic.factory',
                'alias'     => 'emailvariant',
            ],
            'mautic.form.type.email_list' => [
                'class'     => 'Mautic\EmailBundle\Form\Type\EmailListType',
                'arguments' => 'mautic.factory',
                'alias'     => 'email_list',
            ],
            'mautic.form.type.emailopen_list' => [
                'class' => 'Mautic\EmailBundle\Form\Type\EmailOpenType',
                'alias' => 'emailopen_list',
            ],
            'mautic.form.type.emailsend_list' => [
                'class'     => 'Mautic\EmailBundle\Form\Type\EmailSendType',
                'arguments' => 'mautic.factory',
                'alias'     => 'emailsend_list',
            ],
            'mautic.form.type.formsubmit_sendemail_admin' => [
                'class' => 'Mautic\EmailBundle\Form\Type\FormSubmitActionUserEmailType',
                'alias' => 'email_submitaction_useremail',
            ],
            'mautic.email.type.email_abtest_settings' => [
                'class' => 'Mautic\EmailBundle\Form\Type\AbTestPropertiesType',
                'alias' => 'email_abtest_settings',
            ],
            'mautic.email.type.batch_send' => [
                'class' => 'Mautic\EmailBundle\Form\Type\BatchSendType',
                'alias' => 'batch_send',
            ],
            'mautic.form.type.emailconfig' => [
                'class'     => 'Mautic\EmailBundle\Form\Type\ConfigType',
                'arguments' => 'mautic.factory',
                'alias'     => 'emailconfig',
            ],
            'mautic.form.type.coreconfig_monitored_mailboxes' => [
                'class'     => 'Mautic\EmailBundle\Form\Type\ConfigMonitoredMailboxesType',
                'arguments' => 'mautic.factory',
                'alias'     => 'monitored_mailboxes',
            ],
            'mautic.form.type.coreconfig_monitored_email' => [
                'class'     => 'Mautic\EmailBundle\Form\Type\ConfigMonitoredEmailType',
                'arguments' => 'mautic.factory',
                'alias'     => 'monitored_email',
            ],
            'mautic.form.type.email_dashboard_emails_in_time_widget' => [
                'class' => 'Mautic\EmailBundle\Form\Type\DashboardEmailsInTimeWidgetType',
                'alias' => 'email_dashboard_emails_in_time_widget',
            ],
        ],
        'other' => [
            'mautic.validator.leadlistaccess' => [
                'class'     => 'Mautic\LeadBundle\Form\Validator\Constraints\LeadListAccessValidator',
                'arguments' => 'mautic.factory',
                'tag'       => 'validator.constraint_validator',
                'alias'     => 'leadlist_access',
            ],
            'mautic.helper.mailbox' => [
                'class'     => 'Mautic\EmailBundle\MonitoredEmail\Mailbox',
                'arguments' => [
                    'mautic.helper.core_parameters',
                    'mautic.helper.paths',
                ],
            ],
            'mautic.helper.message' => [
                'class'     => 'Mautic\EmailBundle\Helper\MessageHelper',
                'arguments' => 'mautic.factory',
            ],
            'mautic.helper.mailer' => [
                'class'     => 'Mautic\EmailBundle\Helper\MailHelper',
                'arguments' => [
                    'mautic.factory',
                    'mailer',
                ],
            ],
            // Mailers
            'mautic.transport.amazon' => [
                'class'        => 'Mautic\EmailBundle\Swiftmailer\Transport\AmazonTransport',
                'serviceAlias' => 'swiftmailer.mailer.transport.%s',
                'arguments'    => [
                    '%mautic.mailer_amazon_region%',
<<<<<<< HEAD
=======
                    'mautic.http.connector',
>>>>>>> a57d9ce7
                ],
                'methodCalls' => [
                    'setUsername' => ['%mautic.mailer_user%'],
                    'setPassword' => ['%mautic.mailer_password%'],
                ],
            ],
            'mautic.transport.mandrill' => [
                'class'        => 'Mautic\EmailBundle\Swiftmailer\Transport\MandrillTransport',
                'serviceAlias' => 'swiftmailer.mailer.transport.%s',
                'methodCalls'  => [
                    'setUsername'      => ['%mautic.mailer_user%'],
                    'setPassword'      => ['%mautic.mailer_password%'],
                    'setMauticFactory' => ['mautic.factory'],
                ],
            ],
            'mautic.transport.sendgrid' => [
                'class'        => 'Mautic\EmailBundle\Swiftmailer\Transport\SendgridTransport',
                'serviceAlias' => 'swiftmailer.mailer.transport.%s',
                'methodCalls'  => [
                    'setUsername' => ['%mautic.mailer_user%'],
                    'setPassword' => ['%mautic.mailer_password%'],
                ],
            ],
            'mautic.transport.postmark' => [
                'class'        => 'Mautic\EmailBundle\Swiftmailer\Transport\PostmarkTransport',
                'serviceAlias' => 'swiftmailer.mailer.transport.%s',
                'methodCalls'  => [
                    'setUsername' => ['%mautic.mailer_user%'],
                    'setPassword' => ['%mautic.mailer_password%'],
                ],
            ],
            'mautic.transport.sparkpost' => [
                'class'        => 'Mautic\EmailBundle\Swiftmailer\Transport\SparkpostTransport',
                'serviceAlias' => 'swiftmailer.mailer.transport.%s',
                'arguments'    => [
                    '%mautic.mailer_api_key%',
                    'translator',
                ],
                'methodCalls' => [
                    'setMauticFactory' => ['mautic.factory'],
                ],
            ],
        ],
        'models' => [
            'mautic.email.model.email' => [
                'class'     => 'Mautic\EmailBundle\Model\EmailModel',
                'arguments' => [
                    'mautic.helper.ip_lookup',
                    'mautic.helper.theme',
                    'mautic.helper.mailbox',
                    'mautic.helper.mailer',
                    'mautic.lead.model.lead',
                    'mautic.lead.model.company',
                    'mautic.page.model.trackable',
                    'mautic.user.model.user',
                    'mautic.helper.core_parameters',
<<<<<<< HEAD
=======
                    'mautic.core.model.messagequeue',
>>>>>>> a57d9ce7
                ],
            ],
        ],
    ],
    'parameters' => [
        'mailer_api_key'               => null, // Api key from mail delivery provider.
        'mailer_from_name'             => 'Mautic',
        'mailer_from_email'            => 'email@yoursite.com',
        'mailer_return_path'           => null,
        'mailer_transport'             => 'mail',
        'mailer_append_tracking_pixel' => true,
        'mailer_convert_embed_images'  => false,
        'mailer_host'                  => '',
        'mailer_port'                  => null,
        'mailer_user'                  => null,
        'mailer_password'              => null,
        'mailer_encryption'            => null, //tls or ssl,
        'mailer_auth_mode'             => null, //plain, login or cram-md5
        'mailer_amazon_region'         => 'email-smtp.us-east-1.amazonaws.com',
        'mailer_spool_type'            => 'memory', //memory = immediate; file = queue
        'mailer_spool_path'            => '%kernel.root_dir%/spool',
        'mailer_spool_msg_limit'       => null,
        'mailer_spool_time_limit'      => null,
        'mailer_spool_recover_timeout' => 900,
        'mailer_spool_clear_timeout'   => 1800,
        'unsubscribe_text'             => null,
        'webview_text'                 => null,
        'unsubscribe_message'          => null,
        'resubscribe_message'          => null,
        'monitored_email'              => [],
        'mailer_is_owner'              => false,
        'default_signature_text'       => null,
        'email_frequency_number'       => null,
        'email_frequency_time'         => null,
    ],
];<|MERGE_RESOLUTION|>--- conflicted
+++ resolved
@@ -18,7 +18,6 @@
             'mautic_email_action' => [
                 'path'       => '/emails/{objectAction}/{objectId}',
                 'controller' => 'MauticEmailBundle:Email:execute',
-<<<<<<< HEAD
             ],
         ],
         'api' => [
@@ -27,18 +26,6 @@
                 'name'            => 'emails',
                 'path'            => '/emails',
                 'controller'      => 'MauticEmailBundle:Api\EmailApi',
-=======
-            ],
-        ],
-        'api' => [
-            'mautic_api_getemails' => [
-                'path'       => '/emails',
-                'controller' => 'MauticEmailBundle:Api\EmailApi:getEntities',
-            ],
-            'mautic_api_getemail' => [
-                'path'       => '/emails/{id}',
-                'controller' => 'MauticEmailBundle:Api\EmailApi:getEntity',
->>>>>>> a57d9ce7
             ],
             'mautic_api_sendemail' => [
                 'path'       => '/emails/{id}/send',
@@ -52,8 +39,6 @@
             ],
         ],
         'public' => [
-<<<<<<< HEAD
-=======
             'mautic_plugin_tracker' => [
                 'path'         => '/plugin/{integration}/tracking.gif',
                 'controller'   => 'MauticEmailBundle:Public:pluginTrackingGif',
@@ -61,7 +46,6 @@
                     'integration' => '.+',
                 ],
             ],
->>>>>>> a57d9ce7
             'mautic_email_tracker' => [
                 'path'       => '/email/{idHash}.gif',
                 'controller' => 'MauticEmailBundle:Public:trackingImage',
@@ -92,16 +76,10 @@
         'main' => [
             'items' => [
                 'mautic.email.emails' => [
-<<<<<<< HEAD
-                    'route'  => 'mautic_email_index',
-                    'access' => ['email:emails:viewown', 'email:emails:viewother'],
-                    'parent' => 'mautic.core.channels',
-=======
                     'route'    => 'mautic_email_index',
                     'access'   => ['email:emails:viewown', 'email:emails:viewother'],
                     'parent'   => 'mautic.core.channels',
                     'priority' => 100,
->>>>>>> a57d9ce7
                 ],
             ],
         ],
@@ -112,12 +90,6 @@
     'services' => [
         'events' => [
             'mautic.email.subscriber' => [
-<<<<<<< HEAD
-                'class' => 'Mautic\EmailBundle\EventListener\EmailSubscriber',
-            ],
-            'mautic.emailbuilder.subscriber' => [
-                'class' => 'Mautic\EmailBundle\EventListener\BuilderSubscriber',
-=======
                 'class'     => 'Mautic\EmailBundle\EventListener\EmailSubscriber',
                 'arguments' => [
                     'mautic.helper.ip_lookup',
@@ -133,7 +105,6 @@
                     'mautic.page.model.trackable',
                     'mautic.page.model.redirect',
                 ],
->>>>>>> a57d9ce7
             ],
             'mautic.emailtoken.subscriber' => [
                 'class' => 'Mautic\EmailBundle\EventListener\TokenSubscriber',
@@ -143,11 +114,8 @@
                 'arguments' => [
                     'mautic.lead.model.lead',
                     'mautic.email.model.email',
-<<<<<<< HEAD
-=======
                     'mautic.campaign.model.event',
                     'mautic.core.model.messagequeue',
->>>>>>> a57d9ce7
                 ],
             ],
             'mautic.email.formbundle.subscriber' => [
@@ -160,27 +128,6 @@
                 'class' => 'Mautic\EmailBundle\EventListener\LeadSubscriber',
             ],
             'mautic.email.pointbundle.subscriber' => [
-<<<<<<< HEAD
-                'class' => 'Mautic\EmailBundle\EventListener\PointSubscriber',
-            ],
-            'mautic.email.calendarbundle.subscriber' => [
-                'class' => 'Mautic\EmailBundle\EventListener\CalendarSubscriber',
-            ],
-            'mautic.email.search.subscriber' => [
-                'class' => 'Mautic\EmailBundle\EventListener\SearchSubscriber',
-            ],
-            'mautic.email.webhook.subscriber' => [
-                'class' => 'Mautic\EmailBundle\EventListener\WebhookSubscriber',
-            ],
-            'mautic.email.configbundle.subscriber' => [
-                'class' => 'Mautic\EmailBundle\EventListener\ConfigSubscriber',
-            ],
-            'mautic.email.pagebundle.subscriber' => [
-                'class' => 'Mautic\EmailBundle\EventListener\PageSubscriber',
-            ],
-            'mautic.email.dashboard.subscriber' => [
-                'class' => 'Mautic\EmailBundle\EventListener\DashboardSubscriber',
-=======
                 'class'     => 'Mautic\EmailBundle\EventListener\PointSubscriber',
                 'arguments' => [
                     'mautic.point.model.point',
@@ -232,7 +179,6 @@
                 'arguments' => [
                     'mautic.email.model.email',
                 ],
->>>>>>> a57d9ce7
             ],
         ],
         'forms' => [
@@ -323,10 +269,7 @@
                 'serviceAlias' => 'swiftmailer.mailer.transport.%s',
                 'arguments'    => [
                     '%mautic.mailer_amazon_region%',
-<<<<<<< HEAD
-=======
                     'mautic.http.connector',
->>>>>>> a57d9ce7
                 ],
                 'methodCalls' => [
                     'setUsername' => ['%mautic.mailer_user%'],
@@ -383,10 +326,7 @@
                     'mautic.page.model.trackable',
                     'mautic.user.model.user',
                     'mautic.helper.core_parameters',
-<<<<<<< HEAD
-=======
                     'mautic.core.model.messagequeue',
->>>>>>> a57d9ce7
                 ],
             ],
         ],
