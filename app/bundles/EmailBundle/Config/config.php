--- conflicted
+++ resolved
@@ -108,10 +108,7 @@
                 'arguments' => [
                     'mautic.lead.model.lead',
                     'mautic.email.model.email',
-<<<<<<< HEAD
-=======
                     'mautic.campaign.model.event',
->>>>>>> d4d631af
                     'mautic.core.model.messagequeue'
                 ]
             ],
@@ -156,14 +153,6 @@
                 ]
             ],
             'mautic.email.dashboard.subscriber'      => [
-<<<<<<< HEAD
-                'class' => 'Mautic\EmailBundle\EventListener\DashboardSubscriber'
-            ],
-            'mautic.email.message.queue.subscriber'      => [
-                'class' => 'Mautic\EmailBundle\EventListener\MessageQueueSubscriber',
-                'arguments' => [
-                    'mautic.factory',
-=======
                 'class' => 'Mautic\EmailBundle\EventListener\DashboardSubscriber',
                 'arguments' => [
                     'mautic.email.model.email'
@@ -175,7 +164,6 @@
                     'mautic.email.model.email',
                     'doctrine.orm.entity_manager',
                     'translator',
->>>>>>> d4d631af
                     'mautic.lead.model.lead',
                     'mautic.email.model.email',
                 ]
