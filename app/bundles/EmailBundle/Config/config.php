<?php
/**
 * @package     Mautic
 * @copyright   2014 Mautic Contributors. All rights reserved.
 * @author      Mautic
 * @link        http://mautic.org
 * @license     GNU/GPLv3 http://www.gnu.org/licenses/gpl-3.0.html
 */

return [
    'routes'     => [
        'main'   => [
            'mautic_email_index'  => [
                'path'       => '/emails/{page}',
                'controller' => 'MauticEmailBundle:Email:index'
            ],
            'mautic_email_action' => [
                'path'       => '/emails/{objectAction}/{objectId}',
                'controller' => 'MauticEmailBundle:Email:execute'
            ]
        ],
        'api'    => [
            'mautic_api_getemails'     => [
                'path'       => '/emails',
                'controller' => 'MauticEmailBundle:Api\EmailApi:getEntities'
            ],
            'mautic_api_getemail'      => [
                'path'       => '/emails/{id}',
                'controller' => 'MauticEmailBundle:Api\EmailApi:getEntity'
            ],
            'mautic_api_sendemail'     => [
                'path'       => '/emails/{id}/send',
                'controller' => 'MauticEmailBundle:Api\EmailApi:send',
                'method'     => 'POST'
            ],
            'mautic_api_sendcontactemail' => [
                'path'       => '/emails/{id}/send/contact/{leadId}',
                'controller' => 'MauticEmailBundle:Api\EmailApi:sendLead',
                'method'     => 'POST'
            ]
        ],
        'public' => [
            'mautic_email_tracker'             => [
                'path'       => '/email/{idHash}.gif',
                'controller' => 'MauticEmailBundle:Public:trackingImage'
            ],
            'mautic_email_webview'             => [
                'path'       => '/email/view/{idHash}',
                'controller' => 'MauticEmailBundle:Public:index'
            ],
            'mautic_email_unsubscribe'         => [
                'path'       => '/email/unsubscribe/{idHash}',
                'controller' => 'MauticEmailBundle:Public:unsubscribe'
            ],
            'mautic_email_resubscribe'         => [
                'path'       => '/email/resubscribe/{idHash}',
                'controller' => 'MauticEmailBundle:Public:resubscribe'
            ],
            'mautic_mailer_transport_callback' => [
                'path'       => '/mailer/{transport}/callback',
                'controller' => 'MauticEmailBundle:Public:mailerCallback'
            ],
            'mautic_email_preview'             => [
                'path'       => '/email/preview/{objectId}',
                'controller' => 'MauticEmailBundle:Public:preview'
            ]
        ]
    ],
    'menu'       => [
        'main' => [
            'items'    => [
                'mautic.email.emails' => [
                    'route'     => 'mautic_email_index',
                    'access'    => ['email:emails:viewown', 'email:emails:viewother'],
                    'parent'    => 'mautic.core.channels'
                ]
            ]
        ]
    ],
    'categories' => [
        'email' => null
    ],
    'services'   => [
        'events' => [
            'mautic.email.subscriber'                => [
                'class' => 'Mautic\EmailBundle\EventListener\EmailSubscriber'
            ],
            'mautic.emailbuilder.subscriber'         => [
                'class' => 'Mautic\EmailBundle\EventListener\BuilderSubscriber'
            ],
            'mautic.emailtoken.subscriber'     => [
                'class' => 'Mautic\EmailBundle\EventListener\TokenSubscriber'
            ],
            'mautic.email.campaignbundle.subscriber' => [
                'class' => 'Mautic\EmailBundle\EventListener\CampaignSubscriber',
                'arguments' => [
                    'mautic.factory',
                    'mautic.lead.model.lead',
                    'mautic.email.model.email'
                ]
            ],
            'mautic.email.formbundle.subscriber'     => [
                'class' => 'Mautic\EmailBundle\EventListener\FormSubscriber'
            ],
            'mautic.email.reportbundle.subscriber'   => [
                'class' => 'Mautic\EmailBundle\EventListener\ReportSubscriber'
            ],
            'mautic.email.leadbundle.subscriber'     => [
                'class'       => 'Mautic\EmailBundle\EventListener\LeadSubscriber',
            ],
            'mautic.email.pointbundle.subscriber'    => [
                'class' => 'Mautic\EmailBundle\EventListener\PointSubscriber'
            ],
            'mautic.email.calendarbundle.subscriber' => [
                'class' => 'Mautic\EmailBundle\EventListener\CalendarSubscriber'
            ],
            'mautic.email.search.subscriber'         => [
                'class' => 'Mautic\EmailBundle\EventListener\SearchSubscriber'
            ],
            'mautic.email.webhook.subscriber'        => [
                'class' => 'Mautic\EmailBundle\EventListener\WebhookSubscriber'
            ],
            'mautic.email.configbundle.subscriber'   => [
                'class' => 'Mautic\EmailBundle\EventListener\ConfigSubscriber'
            ],
            'mautic.email.pagebundle.subscriber'     => [
                'class' => 'Mautic\EmailBundle\EventListener\PageSubscriber'
            ],
            'mautic.email.dashboard.subscriber'      => [
                'class' => 'Mautic\EmailBundle\EventListener\DashboardSubscriber'
            ]
        ],
        'forms'  => [
            'mautic.form.type.email'                          => [
                'class'     => 'Mautic\EmailBundle\Form\Type\EmailType',
                'arguments' => 'mautic.factory',
                'alias'     => 'emailform'
            ],
            'mautic.form.type.emailvariant'                   => [
                'class'     => 'Mautic\EmailBundle\Form\Type\VariantType',
                'arguments' => 'mautic.factory',
                'alias'     => 'emailvariant'
            ],
            'mautic.form.type.email_list'                     => [
                'class'     => 'Mautic\EmailBundle\Form\Type\EmailListType',
                'arguments' => 'mautic.factory',
                'alias'     => 'email_list'
            ],
            'mautic.form.type.emailopen_list'                 => [
                'class' => 'Mautic\EmailBundle\Form\Type\EmailOpenType',
                'alias' => 'emailopen_list'
            ],
            'mautic.form.type.emailsend_list'                 => [
                'class'     => 'Mautic\EmailBundle\Form\Type\EmailSendType',
                'arguments' => 'mautic.factory',
                'alias'     => 'emailsend_list'
            ],
            'mautic.form.type.formsubmit_sendemail_admin'     => [
                'class' => 'Mautic\EmailBundle\Form\Type\FormSubmitActionUserEmailType',
                'alias' => 'email_submitaction_useremail'
            ],
            'mautic.email.type.email_abtest_settings'         => [
                'class' => 'Mautic\EmailBundle\Form\Type\AbTestPropertiesType',
                'alias' => 'email_abtest_settings'
            ],
            'mautic.email.type.batch_send'                    => [
                'class' => 'Mautic\EmailBundle\Form\Type\BatchSendType',
                'alias' => 'batch_send'
            ],
            'mautic.form.type.emailconfig'                    => [
                'class'     => 'Mautic\EmailBundle\Form\Type\ConfigType',
                'arguments' => 'mautic.factory',
                'alias'     => 'emailconfig'
            ],
            'mautic.form.type.coreconfig_monitored_mailboxes' => [
                'class'     => 'Mautic\EmailBundle\Form\Type\ConfigMonitoredMailboxesType',
                'arguments' => 'mautic.factory',
                'alias'     => 'monitored_mailboxes'
            ],
            'mautic.form.type.coreconfig_monitored_email'     => [
                'class'     => 'Mautic\EmailBundle\Form\Type\ConfigMonitoredEmailType',
                'arguments' => 'mautic.factory',
                'alias'     => 'monitored_email'
            ],
            'mautic.form.type.email_dashboard_emails_in_time_widget' => [
                'class'     => 'Mautic\EmailBundle\Form\Type\DashboardEmailsInTimeWidgetType',
                'alias'     => 'email_dashboard_emails_in_time_widget'
            ]
        ],
        'other'  => [
            'mautic.validator.leadlistaccess' => [
                'class'     => 'Mautic\LeadBundle\Form\Validator\Constraints\LeadListAccessValidator',
                'arguments' => 'mautic.factory',
                'tag'       => 'validator.constraint_validator',
                'alias'     => 'leadlist_access'
            ],
            'mautic.helper.mailbox'              => [
                'class'     => 'Mautic\EmailBundle\MonitoredEmail\Mailbox',
                'arguments' => 'mautic.factory'
            ],
            'mautic.helper.message'            => [
                'class'     => 'Mautic\EmailBundle\Helper\MessageHelper',
                'arguments' => 'mautic.factory'
            ],
            'mautic.helper.mailer'             => [
                'class'     => 'Mautic\EmailBundle\Helper\MailHelper',
                'arguments' => [
                    'mautic.factory',
                    'mailer'
                ]
            ],
            // Mailers
            'mautic.transport.amazon'            => [
                'class'        => 'Mautic\EmailBundle\Swiftmailer\Transport\AmazonTransport',
                'serviceAlias' => 'swiftmailer.mailer.transport.%s',
                'arguments'    => [
                    '%mautic.mailer_amazon_region%'
                ],
                'methodCalls'  => [
                    'setUsername' => ['%mautic.mailer_user%'],
                    'setPassword' => ['%mautic.mailer_password%']
                ]
            ],
            'mautic.transport.mandrill'          => [
                'class'        => 'Mautic\EmailBundle\Swiftmailer\Transport\MandrillTransport',
                'serviceAlias' => 'swiftmailer.mailer.transport.%s',
                'methodCalls'  => [
                    'setUsername'      => ['%mautic.mailer_user%'],
                    'setPassword'      => ['%mautic.mailer_password%'],
                    'setMauticFactory' => ['mautic.factory']
                ]
            ],
            'mautic.transport.sendgrid'          => [
                'class'        => 'Mautic\EmailBundle\Swiftmailer\Transport\SendgridTransport',
                'serviceAlias' => 'swiftmailer.mailer.transport.%s',
                'methodCalls'  => [
                    'setUsername' => ['%mautic.mailer_user%'],
                    'setPassword' => ['%mautic.mailer_password%']
                ]
            ],
            'mautic.transport.postmark'          => [
                'class'        => 'Mautic\EmailBundle\Swiftmailer\Transport\PostmarkTransport',
                'serviceAlias' => 'swiftmailer.mailer.transport.%s',
                'methodCalls'  => [
                    'setUsername' => ['%mautic.mailer_user%'],
                    'setPassword' => ['%mautic.mailer_password%']
                ]
            ],
            'mautic.transport.sparkpost'          => [
                'class'        => 'Mautic\EmailBundle\Swiftmailer\Transport\SparkpostTransport',
                'serviceAlias' => 'swiftmailer.mailer.transport.%s',
                'arguments'    => ['%mautic.mailer_api_key%'],
                'methodCalls'  => [
                    'setMauticFactory' => ['mautic.factory']
                ]
            ],
        ],
        'models' => [
            'mautic.email.model.email' => [
                'class' => 'Mautic\EmailBundle\Model\EmailModel',
                'arguments' => [
                    'mautic.helper.ip_lookup',
                    'mautic.helper.theme',
                    'mautic.helper.mailbox',
                    'mautic.helper.mailer',
                    'mautic.lead.model.lead',
                    'mautic.page.model.trackable',
                    'mautic.user.model.user',
<<<<<<< HEAD
                    'monolog.logger.mautic'
=======
                    'mautic.helper.core_parameters'
>>>>>>> 382e25e8
                ]
            ]
        ]
    ],
    'parameters' => [
        'mailer_api_key'               => null, // Api key from mail delivery provider.
        'mailer_from_name'             => 'Mautic',
        'mailer_from_email'            => 'email@yoursite.com',
        'mailer_return_path'           => null,
        'mailer_transport'             => 'mail',
        'mailer_append_tracking_pixel' => true,
        'mailer_convert_embed_images'  => false,
        'mailer_host'                  => '',
        'mailer_port'                  => null,
        'mailer_user'                  => null,
        'mailer_password'              => null,
        'mailer_encryption'            => null, //tls or ssl,
        'mailer_auth_mode'             => null, //plain, login or cram-md5
        'mailer_amazon_region'         => 'email-smtp.us-east-1.amazonaws.com',
        'mailer_spool_type'            => 'memory', //memory = immediate; file = queue
        'mailer_spool_path'            => '%kernel.root_dir%/spool',
        'mailer_spool_msg_limit'       => null,
        'mailer_spool_time_limit'      => null,
        'mailer_spool_recover_timeout' => 900,
        'mailer_spool_clear_timeout'   => 1800,
        'unsubscribe_text'             => null,
        'webview_text'                 => null,
        'unsubscribe_message'          => null,
        'resubscribe_message'          => null,
        'monitored_email'              => [],
        'mailer_is_owner'              => false,
        'default_signature_text'       => null,
        'email_frequency_number'       => null,
        'email_frequency_time'         => null
    ]
];<|MERGE_RESOLUTION|>--- conflicted
+++ resolved
@@ -266,11 +266,8 @@
                     'mautic.lead.model.lead',
                     'mautic.page.model.trackable',
                     'mautic.user.model.user',
-<<<<<<< HEAD
-                    'monolog.logger.mautic'
-=======
+                    'monolog.logger.mautic',
                     'mautic.helper.core_parameters'
->>>>>>> 382e25e8
                 ]
             ]
         ]
