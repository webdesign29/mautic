<?php
/**
 * @package     Mautic
 * @copyright   2014 Mautic Contributors. All rights reserved.
 * @author      Mautic
 * @link        http://mautic.org
 * @license     GNU/GPLv3 http://www.gnu.org/licenses/gpl-3.0.html
 */

return array(
    'routes'     => array(
        'main'   => array(
            'mautic_email_index'  => array(
                'path'       => '/emails/{page}',
                'controller' => 'MauticEmailBundle:Email:index'
            ),
            'mautic_email_action' => array(
                'path'       => '/emails/{objectAction}/{objectId}',
                'controller' => 'MauticEmailBundle:Email:execute'
            )
        ),
        'api'    => array(
            'mautic_api_getemails'     => array(
                'path'       => '/emails',
                'controller' => 'MauticEmailBundle:Api\EmailApi:getEntities'
            ),
            'mautic_api_getemail'      => array(
                'path'       => '/emails/{id}',
                'controller' => 'MauticEmailBundle:Api\EmailApi:getEntity'
            ),
            'mautic_api_sendleademail' => array(
                'path'       => '/emails/{id}/send/lead/{leadId}',
                'controller' => 'MauticEmailBundle:Api\EmailApi:sendLead',
                'method'     => 'POST'
            ),
            'mautic_api_sendemail'     => array(
                'path'       => '/emails/{id}/send',
                'controller' => 'MauticEmailBundle:Api\EmailApi:send',
                'method'     => 'POST'
            )
        ),
        'public' => array(
            'mautic_email_tracker'             => array(
                'path'       => '/email/{idHash}.gif',
                'controller' => 'MauticEmailBundle:Public:trackingImage'
            ),
            'mautic_email_webview'             => array(
                'path'       => '/email/view/{idHash}',
                'controller' => 'MauticEmailBundle:Public:index'
            ),
            'mautic_email_unsubscribe'         => array(
                'path'       => '/email/unsubscribe/{idHash}',
                'controller' => 'MauticEmailBundle:Public:unsubscribe'
            ),
            'mautic_email_resubscribe'         => array(
                'path'       => '/email/resubscribe/{idHash}',
                'controller' => 'MauticEmailBundle:Public:resubscribe'
            ),
            'mautic_mailer_transport_callback' => array(
                'path'       => '/mailer/{transport}/callback',
                'controller' => 'MauticEmailBundle:Public:mailerCallback'
            ),
            'mautic_email_preview'             => array(
                'path'       => '/email/preview/{objectId}',
                'controller' => 'MauticEmailBundle:Public:preview'
            )
        )
    ),
    'menu'       => array(
        'main' => array(
            'items'    => array(
                'mautic.email.emails' => array(
                    'route'     => 'mautic_email_index',
                    'access'    => array('email:emails:viewown', 'email:emails:viewother'),
                    'parent'    => 'mautic.core.channels'
                )
            )
        )
    ),
    'categories' => array(
        'email' => null
    ),
    'services'   => array(
        'events' => array(
            'mautic.email.subscriber'                => array(
                'class' => 'Mautic\EmailBundle\EventListener\EmailSubscriber'
            ),
            'mautic.emailbuilder.subscriber'         => array(
                'class' => 'Mautic\EmailBundle\EventListener\BuilderSubscriber'
            ),
            'mautic.emailtoken.subscriber'     => array(
                'class' => 'Mautic\EmailBundle\EventListener\TokenSubscriber'
            ),
            'mautic.email.campaignbundle.subscriber' => array(
                'class' => 'Mautic\EmailBundle\EventListener\CampaignSubscriber'
            ),
            'mautic.email.formbundle.subscriber'     => array(
                'class' => 'Mautic\EmailBundle\EventListener\FormSubscriber'
            ),
            'mautic.email.reportbundle.subscriber'   => array(
                'class' => 'Mautic\EmailBundle\EventListener\ReportSubscriber'
            ),
            'mautic.email.leadbundle.subscriber'     => array(
                'class' => 'Mautic\EmailBundle\EventListener\LeadSubscriber'
            ),
            'mautic.email.pointbundle.subscriber'    => array(
                'class' => 'Mautic\EmailBundle\EventListener\PointSubscriber'
            ),
            'mautic.email.calendarbundle.subscriber' => array(
                'class' => 'Mautic\EmailBundle\EventListener\CalendarSubscriber'
            ),
            'mautic.email.search.subscriber'         => array(
                'class' => 'Mautic\EmailBundle\EventListener\SearchSubscriber'
            ),
            'mautic.email.webhook.subscriber'                => array(
                'class' => 'Mautic\EmailBundle\EventListener\WebhookSubscriber'
            ),
            'mautic.email.configbundle.subscriber'   => array(
                'class' => 'Mautic\EmailBundle\EventListener\ConfigSubscriber'
            ),
            'mautic.email.pagebundle.subscriber'   => array(
                'class' => 'Mautic\EmailBundle\EventListener\PageSubscriber'
            ),
            'mautic.email.dashboard.subscriber'           => array(
                'class' => 'Mautic\EmailBundle\EventListener\DashboardSubscriber'
            ),
        ),
        'forms'  => array(
            'mautic.form.type.email'                          => array(
                'class'     => 'Mautic\EmailBundle\Form\Type\EmailType',
                'arguments' => 'mautic.factory',
                'alias'     => 'emailform'
            ),
            'mautic.form.type.emailvariant'                   => array(
                'class'     => 'Mautic\EmailBundle\Form\Type\VariantType',
                'arguments' => 'mautic.factory',
                'alias'     => 'emailvariant'
            ),
            'mautic.form.type.email_list'                     => array(
                'class'     => 'Mautic\EmailBundle\Form\Type\EmailListType',
                'arguments' => 'mautic.factory',
                'alias'     => 'email_list'
            ),
            'mautic.form.type.emailopen_list'                 => array(
                'class' => 'Mautic\EmailBundle\Form\Type\EmailOpenType',
                'alias' => 'emailopen_list'
            ),
            'mautic.form.type.emailsend_list'                 => array(
                'class'     => 'Mautic\EmailBundle\Form\Type\EmailSendType',
                'arguments' => 'mautic.factory',
                'alias'     => 'emailsend_list'
            ),
            'mautic.form.type.formsubmit_sendemail_admin'     => array(
                'class' => 'Mautic\EmailBundle\Form\Type\FormSubmitActionUserEmailType',
                'alias' => 'email_submitaction_useremail'
            ),
            'mautic.email.type.email_abtest_settings'         => array(
                'class' => 'Mautic\EmailBundle\Form\Type\AbTestPropertiesType',
                'alias' => 'email_abtest_settings'
            ),
            'mautic.email.type.batch_send'                    => array(
                'class' => 'Mautic\EmailBundle\Form\Type\BatchSendType',
                'alias' => 'batch_send'
            ),
            'mautic.form.type.emailconfig'                    => array(
                'class'     => 'Mautic\EmailBundle\Form\Type\ConfigType',
                'arguments' => 'mautic.factory',
                'alias'     => 'emailconfig'
            ),
            'mautic.form.type.coreconfig_monitored_mailboxes' => array(
                'class'     => 'Mautic\EmailBundle\Form\Type\ConfigMonitoredMailboxesType',
                'arguments' => 'mautic.factory',
                'alias'     => 'monitored_mailboxes'
            ),
            'mautic.form.type.coreconfig_monitored_email'     => array(
                'class'     => 'Mautic\EmailBundle\Form\Type\ConfigMonitoredEmailType',
                'arguments' => 'mautic.factory',
                'alias'     => 'monitored_email'
            ),
            'mautic.form.type.email_dashboard_emails_in_time_widget' => array(
                'class'     => 'Mautic\EmailBundle\Form\Type\DashboardEmailsInTimeWidgetType',
                'alias'     => 'email_dashboard_emails_in_time_widget'
            )
        ),
        'other'  => array(
            'mautic.validator.leadlistaccess' => array(
                'class'     => 'Mautic\LeadBundle\Form\Validator\Constraints\LeadListAccessValidator',
                'arguments' => 'mautic.factory',
                'tag'       => 'validator.constraint_validator',
                'alias'     => 'leadlist_access'
            ),
            'mautic.helper.mailbox'              => array(
                'class'     => 'Mautic\EmailBundle\MonitoredEmail\Mailbox',
                'arguments' => 'mautic.factory'
            ),
            'mautic.helper.message'            => array(
                'class'     => 'Mautic\EmailBundle\Helper\MessageHelper',
                'arguments' => 'mautic.factory'
            ),
            // Mailers
            'mautic.transport.amazon'            => array(
                'class'        => 'Mautic\EmailBundle\Swiftmailer\Transport\AmazonTransport',
                'serviceAlias' => 'swiftmailer.mailer.transport.%s',
                'arguments'    => array(
                    '%mautic.mailer_amazon_region%'
                ),
                'methodCalls'  => array(
                    'setUsername' => array('%mautic.mailer_user%'),
                    'setPassword' => array('%mautic.mailer_password%')
                )
            ),
            'mautic.transport.mandrill'          => array(
                'class'        => 'Mautic\EmailBundle\Swiftmailer\Transport\MandrillTransport',
                'serviceAlias' => 'swiftmailer.mailer.transport.%s',
                'methodCalls'  => array(
                    'setUsername'      => array('%mautic.mailer_user%'),
                    'setPassword'      => array('%mautic.mailer_password%'),
                    'setMauticFactory' => array('mautic.factory')
                )
            ),
            'mautic.transport.sendgrid'          => array(
                'class'        => 'Mautic\EmailBundle\Swiftmailer\Transport\SendgridTransport',
                'serviceAlias' => 'swiftmailer.mailer.transport.%s',
                'methodCalls'  => array(
                    'setUsername' => array('%mautic.mailer_user%'),
                    'setPassword' => array('%mautic.mailer_password%')
                )
            ),
            'mautic.transport.postmark'          => array(
                'class'        => 'Mautic\EmailBundle\Swiftmailer\Transport\PostmarkTransport',
                'serviceAlias' => 'swiftmailer.mailer.transport.%s',
                'methodCalls'  => array(
                    'setUsername' => array('%mautic.mailer_user%'),
                    'setPassword' => array('%mautic.mailer_password%')
                )
            ),
        )
    ),
    'parameters' => array(
        'mailer_from_name'             => 'Mautic',
        'mailer_from_email'            => 'email@yoursite.com',
        'mailer_return_path'           => null,
        'mailer_transport'             => 'mail',
<<<<<<< HEAD
        'mailer_append_tracking_pixel' => true,
=======
        'mailer_convert_embed_images'  => false,
>>>>>>> efa7295a
        'mailer_host'                  => '',
        'mailer_port'                  => null,
        'mailer_user'                  => null,
        'mailer_password'              => null,
        'mailer_encryption'            => null, //tls or ssl,
        'mailer_auth_mode'             => null, //plain, login or cram-md5
        'mailer_amazon_region'         => 'email-smtp.us-east-1.amazonaws.com',
        'mailer_spool_type'            => 'memory', //memory = immediate; file = queue
        'mailer_spool_path'            => '%kernel.root_dir%/spool',
        'mailer_spool_msg_limit'       => null,
        'mailer_spool_time_limit'      => null,
        'mailer_spool_recover_timeout' => 900,
        'mailer_spool_clear_timeout'   => 1800,
        'unsubscribe_text'             => null,
        'webview_text'                 => null,
        'unsubscribe_message'          => null,
        'resubscribe_message'          => null,
        'monitored_email'              => array(),
        'mailer_is_owner'              => false,
        'default_signature_text'       => null
    )
);<|MERGE_RESOLUTION|>--- conflicted
+++ resolved
@@ -241,11 +241,8 @@
         'mailer_from_email'            => 'email@yoursite.com',
         'mailer_return_path'           => null,
         'mailer_transport'             => 'mail',
-<<<<<<< HEAD
         'mailer_append_tracking_pixel' => true,
-=======
         'mailer_convert_embed_images'  => false,
->>>>>>> efa7295a
         'mailer_host'                  => '',
         'mailer_port'                  => null,
         'mailer_user'                  => null,
