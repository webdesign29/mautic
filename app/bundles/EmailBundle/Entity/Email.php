<?php
/**
 * @package     Mautic
 * @copyright   2014 Mautic Contributors. All rights reserved.
 * @author      Mautic
 * @link        http://mautic.org
 * @license     GNU/GPLv3 http://www.gnu.org/licenses/gpl-3.0.html
 */

namespace Mautic\EmailBundle\Entity;

use Doctrine\Common\Collections\ArrayCollection;
use Doctrine\ORM\Mapping as ORM;
<<<<<<< HEAD
use Mautic\CoreBundle\Doctrine\Mapping\ClassMetadataBuilder;
use Mautic\CoreBundle\Entity\FormEntity;
=======
use Mautic\AssetBundle\Entity\Asset;
use Mautic\CoreBundle\Entity\FormEntity;
use JMS\Serializer\Annotation as Serializer;
use Mautic\CoreBundle\Helper\EmojiHelper;
>>>>>>> ac485264
use Mautic\FormBundle\Entity\Form;
use Mautic\LeadBundle\Entity\LeadList;
use Mautic\LeadBundle\Form\Validator\Constraints\LeadListAccess;
use Symfony\Component\Validator\Constraints\NotBlank;
use Symfony\Component\Validator\Mapping\ClassMetadata;

/**
 * Class Email
 *
 * @package Mautic\EmailBundle\Entity
 */
class Email extends FormEntity
{

    /**
     * @var int
     */
    private $id;

    /**
<<<<<<< HEAD
     * @var string
=======
     * @ORM\Column(type="string", nullable=true)
     * @Serializer\Expose
     * @Serializer\Since("1.0")
     * @Serializer\Groups({"emailDetails", "emailList"})
     */
    private $name;

    /**
     * @ORM\Column(type="text", nullable=true)
     * @Serializer\Expose
     * @Serializer\Since("1.0")
     * @Serializer\Groups({"emailDetails"})
     */
    private $description;

    /**
     * @ORM\Column(type="text", nullable=true)
     * @Serializer\Expose
     * @Serializer\Since("1.0")
     * @Serializer\Groups({"emailDetails", "emailList"})
>>>>>>> ac485264
     */
    private $subject;

    /**
<<<<<<< HEAD
     * @var string
=======
     * @ORM\Column(type="string", name="from_address", nullable=true)
     * @Serializer\Expose
     * @Serializer\Since("1.0")
     * @Serializer\Groups({"emailDetails"})
     */
    private $fromAddress;

    /**
     * @ORM\Column(type="string", name="from_name", nullable=true)
     * @Serializer\Expose
     * @Serializer\Since("1.0")
     * @Serializer\Groups({"emailDetails"})
     */
    private $fromName;

    /**
     * @ORM\Column(type="string", name="reply_to_address", nullable=true)
     * @Serializer\Expose
     * @Serializer\Since("1.0")
     * @Serializer\Groups({"emailDetails"})
     */
    private $replyToAddress;

    /**
     * @ORM\Column(type="string", name="bcc_address", nullable=true)
     * @Serializer\Expose
     * @Serializer\Since("1.0")
     * @Serializer\Groups({"emailDetails"})
     */
    private $bccAddress;

    /**
     * @ORM\Column(type="string", nullable=true)
>>>>>>> ac485264
     */
    private $template;

    /**
     * @var string
     */
    private $language = 'en';

    /**
     * @var array
     */
    private $content = array();

    /**
     * @var string
     */
    private $plainText;

    /**
     * @var string
     */
    private $customHtml;

    /**
<<<<<<< HEAD
     * @var string
=======
     * @ORM\Column(name="email_type", type="string", nullable=true)
>>>>>>> ac485264
     */
    private $emailType;

    /**
     * @var \DateTime
     */
    private $publishUp;

    /**
     * @var \DateTime
     */
    private $publishDown;

    /**
     * @var int
     */
    private $readCount = 0;

    /**
     * @var int
     */
    private $sentCount = 0;

    /**
     * @var int
     */
    private $revision = 1;

    /**
     * @var \Mautic\CategoryBundle\Entity\Category
     **/
    private $category;

    /**
     * @var ArrayCollection
     */
    private $lists;

    /**
<<<<<<< HEAD
     * @var ArrayCollection
=======
     * @ORM\OneToMany(targetEntity="Stat", mappedBy="email", cascade={"persist"}, indexBy="id", fetch="EXTRA_LAZY")
     * @Serializer\Expose
     * @Serializer\Since("1.0")
     * @Serializer\Groups({"emailDetails"})
>>>>>>> ac485264
     */
    private $stats;

    /**
     * @var Email
     **/
    private $variantParent = null;

    /**
     * @var ArrayCollection
     **/
    private $variantChildren;

    /**
     * @var array
     */
    private $variantSettings = array();

    /**
     * @var \DateTime
     */
    private $variantStartDate;

    /**
     * @var int
     */
    private $variantSentCount = 0;

    /**
     * @var int
     */
    private $variantReadCount = 0;

    /**
     * @var \Mautic\FormBundle\Entity\Form
     */
    private $unsubscribeForm;

    /**
     * @ORM\ManyToMany(targetEntity="Mautic\AssetBundle\Entity\Asset", indexBy="id", fetch="EXTRA_LAZY")
     * @ORM\JoinTable(name="email_assets_xref",
     *   joinColumns={@ORM\JoinColumn(name="email_id", referencedColumnName="id")},
     *   inverseJoinColumns={@ORM\JoinColumn(name="asset_id", referencedColumnName="id")}
     * )
     */
    private $assetAttachments;

    /**
     * Used to identify the page for the builder
     *
     * @var
     */
    private $sessionId;

<<<<<<< HEAD
    public function __clone ()
=======
    public function __clone()
>>>>>>> ac485264
    {
        $this->id = null;

        parent::__clone();
    }

    public function __construct ()
    {
        $this->lists            = new ArrayCollection();
        $this->stats            = new ArrayCollection();
        $this->variantChildren  = new ArrayCollection();
        $this->assetAttachments = new ArrayCollection();
    }

    /**
     *
     */
    public function clearStats()
    {
        $this->stats = new ArrayCollection();
    }

    /**
<<<<<<< HEAD
     * @param ORM\ClassMetadata $metadata
     */
    public static function loadMetadata (ORM\ClassMetadata $metadata)
    {
        $builder = new ClassMetadataBuilder($metadata);

        $builder->setTable('emails')
            ->setCustomRepositoryClass('Mautic\EmailBundle\Entity\EmailRepository');

        $builder->addId();

        $builder->addField('subject', 'string');

        $builder->addField('template', 'string');

        $builder->createField('language', 'string')
            ->columnName('lang')
            ->build();

        $builder->createField('content', 'array')
            ->nullable()
            ->build();

        $builder->createField('plainText', 'text')
            ->columnName('plain_text')
            ->nullable()
            ->build();

        $builder->createField('customHtml', 'text')
            ->columnName('custom_html')
            ->nullable()
            ->build();

        $builder->createField('contentMode', 'string')
            ->columnName('content_mode')
            ->build();

        $builder->addPublishDates();

        $builder->createField('readCount', 'integer')
            ->columnName('read_count')
            ->build();

        $builder->createField('sentCount', 'integer')
            ->columnName('sent_count')
            ->build();

        $builder->addField('revision', 'integer');

        $builder->addCategory();

        $builder->createManyToMany('lists', 'Mautic\LeadBundle\Entity\LeadList')
            ->setJoinTable('email_list_xref')
            ->setIndexBy('id')
            ->addInverseJoinColumn('leadlist_id', 'id', false, false, 'CASCADE')
            ->addJoinColumn('email_id', 'id', false, false, 'CASCADE')
            ->fetchExtraLazy()
            ->build();

        $builder->createOneToMany('stats', 'Stat')
            ->setIndexBy('id')
            ->mappedBy('email')
            ->cascadeAll()
            ->fetchExtraLazy()
            ->build();

        $builder->createManyToOne('variantParent', 'Email')
            ->inversedBy('variantChildren')
            ->addJoinColumn('variant_parent_id', 'id')
            ->build();

        $builder->createOneToMany('variantChildren', 'Email')
            ->setIndexBy('id')
            ->mappedBy('variantParent')
            ->build();

        $builder->createField('variantSettings', 'array')
            ->columnName('variant_settings')
            ->nullable()
            ->build();

        $builder->createField('variantStartDate', 'datetime')
            ->columnName('variant_start_date')
            ->nullable()
            ->build();

        $builder->createField('variantSentCount', 'integer')
            ->columnName('variant_sent_count')
            ->build();

        $builder->createField('variantReadCount', 'integer')
            ->columnName('variant_read_count')
            ->build();

        $builder->createManyToOne('unsubscribeForm', 'Mautic\FormBundle\Entity\Form')
            ->addJoinColumn('unsubscribeform_id', 'id', true, false, 'SET NULL')
            ->build();


=======
     *
     */
    public function clearVariants()
    {
        $this->variantChildren = new ArrayCollection();
        $this->variantParent   = null;
>>>>>>> ac485264
    }

    /**
     * @param ClassMetadata $metadata
     */
    public static function loadValidatorMetadata (ClassMetadata $metadata)
    {
        $metadata->addPropertyConstraint(
            'name',
            new NotBlank(
                array(
                    'message' => 'mautic.core.name.required',
                    'groups'  => array('General')
                )
            )
        );

        $metadata->addPropertyConstraint(
            'fromAddress',
            new \Symfony\Component\Validator\Constraints\Email(
                array(
                    'message' => 'mautic.core.email.required',
                    'groups'  => array('General')
                )
            )
        );

        $metadata->addPropertyConstraint(
            'replyToAddress',
            new \Symfony\Component\Validator\Constraints\Email(
                array(
                    'message' => 'mautic.core.email.required',
                    'groups'  => array('General')
                )
            )
        );

        $metadata->addPropertyConstraint(
            'bccAddress',
            new \Symfony\Component\Validator\Constraints\Email(
                array(
                    'message' => 'mautic.core.email.required',
                    'groups'  => array('General')
                )
            )
        );

        $metadata->addPropertyConstraint(
            'lists',
            new LeadListAccess(
                array(
                    'message' => 'mautic.lead.lists.required',
                    'groups'  => array('List')
                )
            )
        );

        $metadata->addPropertyConstraint(
            'lists',
            new NotBlank(
                array(
                    'message' => 'mautic.lead.lists.required',
                    'groups'  => array('List')
                )
            )
        );
    }

    /**
     * @param \Symfony\Component\Form\Form $form
     *
     * @return array
     */
    public static function determineValidationGroups(\Symfony\Component\Form\Form $form)
    {
        return ($form->getData()->getEmailType() == 'list') ? array('General', 'List') : array('General');
    }

    /**
     * @param $prop
     * @param $val
     */
    protected function isChanged ($prop, $val)
    {
        $getter  = "get" . ucfirst($prop);
        $current = $this->$getter();

        if ($prop == 'variantParent' || $prop == 'category' || $prop == 'list') {
            $currentId = ($current) ? $current->getId() : '';
            $newId     = ($val) ? $val->getId() : null;
            if ($currentId != $newId) {
                $this->changes[$prop] = array($currentId, $newId);
            }
        } else {
            parent::isChanged($prop, $val);
        }
    }

    /**
     * @return mixed
     */
    public function getName()
    {
        return $this->name;
    }

    /**
     * @param $name
     *
     * @return $this
     */
    public function setName($name)
    {
        $this->name = $name;

        return $this;
    }

    /**
     * @return mixed
     */
    public function getDescription()
    {
        return $this->description;
    }

    /**
     * @param mixed $description
     *
     * @return Email
     */
    public function setDescription($description)
    {
        $this->description = $description;

        return $this;
    }

    /**
     * Get id
     *
     * @return integer
     */
    public function getId ()
    {
        return $this->id;
    }

    /**
     * @return mixed
     */
    public function getCategory ()
    {
        return $this->category;
    }

    /**
     * @param $category
     *
     * @return $this
     */
    public function setCategory ($category)
    {
        $this->isChanged('category', $category);
        $this->category = $category;

        return $this;
    }

    /**
     * @return array
     */
    public function getContent ()
    {
        return $this->content;
    }

    /**
     * @param $content
     *
     * @return $this
     */
    public function setContent ($content)
    {
        // Ensure safe emoji
        $content = EmojiHelper::toShort($content);

        $this->isChanged('content', $content);
        $this->content = $content;

        return $this;
    }

    /**
     * @return mixed
     */
    public function getReadCount ($includeVariants = false)
    {
        $count = $this->readCount;

        if ($includeVariants && $this->isVariant()) {
            $parent = $this->getVariantParent();
            if ($parent) {
                $count   += $parent->getReadCount();
                $children = $parent->getVariantChildren();
            } else {
                $children = $this->getVariantChildren();
            }
            foreach ($children as $child) {
                if ($child->getId() !== $this->id) {
                    $count += $child->getReadCount();
                }
            }
        }

        return $count;
    }

    /**
     * @param $readCount
     *
     * @return $this
     */
    public function setReadCount ($readCount)
    {
        $this->readCount = $readCount;

        return $this;
    }

    /**
     * @return mixed
     */
    public function getLanguage ()
    {
        return $this->language;
    }

    /**
     * @param $language
     *
     * @return $this
     */
    public function setLanguage ($language)
    {
        $this->isChanged('language', $language);
        $this->language = $language;

        return $this;
    }

    /**
     * @return mixed
     */
    public function getRevision ()
    {
        return $this->revision;
    }

    /**
     * @param $revision
     *
     * @return $this
     */
    public function setRevision ($revision)
    {
        $this->revision = $revision;

        return $this;
    }

    /**
     * @return mixed
     */
    public function getSessionId ()
    {
        return $this->sessionId;
    }

    /**
     * @param $sessionId
     *
     * @return $this
     */
    public function setSessionId ($sessionId)
    {
        $this->sessionId = $sessionId;

        return $this;
    }

    /**
     * @return mixed
     */
    public function getSubject ()
    {
        return $this->subject;
    }

    /**
     * @param $subject
     *
     * @return $this
     */
    public function setSubject ($subject)
    {
        $this->isChanged('subject', $subject);
        $this->subject = $subject;

        return $this;
    }

    /**
     * @return mixed
     */
    public function getFromAddress()
    {
        return $this->fromAddress;
    }

    /**
     * @param mixed $fromAddress
     *
     * @return Email
     */
    public function setFromAddress($fromAddress)
    {
        $this->fromAddress = $fromAddress;

        return $this;
    }

    /**
     * @return mixed
     */
    public function getFromName()
    {
        return $this->fromName;
    }

    /**
     * @param mixed $fromName
     *
     * @return Email
     */
    public function setFromName($fromName)
    {
        $this->fromName = $fromName;

        return $this;
    }

    /**
     * @return mixed
     */
    public function getReplyToAddress()
    {
        return $this->replyToAddress;
    }

    /**
     * @param mixed $replyToAddress
     *
     * @return Email
     */
    public function setReplyToAddress($replyToAddress)
    {
        $this->replyToAddress = $replyToAddress;

        return $this;
    }

    /**
     * @return mixed
     */
    public function getBccAddress()
    {
        return $this->bccAddress;
    }

    /**
     * @param mixed $bccAddress
     *
     * @return Email
     */
    public function setBccAddress($bccAddress)
    {
        $this->bccAddress = $bccAddress;

        return $this;
    }

    /**
     * @return mixed
     */
    public function getTemplate ()
    {
        return $this->template;
    }

    /**
     * @param $template
     *
     * @return $this
     */
    public function setTemplate ($template)
    {
        $this->isChanged('template', $template);
        $this->template = $template;

        return $this;
    }

    /**
     * Add variantChildren
     *
     * @param \Mautic\EmailBundle\Entity\Email $variantChildren
     *
     * @return Email
     */
    public function addVariantChild (\Mautic\EmailBundle\Entity\Email $variantChildren)
    {
        $this->variantChildren[] = $variantChildren;

        return $this;
    }

    /**
     * Remove variantChildren
     *
     * @param \Mautic\EmailBundle\Entity\Email $variantChildren
     */
    public function removeVariantChild (\Mautic\EmailBundle\Entity\Email $variantChildren)
    {
        $this->variantChildren->removeElement($variantChildren);
    }

    /**
     * Get variantChildren
     *
     * @return \Doctrine\Common\Collections\Collection
     */
    public function getVariantChildren ()
    {
        return $this->variantChildren;
    }

    /**
     * Set variantParent
     *
     * @param \Mautic\EmailBundle\Entity\Email $variantParent
     *
     * @return Email
     */
    public function setVariantParent (\Mautic\EmailBundle\Entity\Email $variantParent = null)
    {
        $this->isChanged('variantParent', $variantParent);
        $this->variantParent = $variantParent;

        return $this;
    }

    /**
     * Get variantParent
     *
     * @return \Mautic\EmailBundle\Entity\Email
     */
    public function getVariantParent ()
    {
        return $this->variantParent;
    }

    /**
     * Set variantSettings
     *
     * @param array $variantSettings
     *
     * @return Email
     */
    public function setVariantSettings ($variantSettings)
    {
        $this->isChanged('variantSettings', $variantSettings);
        $this->variantSettings = $variantSettings;

        return $this;
    }

    /**
     * Get variantSettings
     *
     * @return array
     */
    public function getVariantSettings ()
    {
        return $this->variantSettings;
    }

    /**
     * @return mixed
     */
    public function getVariantStartDate ()
    {
        return $this->variantStartDate;
    }

    /**
     * @param $variantStartDate
     *
     * @return $this
     */
    public function setVariantStartDate ($variantStartDate)
    {
        $this->isChanged('variantStartDate', $variantStartDate);
        $this->variantStartDate = $variantStartDate;

        return $this;
    }

    /**
     * @return mixed
     */
    public function getPublishDown ()
    {
        return $this->publishDown;
    }

    /**
     * @param $publishDown
     *
     * @return $this
     */
    public function setPublishDown ($publishDown)
    {
        $this->isChanged('publishDown', $publishDown);
        $this->publishDown = $publishDown;

        return $this;
    }

    /**
     * @return mixed
     */
    public function getPublishUp ()
    {
        return $this->publishUp;
    }

    /**
     * @param $publishUp
     *
     * @return $this
     */
    public function setPublishUp ($publishUp)
    {
        $this->isChanged('publishUp', $publishUp);
        $this->publishUp = $publishUp;

        return $this;
    }

    /**
     * @param bool $includeVariants
     *
     * @return mixed
     */
    public function getSentCount ($includeVariants = false)
    {
        $count = $this->sentCount;

        if ($includeVariants && $this->isVariant()) {
            $parent = $this->getVariantParent();
            if ($parent) {
                $count   += $parent->getSentCount();
                $children = $parent->getVariantChildren();
            } else {
                $children = $this->getVariantChildren();
            }
            foreach ($children as $child) {
                if ($child->getId() !== $this->id) {
                    $count += $child->getSentCount();
                }
            }
        }

        return $count;
    }

    /**
     * @param $sentCount
     *
     * @return $this
     */
    public function setSentCount ($sentCount)
    {
        $this->sentCount = $sentCount;

        return $this;
    }

    /**
     * @return mixed
     */
    public function getVariantSentCount ()
    {
        return $this->variantSentCount;
    }

    /**
     * @param $variantSentCount
     *
     * @return $this
     */
    public function setVariantSentCount ($variantSentCount)
    {
        $this->variantSentCount = $variantSentCount;

        return $this;
    }

    /**
     * @return mixed
     */
    public function getLists ()
    {
        return $this->lists;
    }

    /**
     * Add list
     *
<<<<<<< HEAD
     * @param \Mautic\LeadBundle\Entity\LeadList $list
     *
     * @return Email
     */
    public function addList (\Mautic\LeadBundle\Entity\LeadList $list)
=======
     * @param LeadList $list
     * @return Email
     */
    public function addList(LeadList $list)
>>>>>>> ac485264
    {
        $this->lists[] = $list;

        return $this;
    }

    /**
     * Remove list
     *
     * @param LeadList $list
     */
<<<<<<< HEAD
    public function removeList (\Mautic\LeadBundle\Entity\LeadList $list)
=======
    public function removeList(LeadList $list)
>>>>>>> ac485264
    {
        $this->lists->removeElement($list);
    }

    /**
     * @return mixed
     */
    public function getPlainText ()
    {
        return $this->plainText;
    }

    /**
     * @param $plainText
     *
     * @return $this
     */
    public function setPlainText ($plainText)
    {
        $this->plainText = $plainText;

        return $this;
    }

    /**
     * Increase sent counts by one
     */
    public function upSentCounts ()
    {
        $this->sentCount++;
        if (!empty($this->variantStartDate)) {
            $this->variantSentCount++;
        }
    }

    /**
     * Decrease sent counts by one
     */
    public function downSentCounts ()
    {
        if ($this->sentCount) {
            $this->sentCount--;
            if (!empty($this->variantStartDate) && $this->variantSentCount) {
                $this->variantSentCount--;
            }
        }
    }

    /**
     * @return mixed
     */
    public function getVariantReadCount ()
    {
        return $this->variantReadCount;
    }

    /**
     * @param $variantReadCount
     *
     * @return $this
     */
    public function setVariantReadCount ($variantReadCount)
    {
        $this->variantReadCount = $variantReadCount;

        return $this;
    }

    /**
     * @param bool $isChild True to return if the email is a variant of a parent
     *
     * @return bool
     */
<<<<<<< HEAD
    public function isVariant ($parentOnly = false)
=======
    public function isVariant($isChild = false)
>>>>>>> ac485264
    {
        if ($isChild) {
            return ($this->variantParent === null) ? false : true;
        } else {
            return (!empty($this->variantParent) || count($this->variantChildren)) ? true : false;
        }
    }

    /**
     * @return mixed
     */
    public function getStats ()
    {
        return $this->stats;
    }

    /**
     * @return mixed
     */
    public function getCustomHtml ()
    {
        return $this->customHtml;
    }

    /**
     * @param $customHtml
     *
     * @return $this
     */
    public function setCustomHtml ($customHtml)
    {
        $this->customHtml = $customHtml;

        return $this;
    }

    /**
     * @return mixed
     */
    public function getUnsubscribeForm ()
    {
        return $this->unsubscribeForm;
    }

    /**
     * @param Form $unsubscribeForm
     *
     * @return $this
     */
    public function setUnsubscribeForm (Form $unsubscribeForm)
    {
        $this->unsubscribeForm = $unsubscribeForm;

        return $this;
    }

    /**
     * @return mixed
     */
    public function getEmailType()
    {
        return $this->emailType;
    }

    /**
     * @param mixed $emailType
     *
     * @return Email
     */
    public function setEmailType($emailType)
    {
        $this->emailType = $emailType;

        return $this;
    }


    /**
     * Add asset
     *
     * @param Asset  $asset
     *
     * @return Email
     */
    public function addAssetAttachment(Asset $asset)
    {
        $this->assetAttachments[] = $asset;

        return $this;
    }

    /**
     * Remove asset
     *
     * @param Asset $asset
     */
    public function removeAssetAttachment(Asset $asset)
    {
        $this->assetAttachments->removeElement($asset);
    }

    /**
     * Get assetAttachments
     *
     * @return \Doctrine\Common\Collections\Collection
     */
    public function getAssetAttachments()
    {
        return $this->assetAttachments;
    }

}<|MERGE_RESOLUTION|>--- conflicted
+++ resolved
@@ -11,15 +11,10 @@
 
 use Doctrine\Common\Collections\ArrayCollection;
 use Doctrine\ORM\Mapping as ORM;
-<<<<<<< HEAD
 use Mautic\CoreBundle\Doctrine\Mapping\ClassMetadataBuilder;
-use Mautic\CoreBundle\Entity\FormEntity;
-=======
 use Mautic\AssetBundle\Entity\Asset;
 use Mautic\CoreBundle\Entity\FormEntity;
-use JMS\Serializer\Annotation as Serializer;
 use Mautic\CoreBundle\Helper\EmojiHelper;
->>>>>>> ac485264
 use Mautic\FormBundle\Entity\Form;
 use Mautic\LeadBundle\Entity\LeadList;
 use Mautic\LeadBundle\Form\Validator\Constraints\LeadListAccess;
@@ -40,13 +35,11 @@
     private $id;
 
     /**
-<<<<<<< HEAD
-     * @var string
-=======
      * @ORM\Column(type="string", nullable=true)
      * @Serializer\Expose
      * @Serializer\Since("1.0")
      * @Serializer\Groups({"emailDetails", "emailList"})
+     * @var string
      */
     private $name;
 
@@ -63,18 +56,15 @@
      * @Serializer\Expose
      * @Serializer\Since("1.0")
      * @Serializer\Groups({"emailDetails", "emailList"})
->>>>>>> ac485264
      */
     private $subject;
 
     /**
-<<<<<<< HEAD
-     * @var string
-=======
      * @ORM\Column(type="string", name="from_address", nullable=true)
      * @Serializer\Expose
      * @Serializer\Since("1.0")
      * @Serializer\Groups({"emailDetails"})
+     * @var string
      */
     private $fromAddress;
 
@@ -104,7 +94,6 @@
 
     /**
      * @ORM\Column(type="string", nullable=true)
->>>>>>> ac485264
      */
     private $template;
 
@@ -129,11 +118,8 @@
     private $customHtml;
 
     /**
-<<<<<<< HEAD
+     * @ORM\Column(name="email_type", type="string", nullable=true)
      * @var string
-=======
-     * @ORM\Column(name="email_type", type="string", nullable=true)
->>>>>>> ac485264
      */
     private $emailType;
 
@@ -173,14 +159,11 @@
     private $lists;
 
     /**
-<<<<<<< HEAD
-     * @var ArrayCollection
-=======
      * @ORM\OneToMany(targetEntity="Stat", mappedBy="email", cascade={"persist"}, indexBy="id", fetch="EXTRA_LAZY")
      * @Serializer\Expose
      * @Serializer\Since("1.0")
      * @Serializer\Groups({"emailDetails"})
->>>>>>> ac485264
+     * @var ArrayCollection
      */
     private $stats;
 
@@ -235,11 +218,7 @@
      */
     private $sessionId;
 
-<<<<<<< HEAD
-    public function __clone ()
-=======
     public function __clone()
->>>>>>> ac485264
     {
         $this->id = null;
 
@@ -263,7 +242,15 @@
     }
 
     /**
-<<<<<<< HEAD
+     *
+     */
+    public function clearVariants()
+    {
+        $this->variantChildren = new ArrayCollection();
+        $this->variantParent   = null;
+    }
+
+    /**
      * @param ORM\ClassMetadata $metadata
      */
     public static function loadMetadata (ORM\ClassMetadata $metadata)
@@ -363,14 +350,6 @@
             ->build();
 
 
-=======
-     *
-     */
-    public function clearVariants()
-    {
-        $this->variantChildren = new ArrayCollection();
-        $this->variantParent   = null;
->>>>>>> ac485264
     }
 
     /**
@@ -1001,18 +980,10 @@
     /**
      * Add list
      *
-<<<<<<< HEAD
-     * @param \Mautic\LeadBundle\Entity\LeadList $list
-     *
-     * @return Email
-     */
-    public function addList (\Mautic\LeadBundle\Entity\LeadList $list)
-=======
      * @param LeadList $list
      * @return Email
      */
     public function addList(LeadList $list)
->>>>>>> ac485264
     {
         $this->lists[] = $list;
 
@@ -1024,11 +995,7 @@
      *
      * @param LeadList $list
      */
-<<<<<<< HEAD
-    public function removeList (\Mautic\LeadBundle\Entity\LeadList $list)
-=======
     public function removeList(LeadList $list)
->>>>>>> ac485264
     {
         $this->lists->removeElement($list);
     }
@@ -1102,11 +1069,7 @@
      *
      * @return bool
      */
-<<<<<<< HEAD
-    public function isVariant ($parentOnly = false)
-=======
     public function isVariant($isChild = false)
->>>>>>> ac485264
     {
         if ($isChild) {
             return ($this->variantParent === null) ? false : true;
