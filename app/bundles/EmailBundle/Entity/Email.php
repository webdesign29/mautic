<?php
/**
 * @package     Mautic
 * @copyright   2014 Mautic Contributors. All rights reserved.
 * @author      Mautic
 * @link        http://mautic.org
 * @license     GNU/GPLv3 http://www.gnu.org/licenses/gpl-3.0.html
 */

namespace Mautic\EmailBundle\Entity;

use Doctrine\Common\Collections\ArrayCollection;
use Doctrine\ORM\Mapping as ORM;
use Mautic\ApiBundle\Serializer\Driver\ApiMetadataDriver;
use Mautic\CoreBundle\Doctrine\Mapping\ClassMetadataBuilder;
use Mautic\AssetBundle\Entity\Asset;
use Mautic\CoreBundle\Entity\FormEntity;
use Mautic\CoreBundle\Helper\EmojiHelper;
use Mautic\FormBundle\Entity\Form;
use Mautic\LeadBundle\Entity\LeadList;
use Mautic\LeadBundle\Form\Validator\Constraints\LeadListAccess;
use Symfony\Component\Validator\Constraints\NotBlank;
use Symfony\Component\Validator\Mapping\ClassMetadata;

/**
 * Class Email
 *
 * @package Mautic\EmailBundle\Entity
 */
class Email extends FormEntity
{

    /**
     * @var int
     */
    private $id;

    /**
     * @var string
     */
    private $name;

    /**
     * @var string
     */
    private $description;

    /**
     * @var string
     */
    private $subject;

    /**
     * @var string
     */
    private $fromAddress;

    /**
     * @var string
     */
    private $fromName;

    /**
     * @var string
     */
    private $replyToAddress;

    /**
     * @var string
     */
    private $bccAddress;

    /**
     * @var string
     */
    private $template;

    /**
     * @var string
     */
    private $language = 'en';

    /**
     * @var array
     */
    private $content = array();

    /**
     * @var string
     */
    private $plainText;

    /**
     * @var string
     */
    private $customHtml;

    /**
     * @var
     */
    private $emailType;

    /**
     * @var \DateTime
     */
    private $publishUp;

    /**
     * @var \DateTime
     */
    private $publishDown;

    /**
     * @var int
     */
    private $readCount = 0;

    /**
     * @var int
     */
    private $sentCount = 0;

    /**
     * @var int
     */
    private $revision = 1;

    /**
     * @var \Mautic\CategoryBundle\Entity\Category
     **/
    private $category;

    /**
     * @var ArrayCollection
     */
    private $lists;

    /**
     * @var ArrayCollection
     */
    private $stats;

    /**
     * @var Email
     **/
    private $variantParent = null;

    /**
     * @var ArrayCollection
     **/
    private $variantChildren;

    /**
     * @var array
     */
    private $variantSettings = array();

    /**
     * @var \DateTime
     */
    private $variantStartDate;

    /**
     * @var int
     */
    private $variantSentCount = 0;

    /**
     * @var int
     */
    private $variantReadCount = 0;

    /**
     * @var \Mautic\FormBundle\Entity\Form
     */
    private $unsubscribeForm;

    /**
     * @var ArrayCollection
     */
    private $assetAttachments;

    /**
     * Used to identify the page for the builder
     *
     * @var
     */
    private $sessionId;

    public function __clone()
    {
        $this->id = null;

        parent::__clone();
    }

    public function __construct ()
    {
        $this->lists            = new ArrayCollection();
        $this->stats            = new ArrayCollection();
        $this->variantChildren  = new ArrayCollection();
        $this->assetAttachments = new ArrayCollection();
    }

    /**
     *
     */
    public function clearStats()
    {
        $this->stats = new ArrayCollection();
    }

    /**
     *
     */
    public function clearVariants()
    {
        $this->variantChildren = new ArrayCollection();
        $this->variantParent   = null;
    }

    /**
     * @param ORM\ClassMetadata $metadata
     */
    public static function loadMetadata (ORM\ClassMetadata $metadata)
    {
        $builder = new ClassMetadataBuilder($metadata);

        $builder->setTable('emails')
            ->setCustomRepositoryClass('Mautic\EmailBundle\Entity\EmailRepository');

        $builder->addIdColumns();

        $builder->createField('subject', 'text')
            ->nullable()
            ->build();

        $builder->createField('fromAddress', 'string')
            ->columnName('from_address')
            ->nullable()
            ->build();

        $builder->createField('fromName', 'string')
            ->columnName('from_name')
            ->nullable()
            ->build();

        $builder->createField('replyToAddress', 'string')
            ->columnName('reply_to_address')
            ->nullable()
            ->build();

        $builder->createField('bccAddress', 'string')
            ->columnName('bcc_address')
            ->nullable()
            ->build();

        $builder->createField('template', 'string')
            ->nullable()
            ->build();

        $builder->createField('language', 'string')
            ->columnName('lang')
            ->build();

        $builder->createField('content', 'array')
            ->nullable()
            ->build();

        $builder->createField('plainText', 'text')
            ->columnName('plain_text')
            ->nullable()
            ->build();

        $builder->createField('customHtml', 'text')
            ->columnName('custom_html')
            ->nullable()
            ->build();

        $builder->createField('emailType', 'text')
            ->columnName('email_type')
            ->nullable()
            ->build();

        $builder->addPublishDates();

        $builder->createField('readCount', 'integer')
            ->columnName('read_count')
            ->build();

        $builder->createField('sentCount', 'integer')
            ->columnName('sent_count')
            ->build();

        $builder->addField('revision', 'integer');

        $builder->addCategory();

        $builder->createManyToMany('lists', 'Mautic\LeadBundle\Entity\LeadList')
            ->setJoinTable('email_list_xref')
            ->setIndexBy('id')
            ->addInverseJoinColumn('leadlist_id', 'id', false, false, 'CASCADE')
            ->addJoinColumn('email_id', 'id', false, false, 'CASCADE')
            ->fetchExtraLazy()
            ->build();

        $builder->createOneToMany('stats', 'Stat')
            ->setIndexBy('id')
            ->mappedBy('email')
            ->cascadePersist()
            ->fetchExtraLazy()
            ->build();

        $builder->createManyToOne('variantParent', 'Email')
            ->inversedBy('variantChildren')
            ->addJoinColumn('variant_parent_id', 'id')
            ->build();

        $builder->createOneToMany('variantChildren', 'Email')
            ->setIndexBy('id')
            ->mappedBy('variantParent')
            ->build();

        $builder->createField('variantSettings', 'array')
            ->columnName('variant_settings')
            ->nullable()
            ->build();

        $builder->createField('variantStartDate', 'datetime')
            ->columnName('variant_start_date')
            ->nullable()
            ->build();

        $builder->createField('variantSentCount', 'integer')
            ->columnName('variant_sent_count')
            ->build();

        $builder->createField('variantReadCount', 'integer')
            ->columnName('variant_read_count')
            ->build();

        $builder->createManyToOne('unsubscribeForm', 'Mautic\FormBundle\Entity\Form')
            ->addJoinColumn('unsubscribeform_id', 'id', true, false, 'SET NULL')
            ->build();

        $builder->createManyToMany('assetAttachments', 'Mautic\AssetBundle\Entity\Asset')
            ->setJoinTable('email_assets_xref')
            ->addInverseJoinColumn('asset_id', 'id', false, false, 'CASCADE')
            ->addJoinColumn('email_id', 'id', false, false, 'CASCADE')
            ->fetchExtraLazy()
            ->build();
    }

    /**
     * @param ClassMetadata $metadata
     */
    public static function loadValidatorMetadata (ClassMetadata $metadata)
    {
        $metadata->addPropertyConstraint(
            'name',
            new NotBlank(
                array(
                    'message' => 'mautic.core.name.required',
                    'groups'  => array('General')
                )
            )
        );

        $metadata->addPropertyConstraint(
            'fromAddress',
            new \Symfony\Component\Validator\Constraints\Email(
                array(
                    'message' => 'mautic.core.email.required',
                    'groups'  => array('General')
                )
            )
        );

        $metadata->addPropertyConstraint(
            'replyToAddress',
            new \Symfony\Component\Validator\Constraints\Email(
                array(
                    'message' => 'mautic.core.email.required',
                    'groups'  => array('General')
                )
            )
        );

        $metadata->addPropertyConstraint(
            'bccAddress',
            new \Symfony\Component\Validator\Constraints\Email(
                array(
                    'message' => 'mautic.core.email.required',
                    'groups'  => array('General')
                )
            )
        );

        $metadata->addPropertyConstraint(
            'lists',
            new LeadListAccess(
                array(
                    'message' => 'mautic.lead.lists.required',
                    'groups'  => array('List')
                )
            )
        );

        $metadata->addPropertyConstraint(
            'lists',
            new NotBlank(
                array(
                    'message' => 'mautic.lead.lists.required',
                    'groups'  => array('List')
                )
            )
        );
    }

    /**
     * @param \Symfony\Component\Form\Form $form
     *
     * @return array
     */
    public static function determineValidationGroups(\Symfony\Component\Form\Form $form)
    {
        return ($form->getData()->getEmailType() == 'list') ? array('General', 'List') : array('General');
    }

    /**
     * Prepares the metadata for API usage
     *
     * @param $metadata
     */
    public static function loadApiMetadata(ApiMetadataDriver $metadata)
    {
        $metadata->setGroupPrefix('email')
            ->addListProperties(
                array(
                    'id',
                    'name',
                    'subject',
                    'language',
                    'category',

                )
            )
            ->addProperties(
                array(
                    'fromAddress',
                    'fromName',
                    'replyToAddress',
                    'bccAddress',
                    'publishUp',
                    'publishDown',
                    'readCount',
<<<<<<< HEAD
                    //'readInBrowser',
=======
>>>>>>> 8ee80fe2
                    'sentCount',
                    'revision',
                    'assetAttachments',
                    'variantStartDate',
                    'variantSentCount',
                    'variantReadCount',
                    'variantParent',
                    'variantChildren'
                )
            )
            ->setMaxDepth(1, 'variantParent')
            ->setMaxDepth(1, 'variantChildren')
            ->build();
    }

    /**
     * @param $prop
     * @param $val
     */
    protected function isChanged ($prop, $val)
    {
        $getter  = "get" . ucfirst($prop);
        $current = $this->$getter();

        if ($prop == 'variantParent' || $prop == 'category' || $prop == 'list') {
            $currentId = ($current) ? $current->getId() : '';
            $newId     = ($val) ? $val->getId() : null;
            if ($currentId != $newId) {
                $this->changes[$prop] = array($currentId, $newId);
            }
        } else {
            parent::isChanged($prop, $val);
        }
    }

    /**
     * @return mixed
     */
    public function getName()
    {
        return $this->name;
    }

    /**
     * @param $name
     *
     * @return $this
     */
    public function setName($name)
    {
        $this->name = $name;

        return $this;
    }

    /**
     * @return mixed
     */
    public function getDescription()
    {
        return $this->description;
    }

    /**
     * @param mixed $description
     *
     * @return Email
     */
    public function setDescription($description)
    {
        $this->description = $description;

        return $this;
    }

    /**
     * Get id
     *
     * @return integer
     */
    public function getId ()
    {
        return $this->id;
    }

    /**
     * @return mixed
     */
    public function getCategory ()
    {
        return $this->category;
    }

    /**
     * @param $category
     *
     * @return $this
     */
    public function setCategory ($category)
    {
        $this->isChanged('category', $category);
        $this->category = $category;

        return $this;
    }

    /**
     * @return array
     */
    public function getContent ()
    {
        return $this->content;
    }

    /**
     * @param $content
     *
     * @return $this
     */
    public function setContent ($content)
    {
        // Ensure safe emoji
        $content = EmojiHelper::toShort($content);

        $this->isChanged('content', $content);
        $this->content = $content;

        return $this;
    }

    /**
     * @return mixed
     */
    public function getReadCount ($includeVariants = false)
    {
        $count = $this->readCount;

        if ($includeVariants && $this->isVariant()) {
            $parent = $this->getVariantParent();
            if ($parent) {
                $count   += $parent->getReadCount();
                $children = $parent->getVariantChildren();
            } else {
                $children = $this->getVariantChildren();
            }
            foreach ($children as $child) {
                if ($child->getId() !== $this->id) {
                    $count += $child->getReadCount();
                }
            }
        }

        return $count;
    }

    /**
     * @param $readCount
     *
     * @return $this
     */
    public function setReadCount ($readCount)
    {
        $this->readCount = $readCount;

        return $this;
    }

    /**
     * @return mixed
     */
    public function getLanguage ()
    {
        return $this->language;
    }

    /**
     * @param $language
     *
     * @return $this
     */
    public function setLanguage ($language)
    {
        $this->isChanged('language', $language);
        $this->language = $language;

        return $this;
    }

    /**
     * @return mixed
     */
    public function getRevision ()
    {
        return $this->revision;
    }

    /**
     * @param $revision
     *
     * @return $this
     */
    public function setRevision ($revision)
    {
        $this->revision = $revision;

        return $this;
    }

    /**
     * @return mixed
     */
    public function getSessionId ()
    {
        return $this->sessionId;
    }

    /**
     * @param $sessionId
     *
     * @return $this
     */
    public function setSessionId ($sessionId)
    {
        $this->sessionId = $sessionId;

        return $this;
    }

    /**
     * @return mixed
     */
    public function getSubject ()
    {
        return $this->subject;
    }

    /**
     * @param $subject
     *
     * @return $this
     */
    public function setSubject ($subject)
    {
        $this->isChanged('subject', $subject);
        $this->subject = $subject;

        return $this;
    }

    /**
     * @return mixed
     */
    public function getFromAddress()
    {
        return $this->fromAddress;
    }

    /**
     * @param mixed $fromAddress
     *
     * @return Email
     */
    public function setFromAddress($fromAddress)
    {
        $this->fromAddress = $fromAddress;

        return $this;
    }

    /**
     * @return mixed
     */
    public function getFromName()
    {
        return $this->fromName;
    }

    /**
     * @param mixed $fromName
     *
     * @return Email
     */
    public function setFromName($fromName)
    {
        $this->fromName = $fromName;

        return $this;
    }

    /**
     * @return mixed
     */
    public function getReplyToAddress()
    {
        return $this->replyToAddress;
    }

    /**
     * @param mixed $replyToAddress
     *
     * @return Email
     */
    public function setReplyToAddress($replyToAddress)
    {
        $this->replyToAddress = $replyToAddress;

        return $this;
    }

    /**
     * @return mixed
     */
    public function getBccAddress()
    {
        return $this->bccAddress;
    }

    /**
     * @param mixed $bccAddress
     *
     * @return Email
     */
    public function setBccAddress($bccAddress)
    {
        $this->bccAddress = $bccAddress;

        return $this;
    }

    /**
     * @return mixed
     */
    public function getTemplate ()
    {
        return $this->template;
    }

    /**
     * @param $template
     *
     * @return $this
     */
    public function setTemplate ($template)
    {
        $this->isChanged('template', $template);
        $this->template = $template;

        return $this;
    }

    /**
     * Add variantChildren
     *
     * @param \Mautic\EmailBundle\Entity\Email $variantChildren
     *
     * @return Email
     */
    public function addVariantChild (\Mautic\EmailBundle\Entity\Email $variantChildren)
    {
        $this->variantChildren[] = $variantChildren;

        return $this;
    }

    /**
     * Remove variantChildren
     *
     * @param \Mautic\EmailBundle\Entity\Email $variantChildren
     */
    public function removeVariantChild (\Mautic\EmailBundle\Entity\Email $variantChildren)
    {
        $this->variantChildren->removeElement($variantChildren);
    }

    /**
     * Get variantChildren
     *
     * @return \Doctrine\Common\Collections\Collection
     */
    public function getVariantChildren ()
    {
        return $this->variantChildren;
    }

    /**
     * Set variantParent
     *
     * @param \Mautic\EmailBundle\Entity\Email $variantParent
     *
     * @return Email
     */
    public function setVariantParent (\Mautic\EmailBundle\Entity\Email $variantParent = null)
    {
        $this->isChanged('variantParent', $variantParent);
        $this->variantParent = $variantParent;

        return $this;
    }

    /**
     * Get variantParent
     *
     * @return \Mautic\EmailBundle\Entity\Email
     */
    public function getVariantParent ()
    {
        return $this->variantParent;
    }

    /**
     * Set variantSettings
     *
     * @param array $variantSettings
     *
     * @return Email
     */
    public function setVariantSettings ($variantSettings)
    {
        $this->isChanged('variantSettings', $variantSettings);
        $this->variantSettings = $variantSettings;

        return $this;
    }

    /**
     * Get variantSettings
     *
     * @return array
     */
    public function getVariantSettings ()
    {
        return $this->variantSettings;
    }

    /**
     * @return mixed
     */
    public function getVariantStartDate ()
    {
        return $this->variantStartDate;
    }

    /**
     * @param $variantStartDate
     *
     * @return $this
     */
    public function setVariantStartDate ($variantStartDate)
    {
        $this->isChanged('variantStartDate', $variantStartDate);
        $this->variantStartDate = $variantStartDate;

        return $this;
    }

    /**
     * @return mixed
     */
    public function getPublishDown ()
    {
        return $this->publishDown;
    }

    /**
     * @param $publishDown
     *
     * @return $this
     */
    public function setPublishDown ($publishDown)
    {
        $this->isChanged('publishDown', $publishDown);
        $this->publishDown = $publishDown;

        return $this;
    }

    /**
     * @return mixed
     */
    public function getPublishUp ()
    {
        return $this->publishUp;
    }

    /**
     * @param $publishUp
     *
     * @return $this
     */
    public function setPublishUp ($publishUp)
    {
        $this->isChanged('publishUp', $publishUp);
        $this->publishUp = $publishUp;

        return $this;
    }

    /**
     * @param bool $includeVariants
     *
     * @return mixed
     */
    public function getSentCount ($includeVariants = false)
    {
        $count = $this->sentCount;

        if ($includeVariants && $this->isVariant()) {
            $parent = $this->getVariantParent();
            if ($parent) {
                $count   += $parent->getSentCount();
                $children = $parent->getVariantChildren();
            } else {
                $children = $this->getVariantChildren();
            }
            foreach ($children as $child) {
                if ($child->getId() !== $this->id) {
                    $count += $child->getSentCount();
                }
            }
        }

        return $count;
    }

    /**
     * @param $sentCount
     *
     * @return $this
     */
    public function setSentCount ($sentCount)
    {
        $this->sentCount = $sentCount;

        return $this;
    }

    /**
     * @return mixed
     */
    public function getVariantSentCount ()
    {
        return $this->variantSentCount;
    }

    /**
     * @param $variantSentCount
     *
     * @return $this
     */
    public function setVariantSentCount ($variantSentCount)
    {
        $this->variantSentCount = $variantSentCount;

        return $this;
    }

    /**
     * @return mixed
     */
    public function getLists ()
    {
        return $this->lists;
    }

    /**
     * Add list
     *
     * @param LeadList $list
     * @return Email
     */
    public function addList(LeadList $list)
    {
        $this->lists[] = $list;

        return $this;
    }

    /**
     * Remove list
     *
     * @param LeadList $list
     */
    public function removeList(LeadList $list)
    {
        $this->lists->removeElement($list);
    }

    /**
     * @return mixed
     */
    public function getPlainText ()
    {
        return $this->plainText;
    }

    /**
     * @param $plainText
     *
     * @return $this
     */
    public function setPlainText ($plainText)
    {
        $this->plainText = $plainText;

        return $this;
    }

    /**
     * Increase sent counts by one
     */
    public function upSentCounts ()
    {
        $this->sentCount++;
        if (!empty($this->variantStartDate)) {
            $this->variantSentCount++;
        }
    }

    /**
     * Decrease sent counts by one
     */
    public function downSentCounts ()
    {
        if ($this->sentCount) {
            $this->sentCount--;
            if (!empty($this->variantStartDate) && $this->variantSentCount) {
                $this->variantSentCount--;
            }
        }
    }

    /**
     * @return mixed
     */
    public function getVariantReadCount ()
    {
        return $this->variantReadCount;
    }

    /**
     * @param $variantReadCount
     *
     * @return $this
     */
    public function setVariantReadCount ($variantReadCount)
    {
        $this->variantReadCount = $variantReadCount;

        return $this;
    }

    /**
     * @param bool $isChild True to return if the email is a variant of a parent
     *
     * @return bool
     */
    public function isVariant($isChild = false)
    {
        if ($isChild) {
            return ($this->variantParent === null) ? false : true;
        } else {
            return (!empty($this->variantParent) || count($this->variantChildren)) ? true : false;
        }
    }

    /**
     * @return mixed
     */
    public function getStats ()
    {
        return $this->stats;
    }

    /**
     * @return mixed
     */
    public function getCustomHtml ()
    {
        return $this->customHtml;
    }

    /**
     * @param $customHtml
     *
     * @return $this
     */
    public function setCustomHtml ($customHtml)
    {
        $this->customHtml = $customHtml;

        return $this;
    }

    /**
     * @return mixed
     */
    public function getUnsubscribeForm ()
    {
        return $this->unsubscribeForm;
    }

    /**
     * @param Form $unsubscribeForm
     *
     * @return $this
     */
    public function setUnsubscribeForm (Form $unsubscribeForm)
    {
        $this->unsubscribeForm = $unsubscribeForm;

        return $this;
    }

    /**
     * @return mixed
     */
    public function getEmailType()
    {
        return $this->emailType;
    }

    /**
     * @param mixed $emailType
     *
     * @return Email
     */
    public function setEmailType($emailType)
    {
        $this->emailType = $emailType;

        return $this;
    }


    /**
     * Add asset
     *
     * @param Asset  $asset
     *
     * @return Email
     */
    public function addAssetAttachment(Asset $asset)
    {
        $this->assetAttachments[] = $asset;

        return $this;
    }

    /**
     * Remove asset
     *
     * @param Asset $asset
     */
    public function removeAssetAttachment(Asset $asset)
    {
        $this->assetAttachments->removeElement($asset);
    }

    /**
     * Get assetAttachments
     *
     * @return \Doctrine\Common\Collections\Collection
     */
    public function getAssetAttachments()
    {
        return $this->assetAttachments;
    }

}<|MERGE_RESOLUTION|>--- conflicted
+++ resolved
@@ -454,10 +454,6 @@
                     'publishUp',
                     'publishDown',
                     'readCount',
-<<<<<<< HEAD
-                    //'readInBrowser',
-=======
->>>>>>> 8ee80fe2
                     'sentCount',
                     'revision',
                     'assetAttachments',
