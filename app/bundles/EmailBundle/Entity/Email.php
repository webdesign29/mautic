--- conflicted
+++ resolved
@@ -81,19 +81,7 @@
     private $readCount = 0;
 
     /**
-<<<<<<< HEAD
-     * @var bool
-     */
-    private $readInBrowser = false;
-
-    /**
      * @var int
-=======
-     * @ORM\Column(name="sent_count", type="integer")
-     * @Serializer\Expose
-     * @Serializer\Since("1.0")
-     * @Serializer\Groups({"emailDetails"})
->>>>>>> ee6f7383
      */
     private $sentCount = 0;
 
@@ -212,10 +200,6 @@
 
         $builder->createField('readCount', 'integer')
             ->columnName('read_count')
-            ->build();
-
-        $builder->createField('readInBrowser', 'boolean')
-            ->columnName('read_in_browser')
             ->build();
 
         $builder->createField('sentCount', 'integer')
