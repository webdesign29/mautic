<?php
/**
 * @package     Mautic
 * @copyright   2014 Mautic Contributors. All rights reserved.
 * @author      Mautic
 * @link        http://mautic.org
 * @license     GNU/GPLv3 http://www.gnu.org/licenses/gpl-3.0.html
 */

namespace Mautic\EmailBundle\Entity;

use Mautic\CoreBundle\Entity\CommonRepository;
use Mautic\CoreBundle\Helper\DateTimeHelper;
use Mautic\LeadBundle\Entity\TimelineTrait;

/**
 * Class StatRepository
 *
 * @package Mautic\EmailBundle\Entity
 */
class StatRepository extends CommonRepository
{
    use TimelineTrait;

    /**
     * @param $trackingHash
     *
     * @return mixed
     * @throws \Doctrine\ORM\NoResultException
     * @throws \Doctrine\ORM\NonUniqueResultException
     */
    public function getEmailStatus($trackingHash)
    {
        $q = $this->createQueryBuilder('s');
        $q->select('s')
            ->leftJoin('s.lead', 'l')
            ->leftJoin('s.email', 'e')
            ->where(
                $q->expr()->eq('s.trackingHash', ':hash')
            )
            ->setParameter('hash', $trackingHash);
        $result = $q->getQuery()->getResult();

        return (!empty($result)) ? $result[0] : null;
    }

    /**
     * @param      $emailId
     * @param null $listId
     *
     * @return array
     */
    public function getSentStats($emailId, $listId = null)
    {
        $q = $this->_em->getConnection()->createQueryBuilder();
        $q->select('s.lead_id')
            ->from(MAUTIC_TABLE_PREFIX.'email_stats', 's')
            ->where('s.email_id = :email')
            ->setParameter('email', $emailId);

        if ($listId) {
            $q->andWhere('s.list_id = :list')
                ->setParameter('list', $listId);
        }

        $result = $q->execute()->fetchAll();

        //index by lead
        $stats = array();
        foreach ($result as $r) {
            $stats[$r['lead_id']] = $r['lead_id'];
        }

        unset($result);

        return $stats;
    }

    /**
     * @param int|array $emailIds
     * @param int       $listId
     *
     * @return int
     */
    public function getSentCount($emailIds = null, $listId = null)
    {
        $q = $this->_em->getConnection()->createQueryBuilder();

        $q->select('count(s.id) as sent_count')
            ->from(MAUTIC_TABLE_PREFIX.'email_stats', 's');

        if ($emailIds) {
            if (!is_array($emailIds)) {
                $emailIds = array((int) $emailIds);
            }
            $q->where(
                $q->expr()->in('s.email_id', $emailIds)
            );
        }

        if ($listId) {
            $q->andWhere('s.list_id = ' . (int) $listId);
        }

        $q->andWhere('s.is_failed = :false')
            ->setParameter('false', false, 'boolean');

        $results = $q->execute()->fetchAll();

        return (isset($results[0])) ? $results[0]['sent_count'] : 0;
    }

    /**
     * @param array|int $emailIds
     * @param int       $listId
     *
     * @return int
     */
    public function getReadCount($emailIds = null, $listId = null)
    {
        $q = $this->_em->getConnection()->createQueryBuilder();

        $q->select('count(s.id) as read_count')
            ->from(MAUTIC_TABLE_PREFIX.'email_stats', 's');

        if ($emailIds) {
            if (!is_array($emailIds)) {
                $emailIds = array((int) $emailIds);
            }
            $q->where(
                $q->expr()->in('s.email_id', $emailIds)
            );
        }

        if ($listId) {
            $q->andWhere('s.list_id = ' . (int) $listId);
        }

        $q->andWhere('is_read = :true')
            ->setParameter('true', true, 'boolean');
        $results = $q->execute()->fetchAll();

        return (isset($results[0])) ? $results[0]['read_count'] : 0;
    }

    /**
     * @param           $emailIds
     * @param \DateTime $fromDate
     *
     * @return array
     */
    public function getOpenedRates($emailIds, \DateTime $fromDate = null)
    {
        $inIds = (!is_array($emailIds)) ? array($emailIds) : $emailIds;

        $sq = $this->_em->getConnection()->createQueryBuilder();
        $sq->select('e.email_id, count(e.id) as the_count')
            ->from(MAUTIC_TABLE_PREFIX.'email_stats', 'e')
            ->where(
                $sq->expr()->andX(
                    $sq->expr()->eq('e.is_failed', ':false'),
                    $sq->expr()->in('e.email_id', $inIds)
                )
            )->setParameter('false', false, 'boolean');

        if ($fromDate !== null) {
            //make sure the date is UTC
            $dt = new DateTimeHelper($fromDate);
            $sq->andWhere(
                $sq->expr()->gte('e.date_sent', $sq->expr()->literal($dt->toUtcString()))
            );
        }
        $sq->groupBy('e.email_id');

        //get a total number of sent emails first
        $totalCounts = $sq->execute()->fetchAll();

        $return  = array();
        foreach ($inIds as $id) {
            $return[$id] = array(
                'totalCount' => 0,
                'readCount'  => 0,
                'readRate'   => 0
            );
        }

        foreach ($totalCounts as $t) {
            if ($t['email_id'] != null) {
                $return[$t['email_id']]['totalCount'] = (int) $t['the_count'];
            }
        }

        //now get a read count
        $sq->andWhere('e.is_read = :true')
            ->setParameter('true', true, 'boolean');
        $readCounts = $sq->execute()->fetchAll();

        foreach ($readCounts as $r) {
            $return[$r['email_id']]['readCount'] = (int) $r['the_count'];
            $return[$r['email_id']]['readRate']  = ($return[$r['email_id']]['totalCount']) ?
                round(($r['the_count'] / $return[$r['email_id']]['totalCount']) * 100, 2) :
                0;
        }

        return (!is_array($emailIds)) ? $return[$emailIds] : $return;
    }

    /**
     * @param array|int $emailIds
     * @param int       $listId
     *
     * @return int
     */
    public function getFailedCount($emailIds = null, $listId = null)
    {
        $q = $this->_em->getConnection()->createQueryBuilder();

        $q->select('count(s.id) as failed_count')
            ->from(MAUTIC_TABLE_PREFIX.'email_stats', 's');

        if ($emailIds) {
            if (!is_array($emailIds)) {
                $emailIds = array((int) $emailIds);
            }
            $q->where(
                $q->expr()->in('s.email_id', $emailIds)
            );
        }

        if ($listId) {
            $q->andWhere('s.list_id = ' . (int) $listId);
        }

        $q->andWhere('is_failed = :true')
            ->setParameter('true', true, 'boolean');

        $results = $q->execute()->fetchAll();

        return (isset($results[0])) ? $results[0]['failed_count'] : 0;
    }

    /**
     * Get a lead's email stat
     *
     * @param integer $leadId
     * @param array   $options
     *
     * @return array
     * @throws \Doctrine\ORM\NoResultException
     * @throws \Doctrine\ORM\NonUniqueResultException
     */
    public function getLeadStats($leadId, array $options = array())
    {
        $query = $this->getEntityManager()->getConnection()->createQueryBuilder();
        $query->select(
        's.email_id, s.id, s.date_read as dateRead, s.date_sent as dateSent,e.subject, e.name as email_name, s.is_read as isRead, s.is_failed as isFailed, s.viewed_in_browser as viewedInBrowser, s.retry_count as retryCount, s.list_id, l.name as list_name, s.tracking_hash as idHash, s.open_details as openDetails, ec.subject as storedSubject'
        )
            ->from(MAUTIC_TABLE_PREFIX.'email_stats', 's')
            ->leftJoin('s', MAUTIC_TABLE_PREFIX.'emails', 'e', 's.email_id = e.id')
            ->leftJoin('s', MAUTIC_TABLE_PREFIX.'lead_lists', 'l', 's.list_id = l.id')
            ->leftJoin('s', MAUTIC_TABLE_PREFIX.'email_copies', 'ec', 's.copy_id = ec.id')
            ->where(
                $query->expr()->andX(
                    $query->expr()->eq('s.lead_id', (int) $leadId),
                    $query->expr()->eq('s.is_failed', 0)
                )
            );

        if (isset($options['state'])) {
            $state = $options['state'];
            if ('read' == $state) {
                $query->andWhere(
                    $query->expr()->eq('s.is_read', 1)
                );
            } elseif ('sent' == $state) {
                // Get only those that have not been read yet
                $query->andWhere(
                    $query->expr()->eq('s.is_read', 0)
                );
            }
        } else {
            $state = 'sent';
        }

        if (isset($options['search']) && $options['search']) {
            $query->andWhere(
                $query->expr()->orX(
                    $query->expr()->like('ec.subject', $query->expr()->literal('%'.$options['search'].'%')),
                    $query->expr()->like('e.subject', $query->expr()->literal('%'.$options['search'].'%')),
                    $query->expr()->like('e.name', $query->expr()->literal('%'.$options['search'].'%'))
                )
            );
        }

<<<<<<< HEAD
        if (isset($options['fromDate']) && $options['fromDate']) {
            $dt = new DateTimeHelper($options['fromDate']);
            $query->andWhere(
                $query->expr()->gte('s.dateSent', $query->expr()->literal($dt->toUtcString()))
            );
        }

        $stats = $query->getQuery()->getArrayResult();

        foreach ($stats as &$stat) {
=======
        $timeToReadParser = function (&$stat) {
>>>>>>> 07fe028d
            $dateSent = new DateTimeHelper($stat['dateSent']);
            if (!empty($stat['dateSent']) && !empty($stat['dateRead'])) {
                $stat['timeToRead'] = $dateSent->getDiff($stat['dateRead']);
            } else {
                $stat['timeToRead'] = false;
            }
        };

        return $this->getTimelineResults(
            $query,
            $options,
            'storedSubject, e.subject',
            's.date_'.$state,
            ['openDetails'],
            ['dateRead', 'dateSent'],
            $timeToReadParser
        );
    }

    /**
     * Get counts for Sent, Read and Failed emails
     *
     * @param QueryBuilder $query
     *
     * @return array
     * @throws \Doctrine\ORM\NoResultException
     * @throws \Doctrine\ORM\NonUniqueResultException
     */
    public function getIgnoredReadFailed($query = null)
    {
        $query->select('count(es.id) as sent, count(CASE WHEN es.is_read THEN 1 ELSE null END) as "read", count(CASE WHEN es.is_failed THEN 1 ELSE null END) as failed');

        $results = $query->execute()->fetch();

        $results['ignored'] = $results['sent'] - $results['read'] - $results['failed'];
        unset($results['sent']);

        return $results;
    }

    /**
     * Get pie graph data for Sent, Read and Failed email count
     *
     * @param QueryBuilder $query
     *
     * @return array
     * @throws \Doctrine\ORM\NoResultException
     * @throws \Doctrine\ORM\NonUniqueResultException
     */
    public function getMostEmails($query, $limit = 10, $offset = 0)
    {
        $query
            ->setMaxResults($limit)
            ->setFirstResult($offset);

        $results = $query->execute()->fetchAll();
        return $results;
    }

    /**
     * Get sent counts based grouped by email Id
     *
     * @param array $emailIds
     *
     * @return array
     */
    public function getSentCounts($emailIds = array(), \DateTime $fromDate = null)
    {
        $q = $this->_em->getConnection()->createQueryBuilder();
        $q->select('e.email_id, count(e.id) as sentcount')
            ->from(MAUTIC_TABLE_PREFIX.'email_stats', 'e')
            ->where(
                $q->expr()->andX(
                    $q->expr()->in('e.email_id', $emailIds),
                    $q->expr()->eq('e.is_failed', ':false')
                )
            )->setParameter('false', false, 'boolean');

        if ($fromDate !== null) {
            //make sure the date is UTC
            $dt = new DateTimeHelper($fromDate);
            $q->andWhere(
                $q->expr()->gte('e.date_read', $q->expr()->literal($dt->toUtcString()))
            );
        }
        $q->groupBy('e.email_id');

        //get a total number of sent emails first
        $results = $q->execute()->fetchAll();

        $counts = array();

        foreach ($results as $r) {
            $counts[$r['email_id']] = $r['sentcount'];
        }

        return $counts;
    }

    /**
     * Updates lead ID (e.g. after a lead merge)
     *
     * @param $fromLeadId
     * @param $toLeadId
     */
    public function updateLead($fromLeadId, $toLeadId)
    {
        $q = $this->_em->getConnection()->createQueryBuilder();
        $q->update(MAUTIC_TABLE_PREFIX . 'email_stats')
            ->set('lead_id', (int) $toLeadId)
            ->where('lead_id = ' . (int) $fromLeadId)
            ->execute();
    }

    /**
     * Delete a stat
     *
     * @param $id
     */
    public function deleteStat($id)
    {
        $this->_em->getConnection()->delete(MAUTIC_TABLE_PREFIX.'email_stats', array('id' => (int) $id));
    }

    /**
     * @return string
     */
    public function getTableAlias()
    {
        return 's';
    }
}<|MERGE_RESOLUTION|>--- conflicted
+++ resolved
@@ -292,20 +292,15 @@
             );
         }
 
-<<<<<<< HEAD
         if (isset($options['fromDate']) && $options['fromDate']) {
             $dt = new DateTimeHelper($options['fromDate']);
             $query->andWhere(
-                $query->expr()->gte('s.dateSent', $query->expr()->literal($dt->toUtcString()))
-            );
-        }
-
-        $stats = $query->getQuery()->getArrayResult();
-
-        foreach ($stats as &$stat) {
-=======
+                $query->expr()->gte('s.date_sent', $query->expr()->literal($dt->toUtcString()))
+            );
+        }
+
+
         $timeToReadParser = function (&$stat) {
->>>>>>> 07fe028d
             $dateSent = new DateTimeHelper($stat['dateSent']);
             if (!empty($stat['dateSent']) && !empty($stat['dateRead'])) {
                 $stat['timeToRead'] = $dateSent->getDiff($stat['dateRead']);
