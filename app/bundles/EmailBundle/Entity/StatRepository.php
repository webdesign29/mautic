<?php
/**
 * @package     Mautic
 * @copyright   2014 Mautic Contributors. All rights reserved.
 * @author      Mautic
 * @link        http://mautic.org
 * @license     GNU/GPLv3 http://www.gnu.org/licenses/gpl-3.0.html
 */

namespace Mautic\EmailBundle\Entity;

use Mautic\CoreBundle\Entity\CommonRepository;
use Mautic\CoreBundle\Helper\DateTimeHelper;
use Mautic\LeadBundle\Entity\TimelineTrait;

/**
 * Class StatRepository
 *
 * @package Mautic\EmailBundle\Entity
 */
class StatRepository extends CommonRepository
{
    use TimelineTrait;

    /**
     * @param $trackingHash
     *
     * @return mixed
     * @throws \Doctrine\ORM\NoResultException
     * @throws \Doctrine\ORM\NonUniqueResultException
     */
    public function getEmailStatus($trackingHash)
    {
        $q = $this->createQueryBuilder('s');
        $q->select('s')
            ->leftJoin('s.lead', 'l')
            ->leftJoin('s.email', 'e')
            ->where(
                $q->expr()->eq('s.trackingHash', ':hash')
            )
            ->setParameter('hash', $trackingHash);
        $result = $q->getQuery()->getResult();

        return (!empty($result)) ? $result[0] : null;
    }

    /**
     * @param      $emailId
     * @param null $listId
     *
     * @return array
     */
    public function getSentStats($emailId, $listId = null)
    {
        $q = $this->_em->getConnection()->createQueryBuilder();
        $q->select('s.lead_id')
            ->from(MAUTIC_TABLE_PREFIX.'email_stats', 's')
            ->where('s.email_id = :email')
            ->setParameter('email', $emailId);

        if ($listId) {
            $q->andWhere('s.list_id = :list')
                ->setParameter('list', $listId);
        }

        $result = $q->execute()->fetchAll();

        //index by lead
        $stats = array();
        foreach ($result as $r) {
            $stats[$r['lead_id']] = $r['lead_id'];
        }

        unset($result);

        return $stats;
    }

    /**
     * @param int|array $emailIds
     * @param int       $listId
     *
     * @return int
     */
    public function getSentCount($emailIds = null, $listId = null)
    {
        $q = $this->_em->getConnection()->createQueryBuilder();

        $q->select('count(s.id) as sent_count')
            ->from(MAUTIC_TABLE_PREFIX.'email_stats', 's');

        if ($emailIds) {
            if (!is_array($emailIds)) {
                $emailIds = array((int) $emailIds);
            }
            $q->where(
                $q->expr()->in('s.email_id', $emailIds)
            );
        }

        if ($listId) {
            $q->andWhere('s.list_id = ' . (int) $listId);
        }

        $q->andWhere('s.is_failed = :false')
            ->setParameter('false', false, 'boolean');

        $results = $q->execute()->fetchAll();

        return (isset($results[0])) ? $results[0]['sent_count'] : 0;
    }

    /**
     * @param array|int $emailIds
     * @param int       $listId
     *
     * @return int
     */
    public function getReadCount($emailIds = null, $listId = null)
    {
        $q = $this->_em->getConnection()->createQueryBuilder();

        $q->select('count(s.id) as read_count')
            ->from(MAUTIC_TABLE_PREFIX.'email_stats', 's');

        if ($emailIds) {
            if (!is_array($emailIds)) {
                $emailIds = array((int) $emailIds);
            }
            $q->where(
                $q->expr()->in('s.email_id', $emailIds)
            );
        }

        if ($listId) {
            $q->andWhere('s.list_id = ' . (int) $listId);
        }

        $q->andWhere('is_read = :true')
            ->setParameter('true', true, 'boolean');
        $results = $q->execute()->fetchAll();

        return (isset($results[0])) ? $results[0]['read_count'] : 0;
    }

    /**
     * @param           $emailIds
     * @param \DateTime $fromDate
     *
     * @return array
     */
    public function getOpenedRates($emailIds, \DateTime $fromDate = null)
    {
        $inIds = (!is_array($emailIds)) ? array($emailIds) : $emailIds;

        $sq = $this->_em->getConnection()->createQueryBuilder();
        $sq->select('e.email_id, count(e.id) as the_count')
            ->from(MAUTIC_TABLE_PREFIX.'email_stats', 'e')
            ->where(
                $sq->expr()->andX(
                    $sq->expr()->eq('e.is_failed', ':false'),
                    $sq->expr()->in('e.email_id', $inIds)
                )
            )->setParameter('false', false, 'boolean');

        if ($fromDate !== null) {
            //make sure the date is UTC
            $dt = new DateTimeHelper($fromDate);
            $sq->andWhere(
                $sq->expr()->gte('e.date_sent', $sq->expr()->literal($dt->toUtcString()))
            );
        }
        $sq->groupBy('e.email_id');

        //get a total number of sent emails first
        $totalCounts = $sq->execute()->fetchAll();

        $return  = array();
        foreach ($inIds as $id) {
            $return[$id] = array(
                'totalCount' => 0,
                'readCount'  => 0,
                'readRate'   => 0
            );
        }

        foreach ($totalCounts as $t) {
            if ($t['email_id'] != null) {
                $return[$t['email_id']]['totalCount'] = (int) $t['the_count'];
            }
        }

        //now get a read count
        $sq->andWhere('e.is_read = :true')
            ->setParameter('true', true, 'boolean');
        $readCounts = $sq->execute()->fetchAll();

        foreach ($readCounts as $r) {
            $return[$r['email_id']]['readCount'] = (int) $r['the_count'];
            $return[$r['email_id']]['readRate']  = ($return[$r['email_id']]['totalCount']) ?
                round(($r['the_count'] / $return[$r['email_id']]['totalCount']) * 100, 2) :
                0;
        }

        return (!is_array($emailIds)) ? $return[$emailIds] : $return;
    }

    /**
     * @param array|int $emailIds
     * @param int       $listId
     *
     * @return int
     */
    public function getFailedCount($emailIds = null, $listId = null)
    {
        $q = $this->_em->getConnection()->createQueryBuilder();

        $q->select('count(s.id) as failed_count')
            ->from(MAUTIC_TABLE_PREFIX.'email_stats', 's');

        if ($emailIds) {
            if (!is_array($emailIds)) {
                $emailIds = array((int) $emailIds);
            }
            $q->where(
                $q->expr()->in('s.email_id', $emailIds)
            );
        }

        if ($listId) {
            $q->andWhere('s.list_id = ' . (int) $listId);
        }

        $q->andWhere('is_failed = :true')
            ->setParameter('true', true, 'boolean');

        $results = $q->execute()->fetchAll();

        return (isset($results[0])) ? $results[0]['failed_count'] : 0;
    }

    /**
     * @param array|int $emailIds
     *
     * @return int
     */
    public function getOpenedStatIds($emailIds = null, $listId = null)
    {
        $q = $this->_em->getConnection()->createQueryBuilder();

        $q->select('s.id')
            ->from(MAUTIC_TABLE_PREFIX.'email_stats', 's');

        if ($emailIds) {
            if (!is_array($emailIds)) {
                $emailIds = array((int) $emailIds);
            }
            $q->where(
                $q->expr()->in('s.email_id', $emailIds)
            );
        }

        $q->andWhere('open_count > 0');

        if ($listId) {
            $q->andWhere('s.list_id = ' . (int) $listId);
        }

        $results = $q->execute()->fetchAll();

        return $results;
    }

    /**
     * Get a lead's email stat
     *
     * @param integer $leadId
     * @param array   $options
     *
     * @return array
     * @throws \Doctrine\ORM\NoResultException
     * @throws \Doctrine\ORM\NonUniqueResultException
     */
    public function getLeadStats($leadId, array $options = array())
    {
        $query = $this->getEntityManager()->getConnection()->createQueryBuilder();
        $query->select(
        's.email_id, s.id, s.date_read as dateRead, s.date_sent as dateSent,e.subject, e.name as email_name, s.is_read as isRead, s.is_failed as isFailed, s.viewed_in_browser as viewedInBrowser, s.retry_count as retryCount, s.list_id, l.name as list_name, s.tracking_hash as idHash, s.open_details as openDetails, ec.subject as storedSubject'
        )
            ->from(MAUTIC_TABLE_PREFIX.'email_stats', 's')
            ->leftJoin('s', MAUTIC_TABLE_PREFIX.'emails', 'e', 's.email_id = e.id')
            ->leftJoin('s', MAUTIC_TABLE_PREFIX.'lead_lists', 'l', 's.list_id = l.id')
            ->leftJoin('s', MAUTIC_TABLE_PREFIX.'email_copies', 'ec', 's.copy_id = ec.id')
            ->where(
                $query->expr()->andX(
                    $query->expr()->eq('s.lead_id', (int) $leadId),
                    $query->expr()->eq('s.is_failed', 0)
                )
            );

        if (isset($options['state'])) {
            $state = $options['state'];
            if ('read' == $state) {
                $query->andWhere(
                    $query->expr()->eq('s.is_read', 1)
                );
            } elseif ('sent' == $state) {
                // Get only those that have not been read yet
                $query->andWhere(
                    $query->expr()->eq('s.is_read', 0)
                );
            }
        } else {
            $state = 'sent';
        }

        if (isset($options['search']) && $options['search']) {
            $query->andWhere(
                $query->expr()->orX(
                    $query->expr()->like('ec.subject', $query->expr()->literal('%'.$options['search'].'%')),
                    $query->expr()->like('e.subject', $query->expr()->literal('%'.$options['search'].'%')),
                    $query->expr()->like('e.name', $query->expr()->literal('%'.$options['search'].'%'))
                )
            );
        }

<<<<<<< HEAD
        if (isset($options['fromDate']) && $options['fromDate']) {
            $dt = new DateTimeHelper($options['fromDate']);
            $query->andWhere(
                $query->expr()->gte('s.dateSent', $query->expr()->literal($dt->toUtcString()))
            );
        }

        $stats = $query->getQuery()->getArrayResult();

        foreach ($stats as &$stat) {
=======
        $timeToReadParser = function (&$stat) {
>>>>>>> 7e2e2484
            $dateSent = new DateTimeHelper($stat['dateSent']);
            if (!empty($stat['dateSent']) && !empty($stat['dateRead'])) {
                $stat['timeToRead'] = $dateSent->getDiff($stat['dateRead']);
            } else {
                $stat['timeToRead'] = false;
            }
        };

        return $this->getTimelineResults(
            $query,
            $options,
            'storedSubject, e.subject',
            's.date_'.$state,
            ['openDetails'],
            ['dateRead', 'dateSent'],
            $timeToReadParser
        );
    }

    /**
     * Get counts for Sent, Read and Failed emails
     *
     * @param QueryBuilder $query
     *
     * @return array
     * @throws \Doctrine\ORM\NoResultException
     * @throws \Doctrine\ORM\NonUniqueResultException
     */
    public function getIgnoredReadFailed($query = null)
    {
        $query->select('count(es.id) as sent, count(CASE WHEN es.is_read THEN 1 ELSE null END) as "read", count(CASE WHEN es.is_failed THEN 1 ELSE null END) as failed');

        $results = $query->execute()->fetch();

        $results['ignored'] = $results['sent'] - $results['read'] - $results['failed'];
        unset($results['sent']);

        return $results;
    }

    /**
     * Get pie graph data for Sent, Read and Failed email count
     *
     * @param QueryBuilder $query
     *
     * @return array
     * @throws \Doctrine\ORM\NoResultException
     * @throws \Doctrine\ORM\NonUniqueResultException
     */
    public function getMostEmails($query, $limit = 10, $offset = 0)
    {
        $query
            ->setMaxResults($limit)
            ->setFirstResult($offset);

        $results = $query->execute()->fetchAll();
        return $results;
    }

    /**
     * Get sent counts based grouped by email Id
     *
     * @param array $emailIds
     *
     * @return array
     */
    public function getSentCounts($emailIds = array(), \DateTime $fromDate = null)
    {
        $q = $this->_em->getConnection()->createQueryBuilder();
        $q->select('e.email_id, count(e.id) as sentcount')
            ->from(MAUTIC_TABLE_PREFIX.'email_stats', 'e')
            ->where(
                $q->expr()->andX(
                    $q->expr()->in('e.email_id', $emailIds),
                    $q->expr()->eq('e.is_failed', ':false')
                )
            )->setParameter('false', false, 'boolean');

        if ($fromDate !== null) {
            //make sure the date is UTC
            $dt = new DateTimeHelper($fromDate);
            $q->andWhere(
                $q->expr()->gte('e.date_read', $q->expr()->literal($dt->toUtcString()))
            );
        }
        $q->groupBy('e.email_id');

        //get a total number of sent emails first
        $results = $q->execute()->fetchAll();

        $counts = array();

        foreach ($results as $r) {
            $counts[$r['email_id']] = $r['sentcount'];
        }

        return $counts;
    }

    /**
     * Updates lead ID (e.g. after a lead merge)
     *
     * @param $fromLeadId
     * @param $toLeadId
     */
    public function updateLead($fromLeadId, $toLeadId)
    {
        $q = $this->_em->getConnection()->createQueryBuilder();
        $q->update(MAUTIC_TABLE_PREFIX . 'email_stats')
            ->set('lead_id', (int) $toLeadId)
            ->where('lead_id = ' . (int) $fromLeadId)
            ->execute();
    }

    /**
     * Delete a stat
     *
     * @param $id
     */
    public function deleteStat($id)
    {
        $this->_em->getConnection()->delete(MAUTIC_TABLE_PREFIX.'email_stats', array('id' => (int) $id));
        $this->_em->getConnection()->delete(MAUTIC_TABLE_PREFIX.'email_stats_devices', array('stat_id' => (int) $id));
    }

    /**
     * @return string
     */
    public function getTableAlias()
    {
        return 's';
    }

    /**
     * @param $leadId
     * @param $emailId
     *
     * @return array
     */
    public function findContactEmailStats($leadId, $emailId)
    {
        return $this->createQueryBuilder('s')
            ->where("IDENTITY(s.lead) = ".(int)$leadId." AND IDENTITY(s.email) = ".(int)$emailId)
            ->getQuery()
            ->getResult();
    }
}<|MERGE_RESOLUTION|>--- conflicted
+++ resolved
@@ -324,20 +324,7 @@
             );
         }
 
-<<<<<<< HEAD
-        if (isset($options['fromDate']) && $options['fromDate']) {
-            $dt = new DateTimeHelper($options['fromDate']);
-            $query->andWhere(
-                $query->expr()->gte('s.dateSent', $query->expr()->literal($dt->toUtcString()))
-            );
-        }
-
-        $stats = $query->getQuery()->getArrayResult();
-
-        foreach ($stats as &$stat) {
-=======
         $timeToReadParser = function (&$stat) {
->>>>>>> 7e2e2484
             $dateSent = new DateTimeHelper($stat['dateSent']);
             if (!empty($stat['dateSent']) && !empty($stat['dateRead'])) {
                 $stat['timeToRead'] = $dateSent->getDiff($stat['dateRead']);
