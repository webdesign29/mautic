<?php

/*
 * @copyright   2014 Mautic Contributors. All rights reserved
 * @author      Mautic
 *
 * @link        http://mautic.org
 *
 * @license     GNU/GPLv3 http://www.gnu.org/licenses/gpl-3.0.html
 */

namespace Mautic\EmailBundle\Entity;

use Doctrine\DBAL\Connection;
use Mautic\CoreBundle\Entity\CommonRepository;
use Mautic\CoreBundle\Helper\Chart\ChartQuery;
use Mautic\CoreBundle\Helper\DateTimeHelper;
use Mautic\LeadBundle\Entity\TimelineTrait;

/**
 * Class StatRepository.
 */
class StatRepository extends CommonRepository
{
    use TimelineTrait;

    /**
     * @param $trackingHash
     *
     * @return mixed
     *
     * @throws \Doctrine\ORM\NoResultException
     * @throws \Doctrine\ORM\NonUniqueResultException
     */
    public function getEmailStatus($trackingHash)
    {
        $q = $this->createQueryBuilder('s');
        $q->select('s')
            ->leftJoin('s.lead', 'l')
            ->leftJoin('s.email', 'e')
            ->where(
                $q->expr()->eq('s.trackingHash', ':hash')
            )
            ->setParameter('hash', $trackingHash);
        $result = $q->getQuery()->getResult();

        return (!empty($result)) ? $result[0] : null;
    }

    /**
     * @param int $contactId
     * @param int $emailId
     *
     * @return array
     */
    public function getUniqueClickedLinksPerContactAndEmail($contactId, $emailId)
    {
        $q = $this->_em->getConnection()->createQueryBuilder();
<<<<<<< HEAD
        $q->select('distinct ph.url, ph.date_hit')
=======
        $q->select('distinct ph.url')
>>>>>>> 37f3f402
            ->from(MAUTIC_TABLE_PREFIX.'page_hits', 'ph')
            ->where('ph.email_id = :emailId')
            ->andWhere('ph.lead_id = :leadId')
            ->setParameter('leadId', $contactId)
            ->setParameter('emailId', $emailId);

        $result = $q->execute()->fetchAll();

        if ($result) {
            foreach ($result as $row) {
                $data[$row['date_hit']] = $row['url'];
            }
        }

        return $data;
    }

    /**
     * @param int       $limit
     * @param \DateTime $dateFrom
     * @param \DateTime $dateTo
     * @param int|null  $createdByUserId
     * @param int|null  $companyId
     * @param int|null  $campaignId
     * @param int|null  $segmentId
     *
     * @return array
     */
    public function getSentEmailToContactData(
        $limit,
        \DateTime $dateFrom,
        \DateTime $dateTo,
        $createdByUserId = null,
        $companyId = null,
        $campaignId = null,
        $segmentId = null
    ) {
        $q = $this->getEntityManager()->getConnection()->createQueryBuilder();
<<<<<<< HEAD
        $q->select('s.id, s.lead_id, s.email_address, s.is_read, s.email_id, s.date_sent, s.date_read')
=======
        $q->select('s.id, s.lead_id, s.email_address, s.is_read, s.email_id')
>>>>>>> 37f3f402
            ->from(MAUTIC_TABLE_PREFIX.'email_stats', 's')
            ->leftJoin('s', MAUTIC_TABLE_PREFIX.'emails', 'e', 's.email_id = e.id')
            ->addSelect('e.name AS email_name')
            ->leftJoin('s', MAUTIC_TABLE_PREFIX.'page_hits', 'ph', 'ph.source = "email" and ph.source_id = s.email_id and ph.lead_id = s.lead_id')
            ->addSelect('COUNT(ph.id) AS link_hits');

        if ($createdByUserId !== null) {
            $q->andWhere('e.created_by = :userId')
                ->setParameter('userId', $createdByUserId);
        }

        $q->andWhere('s.date_sent BETWEEN :dateFrom AND :dateTo')
            ->setParameter('dateFrom', $dateFrom->format('Y-m-d H:i:s'))
            ->setParameter('dateTo', $dateTo->format('Y-m-d H:i:s'));

        $companyJoinOnExpr = $q->expr()->andX(
            $q->expr()->eq('s.lead_id', 'cl.lead_id')
        );
        if (null === $companyId) {
            // Must force a one to one relationship
            $companyJoinOnExpr->add(
                $q->expr()->eq('cl.is_primary', 1)
            );
        }

        $q->leftJoin('s', MAUTIC_TABLE_PREFIX.'companies_leads', 'cl', $companyJoinOnExpr)
            ->leftJoin('s', MAUTIC_TABLE_PREFIX.'companies', 'c', 'cl.company_id = c.id')
            ->addSelect('c.id AS company_id')
            ->addSelect('c.companyname AS company_name');

        if ($companyId !== null) {
            $q->andWhere('cl.company_id = :companyId')
                ->setParameter('companyId', $companyId);
        }

        $q->leftJoin('s', MAUTIC_TABLE_PREFIX.'campaign_events', 'ce', 's.source = "campaign.event" and s.source_id = ce.id')
            ->leftJoin('ce', MAUTIC_TABLE_PREFIX.'campaigns', 'campaign', 'ce.campaign_id = campaign.id')
            ->addSelect('campaign.id AS campaign_id')
            ->addSelect('campaign.name AS campaign_name');

        if ($campaignId !== null) {
            $q->andWhere('ce.campaign_id = :campaignId')
                ->setParameter('campaignId', $campaignId);
        }

        $q->leftJoin('s', MAUTIC_TABLE_PREFIX.'lead_lists', 'll', 's.list_id = ll.id')
            ->addSelect('ll.id AS segment_id')
            ->addSelect('ll.name AS segment_name');

        if ($segmentId !== null) {
            $sb = $this->getEntityManager()->getConnection()->createQueryBuilder();
            $sb->select('null')
                ->from(MAUTIC_TABLE_PREFIX.'lead_lists_leads', 'lll')
                ->where(
                    $sb->expr()->andX(
                        $sb->expr()->eq('lll.leadlist_id', ':segmentId'),
                        $sb->expr()->eq('lll.lead_id', 'ph.lead_id'),
                        $sb->expr()->eq('lll.manually_removed', 0)
                    )
                );

            // Filter for both broadcasts and campaign related segments
            $q->andWhere(
                $q->expr()->orX(
                    $q->expr()->eq('s.list_id', ':segmentId'),
                    $q->expr()->andX(
                        $q->expr()->isNull('s.list_id'),
                        sprintf('EXISTS (%s)', $sb->getSQL())
                    )
                )
            )
                ->setParameter('segmentId', $segmentId);
        }

        $q->setMaxResults($limit);
        $q->groupBy('s.id');
        $q->orderBy('s.id', 'DESC');

        return $q->execute()->fetchAll();
    }

    /**
     * @param      $emailId
     * @param null $listId
     *
     * @return array
     */
    public function getSentStats($emailIds, $listId = null)
    {
        if (!is_array($emailIds)) {
            $emailIds = [(int) $emailIds];
        }

        $q = $this->_em->getConnection()->createQueryBuilder();
        $q->select('s.lead_id')
            ->from(MAUTIC_TABLE_PREFIX.'email_stats', 's')
            ->where(
                $q->expr()->in('s.email_id', $emailIds)
            );

        if ($listId) {
            $q->andWhere('s.list_id = :list')
                ->setParameter('list', $listId);
        }

        $result = $q->execute()->fetchAll();

        //index by lead
        $stats = [];
        foreach ($result as $r) {
            $stats[$r['lead_id']] = $r['lead_id'];
        }

        unset($result);

        return $stats;
    }

    /**
     * @param null            $emailIds
     * @param null            $listId
     * @param ChartQuery|null $chartQuery
     * @param bool            $combined
     *
     * @return array|int
     */
    public function getSentCount($emailIds = null, $listId = null, ChartQuery $chartQuery = null, $combined = false)
    {
        return $this->getStatusCount('is_sent', $emailIds, $listId, $chartQuery, $combined);
    }

    /**
     * @param null            $emailIds
     * @param null            $listId
     * @param ChartQuery|null $chartQuery
     * @param bool            $combined
     *
     * @return array|int
     */
    public function getReadCount($emailIds = null, $listId = null, ChartQuery $chartQuery = null, $combined = false)
    {
        return $this->getStatusCount('is_read', $emailIds, $listId, $chartQuery, $combined);
    }

    /**
     * @param null            $emailIds
     * @param null            $listId
     * @param ChartQuery|null $chartQuery
     * @param bool            $combined
     *
     * @return array|int
     */
    public function getFailedCount($emailIds = null, $listId = null, ChartQuery $chartQuery = null, $combined = false)
    {
        return $this->getStatusCount('is_failed', $emailIds, $listId, $chartQuery, $combined);
    }

    /**
     * @param                 $column
     * @param null            $emailIds
     * @param null            $listId
     * @param ChartQuery|null $chartQuery
     * @param bool            $combined
     *
     * @return array|int
     */
    public function getStatusCount($column, $emailIds = null, $listId = null, ChartQuery $chartQuery = null, $combined = false)
    {
        $q = $this->_em->getConnection()->createQueryBuilder();

        $q->select('count(s.id) as count')
            ->from(MAUTIC_TABLE_PREFIX.'email_stats', 's');

        if ($emailIds) {
            if (!is_array($emailIds)) {
                $emailIds = [(int) $emailIds];
            }
            $q->where(
                $q->expr()->in('s.email_id', $emailIds)
            );
        }

        if ($listId) {
            if (!$combined) {
                if (true === $listId) {
                    $q->addSelect('s.list_id')
                        ->groupBy('s.list_id');
                } elseif (is_array($listId)) {
                    $q->andWhere(
                        $q->expr()->in('s.list_id', array_map('intval', $listId))
                    );

                    $q->addSelect('s.list_id')
                        ->groupBy('s.list_id');
                } else {
                    $q->andWhere('s.list_id = :list_id')
                        ->setParameter('list_id', $listId);
                }
            } else {
                $subQ = $this->getEntityManager()->getConnection()->createQueryBuilder();
                $subQ->select('null')
                    ->from(MAUTIC_TABLE_PREFIX.'lead_lists_leads', 'list')
                    ->andWhere(
                        $q->expr()->andX(
                            $q->expr()->in('list.leadlist_id', array_map('intval', $listId)),
                            $q->expr()->eq('list.lead_id', 's.lead_id')
                        )
                    );

                $q->andWhere(sprintf('EXISTS (%s)', $subQ->getSQL()));
            }
        }

        if ($column === 'is_sent') {
            $q->andWhere('s.is_failed = :false')
                ->setParameter('false', false, 'boolean');
        } else {
            $q->andWhere($column.' = :true')
                ->setParameter('true', true, 'boolean');
        }

        if ($chartQuery) {
            $chartQuery->applyDateFilters($q, 'date_sent', 's');
        }

        $results = $q->execute()->fetchAll();

        if ((true === $listId || is_array($listId)) && !$combined) {
            // Return list group of counts
            $byList = [];
            foreach ($results as $result) {
                $byList[$result['list_id']] = $result['count'];
            }

            return $byList;
        }

        return (isset($results[0])) ? $results[0]['count'] : 0;
    }

    /**
     * @param           $emailIds
     * @param \DateTime $fromDate
     *
     * @return array
     */
    public function getOpenedRates($emailIds, \DateTime $fromDate = null)
    {
        $inIds = (!is_array($emailIds)) ? [$emailIds] : $emailIds;

        $sq = $this->_em->getConnection()->createQueryBuilder();
        $sq->select('e.email_id, count(e.id) as the_count')
            ->from(MAUTIC_TABLE_PREFIX.'email_stats', 'e')
            ->where(
                $sq->expr()->andX(
                    $sq->expr()->eq('e.is_failed', ':false'),
                    $sq->expr()->in('e.email_id', $inIds)
                )
            )->setParameter('false', false, 'boolean');

        if ($fromDate !== null) {
            //make sure the date is UTC
            $dt = new DateTimeHelper($fromDate);
            $sq->andWhere(
                $sq->expr()->gte('e.date_sent', $sq->expr()->literal($dt->toUtcString()))
            );
        }
        $sq->groupBy('e.email_id');

        //get a total number of sent emails first
        $totalCounts = $sq->execute()->fetchAll();

        $return = [];
        foreach ($inIds as $id) {
            $return[$id] = [
                'totalCount' => 0,
                'readCount'  => 0,
                'readRate'   => 0,
            ];
        }

        foreach ($totalCounts as $t) {
            if ($t['email_id'] != null) {
                $return[$t['email_id']]['totalCount'] = (int) $t['the_count'];
            }
        }

        //now get a read count
        $sq->andWhere('e.is_read = :true')
            ->setParameter('true', true, 'boolean');
        $readCounts = $sq->execute()->fetchAll();

        foreach ($readCounts as $r) {
            $return[$r['email_id']]['readCount'] = (int) $r['the_count'];
            $return[$r['email_id']]['readRate']  = ($return[$r['email_id']]['totalCount']) ?
                round(($r['the_count'] / $return[$r['email_id']]['totalCount']) * 100, 2) :
                0;
        }

        return (!is_array($emailIds)) ? $return[$emailIds] : $return;
    }

    /**
     * @param array|int $emailIds
     *
     * @return int
     */
    public function getOpenedStatIds($emailIds = null, $listId = null)
    {
        $q = $this->_em->getConnection()->createQueryBuilder();

        $q->select('s.id')
            ->from(MAUTIC_TABLE_PREFIX.'email_stats', 's');

        if ($emailIds) {
            if (!is_array($emailIds)) {
                $emailIds = [(int) $emailIds];
            }
            $q->where(
                $q->expr()->in('s.email_id', $emailIds)
            );
        }

        $q->andWhere('open_count > 0');

        if ($listId) {
            $q->andWhere('s.list_id = '.(int) $listId);
        }

        $results = $q->execute()->fetchAll();

        return $results;
    }

    /**
     * Get a lead's email stat.
     *
     * @param int   $leadId
     * @param array $options
     *
     * @return array
     *
     * @throws \Doctrine\ORM\NoResultException
     * @throws \Doctrine\ORM\NonUniqueResultException
     */
    public function getLeadStats($leadId, array $options = [])
    {
        $query = $this->getEntityManager()->getConnection()->createQueryBuilder();
        $query->from(MAUTIC_TABLE_PREFIX.'email_stats', 's')
            ->leftJoin('s', MAUTIC_TABLE_PREFIX.'emails', 'e', 's.email_id = e.id')
            ->leftJoin('s', MAUTIC_TABLE_PREFIX.'email_copies', 'ec', 's.copy_id = ec.id');

        if ($leadId) {
            $query->andWhere(
                $query->expr()->eq('s.lead_id', (int) $leadId)
            );
        }

        if (!empty($options['basic_select'])) {
            $query->select(
                's.email_id, s.id, s.date_read as dateRead, s.date_sent as dateSent, e.subject, e.name as email_name, s.is_read as isRead, s.is_failed as isFailed, ec.subject as storedSubject'
            );
        } else {
            $query->select(
                's.email_id, s.id, s.date_read as dateRead, s.date_sent as dateSent,e.subject, e.name as email_name, s.is_read as isRead, s.is_failed as isFailed, s.viewed_in_browser as viewedInBrowser, s.retry_count as retryCount, s.list_id, l.name as list_name, s.tracking_hash as idHash, s.open_details as openDetails, ec.subject as storedSubject, s.lead_id'
            )
                ->leftJoin('s', MAUTIC_TABLE_PREFIX.'lead_lists', 'l', 's.list_id = l.id');
        }

        if (isset($options['state'])) {
            $state = $options['state'];
            if ('read' == $state) {
                $query->andWhere(
                    $query->expr()->eq('s.is_read', 1)
                );
            } elseif ('failed' == $state) {
                $query->andWhere(
                    $query->expr()->eq('s.is_failed', 1)
                );
            }
        }
        $state = 'sent';

        if (isset($options['search']) && $options['search']) {
            $query->andWhere(
                $query->expr()->orX(
                    $query->expr()->like('ec.subject', $query->expr()->literal('%'.$options['search'].'%')),
                    $query->expr()->like('e.subject', $query->expr()->literal('%'.$options['search'].'%')),
                    $query->expr()->like('e.name', $query->expr()->literal('%'.$options['search'].'%'))
                )
            );
        }

        if (isset($options['fromDate']) && $options['fromDate']) {
            $dt = new DateTimeHelper($options['fromDate']);
            $query->andWhere(
                $query->expr()->gte('s.date_sent', $query->expr()->literal($dt->toUtcString()))
            );
        }

        $timeToReadParser = function (&$stat) {
            $dateSent = new DateTimeHelper($stat['dateSent']);
            if (!empty($stat['dateSent']) && !empty($stat['dateRead'])) {
                $stat['timeToRead'] = $dateSent->getDiff($stat['dateRead']);
            } else {
                $stat['timeToRead'] = false;
            }
        };

        return $this->getTimelineResults(
            $query,
            $options,
            'storedSubject, e.subject',
            's.date_'.$state,
            ['openDetails'],
            ['dateRead', 'dateSent'],
            $timeToReadParser
        );
    }

    /**
     * Get counts for Sent, Read and Failed emails.
     *
     * @param QueryBuilder $query
     *
     * @return array
     *
     * @throws \Doctrine\ORM\NoResultException
     * @throws \Doctrine\ORM\NonUniqueResultException
     */
    public function getIgnoredReadFailed($query = null)
    {
        $query->select('count(es.id) as sent, count(CASE WHEN es.is_read THEN 1 ELSE null END) as "read", count(CASE WHEN es.is_failed THEN 1 ELSE null END) as failed');

        $results = $query->execute()->fetch();

        $results['ignored'] = $results['sent'] - $results['read'] - $results['failed'];
        unset($results['sent']);

        return $results;
    }

    /**
     * Get pie graph data for Sent, Read and Failed email count.
     *
     * @param QueryBuilder $query
     *
     * @return array
     *
     * @throws \Doctrine\ORM\NoResultException
     * @throws \Doctrine\ORM\NonUniqueResultException
     */
    public function getMostEmails($query, $limit = 10, $offset = 0)
    {
        $query
            ->setMaxResults($limit)
            ->setFirstResult($offset);

        $results = $query->execute()->fetchAll();

        return $results;
    }

    /**
     * Get sent counts based grouped by email Id.
     *
     * @param array $emailIds
     *
     * @return array
     */
    public function getSentCounts($emailIds = [], \DateTime $fromDate = null)
    {
        $q = $this->_em->getConnection()->createQueryBuilder();
        $q->select('e.email_id, count(e.id) as sentcount')
            ->from(MAUTIC_TABLE_PREFIX.'email_stats', 'e')
            ->where(
                $q->expr()->andX(
                    $q->expr()->in('e.email_id', $emailIds),
                    $q->expr()->eq('e.is_failed', ':false')
                )
            )->setParameter('false', false, 'boolean');

        if ($fromDate !== null) {
            //make sure the date is UTC
            $dt = new DateTimeHelper($fromDate);
            $q->andWhere(
                $q->expr()->gte('e.date_read', $q->expr()->literal($dt->toUtcString()))
            );
        }
        $q->groupBy('e.email_id');

        //get a total number of sent emails first
        $results = $q->execute()->fetchAll();

        $counts = [];

        foreach ($results as $r) {
            $counts[$r['email_id']] = $r['sentcount'];
        }

        return $counts;
    }

    /**
     * Updates lead ID (e.g. after a lead merge).
     *
     * @param $fromLeadId
     * @param $toLeadId
     */
    public function updateLead($fromLeadId, $toLeadId)
    {
        $q = $this->_em->getConnection()->createQueryBuilder();
        $q->update(MAUTIC_TABLE_PREFIX.'email_stats')
            ->set('lead_id', (int) $toLeadId)
            ->where('lead_id = '.(int) $fromLeadId)
            ->execute();
    }

    /**
     * Delete a stat.
     *
     * @param $id
     */
    public function deleteStat($id)
    {
        $this->getEntityManager()->getConnection()->delete(MAUTIC_TABLE_PREFIX.'email_stats', ['id' => (int) $id]);
    }

    /**
     * @param array $ids
     */
    public function deleteStats(array $ids)
    {
        $qb = $this->getEntityManager()->getConnection()->createQueryBuilder();

        $qb->delete(MAUTIC_TABLE_PREFIX.'email_stats')
            ->where(
                $qb->expr()->in('id', $ids)
            )
            ->execute();
    }

    /**
     * @return string
     */
    public function getTableAlias()
    {
        return 's';
    }

    /**
     * @param $leadId
     * @param $emailId
     *
     * @return array
     */
    public function findContactEmailStats($leadId, $emailId)
    {
        return $this->createQueryBuilder('s')
            ->where('IDENTITY(s.lead) = '.(int) $leadId.' AND IDENTITY(s.email) = '.(int) $emailId)
            ->getQuery()
            ->getResult();
    }

    /**
     * @param $contacts
     * @param $emailId
     *
     * @return mixed
     */
    public function checkContactsSentEmail($contacts, $emailId)
    {
        $query = $this->getEntityManager()->getConnection()->createQueryBuilder();
        $query->from(MAUTIC_TABLE_PREFIX.'email_stats', 's');
        $query->select('id, lead_id')
            ->where('s.email_id = :email')
            ->andWhere('s.lead_id in (:contacts)')
            ->andWhere('is_failed = 0')
            ->setParameter(':email', $emailId)
            ->setParameter(':contacts', $contacts);

        $results = $query->execute()->fetch();

        return $results;
    }

    /**
     * @param array $contacts
     * @param       $emailId
     * @param bool  $organizeByContact
     *
     * @return array Formatted as [contactId => sentCount]
     */
    public function getSentCountForContacts(array $contacts, $emailId)
    {
        $query = $this->getEntityManager()->getConnection()->createQueryBuilder();
        $query->from(MAUTIC_TABLE_PREFIX.'email_stats', 's');
        $query->select('count(s.id) as sent_count, s.lead_id')
            ->where('s.email_id = :email')
            ->andWhere('s.lead_id in (:contacts)')
            ->andWhere('s.is_failed = 0')
            ->setParameter(':email', $emailId)
            ->setParameter(':contacts', $contacts, Connection::PARAM_INT_ARRAY)
            ->groupBy('s.lead_id');

        $results = $query->execute()->fetchAll();

        $contacts = [];
        foreach ($results as $result) {
            $contacts[$result['lead_id']] = $result['sent_count'];
        }

        return $contacts;
    }
}<|MERGE_RESOLUTION|>--- conflicted
+++ resolved
@@ -56,11 +56,7 @@
     public function getUniqueClickedLinksPerContactAndEmail($contactId, $emailId)
     {
         $q = $this->_em->getConnection()->createQueryBuilder();
-<<<<<<< HEAD
         $q->select('distinct ph.url, ph.date_hit')
-=======
-        $q->select('distinct ph.url')
->>>>>>> 37f3f402
             ->from(MAUTIC_TABLE_PREFIX.'page_hits', 'ph')
             ->where('ph.email_id = :emailId')
             ->andWhere('ph.lead_id = :leadId')
@@ -99,11 +95,7 @@
         $segmentId = null
     ) {
         $q = $this->getEntityManager()->getConnection()->createQueryBuilder();
-<<<<<<< HEAD
         $q->select('s.id, s.lead_id, s.email_address, s.is_read, s.email_id, s.date_sent, s.date_read')
-=======
-        $q->select('s.id, s.lead_id, s.email_address, s.is_read, s.email_id')
->>>>>>> 37f3f402
             ->from(MAUTIC_TABLE_PREFIX.'email_stats', 's')
             ->leftJoin('s', MAUTIC_TABLE_PREFIX.'emails', 'e', 's.email_id = e.id')
             ->addSelect('e.name AS email_name')
