--- conflicted
+++ resolved
@@ -38,15 +38,12 @@
     private $emailAddress;
 
     /**
-<<<<<<< HEAD
-     * @var \Mautic\CampaignBundle\Entity\LeadRepository
-=======
      * @ORM\ManyToOne(targetEntity="Mautic\LeadBundle\Entity\Lead", inversedBy="doNotEmail")
      * @ORM\JoinColumn(onDelete="CASCADE")
      * @Serializer\Expose
      * @Serializer\Since("1.0")
      * @Serializer\Groups({"full"})
->>>>>>> ac485264
+     * @var \Mautic\CampaignBundle\Entity\LeadRepository
      **/
     private $lead;
 
