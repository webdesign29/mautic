<?php

/*
 * @copyright   2015 Mautic Contributors. All rights reserved
 * @author      Mautic
 *
 * @link        http://mautic.org
 *
 * @license     GNU/GPLv3 http://www.gnu.org/licenses/gpl-3.0.html
 */

namespace Mautic\EmailBundle\Swiftmailer\Transport;

use Mautic\EmailBundle\Swiftmailer\Message\MauticMessage;

/**
 * Class AbstractBatchTransport.
 */
abstract class AbstractTokenSmtpTransport extends \Swift_SmtpTransport implements TokenTransportInterface
{
    /**
     * @var \Swift_Mime_SimpleMessage
     */
    protected $message;

    /**
     * Do whatever is necessary to $this->message in order to deliver a batched payload. i.e. add custom headers, etc.
     */
    abstract protected function prepareMessage();

    /**
     * @param \Swift_Mime_SimpleMessage $message
<<<<<<< HEAD
     * @param null                $failedRecipients
=======
     * @param null                      $failedRecipients
>>>>>>> 00d0849f
     *
     * @return int
     *
     * @throws \Exception
     */
    public function send(\Swift_Mime_SimpleMessage $message, &$failedRecipients = null)
    {
        $this->message = $message;

        $this->prepareMessage();

        return parent::send($message, $failedRecipients);
    }

    /**
     * Get the metadata from a MauticMessage.
     *
     * @return array
     */
    public function getMetadata()
    {
        return ($this->message instanceof MauticMessage) ? $this->message->getMetadata() : [];
    }

    /**
     * Get attachments from a MauticMessage.
     *
     * @return array
     */
    public function getAttachments()
    {
        return ($this->message instanceof MauticMessage) ? $this->message->getAttachments() : [];
    }
}<|MERGE_RESOLUTION|>--- conflicted
+++ resolved
@@ -30,11 +30,7 @@
 
     /**
      * @param \Swift_Mime_SimpleMessage $message
-<<<<<<< HEAD
-     * @param null                $failedRecipients
-=======
      * @param null                      $failedRecipients
->>>>>>> 00d0849f
      *
      * @return int
      *
