--- conflicted
+++ resolved
@@ -81,25 +81,13 @@
     }
 
     /**
-     * @return bool
-     */
-    public function ping()
-    {
-        return true;
-    }
-
-    /**
      * Send the given Message.
      *
      * Recipient/sender data will be retrieved from the Message API.
      * The return value is the number of recipients who were accepted for delivery.
      *
      * @param Swift_Mime_SimpleMessage $message
-<<<<<<< HEAD
-     * @param string[]           $failedRecipients An array of failures by-reference
-=======
      * @param string[]                 $failedRecipients An array of failures by-reference
->>>>>>> 00d0849f
      *
      * @return int
      *
@@ -125,7 +113,7 @@
      */
     private function getDispatcher()
     {
-        if ($this->swiftEventDispatcher === null) {
+        if (null === $this->swiftEventDispatcher) {
             $this->swiftEventDispatcher = new \Swift_Events_SimpleEventDispatcher();
         }
 
