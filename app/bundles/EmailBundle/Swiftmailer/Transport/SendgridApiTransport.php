--- conflicted
+++ resolved
@@ -73,25 +73,13 @@
     }
 
     /**
-     * @return bool
-     */
-    public function ping()
-    {
-        return true;
-    }
-
-    /**
      * Send the given Message.
      *
      * Recipient/sender data will be retrieved from the Message API.
      * The return value is the number of recipients who were accepted for delivery.
      *
      * @param Swift_Mime_SimpleMessage $message
-<<<<<<< HEAD
-     * @param string[]           $failedRecipients An array of failures by-reference
-=======
      * @param string[]                 $failedRecipients An array of failures by-reference
->>>>>>> 00d0849f
      *
      * @return int
      *
@@ -119,7 +107,7 @@
      */
     private function getDispatcher()
     {
-        if ($this->swiftEventDispatcher === null) {
+        if (null === $this->swiftEventDispatcher) {
             $this->swiftEventDispatcher = new \Swift_Events_SimpleEventDispatcher();
         }
 
