<?php

/*
 * @copyright   2016 Mautic Contributors. All rights reserved
 * @author      Mautic
 *
 * @link        http://mautic.org
 *
 * @license     GNU/GPLv3 http://www.gnu.org/licenses/gpl-3.0.html
 *
 * @see         https://github.com/SlowProg/SparkPostSwiftMailer/blob/master/SwiftMailer/SparkPostTransport.php for additional source reference
 */

namespace Mautic\EmailBundle\Swiftmailer\Transport;

use GuzzleHttp\Client;
use Mautic\EmailBundle\Model\TransportCallback;
use Mautic\EmailBundle\Swiftmailer\Sparkpost\SparkpostFactoryInterface;
use Mautic\LeadBundle\Entity\DoNotContact;
use Psr\Log\LoggerInterface;
use SparkPost\SparkPost;
use Symfony\Component\HttpFoundation\Request;
use Symfony\Component\Translation\TranslatorInterface;

/**
 * Class SparkpostTransport.
 */
class SparkpostTransport extends AbstractTokenArrayTransport implements \Swift_Transport, TokenTransportInterface, CallbackTransportInterface
{
    /**
     * @var string|null
     */
    private $apiKey;

    /**
     * @var TranslatorInterface
     */
    private $translator;

    /**
     * @var TransportCallback
     */
    private $transportCallback;

    /**
     * @var SparkpostFactoryInterface
     */
    private $sparkpostFactory;

    /**
     * @var LoggerInterface
     */
    private $logger;

    /**
     * @param string                    $apiKey
     * @param TranslatorInterface       $translator
     * @param TransportCallback         $transportCallback
     * @param SparkpostFactoryInterface $sparkpostFactory
     * @param LoggerInterface           $logger
     */
    public function __construct(
        $apiKey,
        TranslatorInterface $translator,
        TransportCallback $transportCallback,
        SparkpostFactoryInterface $sparkpostFactory,
        LoggerInterface $logger
    ) {
        $this->setApiKey($apiKey);

        $this->translator        = $translator;
        $this->transportCallback = $transportCallback;
        $this->sparkpostFactory  = $sparkpostFactory;
        $this->logger            = $logger;
    }

    /**
     * @param string $apiKey
     */
    public function setApiKey($apiKey)
    {
        $this->apiKey = $apiKey;
    }

    /**
     * @return null|string
     */
    public function getApiKey()
    {
        return $this->apiKey;
    }

    /**
     * Start this Transport mechanism.
     */
    public function start()
    {
        if (empty($this->apiKey)) {
            $this->throwException($this->translator->trans('mautic.email.api_key_required', [], 'validators'));
        }

        $this->started = true;
    }

    /**
     * Creates new SparkPost HTTP client.
     * If no API key is provided then the default one is used.
     *
     * @param string $apiKey
     *
     * @return SparkPost
     */
    protected function createSparkPost($apiKey = null)
    {
        if (null === $apiKey) {
            $apiKey = $this->apiKey;
        }

        return $this->sparkpostFactory->create('', $apiKey);
    }

    /**
     * @param \Swift_Mime_SimpleMessage $message
<<<<<<< HEAD
     * @param null                $failedRecipients
=======
     * @param null                      $failedRecipients
>>>>>>> 00d0849f
     *
     * @return int Number of messages sent
     *
     * @throws \Exception
     */
    public function send(\Swift_Mime_SimpleMessage $message, &$failedRecipients = null)
    {
        $sendCount = 0;
        if ($event = $this->getDispatcher()->createSendEvent($this, $message)) {
            $this->getDispatcher()->dispatchEvent($event, 'beforeSendPerformed');
            if ($event->bubbleCancelled()) {
                return 0;
            }
        }

        try {
            $sparkPostMessage = $this->getSparkPostMessage($message);
            $sparkPostClient  = $this->createSparkPost();

            $this->checkTemplateIsValid($sparkPostClient, $sparkPostMessage);

            $promise  = $sparkPostClient->transmissions->post($sparkPostMessage);
            $response = $promise->wait();
            $body     = $response->getBody();

            if ($errorMessage = $this->getErrorMessageFromResponseBody($body)) {
                $this->processImmediateSendFeedback($sparkPostMessage, $body);
                throw new \Exception($errorMessage);
            }

            $sendCount = $body['results']['total_accepted_recipients'];
        } catch (\Exception $e) {
            $this->throwException($e->getMessage());
        }

        if ($event) {
            if ($sendCount > 0) {
                $event->setResult(\Swift_Events_SendEvent::RESULT_SUCCESS);
            } else {
                $event->setResult(\Swift_Events_SendEvent::RESULT_FAILED);
            }
            $this->getDispatcher()->dispatchEvent($event, 'sendPerformed');
        }

        return $sendCount;
    }

    /**
     * https://jsapi.apiary.io/apis/sparkpostapi/introduction/subaccounts-coming-to-an-api-near-you-in-april!.html.
     *
     * @param \Swift_Mime_SimpleMessage $message
     *
     * @return array SparkPost Send Message
     *
     * @throws \Exception
     */
    public function getSparkPostMessage(\Swift_Mime_SimpleMessage $message)
    {
        $tags      = [];
        $inlineCss = null;

        $this->message = $message;
        $metadata      = $this->getMetadata();
        $mauticTokens  = $mergeVars = $mergeVarPlaceholders = [];

        // Sparkpost uses {{ name }} for tokens so Mautic's need to be converted; although using their {{{ }}} syntax to prevent HTML escaping
        if (!empty($metadata)) {
            $metadataSet  = reset($metadata);
            $tokens       = (!empty($metadataSet['tokens'])) ? $metadataSet['tokens'] : [];
            $mauticTokens = array_keys($tokens);

            $mergeVars = $mergeVarPlaceholders = [];
            foreach ($mauticTokens as $token) {
                $mergeVars[$token]            = strtoupper(preg_replace('/[^a-z0-9]+/i', '', $token));
                $mergeVarPlaceholders[$token] = '{{{ '.$mergeVars[$token].' }}}';
            }
        }

        $message = $this->messageToArray($mauticTokens, $mergeVarPlaceholders, true);

        // Sparkpost requires a subject
        if (empty($message['subject'])) {
            throw new \Exception($this->translator->trans('mautic.email.subject.notblank', [], 'validators'));
        }

        if (isset($message['headers']['X-MC-InlineCSS'])) {
            $inlineCss = $message['headers']['X-MC-InlineCSS'];
        }
        if (isset($message['headers']['X-MC-Tags'])) {
            $tags = explode(',', $message['headers']['X-MC-Tags']);
        }

        $recipients = [];
        foreach ($message['recipients']['to'] as $to) {
            $recipient = [
                'address'           => $to,
                'substitution_data' => [],
                'metadata'          => [],
            ];

            if (isset($metadata[$to['email']]['tokens'])) {
                foreach ($metadata[$to['email']]['tokens'] as $token => $value) {
                    $recipient['substitution_data'][$mergeVars[$token]] = $value;
                }

                unset($metadata[$to['email']]['tokens']);
                $recipient['metadata'] = $metadata[$to['email']];
            }

            // Sparkpost requires substitution_data which can be byspassed by using MailHelper::setTo() rather than a Lead via MailHelper::setLead()
            // Without it, Sparkpost returns the error: "field 'substitution_data' is required"
            // But, it can't be an empty array or Sparkpost will return error: field 'substitution_data' is of type 'json_array', but needs to be of type 'json_object'
            if (empty($recipient['substitution_data'])) {
                $recipient['substitution_data'] = new \stdClass();
            }

            // Sparkpost doesn't like empty metadata
            if (empty($recipient['metadata'])) {
                unset($recipient['metadata']);
            }

            $recipients[] = $recipient;

            // CC and BCC fields need to be included as a normal TO address with token duplication
            // https://www.sparkpost.com/docs/faq/cc-bcc-with-rest-api/ - token duplication is not mentioned here
            // See test for CC and BCC too
            foreach (['cc', 'bcc'] as $copyType) {
                if (!empty($message['recipients'][$copyType])) {
                    foreach ($message['recipients'][$copyType] as $email => $content) {
                        $copyRecipient = [
                            'address'   => ['email' => $email],
                            'header_to' => $to['email'],
                        ];

                        if (!empty($recipient['substitution_data'])) {
                            $copyRecipient['substitution_data'] = $recipient['substitution_data'];
                        }

                        $recipients[] = $copyRecipient;
                    }
                }
            }
        }

        $content = [
            'from'    => (!empty($message['from']['name'])) ? $message['from']['name'].' <'.$message['from']['email'].'>'
                : $message['from']['email'],
            'subject' => $message['subject'],
        ];

        if (!empty($message['headers'])) {
            $content['headers'] = $message['headers'];
        }

        // Sparkpost will set parts regardless if they are empty or not
        if (!empty($message['html'])) {
            $content['html'] = $message['html'];
        }

        if (!empty($message['text'])) {
            $content['text'] = $message['text'];
        }

        // Add Reply To
        if (isset($message['replyTo'])) {
            $content['reply_to'] = $message['replyTo']['email'];
        }

        $encoder = new \Swift_Mime_ContentEncoder_Base64ContentEncoder();
        foreach ($this->message->getChildren() as $child) {
            if ($child instanceof \Swift_Image) {
                $content['inline_images'][] = [
                    'type' => $child->getContentType(),
                    'name' => $child->getId(),
                    'data' => $encoder->encodeString($child->getBody()),
                ];
            }
        }

        $sparkPostMessage = [
            'content'    => $content,
            'recipients' => $recipients,
            'inline_css' => $inlineCss,
            'tags'       => $tags,
        ];

        if (!empty($message['attachments'])) {
            foreach ($message['attachments'] as $key => $attachment) {
                $message['attachments'][$key]['data'] = $attachment['content'];
                unset($message['attachments'][$key]['content']);
            }
            $sparkPostMessage['content']['attachments'] = $message['attachments'];
        }

        $sparkPostMessage['options'] = [
            'open_tracking'  => false,
            'click_tracking' => false,
        ];

        return $sparkPostMessage;
    }

    /**
     * @return int
     */
    public function getMaxBatchLimit()
    {
        return 5000;
    }

    /**
     * @param \Swift_Message $message
     * @param int            $toBeAdded
     * @param string         $type
     *
     * @return int
     */
    public function getBatchRecipientCount(\Swift_Message $message, $toBeAdded = 1, $type = 'to')
    {
        return count($message->getTo()) + count($message->getCc()) + count($message->getBcc()) + $toBeAdded;
    }

    /**
     * Returns a "transport" string to match the URL path /mailer/{transport}/callback.
     *
     * @return mixed
     */
    public function getCallbackPath()
    {
        return 'sparkpost';
    }

    /**
     * Handle response.
     *
     * @param Request $request
     */
    public function processCallbackRequest(Request $request)
    {
        $payload = $request->request->all();

        foreach ($payload as $msys) {
            $msys = $msys['msys'];
            if (isset($msys['message_event'])) {
                $event = $msys['message_event'];
            } elseif (isset($msys['unsubscribe_event'])) {
                $event = $msys['unsubscribe_event'];
            } else {
                continue;
            }

            if (isset($event['rcpt_type']) && 'to' !== $event['rcpt_type']) {
                // Ignore cc/bcc

                continue;
            }

            if ('bounce' === $event['type'] && !in_array((int) $event['bounce_class'], [10, 30, 50, 51, 52, 53, 54, 90])) {
                // Only parse hard bounces - https://support.sparkpost.com/customer/portal/articles/1929896-bounce-classification-codes
                continue;
            }

            if (isset($event['rcpt_meta']['hashId']) && $hashId = $event['rcpt_meta']['hashId']) {
                $this->processCallbackByHashId($hashId, $event);

                continue;
            }

            $this->processCallbackByEmailAddress($event['rcpt_to'], $event);
        }
    }

    /**
     * Checks with Sparkpost whether the email template is valid.
     * Substitution data are taken from the first recipient.
     *
     * @param Sparkpost $sparkPostClient
     * @param array     $sparkPostMessage
     *
     * @throws \UnexpectedValueException
     */
    protected function checkTemplateIsValid(Sparkpost $sparkPostClient, array $sparkPostMessage)
    {
        // Take substitution_data from the first recipient.
        if (empty($sparkPostMessage['substitution_data']) && isset($sparkPostMessage['recipients'][0]['substitution_data'])) {
            $sparkPostMessage['substitution_data'] = $sparkPostMessage['recipients'][0]['substitution_data'];
            unset($sparkPostMessage['recipients']);
        }

        $promise  = $sparkPostClient->request('POST', 'utils/content-previewer', $sparkPostMessage);
        $response = $promise->wait();
        $body     = $response->getBody();

        if ($response->getStatusCode() === 403) {
            // We cannot fail as it would be a BC break. Throw a warning and continue.
            $this->logger->warning("The permission 'Templates: Preview' is not enabled. Enable it to let Mautic check email template validity before send.");

            return;
        }

        if ($errorMessage = $this->getErrorMessageFromResponseBody($body)) {
            throw new \UnexpectedValueException($errorMessage);
        }
    }

    /**
     * Check for SparkPost rejection for immediate error messages.
     *
     * @param array $message
     * @param array $response
     */
    private function processImmediateSendFeedback(array $message, array $response)
    {
        if (!empty($response['errors'][0]['code']) && 1902 == (int) $response['errors'][0]['code']) {
            $comments     = $this->getErrorMessageFromResponseBody($response);
            $emailAddress = $message['recipients'][0]['address']['email'];
            $metadata     = $this->getMetadata();

            if (isset($metadata[$emailAddress]) && isset($metadata[$emailAddress]['leadId'])) {
                $emailId = (!empty($metadata[$emailAddress]['emailId'])) ? $metadata[$emailAddress]['emailId'] : null;
                $this->transportCallback->addFailureByContactId($metadata[$emailAddress]['leadId'], $comments, DoNotContact::BOUNCED, $emailId);
            }
        }
    }

    /**
     * Sparkpost renamed the error message property name from 'description' to 'message'.
     * Ensure that we get the error message before and after the change is made.
     *
     * @see https://www.sparkpost.com/blog/error-handling-transmissions-api
     *
     * @param array $response
     *
     * @return string
     */
    private function getErrorMessageFromResponseBody(array $response)
    {
        if (isset($response['errors'][0]['description'])) {
            return $response['errors'][0]['description'];
        } elseif (isset($response['errors'][0]['message'])) {
            return $response['errors'][0]['message'];
        }

        return null;
    }

    /**
     * @param       $hashId
     * @param array $event
     */
    private function processCallbackByHashId($hashId, array $event)
    {
        switch ($event['type']) {
            case 'bounce':
                $this->transportCallback->addFailureByHashId($hashId, $event['raw_reason']);
                break;
            case 'spam_complaint':
                $this->transportCallback->addFailureByHashId($hashId, $event['fbtype'], DoNotContact::UNSUBSCRIBED);
                break;
            case 'out_of_band':
            case 'policy_rejection':
                $this->transportCallback->addFailureByHashId($hashId, $event['raw_reason']);
                break;
            case 'list_unsubscribe':
            case 'link_unsubscribe':
                $this->transportCallback->addFailureByHashId($hashId, 'unsubscribed', DoNotContact::UNSUBSCRIBED);
                break;
        }
    }

    /**
     * @param       $email
     * @param array $event
     */
    private function processCallbackByEmailAddress($email, array $event)
    {
        switch ($event['type']) {
            case 'bounce':
                $this->transportCallback->addFailureByAddress($email, $event['raw_reason']);
                break;
            case 'spam_complaint':
                $this->transportCallback->addFailureByAddress($email, $event['fbtype'], DoNotContact::UNSUBSCRIBED);
                break;
            case 'out_of_band':
            case 'policy_rejection':
                $this->transportCallback->addFailureByAddress($email, $event['raw_reason']);
                break;
            case 'list_unsubscribe':
            case 'link_unsubscribe':
                $this->transportCallback->addFailureByAddress($email, 'unsubscribed', DoNotContact::UNSUBSCRIBED);
                break;
        }
    }

    /**
     * @return bool
     */
    public function ping()
    {
        return true;
    }
}<|MERGE_RESOLUTION|>--- conflicted
+++ resolved
@@ -83,7 +83,7 @@
     }
 
     /**
-     * @return null|string
+     * @return string|null
      */
     public function getApiKey()
     {
@@ -121,11 +121,7 @@
 
     /**
      * @param \Swift_Mime_SimpleMessage $message
-<<<<<<< HEAD
-     * @param null                $failedRecipients
-=======
      * @param null                      $failedRecipients
->>>>>>> 00d0849f
      *
      * @return int Number of messages sent
      *
@@ -419,7 +415,7 @@
         $response = $promise->wait();
         $body     = $response->getBody();
 
-        if ($response->getStatusCode() === 403) {
+        if (403 === $response->getStatusCode()) {
             // We cannot fail as it would be a BC break. Throw a warning and continue.
             $this->logger->warning("The permission 'Templates: Preview' is not enabled. Enable it to let Mautic check email template validity before send.");
 
