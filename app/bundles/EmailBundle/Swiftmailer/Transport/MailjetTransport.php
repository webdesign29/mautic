<?php

/*
 * @copyright   2014 Mautic Contributors. All rights reserved
 * @author      Mautic
 *
 * @link        http://mautic.org
 *
 * @license     GNU/GPLv3 http://www.gnu.org/licenses/gpl-3.0.html
 */

namespace Mautic\EmailBundle\Swiftmailer\Transport;

use Mautic\EmailBundle\Model\TransportCallback;
use Mautic\LeadBundle\Entity\DoNotContact;
use Symfony\Component\HttpFoundation\Request;

/**
 * Class MailjetlTransport.
 */
class MailjetTransport extends \Swift_SmtpTransport implements CallbackTransportInterface
{
    /**
     * @var bool
     */
    private $sandboxMode;

    /**
     * @var string
     */
    private $sandboxMail;

    /**
     * @var TransportCallback
     */
    private $transportCallback;

    /**
     * {@inheritdoc}
     */
    public function __construct(TransportCallback $transportCallback, $sandboxMode = false, $sandboxMail = '')
    {
        parent::__construct('in-v3.mailjet.com', 587, 'tls');
        $this->setAuthMode('login');

        $this->setSandboxMode($sandboxMode);
        $this->setSandboxMail($sandboxMail);

        $this->transportCallback = $transportCallback;
    }

    /**
     * @param \Swift_Mime_Message $message
     * @param null                $failedRecipients
     *
     * @return int|void
     *
     * @throws \Exception
     */
    public function send(\Swift_Mime_Message $message, &$failedRecipients = null)
    {
        // add leadIdHash to track this email
        if (isset($message->leadIdHash)) {
            // contact leadidHeash and email to be sure not applying email stat to bcc
<<<<<<< HEAD
            $message->getHeaders()->removeAll('X-MJ-CUSTOMID');
=======
            $message->getHeaders()->remove('X-MJ-CUSTOMID');
>>>>>>> eec5676c
            $message->getHeaders()->addTextHeader('X-MJ-CUSTOMID', $message->leadIdHash.'-'.key($message->getTo()));
        }

        if ($this->isSandboxMode()) {
            $message->setSubject(key($message->getTo()).' - '.$message->getSubject());
            $message->setTo($this->getSandboxMail());
        }

        parent::send($message, $failedRecipients);
    }

    /**
     * Returns a "transport" string to match the URL path /mailer/{transport}/callback.
     *
     * @return mixed
     */
    public function getCallbackPath()
    {
        return 'mailjet';
    }

    /**
     * Handle response.
     *
     * @param Request $request
     *
     * @return mixed
     */
    public function processCallbackRequest(Request $request)
    {
        $postData = json_decode($request->getContent(), true);

        if (is_array($postData) && isset($postData['event'])) {
            // Mailjet API callback V1
            $events = [
                $postData,
            ];
        } elseif (is_array($postData)) {
            // Mailjet API callback V2
            $events = $postData;
        } else {
            // respone must be an array
            return null;
        }

        foreach ($events as $event) {
            if (!in_array($event['event'], ['bounce', 'blocked', 'spam', 'unsub'])) {
                continue;
            }

            if ($event['event'] === 'bounce' || $event['event'] === 'blocked') {
                $reason = $event['error_related_to'].': '.$event['error'];
                $type   = DoNotContact::BOUNCED;
            } elseif ($event['event'] === 'spam') {
                $reason = 'User reported email as spam, source: '.$event['source'];
                $type   = DoNotContact::UNSUBSCRIBED;
            } elseif ($event['event'] === 'unsub') {
                $reason = 'User unsubscribed';
                $type   = DoNotContact::UNSUBSCRIBED;
            } else {
                continue;
            }

            if (isset($event['CustomID']) && $event['CustomID'] !== '' && strpos($event['CustomID'], '-', 0) !== false) {
                list($leadIdHash, $leadEmail) = explode('-', $event['CustomID']);
                if ($event['email'] == $leadEmail) {
                    $this->transportCallback->addFailureByHashId($leadIdHash, $reason, $type);
                }
            } else {
                $this->transportCallback->addFailureByAddress($event['email'], $reason, $type);
            }
        }
    }

    /**
     * @return bool
     */
    private function isSandboxMode()
    {
        return $this->sandboxMode;
    }

    /**
     * @param bool $sandboxMode
     */
    private function setSandboxMode($sandboxMode)
    {
        $this->sandboxMode = $sandboxMode;
    }

    /**
     * @return string
     */
    private function getSandboxMail()
    {
        return $this->sandboxMail;
    }

    /**
     * @param string $sandboxMail
     */
    private function setSandboxMail($sandboxMail)
    {
        $this->sandboxMail = $sandboxMail;
    }
}<|MERGE_RESOLUTION|>--- conflicted
+++ resolved
@@ -62,11 +62,9 @@
         // add leadIdHash to track this email
         if (isset($message->leadIdHash)) {
             // contact leadidHeash and email to be sure not applying email stat to bcc
-<<<<<<< HEAD
+
             $message->getHeaders()->removeAll('X-MJ-CUSTOMID');
-=======
-            $message->getHeaders()->remove('X-MJ-CUSTOMID');
->>>>>>> eec5676c
+
             $message->getHeaders()->addTextHeader('X-MJ-CUSTOMID', $message->leadIdHash.'-'.key($message->getTo()));
         }
 
