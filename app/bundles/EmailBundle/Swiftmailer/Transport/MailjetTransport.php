--- conflicted
+++ resolved
@@ -51,11 +51,7 @@
 
     /**
      * @param \Swift_Mime_SimpleMessage $message
-<<<<<<< HEAD
-     * @param null                $failedRecipients
-=======
      * @param null                      $failedRecipients
->>>>>>> 00d0849f
      *
      * @return int|void
      *
@@ -119,20 +115,20 @@
                 continue;
             }
 
-            if ($event['event'] === 'bounce' || $event['event'] === 'blocked') {
+            if ('bounce' === $event['event'] || 'blocked' === $event['event']) {
                 $reason = $event['error_related_to'].': '.$event['error'];
                 $type   = DoNotContact::BOUNCED;
-            } elseif ($event['event'] === 'spam') {
+            } elseif ('spam' === $event['event']) {
                 $reason = 'User reported email as spam, source: '.$event['source'];
                 $type   = DoNotContact::UNSUBSCRIBED;
-            } elseif ($event['event'] === 'unsub') {
+            } elseif ('unsub' === $event['event']) {
                 $reason = 'User unsubscribed';
                 $type   = DoNotContact::UNSUBSCRIBED;
             } else {
                 continue;
             }
 
-            if (isset($event['CustomID']) && $event['CustomID'] !== '' && strpos($event['CustomID'], '-', 0) !== false) {
+            if (isset($event['CustomID']) && '' !== $event['CustomID'] && false !== strpos($event['CustomID'], '-', 0)) {
                 $fistDashPos = strpos($event['CustomID'], '-', 0);
                 $leadIdHash  = substr($event['CustomID'], 0, $fistDashPos);
                 $leadEmail   = substr($event['CustomID'], $fistDashPos + 1, strlen($event['CustomID']));
