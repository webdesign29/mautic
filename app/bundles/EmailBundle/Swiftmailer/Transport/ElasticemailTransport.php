<?php

/*
 * @copyright   2014 Mautic Contributors. All rights reserved
 * @author      Mautic
 *
 * @link        http://mautic.org
 *
 * @license     GNU/GPLv3 http://www.gnu.org/licenses/gpl-3.0.html
 */

namespace Mautic\EmailBundle\Swiftmailer\Transport;

use Mautic\EmailBundle\Model\TransportCallback;
use Mautic\LeadBundle\Entity\DoNotContact;
use Psr\Log\LoggerInterface;
use Symfony\Component\HttpFoundation\Request;
use Symfony\Component\Translation\TranslatorInterface;

/**
 * Class ElasticEmailTransport.
 */
class ElasticemailTransport extends \Swift_SmtpTransport implements CallbackTransportInterface
{
    /**
     * @var TranslatorInterface
     */
    private $translator;

    /**
     * @var LoggerInterface
     */
    private $logger;

    /**
     * @var TransportCallback
     */
    private $transportCallback;

    /**
     * ElasticemailTransport constructor.
     *
     * @param TranslatorInterface $translator
     * @param LoggerInterface     $logger
     * @param TransportCallback   $transportCallback
     */
    public function __construct(TranslatorInterface $translator, LoggerInterface $logger, TransportCallback $transportCallback)
    {
        $this->translator        = $translator;
        $this->logger            = $logger;
        $this->transportCallback = $transportCallback;

        parent::__construct('smtp.elasticemail.com', 2525, null);

        $this->setAuthMode('login');
    }

    /**
     * @param \Swift_Mime_SimpleMessage $message
<<<<<<< HEAD
     * @param null                $failedRecipients
=======
     * @param null                      $failedRecipients
>>>>>>> 00d0849f
     *
     * @return int|void
     *
     * @throws \Exception
     */
    public function send(\Swift_Mime_SimpleMessage $message, &$failedRecipients = null)
    {
        // IsTransactional header for all non bulk messages
        // https://elasticemail.com/support/guides/unsubscribe/
        if ($message->getHeaders()->get('Precedence') != 'Bulk') {
            $message->getHeaders()->addTextHeader('IsTransactional', 'True');
        }

        parent::send($message, $failedRecipients);
    }

    /**
     * Returns a "transport" string to match the URL path /mailer/{transport}/callback.
     *
     * @return mixed
     */
    public function getCallbackPath()
    {
        return 'elasticemail';
    }

    /**
     * Handle bounces & complaints from ElasticEmail.
     *
     * @param Request $request
     */
    public function processCallbackRequest(Request $request)
    {
        $this->logger->debug('Receiving webhook from ElasticEmail');

        $email    = rawurldecode($request->get('to'));
        $status   = rawurldecode($request->get('status'));
        $category = rawurldecode($request->get('category'));
        // https://elasticemail.com/support/delivery/http-web-notification
        if (in_array($status, ['AbuseReport', 'Unsubscribed']) || 'Spam' === $category) {
            $this->transportCallback->addFailureByAddress($email, $status, DoNotContact::UNSUBSCRIBED);
        } elseif (in_array($category, ['NotDelivered', 'NoMailbox', 'AccountProblem', 'DNSProblem', 'Unknown'])) {
            // just hard bounces https://elasticemail.com/support/user-interface/activity/bounced-category-filters
            $this->transportCallback->addFailureByAddress($email, $category);
        } elseif ($status == 'Error') {
            $this->transportCallback->addFailureByAddress($email, $this->translator->trans('mautic.email.complaint.reason.unknown'));
        }
    }
}<|MERGE_RESOLUTION|>--- conflicted
+++ resolved
@@ -57,11 +57,7 @@
 
     /**
      * @param \Swift_Mime_SimpleMessage $message
-<<<<<<< HEAD
-     * @param null                $failedRecipients
-=======
      * @param null                      $failedRecipients
->>>>>>> 00d0849f
      *
      * @return int|void
      *
@@ -71,7 +67,7 @@
     {
         // IsTransactional header for all non bulk messages
         // https://elasticemail.com/support/guides/unsubscribe/
-        if ($message->getHeaders()->get('Precedence') != 'Bulk') {
+        if ('Bulk' != $message->getHeaders()->get('Precedence')) {
             $message->getHeaders()->addTextHeader('IsTransactional', 'True');
         }
 
@@ -106,7 +102,7 @@
         } elseif (in_array($category, ['NotDelivered', 'NoMailbox', 'AccountProblem', 'DNSProblem', 'Unknown'])) {
             // just hard bounces https://elasticemail.com/support/user-interface/activity/bounced-category-filters
             $this->transportCallback->addFailureByAddress($email, $category);
-        } elseif ($status == 'Error') {
+        } elseif ('Error' == $status) {
             $this->transportCallback->addFailureByAddress($email, $this->translator->trans('mautic.email.complaint.reason.unknown'));
         }
     }
