<?php

/*
 * @copyright   2018 Mautic Contributors. All rights reserved
 * @author      Mautic
 *
 * @link        http://mautic.org
 *
 * @license     GNU/GPLv3 http://www.gnu.org/licenses/gpl-3.0.html
 */

namespace Mautic\EmailBundle\Swiftmailer\Momentum\Callback;

use Mautic\EmailBundle\Model\TransportCallback;
use Mautic\EmailBundle\Swiftmailer\Message\MauticMessage;
use Mautic\LeadBundle\Entity\DoNotContact;
use Symfony\Component\HttpFoundation\Request;

final class MomentumCallback implements MomentumCallbackInterface
{
    /**
     * @var TransportCallback
     */
    private $transportCallback;

    /**
     * MomentumCallback constructor.
     *
     * @param TransportCallback $transportCallback
     */
    public function __construct(TransportCallback $transportCallback)
    {
        $this->transportCallback = $transportCallback;
    }

    /**
     * @param Request $request
     */
    public function processCallbackRequest(Request $request)
    {
        $responseItems = new ResponseItems($request);

        foreach ($responseItems as $item) {
            if ($statHash = $item->getStatHash()) {
                $this->transportCallback->addFailureByHashId($statHash, $item->getReason(), $item->getDncReason());
            } else {
                $this->transportCallback->addFailureByAddress($item->getEmail(), $item->getReason(), $item->getDncReason());
            }
        }
    }

    /**
     * @param \Swift_Mime_SimpleMessage $message
<<<<<<< HEAD
     * @param array               $response
=======
     * @param array                     $response
>>>>>>> 00d0849f
     *
     * @return mixed|void
     */
    public function processImmediateFeedback(\Swift_Mime_SimpleMessage $message, array $response)
    {
        if (!empty($response['errors'][0]['code']) && 1902 == (int) $response['errors'][0]['code']) {
            $comments     = $response['errors'][0]['description'];
            $metadata     = ($message instanceof MauticMessage) ? $message->getMetadata() : [];
            $emailAddress = key($message->getTo());

            if (isset($metadata[$emailAddress]) && isset($metadata[$emailAddress]['leadId'])) {
                $emailId = (!empty($metadata[$emailAddress]['emailId'])) ? $metadata[$emailAddress]['emailId'] : null;
                $this->transportCallback->addFailureByContactId($metadata[$emailAddress]['leadId'], $comments, DoNotContact::BOUNCED, $emailId);
            }
        }
    }
}<|MERGE_RESOLUTION|>--- conflicted
+++ resolved
@@ -51,11 +51,7 @@
 
     /**
      * @param \Swift_Mime_SimpleMessage $message
-<<<<<<< HEAD
-     * @param array               $response
-=======
      * @param array                     $response
->>>>>>> 00d0849f
      *
      * @return mixed|void
      */
