--- conflicted
+++ resolved
@@ -86,18 +86,12 @@
             if (strpos($data[$key], '%') !== false) {
                 $data[$key] = urldecode($data[$key]);
 
-<<<<<<< HEAD
-                if (preg_match('/%(.*?)%/i', $data[$key])) {
-                    // Encode any left over to prevent Symfony from crashing
-                    $data[$key] = str_replace('%', '%%', $data[$key]);
-=======
                 if (preg_match_all('/([^%]|^)(%{1}[^%]\S+[^%]%{1})([^%]|$)/i', $data[$key], $matches)) {
                     // Encode any left over to prevent Symfony from crashing
                     foreach ($matches[0] as $matchKey => $match) {
                         $replaceWith = $matches[1][$matchKey].'%'.$matches[2][$matchKey].'%'.$matches[3][$matchKey];
                         $data[$key]  = str_replace($match, $replaceWith, $data[$key]);
                     }
->>>>>>> cc28be0d
                 }
             }
         }
