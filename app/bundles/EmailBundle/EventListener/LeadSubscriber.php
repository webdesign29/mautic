--- conflicted
+++ resolved
@@ -91,13 +91,6 @@
                     $label = $stat['email_name'];
                 }
 
-<<<<<<< HEAD
-                $eventName = [
-                    'label'      => $label,
-                    'href'       => $this->router->generate('mautic_email_webview', ['idHash' => $stat['idHash']]),
-                    'isExternal' => true
-                ];
-=======
                 if (!empty($stat['idHash'])) {
                     $eventName = [
                         'label'      => $label,
@@ -107,7 +100,6 @@
                 } else {
                     $eventName = $label;
                 }
->>>>>>> 20fb04ca
 
                 $event->addEvent(
                     [
