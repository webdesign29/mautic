<?php
/**
 * @package     Mautic
 * @copyright   2014 Mautic Contributors. All rights reserved.
 * @author      Mautic
 * @link        http://mautic.org
 * @license     GNU/GPLv3 http://www.gnu.org/licenses/gpl-3.0.html
 */
namespace Mautic\EmailBundle\EventListener;

use Mautic\CampaignBundle\CampaignEvents;
use Mautic\CampaignBundle\Model\EventModel;
use Mautic\EmailBundle\Model\EmailModel;
use Mautic\CoreBundle\Model\MessageQueueModel;
use Mautic\LeadBundle\Entity\Lead;
use Mautic\CampaignBundle\Event\CampaignBuilderEvent;
use Mautic\CampaignBundle\Event\CampaignExecutionEvent;
use Mautic\CoreBundle\EventListener\CommonSubscriber;
use Mautic\EmailBundle\EmailEvents;
use Mautic\EmailBundle\Event\EmailOpenEvent;
use Mautic\LeadBundle\Model\LeadModel;

/**
 * Class CampaignSubscriber
 *
 * @package Mautic\EmailBundle\EventListener
 */
class CampaignSubscriber extends CommonSubscriber
{
    /**
     * @var LeadModel
     */
    protected $leadModel;

    /**
     * @var EmailModel
     */
    protected $emailModel;

    /**
<<<<<<< HEAD
     * @var EmailModel
     */
    protected $messageQueueModel;
=======
     * @var EventModel
     */
    protected $campaignEventModel;
>>>>>>> 91e9a9a3

    /**
     * CampaignSubscriber constructor.
     *
     * @param LeadModel  $leadModel
     * @param EmailModel $emailModel
     * @param EventModel $eventModel
     */
<<<<<<< HEAD
    public function __construct(MauticFactory $factory, LeadModel $leadModel, EmailModel $emailModel, MessageQueueModel $messageQueueModel)
    {
        $this->leadModel  = $leadModel;
        $this->emailModel = $emailModel;
        $this->messageQueueModel = $messageQueueModel;

        parent::__construct($factory);
=======
    public function __construct(LeadModel $leadModel, EmailModel $emailModel, EventModel $eventModel)
    {
        $this->leadModel  = $leadModel;
        $this->emailModel = $emailModel;
        $this->campaignEventModel = $eventModel;
>>>>>>> 91e9a9a3
    }

    /**
     * @return array
     */
    static public function getSubscribedEvents()
    {
        return [
            CampaignEvents::CAMPAIGN_ON_BUILD         => ['onCampaignBuild', 0],
            EmailEvents::EMAIL_ON_OPEN                => ['onEmailOpen', 0],
            EmailEvents::ON_CAMPAIGN_TRIGGER_ACTION   => ['onCampaignTriggerAction', 0],
            EmailEvents::ON_CAMPAIGN_TRIGGER_DECISION => ['onCampaignTriggerDecision', 0]
        ];
    }

    /**
     * @param CampaignBuilderEvent $event
     */
    public function onCampaignBuild(CampaignBuilderEvent $event)
    {
        $trigger = [
            'label'             => 'mautic.email.campaign.event.open',
            'description'       => 'mautic.email.campaign.event.open_descr',
            'eventName'         => EmailEvents::ON_CAMPAIGN_TRIGGER_DECISION,
            'associatedActions' => ['email.send'],
        ];
        $event->addLeadDecision('email.open', $trigger);

        $action = [
            'label'           => 'mautic.email.campaign.event.send',
            'description'     => 'mautic.email.campaign.event.send_descr',
            'eventName'       => EmailEvents::ON_CAMPAIGN_TRIGGER_ACTION,
            'formType'        => 'emailsend_list',
            'formTypeOptions' => ['update_select' => 'campaignevent_properties_email', 'with_email_types' => true],
            'formTheme'       => 'MauticEmailBundle:FormTheme\EmailSendList'
        ];
        $event->addAction('email.send', $action);
    }

    /**
     * Trigger campaign event for opening of an email
     *
     * @param EmailOpenEvent $event
     */
    public function onEmailOpen(EmailOpenEvent $event)
    {
        $email = $event->getEmail();

        if ($email !== null) {
            $this->campaignEventModel->triggerEvent('email.open', $email, 'email', $email->getId());
        }
    }

    /**
     * @param CampaignExecutionEvent $event
     */
    public function onCampaignTriggerDecision(CampaignExecutionEvent $event)
    {
        $eventDetails = $event->getEventDetails();
        $eventParent  = $event->getEvent()['parent'];

        if ($eventDetails == null) {
            return $event->setResult(false);
        }

        //check to see if the parent event is a "send email" event and that it matches the current email opened
        if (!empty($eventParent) && $eventParent['type'] === 'email.send') {
            return $event->setResult($eventDetails->getId() === (int) $eventParent['properties']['email']);
        }

        return $event->setResult(false);
    }

    /**
     * @param CampaignExecutionEvent $event
     */
    public function onCampaignTriggerAction(CampaignExecutionEvent $event)
    {
        $emailSent       = false;
        $lead            = $event->getLead();
        $leadCredentials = ($lead instanceof Lead) ? $lead->getProfileFields() : $lead;
        $leadCredentials['owner_id'] = (
            ($lead instanceof Lead) && ($owner = $lead->getOwner())
        ) ? $owner->getId() : 0;

        if (!empty($leadCredentials['email'])) {
            $config  = $event->getConfig();
            $emailId = (int) $config['email'];

            $email = $this->emailModel->getEntity($emailId);

            $eventDetails = $event->getEventDetails();
            $options      = [
                'source'            => ['campaign', $eventDetails['campaign']['id']],
                'email_type'        => $config['email_type'],
                'email_attempts'    => $config['attempts'],
                'email_priority'    => $config['priority']
            ];
            $event->setChannel('email', $emailId);

            if ($email != null && $email->isPublished()) {
                // Determine if this email is transactional/marketing
                $type = (isset($config['email_type'])) ? $config['email_type'] : 'transactional';

                if ('marketing' == $type) {
                    // Determine if this lead has received the email before
                    $leadIds = implode(",", [$leadCredentials['id']]);
                    $stats = $this->emailModel->getStatRepository()->checkContactsSentEmail($leadIds, $emailId);

                    if (empty($stats)) {
                        $emailSent    = $this->emailModel->sendEmail($email, $leadCredentials, $options);
                    }
                }

            }
        }

        return $event->setResult($emailSent);
    }
}<|MERGE_RESOLUTION|>--- conflicted
+++ resolved
@@ -38,15 +38,14 @@
     protected $emailModel;
 
     /**
-<<<<<<< HEAD
      * @var EmailModel
      */
     protected $messageQueueModel;
-=======
+
+    /**
      * @var EventModel
      */
     protected $campaignEventModel;
->>>>>>> 91e9a9a3
 
     /**
      * CampaignSubscriber constructor.
@@ -55,21 +54,12 @@
      * @param EmailModel $emailModel
      * @param EventModel $eventModel
      */
-<<<<<<< HEAD
-    public function __construct(MauticFactory $factory, LeadModel $leadModel, EmailModel $emailModel, MessageQueueModel $messageQueueModel)
-    {
-        $this->leadModel  = $leadModel;
-        $this->emailModel = $emailModel;
-        $this->messageQueueModel = $messageQueueModel;
-
-        parent::__construct($factory);
-=======
-    public function __construct(LeadModel $leadModel, EmailModel $emailModel, EventModel $eventModel)
+    public function __construct(LeadModel $leadModel, EmailModel $emailModel, EventModel $eventModel, MessageQueueModel $messageQueueModel)
     {
         $this->leadModel  = $leadModel;
         $this->emailModel = $emailModel;
         $this->campaignEventModel = $eventModel;
->>>>>>> 91e9a9a3
+        $this->messageQueueModel = $messageQueueModel;
     }
 
     /**
