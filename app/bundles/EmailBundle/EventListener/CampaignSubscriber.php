<?php
/**
 * @package     Mautic
 * @copyright   2014 Mautic Contributors. All rights reserved.
 * @author      Mautic
 * @link        http://mautic.org
 * @license     GNU/GPLv3 http://www.gnu.org/licenses/gpl-3.0.html
 */
namespace Mautic\EmailBundle\EventListener;

use Mautic\CampaignBundle\CampaignEvents;
use Mautic\CampaignBundle\Model\EventModel;
use Mautic\EmailBundle\Model\EmailModel;
use Mautic\CoreBundle\Model\MessageQueueModel;
use Mautic\LeadBundle\Entity\Lead;
use Mautic\CampaignBundle\Event\CampaignBuilderEvent;
use Mautic\CampaignBundle\Event\CampaignExecutionEvent;
use Mautic\CoreBundle\EventListener\CommonSubscriber;
use Mautic\EmailBundle\EmailEvents;
use Mautic\EmailBundle\Event\EmailOpenEvent;
use Mautic\LeadBundle\Model\LeadModel;

/**
 * Class CampaignSubscriber
 *
 * @package Mautic\EmailBundle\EventListener
 */
class CampaignSubscriber extends CommonSubscriber
{
    /**
     * @var LeadModel
     */
    protected $leadModel;

    /**
     * @var EmailModel
     */
    protected $emailModel;

    /**
     * @var EmailModel
     */
    protected $messageQueueModel;

    /**
<<<<<<< HEAD
=======
     * @var EventModel
     */
    protected $campaignEventModel;

    /**
>>>>>>> d4d631af
     * CampaignSubscriber constructor.
     *
     * @param LeadModel  $leadModel
     * @param EmailModel $emailModel
     * @param EventModel $eventModel
     */
<<<<<<< HEAD
    public function __construct(MauticFactory $factory, LeadModel $leadModel, EmailModel $emailModel, MessageQueueModel $messageQueueModel)
    {
        $this->leadModel  = $leadModel;
        $this->emailModel = $emailModel;
        $this->messageQueueModel = $messageQueueModel;

        parent::__construct($factory);
=======
    public function __construct(LeadModel $leadModel, EmailModel $emailModel, EventModel $eventModel, MessageQueueModel $messageQueueModel)
    {
        $this->leadModel  = $leadModel;
        $this->emailModel = $emailModel;
        $this->campaignEventModel = $eventModel;
        $this->messageQueueModel = $messageQueueModel;
>>>>>>> d4d631af
    }

    /**
     * @return array
     */
    static public function getSubscribedEvents()
    {
        return [
            CampaignEvents::CAMPAIGN_ON_BUILD         => ['onCampaignBuild', 0],
            EmailEvents::EMAIL_ON_OPEN                => ['onEmailOpen', 0],
            EmailEvents::ON_CAMPAIGN_TRIGGER_ACTION   => ['onCampaignTriggerAction', 0],
            EmailEvents::ON_CAMPAIGN_TRIGGER_DECISION => ['onCampaignTriggerDecision', 0]
        ];
    }

    /**
     * @param CampaignBuilderEvent $event
     */
    public function onCampaignBuild(CampaignBuilderEvent $event)
    {
        $trigger = [
            'label'             => 'mautic.email.campaign.event.open',
            'description'       => 'mautic.email.campaign.event.open_descr',
            'eventName'         => EmailEvents::ON_CAMPAIGN_TRIGGER_DECISION,
            'associatedActions' => ['email.send'],
        ];
        $event->addLeadDecision('email.open', $trigger);

        $action = [
            'label'           => 'mautic.email.campaign.event.send',
            'description'     => 'mautic.email.campaign.event.send_descr',
            'eventName'       => EmailEvents::ON_CAMPAIGN_TRIGGER_ACTION,
            'formType'        => 'emailsend_list',
            'formTypeOptions' => ['update_select' => 'campaignevent_properties_email', 'with_email_types' => true],
            'formTheme'       => 'MauticEmailBundle:FormTheme\EmailSendList'
        ];
        $event->addAction('email.send', $action);
    }

    /**
     * Trigger campaign event for opening of an email
     *
     * @param EmailOpenEvent $event
     */
    public function onEmailOpen(EmailOpenEvent $event)
    {
        $email = $event->getEmail();

        if ($email !== null) {
            $this->campaignEventModel->triggerEvent('email.open', $email, 'email', $email->getId());
        }
    }

    /**
     * @param CampaignExecutionEvent $event
     */
    public function onCampaignTriggerDecision(CampaignExecutionEvent $event)
    {
        $eventDetails = $event->getEventDetails();
        $eventParent  = $event->getEvent()['parent'];

        if ($eventDetails == null) {
            return $event->setResult(false);
        }

        //check to see if the parent event is a "send email" event and that it matches the current email opened
        if (!empty($eventParent) && $eventParent['type'] === 'email.send') {
            return $event->setResult($eventDetails->getId() === (int) $eventParent['properties']['email']);
        }

        return $event->setResult(false);
    }

    /**
     * @param CampaignExecutionEvent $event
     */
    public function onCampaignTriggerAction(CampaignExecutionEvent $event)
    {
        $emailSent       = false;
        $lead            = $event->getLead();
        $leadCredentials = ($lead instanceof Lead) ? $lead->getProfileFields() : $lead;
        $leadCredentials['owner_id'] = (
            ($lead instanceof Lead) && ($owner = $lead->getOwner())
        ) ? $owner->getId() : 0;

        if (!empty($leadCredentials['email'])) {
            $config  = $event->getConfig();
            $emailId = (int) $config['email'];

            $email = $this->emailModel->getEntity($emailId);

            $eventDetails = $event->getEventDetails();
            $options      = [
                'source'            => ['campaign', $eventDetails['campaign']['id']],
                'email_type'        => $config['email_type'],
                'email_attempts'    => $config['attempts'],
                'email_priority'    => $config['priority']
            ];
            $event->setChannel('email', $emailId);

            if ($email != null && $email->isPublished()) {
                // Determine if this email is transactional/marketing
                $type = (isset($config['email_type'])) ? $config['email_type'] : 'transactional';

                if ('marketing' == $type) {
                    // Determine if this lead has received the email before
                    $leadIds = implode(",", [$leadCredentials['id']]);
                    $stats = $this->emailModel->getStatRepository()->checkContactsSentEmail($leadIds, $emailId);

                    if (empty($stats)) {
                        $emailSent    = $this->emailModel->sendEmail($email, $leadCredentials, $options);
                    }
                }

            }
        }

        return $event->setResult($emailSent);
    }
}<|MERGE_RESOLUTION|>--- conflicted
+++ resolved
@@ -43,36 +43,23 @@
     protected $messageQueueModel;
 
     /**
-<<<<<<< HEAD
-=======
      * @var EventModel
      */
     protected $campaignEventModel;
 
     /**
->>>>>>> d4d631af
      * CampaignSubscriber constructor.
      *
      * @param LeadModel  $leadModel
      * @param EmailModel $emailModel
      * @param EventModel $eventModel
      */
-<<<<<<< HEAD
-    public function __construct(MauticFactory $factory, LeadModel $leadModel, EmailModel $emailModel, MessageQueueModel $messageQueueModel)
-    {
-        $this->leadModel  = $leadModel;
-        $this->emailModel = $emailModel;
-        $this->messageQueueModel = $messageQueueModel;
-
-        parent::__construct($factory);
-=======
     public function __construct(LeadModel $leadModel, EmailModel $emailModel, EventModel $eventModel, MessageQueueModel $messageQueueModel)
     {
         $this->leadModel  = $leadModel;
         $this->emailModel = $emailModel;
         $this->campaignEventModel = $eventModel;
         $this->messageQueueModel = $messageQueueModel;
->>>>>>> d4d631af
     }
 
     /**
