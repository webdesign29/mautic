<?php

/*
 * @copyright   2014 Mautic Contributors. All rights reserved
 * @author      Mautic
 *
 * @link        http://mautic.org
 *
 * @license     GNU/GPLv3 http://www.gnu.org/licenses/gpl-3.0.html
 */

namespace Mautic\EmailBundle\EventListener;

use Mautic\CampaignBundle\CampaignEvents;
use Mautic\CampaignBundle\Event\CampaignBuilderEvent;
use Mautic\CampaignBundle\Event\CampaignExecutionEvent;
use Mautic\CampaignBundle\Model\EventModel;
use Mautic\ChannelBundle\Model\MessageQueueModel;
use Mautic\CoreBundle\EventListener\CommonSubscriber;
use Mautic\CoreBundle\Form\DataTransformer\ArrayStringTransformer;
use Mautic\EmailBundle\EmailEvents;
use Mautic\EmailBundle\Event\EmailOpenEvent;
use Mautic\EmailBundle\Model\EmailModel;
use Mautic\LeadBundle\Entity\Lead;
use Mautic\LeadBundle\Model\LeadModel;

/**
 * Class CampaignSubscriber.
 */
class CampaignSubscriber extends CommonSubscriber
{
    /**
     * @var LeadModel
     */
    protected $leadModel;

    /**
     * @var EmailModel
     */
    protected $emailModel;

    /**
     * @var EmailModel
     */
    protected $messageQueueModel;

    /**
     * @var EventModel
     */
    protected $campaignEventModel;

    /**
     * CampaignSubscriber constructor.
     *
     * @param LeadModel         $leadModel
     * @param EmailModel        $emailModel
     * @param EventModel        $eventModel
     * @param MessageQueueModel $messageQueueModel
     */
    public function __construct(
        LeadModel $leadModel,
        EmailModel $emailModel,
        EventModel $eventModel,
        MessageQueueModel $messageQueueModel
    ) {
        $this->leadModel          = $leadModel;
        $this->emailModel         = $emailModel;
        $this->campaignEventModel = $eventModel;
        $this->messageQueueModel  = $messageQueueModel;
    }

    /**
     * @return array
     */
    public static function getSubscribedEvents()
    {
        return [
            CampaignEvents::CAMPAIGN_ON_BUILD       => ['onCampaignBuild', 0],
            EmailEvents::EMAIL_ON_OPEN              => ['onEmailOpen', 0],
            EmailEvents::ON_CAMPAIGN_TRIGGER_ACTION => [
                ['onCampaignTriggerActionSendEmailToContact', 0],
                ['onCampaignTriggerActionSendEmailToUser', 1],
            ],
            EmailEvents::ON_CAMPAIGN_TRIGGER_DECISION => ['onCampaignTriggerDecision', 0],
        ];
    }

    /**
     * @param CampaignBuilderEvent $event
     */
    public function onCampaignBuild(CampaignBuilderEvent $event)
    {
        $event->addDecision(
            'email.open',
            [
                'label'                  => 'mautic.email.campaign.event.open',
                'description'            => 'mautic.email.campaign.event.open_descr',
                'eventName'              => EmailEvents::ON_CAMPAIGN_TRIGGER_DECISION,
                'connectionRestrictions' => [
                    'source' => [
                        'action' => [
                            'email.send',
                        ],
                    ],
                ],
            ]
        );

        $event->addDecision(
            'email.click',
            [
                'label'                  => 'mautic.email.campaign.event.click',
                'description'            => 'mautic.email.campaign.event.click_descr',
                'eventName'              => EmailEvents::ON_CAMPAIGN_TRIGGER_DECISION,
                'formType'               => 'email_click_decision',
                'connectionRestrictions' => [
                    'source' => [
                        'action' => [
                            'email.send',
                        ],
                    ],
                ],
            ]
        );

        $event->addAction(
            'email.send',
            [
                'label'           => 'mautic.email.campaign.event.send',
                'description'     => 'mautic.email.campaign.event.send_descr',
                'eventName'       => EmailEvents::ON_CAMPAIGN_TRIGGER_ACTION,
                'formType'        => 'emailsend_list',
                'formTypeOptions' => ['update_select' => 'campaignevent_properties_email', 'with_email_types' => true],
                'formTheme'       => 'MauticEmailBundle:FormTheme\EmailSendList',
                'channel'         => 'email',
                'channelIdField'  => 'email',
            ]
        );

        $event->addAction(
            'email.send.to.user',
            [
                'label'          => 'mautic.email.campaign.event.send.to.user',
                'description'    => 'mautic.email.campaign.event.send.to.user_descr',
                'eventName'      => EmailEvents::ON_CAMPAIGN_TRIGGER_ACTION,
                'formType'       => 'email_to_user',
                'formTheme'      => 'MauticEmailBundle:FormTheme\EmailSendList',
                'channel'        => 'email',
                'channelIdField' => 'email',
            ]
        );
    }

    /**
     * Trigger campaign event for opening of an email.
     *
     * @param EmailOpenEvent $event
     */
    public function onEmailOpen(EmailOpenEvent $event)
    {
        $email = $event->getEmail();

        if ($email !== null) {
            $this->campaignEventModel->triggerEvent('email.open', $email, 'email', $email->getId());
        }
    }

    /**
     * @param CampaignExecutionEvent $event
     */
    public function onCampaignTriggerDecision(CampaignExecutionEvent $event)
    {
        $eventDetails = $event->getEventDetails();
        $eventParent  = $event->getEvent()['parent'];
        $eventConfig  = $event->getConfig();
        if ($eventDetails == null) {
            return $event->setResult(false);
        }
        //check to see if the parent event is a "send email" event and that it matches the current email opened or clicked
        if (!empty($eventParent) && $eventParent['type'] === 'email.send') {
            // click decision
            if ($event->checkContext('email.click')) {
                $hit = $eventDetails;
                if ($eventDetails->getEmail()->getId() == (int) $eventParent['properties']['email']) {
                    if (!empty($eventConfig['urls']['list'])) {
                        $limitToUrl = $eventConfig['urls']['list'];
                        foreach ($limitToUrl as $url) {
                            if (preg_match('/'.$url.'/i', $hit->getUrl())) {
                                return $event->setResult(true);
                            }
                        }
                    } else {
                        return $event->setResult(true);
                    }
                }

                return $event->setResult(false);
            } elseif ($event->checkContext('email.open')) {
                // open decision
                return $event->setResult($eventDetails->getId() === (int) $eventParent['properties']['email']);
            }
        }

        return $event->setResult(false);
    }

    /**
     * Triggers the action which sends email to contact.
     *
     * @param CampaignExecutionEvent $event
     *
     * @return CampaignExecutionEvent|null
     */
    public function onCampaignTriggerActionSendEmailToContact(CampaignExecutionEvent $event)
    {
        if (!$event->checkContext('email.send')) {
            return;
        }
<<<<<<< HEAD

        $leadCredentials = $event->getLeadFields();

        if (empty($leadCredentials['email'])) {
            return $event->setFailed('Contact does not have an email');
        }

        $config  = $event->getConfig();
        $emailId = (int) $config['email'];
        $email   = $this->emailModel->getEntity($emailId);

        if (!$email || !$email->isPublished()) {
            return $event->setFailed('Email not found or published');
        }

        $emailSent = false;
        $type      = (isset($config['email_type'])) ? $config['email_type'] : 'transactional';
        $options   = [
            'source'         => ['campaign.event', $event->getEvent()['id']],
            'email_attempts' => (isset($config['attempts'])) ? $config['attempts'] : 3,
            'email_priority' => (isset($config['priority'])) ? $config['priority'] : 2,
            'email_type'     => $type,
            'return_errors'  => true,
            'dnc_as_error'   => true,
        ];

        $event->setChannel('email', $emailId);

        // Determine if this email is transactional/marketing
        $stats = [];
        if ('marketing' == $type) {
            // Determine if this lead has received the email before
            $leadIds   = implode(',', [$leadCredentials['id']]);
            $stats     = $this->emailModel->getStatRepository()->checkContactsSentEmail($leadIds, $emailId);
            $emailSent = true; // Assume it was sent to prevent the campaign event from getting rescheduled over and over
        }

        if (empty($stats)) {
            $emailSent = $this->emailModel->sendEmail($email, $leadCredentials, $options);
        }

        if (is_array($emailSent)) {
            $errors = implode('<br />', $emailSent);

            // Add to the metadata of the failed event
            $emailSent = [
                'result' => false,
                'errors' => $errors,
            ];
        } elseif (true !== $emailSent) {
            $emailSent = [
                'result' => false,
                'errors' => $emailSent,
            ];
        }

        return $event->setResult($emailSent);
=======

        $leadCredentials = $event->getLeadFields();

        if (empty($leadCredentials['email'])) {
            return $event->setFailed('Contact does not have an email');
        }

        $config  = $event->getConfig();
        $emailId = (int) $config['email'];
        $email   = $this->emailModel->getEntity($emailId);

        if (!$email || !$email->isPublished()) {
            return $event->setFailed('Email not found or published');
        }

        $emailSent = false;
        $type      = (isset($config['email_type'])) ? $config['email_type'] : 'transactional';
        $options   = [
            'source'         => ['campaign.event', $event->getEvent()['id']],
            'email_attempts' => (isset($config['attempts'])) ? $config['attempts'] : 3,
            'email_priority' => (isset($config['priority'])) ? $config['priority'] : 2,
            'email_type'     => $type,
            'return_errors'  => true,
            'dnc_as_error'   => true,
        ];

        $event->setChannel('email', $emailId);

        // Determine if this email is transactional/marketing
        $stats = [];
        if ('marketing' == $type) {
            // Determine if this lead has received the email before
            $leadIds   = implode(',', [$leadCredentials['id']]);
            $stats     = $this->emailModel->getStatRepository()->checkContactsSentEmail($leadIds, $emailId);
            $emailSent = true; // Assume it was sent to prevent the campaign event from getting rescheduled over and over
        }

        if (empty($stats)) {
            $emailSent = $this->emailModel->sendEmail($email, $leadCredentials, $options);
        }

        if (is_array($emailSent)) {
            $errors = implode('<br />', $emailSent);

            // Add to the metadata of the failed event
            $emailSent = [
                'result' => false,
                'errors' => $errors,
            ];
        } elseif (true !== $emailSent) {
            $emailSent = [
                'result' => false,
                'errors' => $emailSent,
            ];
        }

        return $event->setResult($emailSent);
    }

    /**
     * Triggers the action which sends email to user, contact owner or specified email addresses.
     *
     * @param CampaignExecutionEvent $event
     *
     * @return CampaignExecutionEvent|null
     */
    public function onCampaignTriggerActionSendEmailToUser(CampaignExecutionEvent $event)
    {
        if (!$event->checkContext('email.send.to.user')) {
            return;
        }

        $config  = $event->getConfig();
        $emailId = (int) $config['useremail']['email'];
        $email   = $this->emailModel->getEntity($emailId);

        if (!$email || !$email->isPublished()) {
            $event->setFailed('Email not found or published');

            return;
        }

        $transformer     = new ArrayStringTransformer();
        $leadCredentials = $event->getLeadFields();
        $toOwner         = empty($config['to_owner']) ? false : $config['to_owner'];
        $ownerId         = empty($leadCredentials['owner_id']) ? null : $leadCredentials['owner_id'];
        $userIds         = empty($config['user_id']) ? [] : $config['user_id'];
        $to              = empty($config['to']) ? [] : $transformer->reverseTransform($config['to']);
        $cc              = empty($config['cc']) ? [] : $transformer->reverseTransform($config['cc']);
        $bcc             = empty($config['bcc']) ? [] : $transformer->reverseTransform($config['bcc']);
        $users           = $this->transformToUserIds($userIds, $ownerId);
        $idHash          = 'xxxxxxxxxxxxxx'; // bogus ID since it goes to users, not contacts
        $tokens          = $this->emailModel->dispatchEmailSendEvent($email, $leadCredentials, $idHash)->getTokens();
        $errors          = $this->emailModel->sendEmailToUser($email, $users, $leadCredentials, $tokens, [], false, $to, $cc, $bcc);

        if ($errors) {
            $event->setFailed(implode(', ', $errors));
        }

        return $event->setResult(empty($errors));
    }

    /**
     * Transform user IDs and owner ID in format we get them from the campaign
     * event form to the format the sendEmailToUser expects it.
     * The owner ID will be added only if it's not already present in the user IDs array.
     *
     * @param array $userIds
     * @param int   $ownerId
     *
     * @return array
     */
    public function transformToUserIds(array $userIds, $ownerId)
    {
        $users = [];

        if ($userIds) {
            foreach ($userIds as $userId) {
                $users[] = ['id' => $userId];
            }
        }

        if ($ownerId && !in_array($ownerId, $userIds)) {
            $users[] = ['id' => $ownerId];
        }

        return $users;
>>>>>>> 6d29b197
    }

    /**
     * Triggers the action which sends email to user, contact owner or specified email addresses.
     *
     * @param CampaignExecutionEvent $event
     *
     * @return CampaignExecutionEvent|null
     */
    public function onCampaignTriggerActionSendEmailToUser(CampaignExecutionEvent $event)
    {
        if (!$event->checkContext('email.send.to.user')) {
            return;
        }

        $config  = $event->getConfig();
        $emailId = (int) $config['useremail']['email'];
        $email   = $this->emailModel->getEntity($emailId);

        if (!$email || !$email->isPublished()) {
            $event->setFailed('Email not found or published');

            return;
        }

        $transformer     = new ArrayStringTransformer();
        $leadCredentials = $event->getLeadFields();
        $toOwner         = empty($config['to_owner']) ? false : $config['to_owner'];
        $ownerId         = empty($leadCredentials['owner_id']) ? null : $leadCredentials['owner_id'];
        $userIds         = empty($config['user_id']) ? [] : $config['user_id'];
        $to              = empty($config['to']) ? [] : $transformer->reverseTransform($config['to']);
        $cc              = empty($config['cc']) ? [] : $transformer->reverseTransform($config['cc']);
        $bcc             = empty($config['bcc']) ? [] : $transformer->reverseTransform($config['bcc']);
        $users           = $this->transformToUserIds($userIds, $ownerId);
        $idHash          = 'xxxxxxxxxxxxxx'; // bogus ID since it goes to users, not contacts
        $tokens          = $this->emailModel->dispatchEmailSendEvent($email, $leadCredentials, $idHash)->getTokens();
        $errors          = $this->emailModel->sendEmailToUser($email, $users, $leadCredentials, $tokens, [], false, $to, $cc, $bcc);

        if ($errors) {
            $event->setFailed(implode(', ', $errors));
        }

        return $event->setResult(empty($errors));
    }

    /**
     * Transform user IDs and owner ID in format we get them from the campaign
     * event form to the format the sendEmailToUser expects it.
     * The owner ID will be added only if it's not already present in the user IDs array.
     *
     * @param array $userIds
     * @param int   $ownerId
     *
     * @return array
     */
    public function transformToUserIds(array $userIds, $ownerId)
    {
        $users = [];

        if ($userIds) {
            foreach ($userIds as $userId) {
                $users[] = ['id' => $userId];
            }
        }

        if ($ownerId && !in_array($ownerId, $userIds)) {
            $users[] = ['id' => $ownerId];
        }

        return $users;
    }
}<|MERGE_RESOLUTION|>--- conflicted
+++ resolved
@@ -216,65 +216,6 @@
         if (!$event->checkContext('email.send')) {
             return;
         }
-<<<<<<< HEAD
-
-        $leadCredentials = $event->getLeadFields();
-
-        if (empty($leadCredentials['email'])) {
-            return $event->setFailed('Contact does not have an email');
-        }
-
-        $config  = $event->getConfig();
-        $emailId = (int) $config['email'];
-        $email   = $this->emailModel->getEntity($emailId);
-
-        if (!$email || !$email->isPublished()) {
-            return $event->setFailed('Email not found or published');
-        }
-
-        $emailSent = false;
-        $type      = (isset($config['email_type'])) ? $config['email_type'] : 'transactional';
-        $options   = [
-            'source'         => ['campaign.event', $event->getEvent()['id']],
-            'email_attempts' => (isset($config['attempts'])) ? $config['attempts'] : 3,
-            'email_priority' => (isset($config['priority'])) ? $config['priority'] : 2,
-            'email_type'     => $type,
-            'return_errors'  => true,
-            'dnc_as_error'   => true,
-        ];
-
-        $event->setChannel('email', $emailId);
-
-        // Determine if this email is transactional/marketing
-        $stats = [];
-        if ('marketing' == $type) {
-            // Determine if this lead has received the email before
-            $leadIds   = implode(',', [$leadCredentials['id']]);
-            $stats     = $this->emailModel->getStatRepository()->checkContactsSentEmail($leadIds, $emailId);
-            $emailSent = true; // Assume it was sent to prevent the campaign event from getting rescheduled over and over
-        }
-
-        if (empty($stats)) {
-            $emailSent = $this->emailModel->sendEmail($email, $leadCredentials, $options);
-        }
-
-        if (is_array($emailSent)) {
-            $errors = implode('<br />', $emailSent);
-
-            // Add to the metadata of the failed event
-            $emailSent = [
-                'result' => false,
-                'errors' => $errors,
-            ];
-        } elseif (true !== $emailSent) {
-            $emailSent = [
-                'result' => false,
-                'errors' => $emailSent,
-            ];
-        }
-
-        return $event->setResult($emailSent);
-=======
 
         $leadCredentials = $event->getLeadFields();
 
@@ -402,76 +343,5 @@
         }
 
         return $users;
->>>>>>> 6d29b197
-    }
-
-    /**
-     * Triggers the action which sends email to user, contact owner or specified email addresses.
-     *
-     * @param CampaignExecutionEvent $event
-     *
-     * @return CampaignExecutionEvent|null
-     */
-    public function onCampaignTriggerActionSendEmailToUser(CampaignExecutionEvent $event)
-    {
-        if (!$event->checkContext('email.send.to.user')) {
-            return;
-        }
-
-        $config  = $event->getConfig();
-        $emailId = (int) $config['useremail']['email'];
-        $email   = $this->emailModel->getEntity($emailId);
-
-        if (!$email || !$email->isPublished()) {
-            $event->setFailed('Email not found or published');
-
-            return;
-        }
-
-        $transformer     = new ArrayStringTransformer();
-        $leadCredentials = $event->getLeadFields();
-        $toOwner         = empty($config['to_owner']) ? false : $config['to_owner'];
-        $ownerId         = empty($leadCredentials['owner_id']) ? null : $leadCredentials['owner_id'];
-        $userIds         = empty($config['user_id']) ? [] : $config['user_id'];
-        $to              = empty($config['to']) ? [] : $transformer->reverseTransform($config['to']);
-        $cc              = empty($config['cc']) ? [] : $transformer->reverseTransform($config['cc']);
-        $bcc             = empty($config['bcc']) ? [] : $transformer->reverseTransform($config['bcc']);
-        $users           = $this->transformToUserIds($userIds, $ownerId);
-        $idHash          = 'xxxxxxxxxxxxxx'; // bogus ID since it goes to users, not contacts
-        $tokens          = $this->emailModel->dispatchEmailSendEvent($email, $leadCredentials, $idHash)->getTokens();
-        $errors          = $this->emailModel->sendEmailToUser($email, $users, $leadCredentials, $tokens, [], false, $to, $cc, $bcc);
-
-        if ($errors) {
-            $event->setFailed(implode(', ', $errors));
-        }
-
-        return $event->setResult(empty($errors));
-    }
-
-    /**
-     * Transform user IDs and owner ID in format we get them from the campaign
-     * event form to the format the sendEmailToUser expects it.
-     * The owner ID will be added only if it's not already present in the user IDs array.
-     *
-     * @param array $userIds
-     * @param int   $ownerId
-     *
-     * @return array
-     */
-    public function transformToUserIds(array $userIds, $ownerId)
-    {
-        $users = [];
-
-        if ($userIds) {
-            foreach ($userIds as $userId) {
-                $users[] = ['id' => $userId];
-            }
-        }
-
-        if ($ownerId && !in_array($ownerId, $userIds)) {
-            $users[] = ['id' => $ownerId];
-        }
-
-        return $users;
     }
 }