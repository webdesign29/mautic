--- conflicted
+++ resolved
@@ -98,14 +98,8 @@
     {
         $email = $event->getEmail();
 
-<<<<<<< HEAD
-        if ($email !== null)
-        {
-            $this->factory->getModel('campaign.event')->triggerEvent('email.open', $email, 'email.open' . $email->getId());
-=======
         if ($email !== null) {
             $this->factory->getModel('campaign.event')->triggerEvent('email.open', $email, 'email', $email->getId());
->>>>>>> 7e2e2484
         }
     }
 
