<?php

/*
 * @copyright   2015 Mautic Contributors. All rights reserved
 * @author      Mautic
 *
 * @link        http://mautic.org
 *
 * @license     GNU/GPLv3 http://www.gnu.org/licenses/gpl-3.0.html
 */

namespace Mautic\EmailBundle\EventListener;

use Mautic\CoreBundle\Event\TokenReplacementEvent;
use Mautic\CoreBundle\EventListener\CommonSubscriber;
use Mautic\EmailBundle\EmailEvents;
use Mautic\EmailBundle\Entity\Email;
use Mautic\EmailBundle\Event\EmailSendEvent;
use Mautic\LeadBundle\Entity\Lead;

/**
 * Class TokenSubscriber.
 */
class TokenSubscriber extends CommonSubscriber
{
    /**
     * {@inheritdoc}
     */
    public static function getSubscribedEvents()
    {
        return [
            EmailEvents::EMAIL_ON_SEND     => ['decodeTokens', 254],
            EmailEvents::EMAIL_ON_DISPLAY  => ['decodeTokens', 254],
            EmailEvents::TOKEN_REPLACEMENT => ['onTokenReplacement', 254],
        ];
    }

    /**
     * @param EmailSendEvent $event
     */
    public function decodeTokens(EmailSendEvent $event)
    {
        // Find and replace encoded tokens for trackable URL conversion
        $content = $event->getContent();
        $content = preg_replace('/(%7B)(.*?)(%7D)/i', '{$2}', $content, -1, $count);
        $event->setContent($content);

        if ($plainText = $event->getPlainText()) {
            $plainText = preg_replace('/(%7B)(.*?)(%7D)/i', '{$2}', $plainText);
            $event->setPlainText($plainText);
        }

        $lead                  = $event->getLead();
        $email                 = $event->getEmail();
        $tokens                = $event->getTokens();
        $dynamicContentAsArray = $email instanceof Email ? $email->getDynamicContent() : null;

        if (!empty($dynamicContentAsArray)) {
            $tokenEvent = new TokenReplacementEvent(null, $lead, ['tokens' => $tokens, 'lead' => null, 'dynamicContent' => $dynamicContentAsArray]);
            $this->dispatcher->dispatch(EmailEvents::TOKEN_REPLACEMENT, $tokenEvent);
            $event->addTokens($tokenEvent->getTokens());
        }
    }

    /**
     * @param TokenReplacementEvent $event
     */
    public function onTokenReplacement(TokenReplacementEvent $event)
    {
        $clickthrough = $event->getClickthrough();

        if (!array_key_exists('dynamicContent', $clickthrough)) {
            return;
        }

        $lead      = $event->getLead();
        $tokens    = $clickthrough['tokens'];
        $tokenData = $clickthrough['dynamicContent'];

        if ($lead instanceof Lead) {
            $lead = $lead->getProfileFields();
        }

        foreach ($tokenData as $data) {
            // Default content
            $filterContent = $data['content'];

            foreach ($data['filters'] as $filter) {
                if ($this->matchFilterForLead($filter['filters'], $lead)) {
                    $filterContent = $filter['content'];
                }
            }

            // Replace lead tokens in dynamic content (but no recurrence on dynamic content to avoid infinite loop)
            $emailSendEvent = new EmailSendEvent(
                null,
                [
                    'content' => $filterContent,
                    'email'   => null,
                    'idHash'  => null,
                    'tokens'  => $tokens,
                    'lead'    => $lead,
                ]
            );
            $this->dispatcher->dispatch(EmailEvents::EMAIL_ON_DISPLAY, $emailSendEvent);
            $untokenizedContent = $emailSendEvent->getContent(true);

            $event->addToken('{dynamiccontent="'.$data['tokenName'].'"}', $untokenizedContent);
        }
    }

    /**
     * @param array $filter
     * @param array $lead
     *
     * @return bool
     */
    private function matchFilterForLead(array $filter, array $lead)
    {
        $groups   = [];
        $groupNum = 0;

        foreach ($filter as $key => $data) {
            $isCompanyField = (strpos($data['field'], 'company') === 0 && $data['field'] !== 'company');
            $primaryCompany = ($isCompanyField && !empty($lead['companies'])) ? $lead['companies'][0] : null;

            if (!array_key_exists($data['field'], $lead) && !$isCompanyField) {
                continue;
            }

            /*
             * Split the filters into groups based on the glue.
             * The first filter and any filters whose glue is
             * "or" will start a new group.
             */
            if ($groupNum === 0 || $data['glue'] === 'or') {
                ++$groupNum;
                $groups[$groupNum] = null;
            }

            /*
             * If the group has been marked as false, there
             * is no need to continue checking the others
             * in the group.
             */
            if ($groups[$groupNum] === false) {
                continue;
            }

<<<<<<< HEAD
            $leadVal   = ($isCompanyField ? $primaryCompany[$data['field']] : $lead[$data['field']]);
            $filterVal = $data['filter'];

=======
            /*
             * If we are checking the first filter in a group
             * assume that the group will not match.
             */
            if ($groups[$groupNum] === null) {
                $groups[$groupNum] = false;
            }

            $leadVal   = ($isCompanyField ? $primaryCompany[$data['field']] : $lead[$data['field']]);
            $filterVal = $data['filter'];

            switch ($data['type']) {
                case 'boolean':
                    if ($leadVal !== null) {
                        $leadVal = (bool) $leadVal;
                    }

                    if ($filterVal !== null) {
                        $filterVal = (bool) $filterVal;
                    }
                    break;
                case 'date':
                    if (!$leadVal instanceof \DateTime) {
                        $leadVal = new \DateTime($leadVal);
                    }

                    if (!$filterVal instanceof \DateTime) {
                        $filterVal = new \DateTime($filterVal);
                    }
                    break;
                case 'datetime':
                case 'time':
                    $leadValCount   = substr_count($leadVal, ':');
                    $filterValCount = substr_count($filterVal, ':');

                    if ($leadValCount === 2 && $filterValCount === 1) {
                        $filterVal .= ':00';
                    }
                    break;
                case 'multiselect':
                    if (!is_array($leadVal)) {
                        $leadVal = explode('|', $leadVal);
                    }

                    if (!is_array($filterVal)) {
                        $filterVal = explode('|', $filterVal);
                    }
                    break;
                case 'number':
                    $leadVal   = (int) $leadVal;
                    $filterVal = (int) $filterVal;
                    break;
                case 'select':
                default:
                    if (is_numeric($leadVal)) {
                        $leadVal   = (int) $leadVal;
                        $filterVal = (int) $filterVal;
                    }
                    break;
            }

>>>>>>> df868f89
            switch ($data['operator']) {
                case '=':
                    $groups[$groupNum] = $leadVal == $filterVal;
                    break;
                case '!=':
                    $groups[$groupNum] = $leadVal != $filterVal;
                    break;
                case 'gt':
                    $groups[$groupNum] = $leadVal > $filterVal;
                    break;
                case 'gte':
                    $groups[$groupNum] = $leadVal >= $filterVal;
                    break;
                case 'lt':
                    $groups[$groupNum] = $leadVal < $filterVal;
                    break;
                case 'lte':
                    $groups[$groupNum] = $leadVal <= $filterVal;
                    break;
                case 'empty':
                    $groups[$groupNum] = empty($leadVal);
                    break;
                case '!empty':
                    $groups[$groupNum] = !empty($leadVal);
                    break;
                case 'like':
                    $groups[$groupNum] = strpos($leadVal, $filterVal) !== false;
                    break;
                case '!like':
                    $groups[$groupNum] = strpos($leadVal, $filterVal) === false;
                    break;
                case 'in':
                    foreach ($leadVal as $k => $v) {
                        if (in_array($v, $filterVal)) {
                            $groups[$groupNum] = true;
                            // Break once we find a match
                            break;
                        }
                    }
                    break;
                case '!in':
                    $leadValNotMatched = true;

                    foreach ($leadVal as $k => $v) {
                        if (in_array($v, $filterVal)) {
                            $leadValNotMatched = false;
                            // Break once we find a match
                            break;
                        }
                    }

                    $groups[$groupNum] = $leadValNotMatched;
                    break;
                case 'regexp':
                    $groups[$groupNum] = preg_match('/'.$filterVal.'/i', $leadVal) === 1;
                    break;
                case '!regexp':
                    $groups[$groupNum] = preg_match('/'.$filterVal.'/i', $leadVal) !== 1;
                    break;
            }
        }

        return in_array(true, $groups);
    }
}<|MERGE_RESOLUTION|>--- conflicted
+++ resolved
@@ -147,11 +147,6 @@
                 continue;
             }
 
-<<<<<<< HEAD
-            $leadVal   = ($isCompanyField ? $primaryCompany[$data['field']] : $lead[$data['field']]);
-            $filterVal = $data['filter'];
-
-=======
             /*
              * If we are checking the first filter in a group
              * assume that the group will not match.
@@ -213,7 +208,6 @@
                     break;
             }
 
->>>>>>> df868f89
             switch ($data['operator']) {
                 case '=':
                     $groups[$groupNum] = $leadVal == $filterVal;
