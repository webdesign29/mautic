--- conflicted
+++ resolved
@@ -474,8 +474,6 @@
             );
         }
 
-<<<<<<< HEAD
-=======
         $builder->add(
             'dynamicContent',
             CollectionType::class,
@@ -490,7 +488,6 @@
             ]
         );
 
->>>>>>> a57d9ce7
         if (!empty($options['action'])) {
             $builder->setAction($options['action']);
         }
