--- conflicted
+++ resolved
@@ -105,13 +105,6 @@
                 ]
             );
 
-<<<<<<< HEAD
-            if (isset($options['data']['email'])) {
-                $email = $options['data']['email'];
-            }
-
-=======
->>>>>>> 87c91ffb
             // create button edit email
             $windowUrlEdit = $this->factory->getRouter()->generate(
                 'mautic_email_action',
