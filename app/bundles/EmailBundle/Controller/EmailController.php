<?php
/**
 * @package     Mautic
 * @copyright   2014 Mautic Contributors. All rights reserved.
 * @author      Mautic
 * @link        http://mautic.org
 * @license     GNU/GPLv3 http://www.gnu.org/licenses/gpl-3.0.html
 */

namespace Mautic\EmailBundle\Controller;

use Mautic\CoreBundle\Controller\FormController;
use Mautic\CoreBundle\Helper\BuilderTokenHelper;
use Mautic\CoreBundle\Helper\EmojiHelper;
use Mautic\CoreBundle\Helper\InputHelper;
use Mautic\EmailBundle\EmailEvents;
use Mautic\EmailBundle\Event\EmailSendEvent;
use Symfony\Component\HttpFoundation\Response;

class EmailController extends FormController
{

    /**
     * @param int $page
     *
     * @return JsonResponse|\Symfony\Component\HttpFoundation\Response
     */
    public function indexAction($page = 1)
    {
        $model = $this->factory->getModel('email');

        //set some permissions
        $permissions = $this->factory->getSecurity()->isGranted(
            array(
                'email:emails:viewown',
                'email:emails:viewother',
                'email:emails:create',
                'email:emails:editown',
                'email:emails:editother',
                'email:emails:deleteown',
                'email:emails:deleteother',
                'email:emails:publishown',
                'email:emails:publishother'
            ),
            "RETURN_ARRAY"
        );

        if (!$permissions['email:emails:viewown'] && !$permissions['email:emails:viewother']) {
            return $this->accessDenied();
        }

        if ($this->request->getMethod() == 'POST') {
            $this->setListFilters();
        }

        $session = $this->factory->getSession();

        $listFilters = array(
            'filters'      => array(
                'multiple' => true
            ),
        );

        // Reset available groups
        $listFilters['filters']['groups'] = array();

        //set limits
        $limit = $session->get('mautic.email.limit', $this->factory->getParameter('default_pagelimit'));
        $start = ($page === 1) ? 0 : (($page - 1) * $limit);
        if ($start < 0) {
            $start = 0;
        }

        $search  = $this->request->get('search', $session->get('mautic.email.filter', ''));
        $session->set('mautic.email.filter', $search);

        $filter = array(
            'string' => $search,
            'force'  => array(
                array('column' => 'e.variantParent', 'expr' => 'isNull')
            )
        );
        if (!$permissions['email:emails:viewother']) {
            $filter['force'][] =
                array('column' => 'e.createdBy', 'expr' => 'eq', 'value' => $this->factory->getUser()->getId());
        }

        //retrieve a list of categories
        $listFilters['filters']['groups']['mautic.core.filter.categories'] = array(
            'options'  => $this->factory->getModel('category')->getLookupResults('email', '', 0),
            'prefix'   => 'category'
        );

        //retrieve a list of Lead Lists
        $listFilters['filters']['groups']['mautic.core.filter.lists'] = array(
            'options'  => $this->factory->getModel('lead.list')->getUserLists(),
            'prefix'   => 'list'
        );

        //retrieve a list of themes
        $listFilters['filters']['groups']['mautic.core.filter.themes'] = array(
            'options'  => $this->factory->getInstalledThemes('email'),
            'prefix'   => 'theme'
        );

        $currentFilters = $session->get('mautic.email.list_filters', array());
        $updatedFilters = $this->request->get('filters', false);

        if ($updatedFilters) {
            // Filters have been updated

            // Parse the selected values
            $newFilters     = array();
            $updatedFilters = json_decode($updatedFilters, true);

            if ($updatedFilters) {
                foreach ($updatedFilters as $updatedFilter) {
                    list($clmn, $fltr) = explode(':', $updatedFilter);

                    $newFilters[$clmn][] = $fltr;
                }

                $currentFilters = $newFilters;
            } else {
                $currentFilters = array();
            }
        }
        $session->set('mautic.email.list_filters', $currentFilters);

        if (!empty($currentFilters)) {
            $listIds = $catIds = $templates = array();
            foreach ($currentFilters as $type => $typeFilters) {
                switch ($type) {
                    case 'list':
                        $key = 'lists';
                        break;
                    case 'category':
                        $key = 'categories';
                        break;
                    case 'theme':
                        $key = 'themes';
                        break;
                }

                $listFilters['filters']['groups']['mautic.core.filter.' . $key]['values'] = $typeFilters;

                foreach ($typeFilters as $fltr) {
                    switch ($type) {
                        case 'list':
                            $listIds[] = (int) $fltr;
                            break;
                        case 'category':
                            $catIds[] = (int) $fltr;
                            break;
                        case 'theme':
                            $templates[] = $fltr;
                            break;
                    }
                }
            }

            if (!empty($listIds)) {
                $filter['force'][] = array('column' => 'l.id', 'expr' => 'in', 'value' => $listIds);
            }

            if (!empty($catIds)) {
                $filter['force'][] = array('column' => 'c.id', 'expr' => 'in', 'value' => $catIds);
            }

            if (!empty($templates)) {
                $filter['force'][] = array('column' => 'e.template', 'expr' => 'in', 'value' => $templates);
            }
        }

        $orderBy    = $session->get('mautic.email.orderby', 'e.subject');
        $orderByDir = $session->get('mautic.email.orderbydir', 'DESC');

        $emails = $model->getEntities(
            array(
                'start'      => $start,
                'limit'      => $limit,
                'filter'     => $filter,
                'orderBy'    => $orderBy,
                'orderByDir' => $orderByDir
            )
        );

        $count = count($emails);
        if ($count && $count < ($start + 1)) {
            //the number of entities are now less then the current page so redirect to the last page
            if ($count === 1) {
                $lastPage = 1;
            } else {
                $lastPage = (floor($count / $limit)) ?: 1;
            }

            $session->set('mautic.email.page', $lastPage);
            $returnUrl = $this->generateUrl('mautic_email_index', array('page' => $lastPage));

            return $this->postActionRedirect(
                array(
                    'returnUrl'       => $returnUrl,
                    'viewParameters'  => array('page' => $lastPage),
                    'contentTemplate' => 'MauticEmailBundle:Email:index',
                    'passthroughVars' => array(
                        'activeLink'    => '#mautic_email_index',
                        'mauticContent' => 'email'
                    )
                )
            );
        }
        $session->set('mautic.email.page', $page);

        return $this->delegateView(
            array(
                'viewParameters'  =>  array(
                    'searchValue' => $search,
                    'filters'     => $listFilters,
                    'items'       => $emails,
                    'totalItems'  => $count,
                    'page'        => $page,
                    'limit'       => $limit,
                    'tmpl'        => $this->request->get('tmpl', 'index'),
                    'permissions' => $permissions,
                    'model'       => $model,
                    'security'    => $this->factory->getSecurity(),
                ),
                'contentTemplate' => 'MauticEmailBundle:Email:list.html.php',
                'passthroughVars' => array(
                    'activeLink'    => '#mautic_email_index',
                    'mauticContent' => 'email',
                    'route'         => $this->generateUrl('mautic_email_index', array('page' => $page))
                )
            )
        );
    }

    /**
     * Loads a specific form into the detailed panel
     *
     * @param $objectId
     *
     * @return \Symfony\Component\HttpFoundation\JsonResponse|\Symfony\Component\HttpFoundation\Response
     */
    public function viewAction($objectId)
    {
        /** @var \Mautic\EmailBundle\Model\EmailModel $model */
        $model    = $this->factory->getModel('email');
        $security = $this->factory->getSecurity();

        /** @var \Mautic\EmailBundle\Entity\Email $email */
        $email = $model->getEntity($objectId);
        //set the page we came from
        $page = $this->factory->getSession()->get('mautic.email.page', 1);

        if ($email === null) {
            //set the return URL
            $returnUrl = $this->generateUrl('mautic_email_index', array('page' => $page));

            return $this->postActionRedirect(
                array(
                    'returnUrl'       => $returnUrl,
                    'viewParameters'  => array('page' => $page),
                    'contentTemplate' => 'MauticEmailBundle:Email:index',
                    'passthroughVars' => array(
                        'activeLink'    => '#mautic_email_index',
                        'mauticContent' => 'email'
                    ),
                    'flashes'         => array(
                        array(
                            'type'    => 'error',
                            'msg'     => 'mautic.email.error.notfound',
                            'msgVars' => array('%id%' => $objectId)
                        )
                    )
                )
            );
        } elseif (!$this->factory->getSecurity()->hasEntityAccess(
            'email:emails:viewown',
            'email:emails:viewother',
            $email->getCreatedBy()
        )
        ) {
            return $this->accessDenied();
        }

        //get A/B test information
        list($parent, $children) = $model->getVariants($email);
        $properties   = array();
        $variantError = false;
        $weight       = 0;
        if (count($children)) {
            foreach ($children as $c) {
                $variantSettings = $c->getVariantSettings();

                if (is_array($variantSettings) && isset($variantSettings['winnerCriteria'])) {
                    if ($c->isPublished()) {
                        if (!isset($lastCriteria)) {
                            $lastCriteria = $variantSettings['winnerCriteria'];
                        }

                        //make sure all the variants are configured with the same criteria
                        if ($lastCriteria != $variantSettings['winnerCriteria']) {
                            $variantError = true;
                        }

                        $weight += $variantSettings['weight'];
                    }
                } else {
                    $variantSettings['winnerCriteria'] = '';
                    $variantSettings['weight']         = 0;
                }

                $properties[$c->getId()] = $variantSettings;
            }

            $properties[$parent->getId()]['weight']         = 100 - $weight;
            $properties[$parent->getId()]['winnerCriteria'] = '';
        }

        $abTestResults = array();
        $criteria      = $model->getBuilderComponents($email, 'abTestWinnerCriteria');
        if (!empty($lastCriteria) && empty($variantError)) {
            if (isset($criteria['criteria'][$lastCriteria])) {
                $testSettings = $criteria['criteria'][$lastCriteria];

                $args = array(
                    'factory'    => $this->factory,
                    'email'      => $email,
                    'parent'     => $parent,
                    'children'   => $children,
                    'properties' => $properties
                );

                //execute the callback
                if (is_callable($testSettings['callback'])) {
                    if (is_array($testSettings['callback'])) {
                        $reflection = new \ReflectionMethod($testSettings['callback'][0], $testSettings['callback'][1]);
                    } elseif (strpos($testSettings['callback'], '::') !== false) {
                        $parts      = explode('::', $testSettings['callback']);
                        $reflection = new \ReflectionMethod($parts[0], $parts[1]);
                    } else {
                        $reflection = new \ReflectionMethod(null, $testSettings['callback']);
                    }

                    $pass = array();
                    foreach ($reflection->getParameters() as $param) {
                        if (isset($args[$param->getName()])) {
                            $pass[] = $args[$param->getName()];
                        } else {
                            $pass[] = null;
                        }
                    }
                    $abTestResults = $reflection->invokeArgs($this, $pass);
                }
            }
        }

        // Prepare stats for bargraph
        $stats = ($email->getEmailType() == 'template') ? $model->getEmailGeneralStats($email->getId()) : $model->getEmailListStats($email);

        // Audit Log
        $logs = $this->factory->getModel('core.auditLog')->getLogForObject('email', $email->getId(), $email->getDateAdded());

        // Get click through stats
        $trackableLinks = $model->getEmailClickStats($email->getId());

        return $this->delegateView(
            array(
                'returnUrl'       => $this->generateUrl(
                    'mautic_email_action',
                    array(
                        'objectAction' => 'view',
                        'objectId'     => $email->getId()
                    )
                ),
                'viewParameters'  => array(
                    'email'          => $email,
                    'stats'          => $stats,
                    'trackableLinks' => $trackableLinks,
                    'pending'        => $model->getPendingLeads($email, null, true),
                    'logs'           => $logs,
                    'variants'       => array(
                        'parent'     => $parent,
                        'children'   => $children,
                        'properties' => $properties,
                        'criteria'   => $criteria['criteria']
                    ),
                    'permissions'    => $security->isGranted(
                        array(
                            'email:emails:viewown',
                            'email:emails:viewother',
                            'email:emails:create',
                            'email:emails:editown',
                            'email:emails:editother',
                            'email:emails:deleteown',
                            'email:emails:deleteother',
                            'email:emails:publishown',
                            'email:emails:publishother'
                        ),
                        "RETURN_ARRAY"
                    ),
                    'abTestResults'  => $abTestResults,
                    'security'       => $security,
                    'previewUrl'     => $this->generateUrl(
                        'mautic_email_preview',
                        array('objectId' => $email->getId()),
                        true
                    )
                ),
                'contentTemplate' => 'MauticEmailBundle:Email:details.html.php',
                'passthroughVars' => array(
                    'activeLink'    => '#mautic_email_index',
                    'mauticContent' => 'email'
                )
            )
        );
    }

    /**
     * Generates new form and processes post data
     *
     * @return \Symfony\Component\HttpFoundation\RedirectResponse|\Symfony\Component\HttpFoundation\Response
     */
    public function newAction()
    {
        $model   = $this->factory->getModel('email');
        /** @var \Mautic\EmailBundle\Entity\Email $entity */
        $entity  = $model->getEntity();
        $method  = $this->request->getMethod();
        $session = $this->factory->getSession();
        if (!$this->factory->getSecurity()->isGranted('email:emails:create')) {
            return $this->accessDenied();
        }

        //set the page we came from
        $page   = $session->get('mautic.email.page', 1);
        $action = $this->generateUrl('mautic_email_action', array('objectAction' => 'new'));

        $updateSelect = ($method == 'POST')
            ? $this->request->request->get('emailform[updateSelect]', false, true)
            : $this->request->get(
                'updateSelect',
                false
            );

        if ($updateSelect) {
            // Force type to template
            $entity->setEmailType('template');
        }

        //create the form
        $form = $model->createForm($entity, $this->get('form.factory'), $action, array('update_select' => $updateSelect));

        ///Check for a submitted form and process it
        if ($method == 'POST') {
            $valid = false;
            if (!$cancelled = $this->isFormCancelled($form)) {
                if ($valid = $this->isFormValid($form)) {
                    $session     = $this->factory->getSession();
                    $contentName = 'mautic.emailbuilder.'.$entity->getSessionId().'.content';

                    $template = $entity->getTemplate();
                    if (!empty($template)) {
                        $content = $session->get($contentName, array());
                        $entity->setCustomHtml(null);
                    } else {
                        $content = $entity->getCustomHtml();
                        $entity->setContent(array());
                    }

                    // Parse visual placeholders into tokens
                    BuilderTokenHelper::replaceVisualPlaceholdersWithTokens($content);

                    if (!empty($template)) {
                        $entity->setContent($content);
                    } else {
                        $entity->setCustomHtml($content);
                    }

                    //form is valid so process the data
                    $model->saveEntity($entity);

                    //clear the session
                    $session->remove($contentName);

                    $this->addFlash(
                        'mautic.core.notice.created',
                        array(
                            '%name%'      => $entity->getName(),
                            '%menu_link%' => 'mautic_email_index',
                            '%url%'       => $this->generateUrl(
                                'mautic_email_action',
                                array(
                                    'objectAction' => 'edit',
                                    'objectId'     => $entity->getId()
                                )
                            )
                        )
                    );

                    if ($form->get('buttons')->get('save')->isClicked()) {
                        $viewParameters = array(
                            'objectAction' => 'view',
                            'objectId'     => $entity->getId()
                        );
                        $returnUrl      = $this->generateUrl('mautic_email_action', $viewParameters);
                        $template       = 'MauticEmailBundle:Email:view';
                    } else {
                        //return edit view so that all the session stuff is loaded
                        return $this->editAction($entity->getId(), true);
                    }
                }
            } else {
                $viewParameters = array('page' => $page);
                $returnUrl      = $this->generateUrl('mautic_email_index', $viewParameters);
                $template       = 'MauticEmailBundle:Email:index';
                //clear any modified content
                $session->remove('mautic.emailbuilder.'.$entity->getSessionId().'.content');
            }

            $passthrough = array(
                'activeLink'    => 'mautic_email_index',
                'mauticContent' => 'email'
            );

            // Check to see if this is a popup
            if (isset($form['updateSelect'])) {
                $passthrough = array_merge(
                    $passthrough,
                    array(
                        'updateSelect' => $form['updateSelect']->getData(),
                        'emailId'      => $entity->getId(),
                        'emailSubject' => $entity->getSubject(),
                        'emailName'    => $entity->getName(),
                        'emailLang'    => $entity->getLanguage()
                    )
                );
            }

            if ($cancelled || ($valid && $form->get('buttons')->get('save')->isClicked())) {
                return $this->postActionRedirect(
                    array(
                        'returnUrl'       => $returnUrl,
                        'viewParameters'  => $viewParameters,
                        'contentTemplate' => $template,
                        'passthroughVars' => $passthrough
                    )
                );
            }
        }

        return $this->delegateView(
            array(
                'viewParameters'  => array(
                    'form'                => $this->setFormTheme($form, 'MauticEmailBundle:Email:form.html.php', 'MauticEmailBundle:FormTheme\Email'),
                    'tokens'              => $model->getBuilderComponents($entity, 'tokenSections'),
                    'email'               => $entity
                ),
                'contentTemplate' => 'MauticEmailBundle:Email:form.html.php',
                'passthroughVars' => array(
                    'activeLink'    => '#mautic_email_index',
                    'mauticContent' => 'email',
                    'updateSelect'  => InputHelper::clean($this->request->query->get('updateSelect')),
                    'route'         => $this->generateUrl(
                        'mautic_email_action',
                        array(
                            'objectAction' => 'new'
                        )
                    )
                )
            )
        );
    }

    /**
     * @param      $objectId
     * @param bool $ignorePost
     * @param bool $forceTypeSelection
     *
     * @return array|\Symfony\Component\HttpFoundation\JsonResponse|\Symfony\Component\HttpFoundation\RedirectResponse|Response
     */
    public function editAction($objectId, $ignorePost = false, $forceTypeSelection = false)
    {
        /** @var \Mautic\EmailBundle\Model\EmailModel $model */
        $model = $this->factory->getModel('email');

        $entity  = $model->getEntity($objectId);
        $session = $this->factory->getSession();
        $page    = $this->factory->getSession()->get('mautic.email.page', 1);

        //set the return URL
        $returnUrl = $this->generateUrl('mautic_email_index', array('page' => $page));

        $postActionVars = array(
            'returnUrl'       => $returnUrl,
            'viewParameters'  => array('page' => $page),
            'contentTemplate' => 'MauticEmailBundle:Email:index',
            'passthroughVars' => array(
                'activeLink'    => 'mautic_email_index',
                'mauticContent' => 'email'
            )
        );

        //not found
        if ($entity === null) {
            return $this->postActionRedirect(
                array_merge(
                    $postActionVars,
                    array(
                        'flashes' => array(
                            array(
                                'type'    => 'error',
                                'msg'     => 'mautic.email.error.notfound',
                                'msgVars' => array('%id%' => $objectId)
                            )
                        )
                    )
                )
            );
        } elseif (!$this->factory->getSecurity()->hasEntityAccess(
            'email:emails:viewown',
            'email:emails:viewother',
            $entity->getCreatedBy()
        )
        ) {
            return $this->accessDenied();
        } elseif ($entity->getEmailType() == 'list' && $entity->getSentCount()) {
            return $this->postActionRedirect(
                array_merge(
                    $postActionVars,
                    array(
                        'flashes' => array(
                            array(
                                'type'    => 'error',
                                'msg'     => 'mautic.email.error.list_type.sent',
                                'msgVars' => array('%name%' => $entity->getName())
                            )
                        )
                    )
                )
            );
        } elseif ($model->isLocked($entity)) {
            //deny access if the entity is locked
            return $this->isLocked($postActionVars, $entity, 'email');
        }

        //Create the form
        $action = $this->generateUrl('mautic_email_action', array('objectAction' => 'edit', 'objectId' => $objectId));
        $form   = $model->createForm($entity, $this->get('form.factory'), $action);

        ///Check for a submitted form and process it
        if (!$ignorePost && $this->request->getMethod() == 'POST') {
            $valid = false;
            if (!$cancelled = $this->isFormCancelled($form)) {
                if ($valid = $this->isFormValid($form)) {
                    $contentName = 'mautic.emailbuilder.'.$entity->getSessionId().'.content';
                    $template    = $entity->getTemplate();
                    if (!empty($template)) {
                        $existingContent = $entity->getContent();
                        $newContent      = $session->get($contentName, array());
                        $viewContent     = array_merge($existingContent, $newContent);

                        $entity->setCustomHtml(null);
                    } else {
                        $entity->setContent(array());

                        $viewContent = $entity->getCustomHtml();
                    }

                    // Copy model content then parse from visual to tokens
                    $modelContent = $viewContent;
                    BuilderTokenHelper::replaceVisualPlaceholdersWithTokens($modelContent);

                    if (!empty($template)) {
                        $entity->setContent($modelContent);
                    } else {
                        $entity->setCustomHtml($modelContent);
                    }

                    //form is valid so process the data
                    $model->saveEntity($entity, $form->get('buttons')->get('save')->isClicked());

                    //clear the session
                    $session->remove($contentName);

                    $this->addFlash(
                        'mautic.core.notice.updated',
                        array(
                            '%name%'      => $entity->getName(),
                            '%menu_link%' => 'mautic_email_index',
                            '%url%'       => $this->generateUrl(
                                'mautic_email_action',
                                array(
                                    'objectAction' => 'edit',
                                    'objectId'     => $entity->getId()
                                )
                            )
                        ),
                        'warning'
                    );
                }
            } else {
                //clear any modified content
                $session->remove('mautic.emailbuilder.'.$objectId.'.content');
                //unlock the entity
                $model->unlockEntity($entity);
            }

            if ($cancelled || ($valid && $form->get('buttons')->get('save')->isClicked())) {
                $viewParameters = array(
                    'objectAction' => 'view',
                    'objectId'     => $entity->getId()
                );

                return $this->postActionRedirect(
                    array_merge(
                        $postActionVars,
                        array(
                            'returnUrl'       => $this->generateUrl('mautic_email_action', $viewParameters),
                            'viewParameters'  => $viewParameters,
                            'contentTemplate' => 'MauticEmailBundle:Email:view'
                        )
                    )
                );
            }
        } else {
            //lock the entity
            $model->lockEntity($entity);

            //clear any modified content
            $session->remove('mautic.emailbuilder.'.$objectId.'.content');

            // Parse tokens into view data
            $tokens = $model->getBuilderComponents($entity, array('tokens', 'visualTokens', 'tokenSections'));

            // Set to view content
            $template = $entity->getTemplate();
            if (empty($template)) {
                $content = $entity->getCustomHtml();
                BuilderTokenHelper::replaceTokensWithVisualPlaceholders($tokens, $content);
                $form['customHtml']->setData($content);
            }
        }

        $assets         = $form['assetAttachments']->getData();
        $attachmentSize = $this->factory->getModel('asset')->getTotalFilesize($assets);

        return $this->delegateView(
            array(
                'viewParameters'  => array(
                    'form'               => $this->setFormTheme($form, 'MauticEmailBundle:Email:form.html.php', 'MauticEmailBundle:FormTheme\Email'),
                    'tokens'             => (!empty($tokens)) ? $tokens['tokenSections'] : $model->getBuilderComponents($entity, 'tokenSections'),
                    'email'              => $entity,
                    'forceTypeSelection' => $forceTypeSelection,
                    'attachmentSize'     => $attachmentSize
                ),
                'contentTemplate' => 'MauticEmailBundle:Email:form.html.php',
                'passthroughVars' => array(
                    'activeLink'    => '#mautic_email_index',
                    'mauticContent' => 'email',
                    'route'         => $this->generateUrl(
                        'mautic_email_action',
                        array(
                            'objectAction' => 'edit',
                            'objectId'     => $entity->getId()
                        )
                    )
                )
            )
        );
    }

    /**
     * Clone an entity
     *
     * @param $objectId
     *
     * @return JsonResponse|\Symfony\Component\HttpFoundation\RedirectResponse|Response
     */
    public function cloneAction($objectId)
    {
        $model  = $this->factory->getModel('email');
        $entity = $model->getEntity($objectId);

        if ($entity != null) {
            if (!$this->factory->getSecurity()->isGranted('email:emails:create')
                || !$this->factory->getSecurity()->hasEntityAccess(
                    'email:emails:viewown',
                    'email:emails:viewother',
                    $entity->getCreatedBy()
                )
            ) {
                return $this->accessDenied();
            }

            /** @var \Mautic\EmailBundle\Entity\Email $clone */
            $clone = clone $entity;
            $clone->clearStats();
            $clone->setSentCount(0);
            $clone->setReadCount(0);
            $clone->setRevision(0);
            $clone->setVariantSentCount(0);
            $clone->setVariantStartDate(null);

            $model->saveEntity($clone);
            $objectId = $clone->getId();
        }

        return $this->editAction($objectId, true, true);
    }

    /**
     * Deletes the entity
     *
     * @param         $objectId
     *
     * @return \Symfony\Component\HttpFoundation\JsonResponse|\Symfony\Component\HttpFoundation\RedirectResponse
     */
    public function deleteAction($objectId)
    {
        $page      = $this->factory->getSession()->get('mautic.email.page', 1);
        $returnUrl = $this->generateUrl('mautic_email_index', array('page' => $page));
        $flashes   = array();

        $postActionVars = array(
            'returnUrl'       => $returnUrl,
            'viewParameters'  => array('page' => $page),
            'contentTemplate' => 'MauticEmailBundle:Email:index',
            'passthroughVars' => array(
                'activeLink'    => 'mautic_email_index',
                'mauticContent' => 'email'
            )
        );

        if ($this->request->getMethod() == 'POST') {
            $model  = $this->factory->getModel('email');
            $entity = $model->getEntity($objectId);

            if ($entity === null) {
                $flashes[] = array(
                    'type'    => 'error',
                    'msg'     => 'mautic.email.error.notfound',
                    'msgVars' => array('%id%' => $objectId)
                );
            } elseif (!$this->factory->getSecurity()->hasEntityAccess(
                'email:emails:deleteown',
                'email:emails:deleteother',
                $entity->getCreatedBy()
            )
            ) {
                return $this->accessDenied();
            } elseif ($model->isLocked($entity)) {
                return $this->isLocked($postActionVars, $entity, 'email');
            }

            $model->deleteEntity($entity);

            $flashes[] = array(
                'type'    => 'notice',
                'msg'     => 'mautic.core.notice.deleted',
                'msgVars' => array(
                    '%name%' => $entity->getName(),
                    '%id%'   => $objectId
                )
            );
        } //else don't do anything

        return $this->postActionRedirect(
            array_merge(
                $postActionVars,
                array(
                    'flashes' => $flashes
                )
            )
        );
    }

    /**
     * Activate the builder
     *
     * @param $objectId
     *
     * @return array|\Symfony\Component\HttpFoundation\JsonResponse|\Symfony\Component\HttpFoundation\RedirectResponse|Response
     * @throws \Exception
     * @throws \Mautic\CoreBundle\Exception\FileNotFoundException
     */
    public function builderAction($objectId)
    {
        /** @var \Mautic\EmailBundle\Model\EmailModel $model */
        $model = $this->factory->getModel('email');

        //permission check
        if (strpos($objectId, 'new') !== false) {
            $isNew = true;
            if (!$this->factory->getSecurity()->isGranted('email:emails:create')) {
                return $this->accessDenied();
            }
            $entity = $model->getEntity();
            $entity->setSessionId($objectId);
        } else {
            $isNew  = false;
            $entity = $model->getEntity($objectId);
            if ($entity == null
                || !$this->factory->getSecurity()->hasEntityAccess(
                    'email:emails:viewown',
                    'email:emails:viewother',
                    $entity->getCreatedBy()
                )
            ) {
                return $this->accessDenied();
            }
        }

        $template = InputHelper::clean($this->request->query->get('template'));
        $slots    = $this->factory->getTheme($template)->getSlots('email');

        //merge any existing changes
        $newContent = $this->factory->getSession()->get('mautic.emailbuilder.'.$objectId.'.content', array());
        $content    = $entity->getContent();

        $tokens = $model->getBuilderComponents($entity, array('tokens', 'visualTokens'));
        BuilderTokenHelper::replaceTokensWithVisualPlaceholders($tokens, $content);

        if (is_array($newContent)) {
            $content = array_merge($content, $newContent);
        }

        // Replace short codes to emoji
        $content = EmojiHelper::toEmoji($content, 'short');

        return $this->render(
            'MauticEmailBundle::builder.html.php',
            array(
                'isNew'    => $isNew,
                'slots'    => $slots,
                'content'  => $content,
                'email'    => $entity,
                'template' => $template,
                'basePath' => $this->request->getBasePath()
            )
        );
    }

    /**
     * Create an AB test
     *
     * @param $objectId
     *
     * @return array|\Symfony\Component\HttpFoundation\JsonResponse|\Symfony\Component\HttpFoundation\RedirectResponse|Response
     */
    public function abtestAction($objectId)
    {
        $model  = $this->factory->getModel('email');
        $entity = $model->getEntity($objectId);

        if ($entity != null) {
            $parent = $entity->getVariantParent();

            if ($parent || !$this->factory->getSecurity()->isGranted('email:emails:create')
                || !$this->factory->getSecurity()->hasEntityAccess(
                    'email:emails:viewown',
                    'email:emails:viewother',
                    $entity->getCreatedBy()
                )
            ) {
                return $this->accessDenied();
            }

            $clone = clone $entity;

            //reset
            $clone->clearStats();
            $clone->setSentCount(0);
            $clone->setRevision(0);
            $clone->setVariantSentCount(0);
            $clone->setVariantStartDate(null);
            $clone->setIsPublished(false);
            $clone->setVariantParent($entity);

            $model->saveEntity($clone);
            $objectId = $clone->getId();
        }

        return $this->editAction($objectId, true);
    }

    /**
     * Make the variant the main
     *
     * @param $objectId
     *
     * @return array|\Symfony\Component\HttpFoundation\JsonResponse|\Symfony\Component\HttpFoundation\RedirectResponse
     */
    public function winnerAction($objectId)
    {
        //todo - add confirmation to button click
        $page      = $this->factory->getSession()->get('mautic.email', 1);
        $returnUrl = $this->generateUrl('mautic_email_index', array('page' => $page));
        $flashes   = array();

        $postActionVars = array(
            'returnUrl'       => $returnUrl,
            'viewParameters'  => array('page' => $page),
            'contentTemplate' => 'MauticEmailBundle:Page:index',
            'passthroughVars' => array(
                'activeLink'    => 'mautic_email_index',
                'mauticContent' => 'page'
            )
        );

        if ($this->request->getMethod() == 'POST') {
            $model  = $this->factory->getModel('email');
            $entity = $model->getEntity($objectId);

            if ($entity === null) {
                $flashes[] = array(
                    'type'    => 'error',
                    'msg'     => 'mautic.email.error.notfound',
                    'msgVars' => array('%id%' => $objectId)
                );
            } elseif (!$this->factory->getSecurity()->hasEntityAccess(
                'email:emails:editown',
                'email:emails:editother',
                $entity->getCreatedBy()
            )
            ) {
                return $this->accessDenied();
            } elseif ($model->isLocked($entity)) {
                return $this->isLocked($postActionVars, $entity, 'email');
            }

            $model->convertVariant($entity);

            $flashes[] = array(
                'type'    => 'notice',
                'msg'     => 'mautic.email.notice.activated',
                'msgVars' => array(
                    '%name%' => $entity->getName(),
                    '%id%'   => $objectId
                )
            );

            $postActionVars['viewParameters']  = array(
                'objectAction' => 'view',
                'objectId'     => $objectId
            );
            $postActionVars['returnUrl']       = $this->generateUrl('mautic_page_action', $postActionVars['viewParameters']);
            $postActionVars['contentTemplate'] = 'MauticEmailBundle:Page:view';

        } //else don't do anything

        return $this->postActionRedirect(
            array_merge(
                $postActionVars,
                array(
                    'flashes' => $flashes
                )
            )
        );
    }

    /**
     * Manually sends emails
     *
     * @param $objectId
     *
     * @return \Symfony\Component\HttpFoundation\JsonResponse|\Symfony\Component\HttpFoundation\RedirectResponse
     */
    public function sendAction($objectId)
    {
        /** @var \Mautic\EmailBundle\Model\EmailModel $model */
        $model   = $this->factory->getModel('email');
        $entity  = $model->getEntity($objectId);
        $session = $this->factory->getSession();
        $page    = $session->get('mautic.email.page', 1);

        //set the return URL
        $returnUrl = $this->generateUrl('mautic_email_index', array('page' => $page));

        $postActionVars = array(
            'returnUrl'       => $returnUrl,
            'viewParameters'  => array('page' => $page),
            'contentTemplate' => 'MauticEmailBundle:Email:index',
            'passthroughVars' => array(
                'activeLink'    => 'mautic_email_index',
                'mauticContent' => 'email'
            )
        );

        //not found
        if ($entity === null) {
            return $this->postActionRedirect(
                array_merge(
                    $postActionVars,
                    array(
                        'flashes' => array(
                            array(
                                'type'    => 'error',
                                'msg'     => 'mautic.email.error.notfound',
                                'msgVars' => array('%id%' => $objectId)
                            )
                        )
                    )
                )
            );
        } elseif ($entity->getEmailType() == 'template' || !$this->factory->getSecurity()->hasEntityAccess('email:emails:viewown', 'email:emails:viewother', $entity->getCreatedBy())) {
            return $this->accessDenied();
        }

        //make sure email and category are published
        $category     = $entity->getCategory();
        $catPublished = (!empty($category)) ? $category->isPublished() : true;
        $published    = $entity->isPublished();

        if (!$catPublished || !$published) {
            return $this->postActionRedirect(
                array_merge(
                    $postActionVars,
                    array(
                        'flashes' => array(
                            array(
                                'type'    => 'error',
                                'msg'     => 'mautic.email.error.send',
                                'msgVars' => array('%name%' => $entity->getName())
                            )
                        )
                    )
                )
            );
        }

        $action   = $this->generateUrl('mautic_email_action', array('objectAction' => 'send', 'objectId' => $objectId));
        $pending  = $model->getPendingLeads($entity, null, true);
        $form     = $this->get('form.factory')->create('batch_send', array(), array('action' => $action));
        $complete = $this->request->request->get('complete', false);

        if ($this->request->getMethod() == 'POST' && ($complete || $this->isFormValid($form))) {
            if (!$complete) {
                $progress = array(0, (int) $pending);
                $session->set('mautic.email.send.progress', $progress);

                $stats = array('sent' => 0, 'failed' => 0, 'failedRecipients' => array());
                $session->set('mautic.email.send.stats', $stats);

                $status     = 'inprogress';
                $batchlimit = $form['batchlimit']->getData();

                $session->set('mautic.email.send.active', false);
            } else {
                $stats      = $session->get('mautic.email.send.stats');
                $progress   = $session->get('mautic.email.send.progress');
                $batchlimit = 100;
                $status     = (!empty($stats['failed'])) ? 'with_errors' : 'success';
            }

            $contentTemplate = 'MauticEmailBundle:Send:progress.html.php';
            $viewParameters  = array(
                'progress'   => $progress,
                'stats'      => $stats,
                'status'     => $status,
                'email'      => $entity,
                'batchlimit' => $batchlimit
            );

        } else {
            //process and send
            $contentTemplate = 'MauticEmailBundle:Send:form.html.php';
            $viewParameters  = array(
                'form'    => $form->createView(),
                'email'   => $entity,
                'pending' => $pending
            );
        }

        return $this->delegateView(
            array(
                'viewParameters'  => $viewParameters,
                'contentTemplate' => $contentTemplate,
                'passthroughVars' => array(
                    'mauticContent' => 'emailSend',
                    'route'         => $action
                )
            )
        );
    }


    /**
     * Send example email to current user
     *
     * @param $objectId
     *
     * @return \Symfony\Component\HttpFoundation\JsonResponse|\Symfony\Component\HttpFoundation\RedirectResponse
     */
    public function exampleAction($objectId)
    {
        /** @var \Mautic\EmailBundle\Model\EmailModel $model */
        $model  = $this->factory->getModel('email');
        $entity = $model->getEntity($objectId);

        //not found or not allowed
        if ($entity === null
            || (!$this->factory->getSecurity()->hasEntityAccess(
                'email:emails:viewown',
                'email:emails:viewother',
                $entity->getCreatedBy()
            ))
        ) {
            return $this->viewAction($objectId);
        }

        // Grab a random lead
        $lead = $this->factory->getModel('lead')->getRepository()->getRandomLead();

        // Send to current user
        $model->sendEmailToUser($entity, $this->factory->getUser()->getId(), $lead, array(), array(), false);

        $this->addFlash('mautic.email.notice.test_sent.success');

        return $this->viewAction($objectId);
    }

    /**
<<<<<<< HEAD
=======
     * Preview email
     *
     * @param $objectId
     *
     * @return \Symfony\Component\HttpFoundation\Response
     */
    public function previewAction($objectId)
    {
        $model  = $this->factory->getModel('email');
        $entity = $model->getEntity($objectId);

        if (!$this->factory->getSecurity()->hasEntityAccess('email:emails:viewown', 'email:emails:viewother', $entity->getCreatedBy())) {
            return $this->accessDenied();
        }

        //bogus ID
        $idHash = 'xxxxxxxxxxxxxx';

        $template = $entity->getTemplate();
        if (!empty($template)) {
            $slots = $this->factory->getTheme($template)->getSlots('email');

            $response = $this->render(
                'MauticEmailBundle::public.html.php',
                array(
                    'inBrowser' => true,
                    'slots'     => $slots,
                    'content'   => $entity->getContent(),
                    'email'     => $entity,
                    'lead'      => null,
                    'template'  => $template
                )
            );

            //replace tokens
            $content = $response->getContent();
        } else {
            $content = $entity->getCustomHtml();
        }

        $content = EmojiHelper::toEmoji($content, 'short');

        // Override tracking_pixel
        $tokens = array('{tracking_pixel}' => '');

        // Generate and replace tokens
        $event = new EmailSendEvent(
            null, array(
                'content'      => $content,
                'email'        => $entity,
                'idHash'       => $idHash,
                'tokens'       => $tokens,
                'internalSend' => true
            )
        );
        $this->factory->getDispatcher()->dispatch(EmailEvents::EMAIL_ON_DISPLAY, $event);
        $content = $event->getContent();

        return new Response($content);
    }

    /**
>>>>>>> 47f97693
     * Deletes a group of entities
     *
     * @return \Symfony\Component\HttpFoundation\JsonResponse|\Symfony\Component\HttpFoundation\RedirectResponse
     */
    public function batchDeleteAction()
    {
        $page      = $this->factory->getSession()->get('mautic.email.page', 1);
        $returnUrl = $this->generateUrl('mautic_email_index', array('page' => $page));
        $flashes   = array();

        $postActionVars = array(
            'returnUrl'       => $returnUrl,
            'viewParameters'  => array('page' => $page),
            'contentTemplate' => 'MauticEmailBundle:Email:index',
            'passthroughVars' => array(
                'activeLink'    => '#mautic_email_index',
                'mauticContent' => 'email'
            )
        );

        if ($this->request->getMethod() == 'POST') {
            $model     = $this->factory->getModel('email');
            $ids       = json_decode($this->request->query->get('ids', '{}'));

            $deleteIds = array();

            // Loop over the IDs to perform access checks pre-delete
            foreach ($ids as $objectId) {
                $entity = $model->getEntity($objectId);

                if ($entity === null) {
                    $flashes[] = array(
                        'type'    => 'error',
                        'msg'     => 'mautic.email.error.notfound',
                        'msgVars' => array('%id%' => $objectId)
                    );
                } elseif (!$this->factory->getSecurity()->hasEntityAccess(
                    'email:emails:viewown',
                    'email:emails:viewother',
                    $entity->getCreatedBy()
                )
                ) {
                    $flashes[] = $this->accessDenied(true);
                } elseif ($model->isLocked($entity)) {
                    $flashes[] = $this->isLocked($postActionVars, $entity, 'email', true);
                } else {
                    $deleteIds[] = $objectId;
                }
            }

            // Delete everything we are able to
            if (!empty($deleteIds)) {
                $entities = $model->deleteEntities($deleteIds);

                $flashes[] = array(
                    'type'    => 'notice',
                    'msg'     => 'mautic.email.notice.batch_deleted',
                    'msgVars' => array(
                        '%count%' => count($entities)
                    )
                );
            }
        } //else don't do anything

        return $this->postActionRedirect(
            array_merge(
                $postActionVars,
                array(
                    'flashes' => $flashes
                )
            )
        );
    }

    /**
     * Preview email
     *
     * @param $objectId
     *
     * @deprecated since 1.1.3
     *
     * @return \Symfony\Component\HttpFoundation\Response
     */
    public function previewAction($objectId)
    {
        return $this->redirect(
            $this->generateUrl('mautic_email_preview', array('objectId' => $objectId))
        );
    }

}<|MERGE_RESOLUTION|>--- conflicted
+++ resolved
@@ -1222,71 +1222,6 @@
     }
 
     /**
-<<<<<<< HEAD
-=======
-     * Preview email
-     *
-     * @param $objectId
-     *
-     * @return \Symfony\Component\HttpFoundation\Response
-     */
-    public function previewAction($objectId)
-    {
-        $model  = $this->factory->getModel('email');
-        $entity = $model->getEntity($objectId);
-
-        if (!$this->factory->getSecurity()->hasEntityAccess('email:emails:viewown', 'email:emails:viewother', $entity->getCreatedBy())) {
-            return $this->accessDenied();
-        }
-
-        //bogus ID
-        $idHash = 'xxxxxxxxxxxxxx';
-
-        $template = $entity->getTemplate();
-        if (!empty($template)) {
-            $slots = $this->factory->getTheme($template)->getSlots('email');
-
-            $response = $this->render(
-                'MauticEmailBundle::public.html.php',
-                array(
-                    'inBrowser' => true,
-                    'slots'     => $slots,
-                    'content'   => $entity->getContent(),
-                    'email'     => $entity,
-                    'lead'      => null,
-                    'template'  => $template
-                )
-            );
-
-            //replace tokens
-            $content = $response->getContent();
-        } else {
-            $content = $entity->getCustomHtml();
-        }
-
-        $content = EmojiHelper::toEmoji($content, 'short');
-
-        // Override tracking_pixel
-        $tokens = array('{tracking_pixel}' => '');
-
-        // Generate and replace tokens
-        $event = new EmailSendEvent(
-            null, array(
-                'content'      => $content,
-                'email'        => $entity,
-                'idHash'       => $idHash,
-                'tokens'       => $tokens,
-                'internalSend' => true
-            )
-        );
-        $this->factory->getDispatcher()->dispatch(EmailEvents::EMAIL_ON_DISPLAY, $event);
-        $content = $event->getContent();
-
-        return new Response($content);
-    }
-
-    /**
->>>>>>> 47f97693
      * Deletes a group of entities
      *
      * @return \Symfony\Component\HttpFoundation\JsonResponse|\Symfony\Component\HttpFoundation\RedirectResponse
