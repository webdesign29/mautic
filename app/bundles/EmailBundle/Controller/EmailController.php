<?php

/*
 * @copyright   2014 Mautic Contributors. All rights reserved
 * @author      Mautic
 *
 * @link        http://mautic.org
 *
 * @license     GNU/GPLv3 http://www.gnu.org/licenses/gpl-3.0.html
 */

namespace Mautic\EmailBundle\Controller;

use Mautic\CoreBundle\Controller\BuilderControllerTrait;
use Mautic\CoreBundle\Controller\FormController;
use Mautic\CoreBundle\Controller\FormErrorMessagesTrait;
use Mautic\CoreBundle\Helper\EmojiHelper;
use Mautic\CoreBundle\Helper\InputHelper;
use Mautic\EmailBundle\Entity\Email;
use Mautic\EmailBundle\Form\Type\ExampleSendType;
use Mautic\LeadBundle\Controller\EntityContactsTrait;
use Mautic\LeadBundle\Model\ListModel;
use MauticPlugin\MauticCitrixBundle\Helper\CitrixHelper;
use Symfony\Component\Form\Form;
use Symfony\Component\Form\FormError;
use Symfony\Component\HttpFoundation\JsonResponse;
use Symfony\Component\HttpFoundation\Response;

class EmailController extends FormController
{
    use BuilderControllerTrait;
<<<<<<< HEAD
    use FormErrorMessagesTrait;
=======
    use EntityContactsTrait;
>>>>>>> a80e3990

    /**
     * @param int $page
     *
     * @return JsonResponse|\Symfony\Component\HttpFoundation\Response
     */
    public function indexAction($page = 1)
    {
        $model = $this->getModel('email');

        //set some permissions
        $permissions = $this->get('mautic.security')->isGranted(
            [
                'email:emails:viewown',
                'email:emails:viewother',
                'email:emails:create',
                'email:emails:editown',
                'email:emails:editother',
                'email:emails:deleteown',
                'email:emails:deleteother',
                'email:emails:publishown',
                'email:emails:publishother',
            ],
            'RETURN_ARRAY'
        );

        if (!$permissions['email:emails:viewown'] && !$permissions['email:emails:viewother']) {
            return $this->accessDenied();
        }

        if ($this->request->getMethod() == 'POST') {
            $this->setListFilters();
        }

        $session = $this->get('session');

        $listFilters = [
            'filters' => [
                'placeholder' => $this->get('translator')->trans('mautic.email.filter.placeholder'),
                'multiple'    => true,
            ],
        ];

        // Reset available groups
        $listFilters['filters']['groups'] = [];

        //set limits
        $limit = $session->get('mautic.email.limit', $this->coreParametersHelper->getParameter('default_pagelimit'));
        $start = ($page === 1) ? 0 : (($page - 1) * $limit);
        if ($start < 0) {
            $start = 0;
        }

        $search = $this->request->get('search', $session->get('mautic.email.filter', ''));
        $session->set('mautic.email.filter', $search);

        $filter = [
            'string' => $search,
            'force'  => [
                ['column' => 'e.variantParent', 'expr' => 'isNull'],
                ['column' => 'e.translationParent', 'expr' => 'isNull'],
            ],
        ];
        if (!$permissions['email:emails:viewother']) {
            $filter['force'][] =
                ['column' => 'e.createdBy', 'expr' => 'eq', 'value' => $this->user->getId()];
        }

        //retrieve a list of Lead Lists
        $listFilters['filters']['groups']['mautic.core.filter.lists'] = [
            'options' => $this->getModel('lead.list')->getUserLists(),
            'prefix'  => 'list',
        ];

        //retrieve a list of themes
        $listFilters['filters']['groups']['mautic.core.filter.themes'] = [
            'options' => $this->factory->getInstalledThemes('email'),
            'prefix'  => 'theme',
        ];

        $currentFilters = $session->get('mautic.email.list_filters', []);
        $updatedFilters = $this->request->get('filters', false);
        $ignoreListJoin = true;

        if ($updatedFilters) {
            // Filters have been updated

            // Parse the selected values
            $newFilters     = [];
            $updatedFilters = json_decode($updatedFilters, true);

            if ($updatedFilters) {
                foreach ($updatedFilters as $updatedFilter) {
                    list($clmn, $fltr) = explode(':', $updatedFilter);

                    $newFilters[$clmn][] = $fltr;
                }

                $currentFilters = $newFilters;
            } else {
                $currentFilters = [];
            }
        }
        $session->set('mautic.email.list_filters', $currentFilters);

        if (!empty($currentFilters)) {
            $listIds = $catIds = $templates = [];
            foreach ($currentFilters as $type => $typeFilters) {
                switch ($type) {
                    case 'list':
                        $key = 'lists';
                        break;
                    case 'category':
                        $key = 'categories';
                        break;
                    case 'theme':
                        $key = 'themes';
                        break;
                }

                $listFilters['filters']['groups']['mautic.core.filter.'.$key]['values'] = $typeFilters;

                foreach ($typeFilters as $fltr) {
                    switch ($type) {
                        case 'list':
                            $listIds[] = (int) $fltr;
                            break;
                        case 'category':
                            $catIds[] = (int) $fltr;
                            break;
                        case 'theme':
                            $templates[] = $fltr;
                            break;
                    }
                }
            }

            if (!empty($listIds)) {
                $filter['force'][] = ['column' => 'l.id', 'expr' => 'in', 'value' => $listIds];
                $ignoreListJoin    = false;
            }

            if (!empty($catIds)) {
                $filter['force'][] = ['column' => 'c.id', 'expr' => 'in', 'value' => $catIds];
            }

            if (!empty($templates)) {
                $filter['force'][] = ['column' => 'e.template', 'expr' => 'in', 'value' => $templates];
            }
        }

        $orderBy    = $session->get('mautic.email.orderby', 'e.subject');
        $orderByDir = $session->get('mautic.email.orderbydir', 'DESC');

        $emails = $model->getEntities(
            [
                'start'          => $start,
                'limit'          => $limit,
                'filter'         => $filter,
                'orderBy'        => $orderBy,
                'orderByDir'     => $orderByDir,
                'ignoreListJoin' => $ignoreListJoin,
            ]
        );

        $count = count($emails);
        if ($count && $count < ($start + 1)) {
            //the number of entities are now less then the current page so redirect to the last page
            if ($count === 1) {
                $lastPage = 1;
            } else {
                $lastPage = (floor($count / $limit)) ?: 1;
            }

            $session->set('mautic.email.page', $lastPage);
            $returnUrl = $this->generateUrl('mautic_email_index', ['page' => $lastPage]);

            return $this->postActionRedirect(
                [
                    'returnUrl'       => $returnUrl,
                    'viewParameters'  => ['page' => $lastPage],
                    'contentTemplate' => 'MauticEmailBundle:Email:index',
                    'passthroughVars' => [
                        'activeLink'    => '#mautic_email_index',
                        'mauticContent' => 'email',
                    ],
                ]
            );
        }
        $session->set('mautic.email.page', $page);

        return $this->delegateView(
            [
                'viewParameters' => [
                    'searchValue' => $search,
                    'filters'     => $listFilters,
                    'items'       => $emails,
                    'totalItems'  => $count,
                    'page'        => $page,
                    'limit'       => $limit,
                    'tmpl'        => $this->request->get('tmpl', 'index'),
                    'permissions' => $permissions,
                    'model'       => $model,
                ],
                'contentTemplate' => 'MauticEmailBundle:Email:list.html.php',
                'passthroughVars' => [
                    'activeLink'    => '#mautic_email_index',
                    'mauticContent' => 'email',
                    'route'         => $this->generateUrl('mautic_email_index', ['page' => $page]),
                ],
            ]
        );
    }

    /**
     * Loads a specific form into the detailed panel.
     *
     * @param $objectId
     *
     * @return \Symfony\Component\HttpFoundation\JsonResponse|\Symfony\Component\HttpFoundation\Response
     */
    public function viewAction($objectId)
    {
        /** @var \Mautic\EmailBundle\Model\EmailModel $model */
        $model    = $this->getModel('email');
        $security = $this->get('mautic.security');

        /** @var \Mautic\EmailBundle\Entity\Email $email */
        $email = $model->getEntity($objectId);
        //set the page we came from
        $page = $this->get('session')->get('mautic.email.page', 1);

        // Init the date range filter form
        $dateRangeValues = $this->request->get('daterange', []);
        $action          = $this->generateUrl('mautic_email_action', ['objectAction' => 'view', 'objectId' => $objectId]);
        $dateRangeForm   = $this->get('form.factory')->create('daterange', $dateRangeValues, ['action' => $action]);

        if ($email === null) {
            //set the return URL
            $returnUrl = $this->generateUrl('mautic_email_index', ['page' => $page]);

            return $this->postActionRedirect(
                [
                    'returnUrl'       => $returnUrl,
                    'viewParameters'  => ['page' => $page],
                    'contentTemplate' => 'MauticEmailBundle:Email:index',
                    'passthroughVars' => [
                        'activeLink'    => '#mautic_email_index',
                        'mauticContent' => 'email',
                    ],
                    'flashes' => [
                        [
                            'type'    => 'error',
                            'msg'     => 'mautic.email.error.notfound',
                            'msgVars' => ['%id%' => $objectId],
                        ],
                    ],
                ]
            );
        } elseif (!$this->get('mautic.security')->hasEntityAccess(
            'email:emails:viewown',
            'email:emails:viewother',
            $email->getCreatedBy()
        )
        ) {
            return $this->accessDenied();
        }

        //get A/B test information
        list($parent, $children) = $email->getVariants();
        $properties              = [];
        $variantError            = false;
        $weight                  = 0;
        if (count($children)) {
            foreach ($children as $c) {
                $variantSettings = $c->getVariantSettings();

                if (is_array($variantSettings) && isset($variantSettings['winnerCriteria'])) {
                    if ($c->isPublished()) {
                        if (!isset($lastCriteria)) {
                            $lastCriteria = $variantSettings['winnerCriteria'];
                        }

                        //make sure all the variants are configured with the same criteria
                        if ($lastCriteria != $variantSettings['winnerCriteria']) {
                            $variantError = true;
                        }

                        $weight += $variantSettings['weight'];
                    }
                } else {
                    $variantSettings['winnerCriteria'] = '';
                    $variantSettings['weight']         = 0;
                }

                $properties[$c->getId()] = $variantSettings;
            }

            $properties[$parent->getId()]['weight']         = 100 - $weight;
            $properties[$parent->getId()]['winnerCriteria'] = '';
        }

        $abTestResults = [];
        $criteria      = $model->getBuilderComponents($email, 'abTestWinnerCriteria');
        if (!empty($lastCriteria) && empty($variantError)) {
            if (isset($criteria['criteria'][$lastCriteria])) {
                $testSettings = $criteria['criteria'][$lastCriteria];

                $args = [
                    'factory'    => $this->factory,
                    'email'      => $email,
                    'parent'     => $parent,
                    'children'   => $children,
                    'properties' => $properties,
                ];

                //execute the callback
                if (is_callable($testSettings['callback'])) {
                    if (is_array($testSettings['callback'])) {
                        $reflection = new \ReflectionMethod($testSettings['callback'][0], $testSettings['callback'][1]);
                    } elseif (strpos($testSettings['callback'], '::') !== false) {
                        $parts      = explode('::', $testSettings['callback']);
                        $reflection = new \ReflectionMethod($parts[0], $parts[1]);
                    } else {
                        $reflection = new \ReflectionMethod(null, $testSettings['callback']);
                    }

                    $pass = [];
                    foreach ($reflection->getParameters() as $param) {
                        if (isset($args[$param->getName()])) {
                            $pass[] = $args[$param->getName()];
                        } else {
                            $pass[] = null;
                        }
                    }
                    $abTestResults = $reflection->invokeArgs($this, $pass);
                }
            }
        }

        //get related translations
        list($translationParent, $translationChildren) = $email->getTranslations();

        // Prepare stats for bargraph
        if ($chartStatsSource = $this->request->query->get('stats', false)) {
            $includeVariants = ('all' == $chartStatsSource);
        } else {
            $includeVariants = (($email->isVariant() && $parent === $email) || ($email->isTranslation() && $translationParent === $email));
        }

        if ($email->getEmailType() == 'template') {
            $stats = $model->getEmailGeneralStats(
                $email,
                $includeVariants,
                null,
                new \DateTime($dateRangeForm->get('date_from')->getData()),
                new \DateTime($dateRangeForm->get('date_to')->getData())
            );
        } else {
            $stats = $model->getEmailListStats(
                $email,
                $includeVariants,
                new \DateTime($dateRangeForm->get('date_from')->getData()),
                new \DateTime($dateRangeForm->get('date_to')->getData())
            );
        }

        $statsDevices = $model->getEmailDeviceStats(
            $email,
            $includeVariants,
            new \DateTime($dateRangeForm->get('date_from')->getData()),
            new \DateTime($dateRangeForm->get('date_to')->getData())
        );

        // Audit Log
        $logs = $this->getModel('core.auditLog')->getLogForObject('email', $email->getId(), $email->getDateAdded());

        // Get click through stats
        $trackableLinks = $model->getEmailClickStats($email->getId());

        return $this->delegateView(
            [
                'returnUrl' => $this->generateUrl(
                    'mautic_email_action',
                    [
                        'objectAction' => 'view',
                        'objectId'     => $email->getId(),
                    ]
                ),
                'viewParameters' => [
                    'email'        => $email,
                    'stats'        => $stats,
                    'statsDevices' => $statsDevices,
                    'showAllStats' => $includeVariants,
                    'trackables'   => $trackableLinks,
                    'pending'      => $model->getPendingLeads($email, null, true),
                    'logs'         => $logs,
                    'isEmbedded'   => $this->request->get('isEmbedded') ? $this->request->get('isEmbedded') : false,
                    'variants'     => [
                        'parent'     => $parent,
                        'children'   => $children,
                        'properties' => $properties,
                        'criteria'   => $criteria['criteria'],
                    ],
                    'translations' => [
                        'parent'   => $translationParent,
                        'children' => $translationChildren,
                    ],
                    'permissions' => $security->isGranted(
                        [
                            'email:emails:viewown',
                            'email:emails:viewother',
                            'email:emails:create',
                            'email:emails:editown',
                            'email:emails:editother',
                            'email:emails:deleteown',
                            'email:emails:deleteother',
                            'email:emails:publishown',
                            'email:emails:publishother',
                        ],
                        'RETURN_ARRAY'
                    ),
                    'abTestResults' => $abTestResults,
                    'security'      => $security,
                    'previewUrl'    => $this->generateUrl(
                        'mautic_email_preview',
                        ['objectId' => $email->getId()],
                        true
                    ),
                    'contacts' => $this->forward(
                        'MauticEmailBundle:Email:contacts',
                        [
                            'objectId'   => $email->getId(),
                            'page'       => $this->get('session')->get('mautic.email.contact.page', 1),
                            'ignoreAjax' => true,
                        ]
                    )->getContent(),
                    'dateRangeForm' => $dateRangeForm->createView(),
                ],
                'contentTemplate' => 'MauticEmailBundle:Email:details.html.php',
                'passthroughVars' => [
                    'activeLink'    => '#mautic_email_index',
                    'mauticContent' => 'email',
                ],
            ]
        );
    }

    /**
     * Generates new form and processes post data.
     *
     * @param \Mautic\EmailBundle\Entity\Email $entity
     *
     * @return \Symfony\Component\HttpFoundation\RedirectResponse|\Symfony\Component\HttpFoundation\Response
     */
    public function newAction($entity = null)
    {
        $model = $this->getModel('email');

        if (!($entity instanceof Email)) {
            /** @var \Mautic\EmailBundle\Entity\Email $entity */
            $entity = $model->getEntity();
        }

        $method  = $this->request->getMethod();
        $session = $this->get('session');
        if (!$this->get('mautic.security')->isGranted('email:emails:create')) {
            return $this->accessDenied();
        }

        //set the page we came from
        $page   = $session->get('mautic.email.page', 1);
        $action = $this->generateUrl('mautic_email_action', ['objectAction' => 'new']);

        $updateSelect = ($method == 'POST')
            ? $this->request->request->get('emailform[updateSelect]', false, true)
            : $this->request->get(
                'updateSelect',
                false
            );

        if ($updateSelect) {
            // Force type to template
            $entity->setEmailType('template');
        }

        //create the form
        $form = $model->createForm($entity, $this->get('form.factory'), $action, ['update_select' => $updateSelect]);

        ///Check for a submitted form and process it
        if ($method == 'POST') {
            $valid = false;
            if (!$cancelled = $this->isFormCancelled($form)) {
                $formData = $this->request->request->get('emailform');
                if ($valid = $this->isFormValid($form) && $this->isFormValidForWebinar($formData, $form, $entity)) {
                    $content = $entity->getCustomHtml();

                    $entity->setCustomHtml($content);

                    //form is valid so process the data
                    $model->saveEntity($entity);

                    $this->addFlash(
                        'mautic.core.notice.created',
                        [
                            '%name%'      => $entity->getName(),
                            '%menu_link%' => 'mautic_email_index',
                            '%url%'       => $this->generateUrl(
                                'mautic_email_action',
                                [
                                    'objectAction' => 'edit',
                                    'objectId'     => $entity->getId(),
                                ]
                            ),
                        ]
                    );

                    if ($form->get('buttons')->get('save')->isClicked()) {
                        $viewParameters = [
                            'objectAction' => 'view',
                            'objectId'     => $entity->getId(),
                        ];
                        $returnUrl = $this->generateUrl('mautic_email_action', $viewParameters);
                        $template  = 'MauticEmailBundle:Email:view';
                    } else {
                        //return edit view so that all the session stuff is loaded
                        return $this->editAction($entity->getId(), true);
                    }
                }
            } else {
                $viewParameters = ['page' => $page];
                $returnUrl      = $this->generateUrl('mautic_email_index', $viewParameters);
                $template       = 'MauticEmailBundle:Email:index';
                //clear any modified content
                $session->remove('mautic.emailbuilder.'.$entity->getSessionId().'.content');
            }

            $passthrough = [
                'activeLink'    => 'mautic_email_index',
                'mauticContent' => 'email',
            ];

            // Check to see if this is a popup
            if (isset($form['updateSelect'])) {
                $template    = false;
                $passthrough = array_merge(
                    $passthrough,
                    [
                        'updateSelect' => $form['updateSelect']->getData(),
                        'id'           => $entity->getId(),
                        'name'         => $entity->getName(),
                        'group'        => $entity->getLanguage(),
                    ]
                );
            }

            if ($cancelled || ($valid && $form->get('buttons')->get('save')->isClicked())) {
                return $this->postActionRedirect(
                    [
                        'returnUrl'       => $returnUrl,
                        'viewParameters'  => $viewParameters,
                        'contentTemplate' => $template,
                        'passthroughVars' => $passthrough,
                    ]
                );
            }
        }

        $slotTypes   = $model->getBuilderComponents($entity, 'slotTypes');
        $sections    = $model->getBuilderComponents($entity, 'sections');
        $sectionForm = $this->get('form.factory')->create('builder_section');

        return $this->delegateView(
            [
                'viewParameters' => [
                    'form'          => $this->setFormTheme($form, 'MauticEmailBundle:Email:form.html.php', 'MauticEmailBundle:FormTheme\Email'),
                    'isVariant'     => $entity->isVariant(true),
                    'email'         => $entity,
                    'slots'         => $this->buildSlotForms($slotTypes),
                    'sections'      => $this->buildSlotForms($sections),
                    'themes'        => $this->factory->getInstalledThemes('email', true),
                    'builderAssets' => trim(preg_replace('/\s+/', ' ', $this->getAssetsForBuilder())), // strip new lines
                    'sectionForm'   => $sectionForm->createView(),
                    'updateSelect'  => $updateSelect,
                ],
                'contentTemplate' => 'MauticEmailBundle:Email:form.html.php',
                'passthroughVars' => [
                    'activeLink'    => '#mautic_email_index',
                    'mauticContent' => 'email',
                    'updateSelect'  => $updateSelect,
                    'route'         => $this->generateUrl(
                        'mautic_email_action',
                        [
                            'objectAction' => 'new',
                        ]
                    ),
                    'validationError' => $this->getFormErrorForBuilder($form),
                ],
            ]
        );
    }

    /**
     * @param      $objectId
     * @param bool $ignorePost
     * @param bool $forceTypeSelection
     *
     * @return array|\Symfony\Component\HttpFoundation\JsonResponse|\Symfony\Component\HttpFoundation\RedirectResponse|Response
     */
    public function editAction($objectId, $ignorePost = false, $forceTypeSelection = false)
    {
        /** @var \Mautic\EmailBundle\Model\EmailModel $model */
        $model  = $this->getModel('email');
        $method = $this->request->getMethod();

        $entity  = $model->getEntity($objectId);
        $session = $this->get('session');
        $page    = $this->get('session')->get('mautic.email.page', 1);

        //set the return URL
        $returnUrl = $this->generateUrl('mautic_email_index', ['page' => $page]);

        $postActionVars = [
            'returnUrl'       => $returnUrl,
            'viewParameters'  => ['page' => $page],
            'contentTemplate' => 'MauticEmailBundle:Email:index',
            'passthroughVars' => [
                'activeLink'    => 'mautic_email_index',
                'mauticContent' => 'email',
            ],
        ];

        //not found
        if ($entity === null) {
            return $this->postActionRedirect(
                array_merge(
                    $postActionVars,
                    [
                        'flashes' => [
                            [
                                'type'    => 'error',
                                'msg'     => 'mautic.email.error.notfound',
                                'msgVars' => ['%id%' => $objectId],
                            ],
                        ],
                    ]
                )
            );
        } elseif (!$this->get('mautic.security')->hasEntityAccess(
            'email:emails:editown',
            'email:emails:editother',
            $entity->getCreatedBy()
        )
        ) {
            return $this->accessDenied();
        } elseif ($model->isLocked($entity)) {
            //deny access if the entity is locked
            return $this->isLocked($postActionVars, $entity, 'email');
        }

        //Create the form
        $action = $this->generateUrl('mautic_email_action', ['objectAction' => 'edit', 'objectId' => $objectId]);

        $updateSelect = ($method == 'POST')
            ? $this->request->request->get('emailform[updateSelect]', false, true)
            : $this->request->get(
                'updateSelect',
                false
            );

        if ($updateSelect) {
            // Force type to template
            $entity->setEmailType('template');
        }
        /** @var Form $form */
        $form = $model->createForm($entity, $this->get('form.factory'), $action, ['update_select' => $updateSelect]);

        ///Check for a submitted form and process it
        if (!$ignorePost && $method == 'POST') {
            $valid = false;
            if (!$cancelled = $this->isFormCancelled($form)) {
                $formData = $this->request->request->get('emailform');
                if ($valid = $this->isFormValid($form) && $this->isFormValidForWebinar($formData, $form, $entity)) {
                    $content = $entity->getCustomHtml();
                    $entity->setCustomHtml($content);

                    //form is valid so process the data
                    $model->saveEntity($entity, $form->get('buttons')->get('save')->isClicked());

                    $this->addFlash(
                        'mautic.core.notice.updated',
                        [
                            '%name%'      => $entity->getName(),
                            '%menu_link%' => 'mautic_email_index',
                            '%url%'       => $this->generateUrl(
                                'mautic_email_action',
                                [
                                    'objectAction' => 'edit',
                                    'objectId'     => $entity->getId(),
                                ]
                            ),
                        ],
                        'warning'
                    );
                }
            } else {
                //clear any modified content
                $session->remove('mautic.emailbuilder.'.$objectId.'.content');
                //unlock the entity
                $model->unlockEntity($entity);
            }

            $template    = 'MauticEmailBundle:Email:view';
            $passthrough = [
                'activeLink'    => 'mautic_email_index',
                'mauticContent' => 'email',
            ];

            // Check to see if this is a popup
            if (isset($form['updateSelect'])) {
                $template    = false;
                $passthrough = array_merge(
                    $passthrough,
                    [
                        'updateSelect' => $form['updateSelect']->getData(),
                        'id'           => $entity->getId(),
                        'name'         => $entity->getName(),
                        'group'        => $entity->getLanguage(),
                    ]
                );
            }

            if ($cancelled || ($valid && $form->get('buttons')->get('save')->isClicked())) {
                $viewParameters = [
                    'objectAction' => 'view',
                    'objectId'     => $entity->getId(),
                ];

                return $this->postActionRedirect(
                    array_merge(
                        $postActionVars,
                        [
                            'returnUrl'       => $this->generateUrl('mautic_email_action', $viewParameters),
                            'viewParameters'  => $viewParameters,
                            'contentTemplate' => $template,
                            'passthroughVars' => $passthrough,
                        ]
                    )
                );
            } elseif ($valid && $form->get('buttons')->get('apply')->isClicked()) {
                // Rebuild the form in the case apply is clicked so that DEC content is properly populated if all were removed
                $form = $model->createForm($entity, $this->get('form.factory'), $action, ['update_select' => $updateSelect]);
            }
        } else {
            //lock the entity
            $model->lockEntity($entity);

            //clear any modified content
            $session->remove('mautic.emailbuilder.'.$objectId.'.content');

            // Set to view content
            $template = $entity->getTemplate();
            if (empty($template)) {
                $content = $entity->getCustomHtml();
                $form['customHtml']->setData($content);
            }
        }

        $assets         = $form['assetAttachments']->getData();
        $attachmentSize = $this->getModel('asset')->getTotalFilesize($assets);

        $slotTypes   = $model->getBuilderComponents($entity, 'slotTypes');
        $sections    = $model->getBuilderComponents($entity, 'sections');
        $sectionForm = $this->get('form.factory')->create('builder_section');

        return $this->delegateView(
            [
                'viewParameters' => [
                    'form'               => $this->setFormTheme($form, 'MauticEmailBundle:Email:form.html.php', 'MauticEmailBundle:FormTheme\Email'),
                    'isVariant'          => $entity->isVariant(true),
                    'slots'              => $this->buildSlotForms($slotTypes),
                    'sections'           => $this->buildSlotForms($sections),
                    'themes'             => $this->factory->getInstalledThemes('email', true),
                    'email'              => $entity,
                    'forceTypeSelection' => $forceTypeSelection,
                    'attachmentSize'     => $attachmentSize,
                    'builderAssets'      => trim(preg_replace('/\s+/', ' ', $this->getAssetsForBuilder())), // strip new lines
                    'sectionForm'        => $sectionForm->createView(),
                ],
                'contentTemplate' => 'MauticEmailBundle:Email:form.html.php',
                'passthroughVars' => [
                    'activeLink'    => '#mautic_email_index',
                    'mauticContent' => 'email',
                    'updateSelect'  => InputHelper::clean($this->request->query->get('updateSelect')),
                    'route'         => $this->generateUrl(
                        'mautic_email_action',
                        [
                            'objectAction' => 'edit',
                            'objectId'     => $entity->getId(),
                        ]
                    ),
                    'validationError' => $this->getFormErrorForBuilder($form),
                ],
            ]
        );
    }

    /**
     * Clone an entity.
     *
     * @param $objectId
     *
     * @return JsonResponse|\Symfony\Component\HttpFoundation\RedirectResponse|Response
     */
    public function cloneAction($objectId)
    {
        $model = $this->getModel('email');
        /** @var Email $entity */
        $entity = $model->getEntity($objectId);

        if ($entity != null) {
            if (!$this->get('mautic.security')->isGranted('email:emails:create')
                || !$this->get('mautic.security')->hasEntityAccess(
                    'email:emails:viewown',
                    'email:emails:viewother',
                    $entity->getCreatedBy()
                )
            ) {
                return $this->accessDenied();
            }

            $entity      = clone $entity;
            $session     = $this->get('session');
            $contentName = 'mautic.emailbuilder.'.$entity->getSessionId().'.content';

            $session->set($contentName, $entity->getCustomHtml());
        }

        return $this->newAction($entity);
    }

    /**
     * Deletes the entity.
     *
     * @param   $objectId
     *
     * @return \Symfony\Component\HttpFoundation\JsonResponse|\Symfony\Component\HttpFoundation\RedirectResponse
     */
    public function deleteAction($objectId)
    {
        $page      = $this->get('session')->get('mautic.email.page', 1);
        $returnUrl = $this->generateUrl('mautic_email_index', ['page' => $page]);
        $flashes   = [];

        $postActionVars = [
            'returnUrl'       => $returnUrl,
            'viewParameters'  => ['page' => $page],
            'contentTemplate' => 'MauticEmailBundle:Email:index',
            'passthroughVars' => [
                'activeLink'    => 'mautic_email_index',
                'mauticContent' => 'email',
            ],
        ];

        if ($this->request->getMethod() == 'POST') {
            $model  = $this->getModel('email');
            $entity = $model->getEntity($objectId);

            if ($entity === null) {
                $flashes[] = [
                    'type'    => 'error',
                    'msg'     => 'mautic.email.error.notfound',
                    'msgVars' => ['%id%' => $objectId],
                ];
            } elseif (!$this->get('mautic.security')->hasEntityAccess(
                'email:emails:deleteown',
                'email:emails:deleteother',
                $entity->getCreatedBy()
            )
            ) {
                return $this->accessDenied();
            } elseif ($model->isLocked($entity)) {
                return $this->isLocked($postActionVars, $entity, 'email');
            }

            $model->deleteEntity($entity);

            $flashes[] = [
                'type'    => 'notice',
                'msg'     => 'mautic.core.notice.deleted',
                'msgVars' => [
                    '%name%' => $entity->getName(),
                    '%id%'   => $objectId,
                ],
            ];
        } //else don't do anything

        return $this->postActionRedirect(
            array_merge(
                $postActionVars,
                [
                    'flashes' => $flashes,
                ]
            )
        );
    }

    /**
     * Activate the builder.
     *
     * @param $objectId
     *
     * @return array|\Symfony\Component\HttpFoundation\JsonResponse|\Symfony\Component\HttpFoundation\RedirectResponse|Response
     *
     * @throws \Exception
     * @throws \Mautic\CoreBundle\Exception\FileNotFoundException
     */
    public function builderAction($objectId)
    {
        /** @var \Mautic\EmailBundle\Model\EmailModel $model */
        $model = $this->getModel('email');

        //permission check
        if (strpos($objectId, 'new') !== false) {
            $isNew = true;
            if (!$this->get('mautic.security')->isGranted('email:emails:create')) {
                return $this->accessDenied();
            }
            $entity = $model->getEntity();
            $entity->setSessionId($objectId);
        } else {
            $isNew  = false;
            $entity = $model->getEntity($objectId);
            if ($entity == null
                || !$this->get('mautic.security')->hasEntityAccess(
                    'email:emails:viewown',
                    'email:emails:viewother',
                    $entity->getCreatedBy()
                )
            ) {
                return $this->accessDenied();
            }
        }

        $template = InputHelper::clean($this->request->query->get('template'));
        $slots    = $this->factory->getTheme($template)->getSlots('email');

        //merge any existing changes
        $newContent = $this->get('session')->get('mautic.emailbuilder.'.$objectId.'.content', []);
        $content    = $entity->getContent();

        if (is_array($newContent)) {
            $content = array_merge($content, $newContent);
            // Update the content for processSlots
            $entity->setContent($content);
        }

        // Replace short codes to emoji
        $content = EmojiHelper::toEmoji($content, 'short');

        $this->processSlots($slots, $entity);

        $logicalName = $this->factory->getHelper('theme')->checkForTwigTemplate(':'.$template.':email.html.php');

        return $this->render(
            $logicalName,
            [
                'isNew'    => $isNew,
                'slots'    => $slots,
                'content'  => $content,
                'email'    => $entity,
                'template' => $template,
                'basePath' => $this->request->getBasePath(),
            ]
        );
    }

    /**
     * Create an AB test.
     *
     * @param $objectId
     *
     * @return array|\Symfony\Component\HttpFoundation\JsonResponse|\Symfony\Component\HttpFoundation\RedirectResponse|Response
     */
    public function abtestAction($objectId)
    {
        $model  = $this->getModel('email');
        $entity = $model->getEntity($objectId);

        if ($entity != null) {
            $parent = $entity->getVariantParent();

            if ($parent || !$this->get('mautic.security')->isGranted('email:emails:create')
                || !$this->get('mautic.security')->hasEntityAccess(
                    'email:emails:viewown',
                    'email:emails:viewother',
                    $entity->getCreatedBy()
                )
            ) {
                return $this->accessDenied();
            }

            // Note this since it's cleared on __clone()
            $emailType = $entity->getEmailType();

            $clone = clone $entity;

            //reset
            $clone->clearStats();
            $clone->setSentCount(0);
            $clone->setRevision(0);
            $clone->setVariantSentCount(0);
            $clone->setVariantStartDate(null);
            $clone->setIsPublished(false);
            $clone->setEmailType($emailType);
            $clone->setVariantParent($entity);
        }

        return $this->newAction($clone);
    }

    /**
     * Make the variant the main.
     *
     * @param $objectId
     *
     * @return array|\Symfony\Component\HttpFoundation\JsonResponse|\Symfony\Component\HttpFoundation\RedirectResponse
     */
    public function winnerAction($objectId)
    {
        //todo - add confirmation to button click
        $page      = $this->get('session')->get('mautic.email', 1);
        $returnUrl = $this->generateUrl('mautic_email_index', ['page' => $page]);
        $flashes   = [];

        $postActionVars = [
            'returnUrl'       => $returnUrl,
            'viewParameters'  => ['page' => $page],
            'contentTemplate' => 'MauticEmailBundle:Page:index',
            'passthroughVars' => [
                'activeLink'    => 'mautic_email_index',
                'mauticContent' => 'page',
            ],
        ];

        if ($this->request->getMethod() == 'POST') {
            $model  = $this->getModel('email');
            $entity = $model->getEntity($objectId);

            if ($entity === null) {
                $flashes[] = [
                    'type'    => 'error',
                    'msg'     => 'mautic.email.error.notfound',
                    'msgVars' => ['%id%' => $objectId],
                ];
            } elseif (!$this->get('mautic.security')->hasEntityAccess(
                'email:emails:editown',
                'email:emails:editother',
                $entity->getCreatedBy()
            )
            ) {
                return $this->accessDenied();
            } elseif ($model->isLocked($entity)) {
                return $this->isLocked($postActionVars, $entity, 'email');
            }

            $model->convertVariant($entity);

            $flashes[] = [
                'type'    => 'notice',
                'msg'     => 'mautic.email.notice.activated',
                'msgVars' => [
                    '%name%' => $entity->getName(),
                    '%id%'   => $objectId,
                ],
            ];

            $postActionVars['viewParameters'] = [
                'objectAction' => 'view',
                'objectId'     => $objectId,
            ];
            $postActionVars['returnUrl']       = $this->generateUrl('mautic_page_action', $postActionVars['viewParameters']);
            $postActionVars['contentTemplate'] = 'MauticEmailBundle:Page:view';
        } //else don't do anything

        return $this->postActionRedirect(
            array_merge(
                $postActionVars,
                [
                    'flashes' => $flashes,
                ]
            )
        );
    }

    /**
     * Manually sends emails.
     *
     * @param $objectId
     *
     * @return \Symfony\Component\HttpFoundation\JsonResponse|\Symfony\Component\HttpFoundation\RedirectResponse
     */
    public function sendAction($objectId)
    {
        /** @var \Mautic\EmailBundle\Model\EmailModel $model */
        $model   = $this->getModel('email');
        $entity  = $model->getEntity($objectId);
        $session = $this->get('session');
        $page    = $session->get('mautic.email.page', 1);

        //set the return URL
        $returnUrl = $this->generateUrl('mautic_email_index', ['page' => $page]);

        $postActionVars = [
            'returnUrl'       => $returnUrl,
            'viewParameters'  => ['page' => $page],
            'contentTemplate' => 'MauticEmailBundle:Email:index',
            'passthroughVars' => [
                'activeLink'    => 'mautic_email_index',
                'mauticContent' => 'email',
            ],
        ];

        //not found
        if ($entity === null) {
            return $this->postActionRedirect(
                array_merge(
                    $postActionVars,
                    [
                        'flashes' => [
                            [
                                'type'    => 'error',
                                'msg'     => 'mautic.email.error.notfound',
                                'msgVars' => ['%id%' => $objectId],
                            ],
                        ],
                    ]
                )
            );
        } elseif ($entity->getEmailType() == 'template'
            || !$this->get('mautic.security')->hasEntityAccess(
                'email:emails:viewown',
                'email:emails:viewother',
                $entity->getCreatedBy()
            )
        ) {
            return $this->accessDenied();
        }

        // Check that the parent is getting sent
        if ($variantParent = $entity->getVariantParent()) {
            return $this->redirect($this->generateUrl('mautic_email_action',
                [
                    'objectAction' => 'send',
                    'objectId'     => $variantParent->getId(),
                ]
            ));
        }
        if ($translationParent = $entity->getTranslationParent()) {
            return $this->redirect($this->generateUrl('mautic_email_action',
                [
                    'objectAction' => 'send',
                    'objectId'     => $translationParent->getId(),
                ]
            ));
        }

        // Make sure email and category are published
        $category     = $entity->getCategory();
        $catPublished = (!empty($category)) ? $category->isPublished() : true;
        $published    = $entity->isPublished();

        if (!$catPublished || !$published) {
            return $this->postActionRedirect(
                array_merge(
                    $postActionVars,
                    [
                        'flashes' => [
                            [
                                'type'    => 'error',
                                'msg'     => 'mautic.email.error.send',
                                'msgVars' => ['%name%' => $entity->getName()],
                            ],
                        ],
                    ]
                )
            );
        }

        $action   = $this->generateUrl('mautic_email_action', ['objectAction' => 'send', 'objectId' => $objectId]);
        $pending  = $model->getPendingLeads($entity, null, true);
        $form     = $this->get('form.factory')->create('batch_send', [], ['action' => $action]);
        $complete = $this->request->request->get('complete', false);

        if ($this->request->getMethod() == 'POST' && ($complete || $this->isFormValid($form))) {
            if (!$complete) {
                $progress = [0, (int) $pending];
                $session->set('mautic.email.send.progress', $progress);

                $stats = ['sent' => 0, 'failed' => 0, 'failedRecipients' => []];
                $session->set('mautic.email.send.stats', $stats);

                $status     = 'inprogress';
                $batchlimit = $form['batchlimit']->getData();

                $session->set('mautic.email.send.active', false);
            } else {
                $stats      = $session->get('mautic.email.send.stats');
                $progress   = $session->get('mautic.email.send.progress');
                $batchlimit = 100;
                $status     = (!empty($stats['failed'])) ? 'with_errors' : 'success';
            }

            $contentTemplate = 'MauticEmailBundle:Send:progress.html.php';
            $viewParameters  = [
                'progress'   => $progress,
                'stats'      => $stats,
                'status'     => $status,
                'email'      => $entity,
                'batchlimit' => $batchlimit,
            ];
        } else {
            //process and send
            $contentTemplate = 'MauticEmailBundle:Send:form.html.php';
            $viewParameters  = [
                'form'    => $form->createView(),
                'email'   => $entity,
                'pending' => $pending,
            ];
        }

        return $this->delegateView(
            [
                'viewParameters'  => $viewParameters,
                'contentTemplate' => $contentTemplate,
                'passthroughVars' => [
                    'mauticContent' => 'emailSend',
                    'route'         => $action,
                ],
            ]
        );
    }

    /**
     * Deletes a group of entities.
     *
     * @return \Symfony\Component\HttpFoundation\JsonResponse|\Symfony\Component\HttpFoundation\RedirectResponse
     */
    public function batchDeleteAction()
    {
        $page      = $this->get('session')->get('mautic.email.page', 1);
        $returnUrl = $this->generateUrl('mautic_email_index', ['page' => $page]);
        $flashes   = [];

        $postActionVars = [
            'returnUrl'       => $returnUrl,
            'viewParameters'  => ['page' => $page],
            'contentTemplate' => 'MauticEmailBundle:Email:index',
            'passthroughVars' => [
                'activeLink'    => '#mautic_email_index',
                'mauticContent' => 'email',
            ],
        ];

        if ($this->request->getMethod() == 'POST') {
            $model = $this->getModel('email');
            $ids   = json_decode($this->request->query->get('ids', '{}'));

            $deleteIds = [];

            // Loop over the IDs to perform access checks pre-delete
            foreach ($ids as $objectId) {
                $entity = $model->getEntity($objectId);

                if ($entity === null) {
                    $flashes[] = [
                        'type'    => 'error',
                        'msg'     => 'mautic.email.error.notfound',
                        'msgVars' => ['%id%' => $objectId],
                    ];
                } elseif (!$this->get('mautic.security')->hasEntityAccess(
                    'email:emails:viewown',
                    'email:emails:viewother',
                    $entity->getCreatedBy()
                )
                ) {
                    $flashes[] = $this->accessDenied(true);
                } elseif ($model->isLocked($entity)) {
                    $flashes[] = $this->isLocked($postActionVars, $entity, 'email', true);
                } else {
                    $deleteIds[] = $objectId;
                }
            }

            // Delete everything we are able to
            if (!empty($deleteIds)) {
                $entities = $model->deleteEntities($deleteIds);

                $flashes[] = [
                    'type'    => 'notice',
                    'msg'     => 'mautic.email.notice.batch_deleted',
                    'msgVars' => [
                        '%count%' => count($entities),
                    ],
                ];
            }
        } //else don't do anything

        return $this->postActionRedirect(
            array_merge(
                $postActionVars,
                [
                    'flashes' => $flashes,
                ]
            )
        );
    }

    /**
     * Generating the modal box content for
     * the send multiple example email option.
     */
    public function sendExampleAction($objectId)
    {
        $model  = $this->getModel('email');
        $entity = $model->getEntity($objectId);

        //not found or not allowed
        if ($entity === null
            || (!$this->get('mautic.security')->hasEntityAccess(
                'email:emails:viewown',
                'email:emails:viewother',
                $entity->getCreatedBy()
            ))
        ) {
            return $this->postActionRedirect(
                [
                    'passthroughVars' => [
                        'closeModal' => 1,
                        'route'      => false,
                    ],
                ]
            );
        }

        // Get the quick add form
        $action = $this->generateUrl('mautic_email_action', ['objectAction' => 'sendExample', 'objectId' => $objectId]);
        $user   = $this->get('mautic.helper.user')->getUser();

        $form = $this->createForm(ExampleSendType::class, ['emails' => ['list' => [$user->getEmail()]]], ['action' => $action]);
        /* @var \Mautic\EmailBundle\Model\EmailModel $model */

        if ($this->request->getMethod() == 'POST') {
            $isCancelled = $this->isFormCancelled($form);
            $isValid     = $this->isFormValid($form);
            if (!$isCancelled && $isValid) {
                $emails = $form['emails']->getData()['list'];

                // Prepare a fake lead
                /** @var \Mautic\LeadBundle\Model\FieldModel $fieldModel */
                $fieldModel = $this->getModel('lead.field');
                $fields     = $fieldModel->getFieldList(false, false);
                array_walk(
                    $fields,
                    function (&$field) {
                        $field = "[$field]";
                    }
                );
                $fields['id'] = 0;

                $errors = [];
                foreach ($emails as $email) {
                    if (!empty($email)) {
                        $users = [
                            [
                                // Setting the id, firstname and lastname to null as this is a unknown user
                                'id'        => '',
                                'firstname' => '',
                                'lastname'  => '',
                                'email'     => $email,
                            ],
                        ];

                        // Send to current user
                        $error = $model->sendSampleEmailToUser($entity, $users, $fields, [], [], false);
                        if (count($error)) {
                            array_push($errors, $error[0]);
                        }
                    }
                }

                if (count($errors) != 0) {
                    $this->addFlash(implode('; ', $errors));
                } else {
                    $this->addFlash('mautic.email.notice.test_sent_multiple.success');
                }
            }

            if ($isValid || $isCancelled) {
                return $this->postActionRedirect(
                    [
                        'passthroughVars' => [
                            'closeModal' => 1,
                            'route'      => false,
                        ],
                    ]
                );
            }
        }

        return $this->delegateView(
            [
                'viewParameters' => [
                    'form' => $form->createView(),
                ],
                'contentTemplate' => 'MauticEmailBundle:Email:recipients.html.php',
            ]
        );
    }

    /**
     * Send example email to current user.
     *
     * @deprecated 2.5 to be removed in 3.0
     *
     * @param $objectId
     *
     * @return \Symfony\Component\HttpFoundation\JsonResponse|\Symfony\Component\HttpFoundation\RedirectResponse
     */
    public function exampleAction($objectId)
    {
        /** @var \Mautic\EmailBundle\Model\EmailModel $model */
        $model  = $this->getModel('email');
        $entity = $model->getEntity($objectId);

        //not found or not allowed
        if ($entity === null
            || (!$this->get('mautic.security')->hasEntityAccess(
                'email:emails:viewown',
                'email:emails:viewother',
                $entity->getCreatedBy()
            ))
        ) {
            return $this->viewAction($objectId);
        }

        // Prepare a fake lead
        /** @var \Mautic\LeadBundle\Model\FieldModel $fieldModel */
        $fieldModel = $this->getModel('lead.field');
        $fields     = $fieldModel->getFieldList(false, false);
        array_walk(
            $fields,
            function (&$field) {
                $field = "[$field]";
            }
        );
        $fields['id'] = 0;

        // Send to current user
        $user  = $this->user;
        $users = [
            [
                'id'        => $user->getId(),
                'firstname' => $user->getFirstName(),
                'lastname'  => $user->getLastName(),
                'email'     => $user->getEmail(),
            ],
        ];

        // Send to current user
        $errors = $model->sendSampleEmailToUser($entity, $users, $fields, [], [], false);
        if (count($errors)) {
            $this->addFlash(implode('; ', $errors));
        } else {
            $this->addFlash('mautic.email.notice.test_sent.success');
        }

        return $this->viewAction($objectId);
    }

    /**
     * PreProcess page slots for public view.
     *
     * @param array $slots
     * @param Email $entity
     */
    private function processSlots($slots, $entity)
    {
        /** @var \Mautic\CoreBundle\Templating\Helper\SlotsHelper $slotsHelper */
        $slotsHelper = $this->get('templating.helper.slots');
        $content     = $entity->getContent();

        //Set the slots
        foreach ($slots as $slot => $slotConfig) {
            //support previous format where email slots are not defined with config array
            if (is_numeric($slot)) {
                $slot       = $slotConfig;
                $slotConfig = [];
            }

            $value = isset($content[$slot]) ? $content[$slot] : '';
            $slotsHelper->set($slot, "<div data-slot=\"text\" id=\"slot-{$slot}\">{$value}</div>");
        }

        //add builder toolbar
        $slotsHelper->start('builder'); ?>
        <input type="hidden" id="builder_entity_id" value="<?php echo $entity->getSessionId(); ?>"/>
        <?php
        $slotsHelper->stop();
    }

    /**
     * Checks the form data for webinar tokens and validates that the segment has webinar filters.
     *
     * @param array $data
     * @param Form  $form
     * @param Email $email
     *
     * @return int
     */
    protected function isFormValidForWebinar(array $data, Form &$form, Email $email)
    {
        if (!CitrixHelper::isAuthorized('Gotowebinar')) {
            return true;
        }

        // search for webinar filters in the email segments
        if (!array_key_exists('lists', $data) || 0 === count($data['lists'])) {
            return true;
        }

        // search for token in content
        $html         = $email->getCustomHtml();
        $isTokenFound = preg_match('/\{webinar_button\}/', $html);
        if (!$isTokenFound) {
            return true;
        }

        $isWebinarFilterPresent = false;
        $webinarFiltersCount    = 0;
        $lists                  = $data['lists'];
        /** @var ListModel $model */
        $model = $this->getModel('lead.list');
        foreach ($lists as $listId) {
            $list    = $model->getEntity($listId);
            $filters = $list->getFilters();
            foreach ($filters as $filter) {
                if ('webinar-registration' == $filter['field'] && 'in' == $filter['operator']) {
                    $isWebinarFilterPresent = true;
                    ++$webinarFiltersCount;
                }
            }
        }
        // make sure that each list has a webinar-registration filter
        if (count($lists) !== $webinarFiltersCount) {
            $isWebinarFilterPresent = false;
        }
        if (!$isWebinarFilterPresent) {
            $error = $this->get('translator')->trans('plugin.citrix.webinar.token_error');
            $form->addError(new FormError($error));

            return false;
        }

        // everything is ok
        return true;
    }

    /**
     * @param     $objectId
     * @param int $page
     *
     * @return JsonResponse|\Symfony\Component\HttpFoundation\RedirectResponse|Response
     */
    public function contactsAction($objectId, $page = 1)
    {
        return $this->generateContactsGrid(
            $objectId,
            $page,
            ['email:emails:viewown', 'email:emails:viewother'],
            'email',
            'email_stats',
            'email',
            'email_id'
        );
    }
}<|MERGE_RESOLUTION|>--- conflicted
+++ resolved
@@ -29,11 +29,8 @@
 class EmailController extends FormController
 {
     use BuilderControllerTrait;
-<<<<<<< HEAD
     use FormErrorMessagesTrait;
-=======
     use EntityContactsTrait;
->>>>>>> a80e3990
 
     /**
      * @param int $page
