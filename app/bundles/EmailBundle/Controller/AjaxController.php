<?php
/**
 * @package     Mautic
 * @copyright   2014 Mautic Contributors. All rights reserved.
 * @author      Mautic
 * @link        http://mautic.org
 * @license     GNU/GPLv3 http://www.gnu.org/licenses/gpl-3.0.html
 */

namespace Mautic\EmailBundle\Controller;

use Mautic\CoreBundle\Controller\AjaxController as CommonAjaxController;
use Mautic\CoreBundle\Helper\BuilderTokenHelper;
use Mautic\CoreBundle\Helper\InputHelper;
use Mautic\EmailBundle\Helper\PlainTextHelper;
use Symfony\Component\HttpFoundation\Request;
use Mautic\EmailBundle\Swiftmailer\Transport\AmazonTransport;
use Mautic\EmailBundle\Swiftmailer\Transport\MandrillTransport;
use Mautic\EmailBundle\Swiftmailer\Transport\PostmarkTransport;
use Mautic\EmailBundle\Swiftmailer\Transport\SendgridTransport;

/**
 * Class AjaxController
 *
 * @package Mautic\EmailBundle\Controller
 */
class AjaxController extends CommonAjaxController
{
    /**
     * @param Request $request
     *
     * @return \Symfony\Component\HttpFoundation\JsonResponse
     */
    protected function getAbTestFormAction(Request $request)
    {
        $dataArray = array(
            'success' => 0,
            'html'    => ''
        );
        $type      = InputHelper::clean($request->request->get('abKey'));
        $emailId   = InputHelper::int($request->request->get('emailId'));

        if (!empty($type)) {
            //get the HTML for the form
            /** @var \Mautic\EmailBundle\Model\EmailModel $model */
            $model = $this->getModel('email');

            $email = $model->getEntity($emailId);

            $abTestComponents = $model->getBuilderComponents($email, 'abTestWinnerCriteria');
            $abTestSettings   = $abTestComponents['criteria'];

            if (isset($abTestSettings[$type])) {
                $html     = '';
                $formType = (!empty($abTestSettings[$type]['formType'])) ? $abTestSettings[$type]['formType'] : '';
                if (!empty($formType)) {
                    $formOptions = (!empty($abTestSettings[$type]['formTypeOptions'])) ? $abTestSettings[$type]['formTypeOptions'] : array();
                    $form        = $this->get('form.factory')->create(
                        'email_abtest_settings',
                        array(),
                        array('formType' => $formType, 'formTypeOptions' => $formOptions)
                    );
                    $html        = $this->renderView(
                        'MauticEmailBundle:AbTest:form.html.php',
                        array(
                            'form' => $this->setFormTheme($form, 'MauticEmailBundle:AbTest:form.html.php', 'MauticEmailBundle:FormTheme\Email')
                        )
                    );
                }

                $html                 = str_replace(
                    array(
                        'email_abtest_settings[',
                        'email_abtest_settings_',
                        'email_abtest_settings'
                    ),
                    array(
                        'emailform[variantSettings][',
                        'emailform_variantSettings_',
                        'emailform'
                    ),
                    $html
                );
                $dataArray['html']    = $html;
                $dataArray['success'] = 1;
            }
        }

        return $this->sendJsonResponse($dataArray);
    }

    /**
     * @param Request $request
     *
     * @return \Symfony\Component\HttpFoundation\JsonResponse
     */
    protected function sendBatchAction(Request $request)
    {
        $dataArray = array('success' => 0);

        /** @var \Mautic\EmailBundle\Model\EmailModel $model */
        $model    = $this->getModel('email');
        $objectId = $request->request->get('id', 0);
        $pending  = $request->request->get('pending', 0);
        $limit    = $request->request->get('batchlimit', 100);

        if ($objectId && $entity = $model->getEntity($objectId)) {
            $dataArray['success'] = 1;
            $session              = $this->factory->getSession();
            $progress             = $session->get('mautic.email.send.progress', array(0, (int) $pending));
            $stats                = $session->get('mautic.email.send.stats', array('sent' => 0, 'failed' => 0, 'failedRecipients' => array()));

            if ($pending && !$inProgress = $session->get('mautic.email.send.active', false)) {
                $session->set('mautic.email.send.active', true);
                list($batchSentCount, $batchFailedCount, $batchFailedRecipients) = $model->sendEmailToLists($entity, null, $limit);

                $progress[0] += ($batchSentCount + $batchFailedCount);
                $stats['sent'] += $batchSentCount;
                $stats['failed'] += $batchFailedCount;

                foreach ($batchFailedRecipients as $list => $emails) {
                    $stats['failedRecipients'] = $stats['failedRecipients'] + $emails;
                }

                $session->set('mautic.email.send.progress', $progress);
                $session->set('mautic.email.send.stats', $stats);
                $session->set('mautic.email.send.active', false);
            }

            $dataArray['percent'] = ($progress[1]) ? ceil(($progress[0] / $progress[1]) * 100) : 100;

            $dataArray['progress'] = $progress;
            $dataArray['stats']    = $stats;
        }

        return $this->sendJsonResponse($dataArray);
    }

    /**
     * Called by parent::getBuilderTokensAction()
     *
     * @param $query
     *
     * @return array
     */
    protected function getBuilderTokens($query)
    {
        /** @var \Mautic\EmailBundle\Model\EmailModel $model */
        $model = $this->getModel('email');

        return $model->getBuilderComponents(null, array('tokens'), $query);
    }

    /**
     * @param Request $request
     *
     * @return \Symfony\Component\HttpFoundation\JsonResponse
     */
    protected function generatePlaintTextAction(Request $request)
    {
        $custom    = $request->request->get('custom');
        $id        = $request->request->get('id');

        $parser = new PlainTextHelper(
            array(
                'base_url' => $request->getSchemeAndHttpHost().$request->getBasePath()
            )
        );

        // Convert placeholders into raw tokens
        BuilderTokenHelper::replaceVisualPlaceholdersWithTokens($custom);

<<<<<<< HEAD
        $dataArray = array(
            'text' => $parser->setHtml($custom)->getText()
        );
=======
            $dataArray['text'] = $parser->setHtml($custom)->getText();
        } else {
            $session     = $this->factory->getSession();
            $contentName = 'mautic.emailbuilder.'.$id.'.content';

            $content = $session->get($contentName, array());
            if (strpos($id, 'new') === false) {
                $entity          = $this->getModel('email')->getEntity($id);
                $existingContent = $entity->getContent();
                $content         = array_merge($existingContent, $content);
            }

            // Convert placeholders into raw tokens
            BuilderTokenHelper::replaceVisualPlaceholdersWithTokens($content);

            $content           = implode("<br /><br />", $content);
            $dataArray['text'] = $parser->setHtml($content)->getText();
        }
>>>>>>> a514c375

        return $this->sendJsonResponse($dataArray);
    }

    /**
     * @param Request $request
     *
     * @return \Symfony\Component\HttpFoundation\JsonResponse
     */
    protected function getAttachmentsSizeAction(Request $request)
    {
        $assets = $request->get('assets', array(), true);
        $size   = 0;
        if ($assets) {
            /** @var \Mautic\AssetBundle\Model\AssetModel $assetModel */
            $assetModel = $this->getModel('asset');
            $size       = $assetModel->getTotalFilesize($assets);
        }

        return $this->sendJsonResponse(array('size' => $size));
    }

    /**
     * Tests monitored email connection settings
     *
     * @param Request $request
     *
     * @return JsonResponse
     */
    protected function testMonitoredEmailServerConnectionAction(Request $request)
    {
        $dataArray = array('success' => 0, 'message' => '');

        if ($this->factory->getUser()->isAdmin()) {
            $settings = $request->request->all();

            if (empty($settings['password'])) {
                $existingMonitoredSettings = $this->factory->getParameter('monitored_email');
                if (is_array($existingMonitoredSettings) && (!empty($existingMonitoredSettings[$settings['mailbox']]['password']))) {
                    $settings['password'] = $existingMonitoredSettings[$settings['mailbox']]['password'];
                }
            }

            /** @var \Mautic\EmailBundle\MonitoredEmail\Mailbox $helper */
            $helper = $this->factory->getHelper('mailbox');

            try {
                $helper->setMailboxSettings($settings, false);
                $folders = $helper->getListingFolders('');
                if (!empty($folders)) {
                    $dataArray['folders'] = '';
                    foreach ($folders as $folder) {
                        $dataArray['folders'] .= "<option value=\"$folder\">$folder</option>\n";
                    }
                }
                $dataArray['success'] = 1;
                $dataArray['message'] = $this->factory->getTranslator()->trans('mautic.core.success');
            } catch (\Exception $e) {
                $dataArray['message'] = $e->getMessage();
            }
        }

        return $this->sendJsonResponse($dataArray);
    }

    /**
     * Tests mail transport settings
     *
     * @param Request $request
     *
     * @return JsonResponse
     */
    protected function testEmailServerConnectionAction(Request $request)
    {
        $dataArray = array('success' => 0, 'message' => '');

        if ($this->factory->getUser()->isAdmin()) {
            $settings = $request->request->all();

            $transport = $settings['transport'];

            switch($transport) {
                case 'gmail':
                    $mailer = new \Swift_SmtpTransport('smtp.gmail.com', 465, 'ssl');
                    break;
                case 'smtp':
                    $mailer = new \Swift_SmtpTransport($settings['host'], $settings['port'], $settings['encryption']);
                    break;
                case 'mautic.transport.amazon':
                    $mailer = new AmazonTransport($settings['amazon_region']);
                    break;
                default:
                    if ($this->container->has($transport)) {
                        $mailer = $this->container->get($transport);
                    }
            }

            if (method_exists($mailer, 'setMauticFactory')) {
                $mailer->setMauticFactory($this->factory);
            }

            if (!empty($mailer)) {
                if (empty($settings['password'])) {
                    $settings['password'] = $this->factory->getParameter('mailer_password');
                }
                $mailer->setUsername($settings['user']);
                $mailer->setPassword($settings['password']);

                $logger = new \Swift_Plugins_Loggers_ArrayLogger();
                $mailer->registerPlugin(new \Swift_Plugins_LoggerPlugin($logger));

                try {
                    $mailer->start();
                    $translator = $this->factory->getTranslator();

                    if ($settings['send_test'] == 'true') {
                        $message = new \Swift_Message(
                            $translator->trans('mautic.email.config.mailer.transport.test_send.subject'),
                            $translator->trans('mautic.email.config.mailer.transport.test_send.body')
                        );

                        $user = $this->factory->getUser();

                        $message->setFrom(array($settings['from_email'] => $settings['from_name']));
                        $message->setTo(array($user->getEmail() => $user->getFirstName().' '.$user->getLastName()));

                        $mailer->send($message);
                    }

                    $dataArray['success'] = 1;
                    $dataArray['message'] = $translator->trans('mautic.core.success');

                } catch (\Exception $e) {
                    $dataArray['message'] = $e->getMessage() . '<br />' . $logger->dump();
                }
            }
        }

        return $this->sendJsonResponse($dataArray);
    }

}<|MERGE_RESOLUTION|>--- conflicted
+++ resolved
@@ -170,30 +170,9 @@
         // Convert placeholders into raw tokens
         BuilderTokenHelper::replaceVisualPlaceholdersWithTokens($custom);
 
-<<<<<<< HEAD
-        $dataArray = array(
+        $dataArray = [
             'text' => $parser->setHtml($custom)->getText()
-        );
-=======
-            $dataArray['text'] = $parser->setHtml($custom)->getText();
-        } else {
-            $session     = $this->factory->getSession();
-            $contentName = 'mautic.emailbuilder.'.$id.'.content';
-
-            $content = $session->get($contentName, array());
-            if (strpos($id, 'new') === false) {
-                $entity          = $this->getModel('email')->getEntity($id);
-                $existingContent = $entity->getContent();
-                $content         = array_merge($existingContent, $content);
-            }
-
-            // Convert placeholders into raw tokens
-            BuilderTokenHelper::replaceVisualPlaceholdersWithTokens($content);
-
-            $content           = implode("<br /><br />", $content);
-            $dataArray['text'] = $parser->setHtml($content)->getText();
-        }
->>>>>>> a514c375
+        ];
 
         return $this->sendJsonResponse($dataArray);
     }
