--- conflicted
+++ resolved
@@ -126,14 +126,15 @@
     {
         // Find the email
         /** @var \Mautic\EmailBundle\Model\EmailModel $model */
-        $model              = $this->getModel('email');
-        $translator         = $this->get('translator');
-        $stat               = $model->getEmailStatus($idHash);
-        $message            = '';
-        $email              = null;
-        $lead               = null;
-        $template           = null;
-        $session            = $this->get('session');
+        $model      = $this->getModel('email');
+        $translator = $this->get('translator');
+        $stat       = $model->getEmailStatus($idHash);
+        $message    = '';
+        $email      = null;
+        $lead       = null;
+        $template   = null;
+        $session    = $this->get('session');
+
         /** @var \Mautic\LeadBundle\Model\LeadModel $leadModel */
         $leadModel = $this->getModel('lead');
 
@@ -150,9 +151,7 @@
                 if ($unsubscribeForm != null && $unsubscribeForm->isPublished()) {
                     $formTemplate = $unsubscribeForm->getTemplate();
                     $formModel    = $this->getModel('form');
-                    $formContent  = '<div class="mautic-unsubscribeform">'.$formModel->getContent(
-                            $unsubscribeForm
-                        ).'</div>';
+                    $formContent  = '<div class="mautic-unsubscribeform">'.$formModel->getContent($unsubscribeForm).'</div>';
                 }
             }
         }
@@ -190,28 +189,14 @@
                 $viewParameters = [
                     'lead'                         => $lead,
                     'idHash'                       => $idHash,
-                    'showContactFrequency'         => $this->get('mautic.helper.core_parameters')->getParameter(
-                        'show_contact_frequency'
-                    ),
-                    'showContactPauseDates'        => $this->get('mautic.helper.core_parameters')->getParameter(
-                        'show_contact_pause_dates'
-                    ),
-                    'showContactPreferredChannels' => $this->get('mautic.helper.core_parameters')->getParameter(
-                        'show_contact_preferred_channels'
-                    ),
-                    'showContactCategories'        => $this->get('mautic.helper.core_parameters')->getParameter(
-                        'show_contact_categories'
-                    ),
-                    'showContactSegments'          => $this->get('mautic.helper.core_parameters')->getParameter(
-                        'show_contact_segments'
-                    ),
+                    'showContactFrequency'         => $this->get('mautic.helper.core_parameters')->getParameter('show_contact_frequency'),
+                    'showContactPauseDates'        => $this->get('mautic.helper.core_parameters')->getParameter('show_contact_pause_dates'),
+                    'showContactPreferredChannels' => $this->get('mautic.helper.core_parameters')->getParameter('show_contact_preferred_channels'),
+                    'showContactCategories'        => $this->get('mautic.helper.core_parameters')->getParameter('show_contact_categories'),
+                    'showContactSegments'          => $this->get('mautic.helper.core_parameters')->getParameter('show_contact_segments'),
                 ];
-<<<<<<< HEAD
-                $form           = $this->getFrequencyRuleForm($lead, $viewParameters, $data, true, $action);
-=======
 
                 $form = $this->getFrequencyRuleForm($lead, $viewParameters, $data, true, $action, true);
->>>>>>> 534e8144
                 if (true === $form) {
                     $session->set($successSessionName, 1);
 
@@ -242,6 +227,7 @@
                             [
                                 'form'                         => $formView,
                                 'custom_tag'                   => '<a name="end-'.$formView->vars['id'].'"></a>',
+                                'showContactFrequency'         => false !== strpos($html, 'data-slot="channelfrequency"') || false !== strpos($html, BuilderSubscriber::channelfrequency),
                                 'showContactSegments'          => false !== strpos($html, 'data-slot="segmentlist"') || false !== strpos($html, BuilderSubscriber::segmentListRegex),
                                 'showContactCategories'        => false !== strpos($html, 'data-slot="categorylist"') || false !== strpos($html, BuilderSubscriber::categoryListRegex),
                                 'showContactPreferredChannels' => false !== strpos($html, 'data-slot="preferredchannel"') || false !== strpos($html, BuilderSubscriber::preferredchannel),
@@ -315,9 +301,7 @@
         if (!empty($formContent)) {
             $viewParams['content'] = $formContent;
             if (in_array('form', $config['features'])) {
-                $contentTemplate = $this->factory->getHelper('theme')->checkForTwigTemplate(
-                    ':'.$template.':form.html.php'
-                );
+                $contentTemplate = $this->factory->getHelper('theme')->checkForTwigTemplate(':'.$template.':form.html.php');
             } else {
                 $contentTemplate = 'MauticFormBundle::form.html.php';
             }
@@ -380,12 +364,11 @@
                 $message
             );
         } else {
-            $email   = $lead = false;
+            $email   = $lead   = false;
             $message = $this->translator->trans('mautic.email.stat_record.not_found');
         }
 
-        $template = ($email !== null && 'mautic_code_mode' !== $email->getTemplate()) ? $email->getTemplate(
-        ) : $this->coreParametersHelper->getParameter('theme');
+        $template = ($email !== null && 'mautic_code_mode' !== $email->getTemplate()) ? $email->getTemplate() : $this->coreParametersHelper->getParameter('theme');
 
         $theme = $this->factory->getTheme($template);
 
@@ -561,7 +544,7 @@
     }
 
     /**
-     * @param       $slots
+     * @param $slots
      * @param Email $entity
      */
     public function processSlots($slots, $entity)
