--- conflicted
+++ resolved
@@ -18,11 +18,7 @@
 use Mautic\ApiBundle\Serializer\Exclusion\PublishDetailsExclusionStrategy;
 use Mautic\CoreBundle\Helper\CoreParametersHelper;
 use Mautic\CoreBundle\Model\FormModel;
-<<<<<<< HEAD
-use Mautic\WebhookBundle\Entity\Event;
-=======
 use Mautic\CoreBundle\Model\NotificationModel;
->>>>>>> 0ff47ea5
 use Mautic\WebhookBundle\Entity\EventRepository;
 use Mautic\WebhookBundle\Entity\Log;
 use Mautic\WebhookBundle\Entity\LogRepository;
@@ -244,8 +240,6 @@
         if ($this->queueMode == 'immediate_process') {
             $this->processWebhooks($webhookList);
         }
-
-        $this->em->clear(Event::class);
 
         return;
     }
