<?php

/*
 * @copyright   2014 Mautic Contributors. All rights reserved
 * @author      Mautic
 *
 * @link        http://mautic.org
 *
 * @license     GNU/GPLv3 http://www.gnu.org/licenses/gpl-3.0.html
 */

namespace Mautic\WebhookBundle\Model;

use JMS\Serializer\SerializationContext;
use JMS\Serializer\Serializer;
use Joomla\Http\Http;
use Joomla\Http\Response;
use Mautic\ApiBundle\Serializer\Exclusion\PublishDetailsExclusionStrategy;
use Mautic\CoreBundle\Helper\CoreParametersHelper;
use Mautic\CoreBundle\Model\FormModel;
<<<<<<< HEAD
use Mautic\WebhookBundle\Entity\Event;
=======
use Mautic\CoreBundle\Model\NotificationModel;
>>>>>>> dea0e1bd
use Mautic\WebhookBundle\Entity\EventRepository;
use Mautic\WebhookBundle\Entity\Log;
use Mautic\WebhookBundle\Entity\LogRepository;
use Mautic\WebhookBundle\Entity\Webhook;
use Mautic\WebhookBundle\Entity\WebhookQueue;
use Mautic\WebhookBundle\Entity\WebhookQueueRepository;
use Mautic\WebhookBundle\Event as Events;
use Mautic\WebhookBundle\Event\WebhookEvent;
use Mautic\WebhookBundle\WebhookEvents;
use Symfony\Component\Config\Definition\Exception\Exception;
use Symfony\Component\EventDispatcher\Event as SymfonyEvent;
use Symfony\Component\HttpKernel\Exception\MethodNotAllowedHttpException;

/**
 * Class ReportModel.
 */
class WebhookModel extends FormModel
{
    /**
     * Whet queue mode is turned on.
     *
     * @var string
     */
    protected $queueMode;

    /**
     * Deprecated property, should be 0 by default.
     *
     * @var int
     */
    protected $webhookStart;

    /**
     * How many entities to add into one queued webhook.
     *
     * @var int
     */
    protected $webhookLimit;

    /**
     * How many responses in 1 row can fail until the webhook disables itself.
     *
     * @var int
     */
    protected $disableLimit;

    /**
     * How many seconds will we wait for the response.
     *
     * @var int in seconds
     */
    protected $webhookTimeout;

    /**
     * @var array
     */
    protected $webhookQueueIdList = [];

    /**
     * How many recent log records should be kept.
     *
     * @var int
     */
    protected $logMax;

    /**
     * @var Serializer
     */
    protected $serializer;

    /**
     * @var NotificationModel
     */
    protected $notificationModel;

    /**
     * WebhookModel constructor.
     *
     * @param CoreParametersHelper $coreParametersHelper
     * @param Serializer           $serializer
     * @param NotificationModel    $notificationModel
     */
    public function __construct(
        CoreParametersHelper $coreParametersHelper,
        Serializer $serializer,
        NotificationModel $notificationModel
    ) {
        $this->webhookStart      = (int) $coreParametersHelper->getParameter('webhook_start', 0);
        $this->webhookLimit      = (int) $coreParametersHelper->getParameter('webhook_limit', 10);
        $this->disableLimit      = (int) $coreParametersHelper->getParameter('webhook_disable_limit', 100);
        $this->webhookTimeout    = (int) $coreParametersHelper->getParameter('webhook_timeout', 15);
        $this->logMax            = (int) $coreParametersHelper->getParameter('webhook_log_max', 1000);
        $this->queueMode         = $coreParametersHelper->getParameter('queue_mode');
        $this->serializer        = $serializer;
        $this->notificationModel = $notificationModel;
    }

    /**
     * {@inheritdoc}
     *
     * @param       $entity
     * @param       $formFactory
     * @param null  $action
     * @param array $options
     *
     * @return mixed
     *
     * @throws \Symfony\Component\HttpKernel\Exception\NotFoundHttpException
     */
    public function createForm($entity, $formFactory, $action = null, $params = [])
    {
        if (!$entity instanceof Webhook) {
            throw new MethodNotAllowedHttpException(['Webhook']);
        }

        if (!empty($action)) {
            $params['action'] = $action;
        }

        $params['events'] = $this->getEvents();

        return $formFactory->create('webhook', $entity, $params);
    }

    /**
     * {@inheritdoc}
     */
    public function getEntity($id = null)
    {
        if ($id === null) {
            return new Webhook();
        }

        return parent::getEntity($id);
    }

    /**
     * {@inheritdoc}
     *
     * @return \Mautic\WebhookBundle\Entity\WebhookRepository
     */
    public function getRepository()
    {
        return $this->em->getRepository('MauticWebhookBundle:Webhook');
    }

    /**
     * Gets array of custom events from bundles subscribed MauticWehbhookBundle::WEBHOOK_ON_BUILD.
     *
     * @return mixed
     */
    public function getEvents()
    {
        static $events;

        if (empty($events)) {
            //build them
            $events = [];
            $event  = new Events\WebhookBuilderEvent($this->translator);
            $this->dispatcher->dispatch(WebhookEvents::WEBHOOK_ON_BUILD, $event);
            $events = $event->getEvents();
        }

        return $events;
    }

    /**
     * Get a list of webhooks by matching events.
     *
     * @param string $type string of event type
     *
     * @return array
     */
    public function getEventWebooksByType($type)
    {
        $results = $this->getEventRepository()->getEntitiesByEventType($type);

        return $results;
    }

    /**
     * @param $type
     * @param $payload
     * @param $groups
     */
    public function queueWebhooksByType($type, $payload, array $groups = [])
    {
        return $this->queueWebhooks(
            $this->getEventWebooksByType($type),
            $payload,
            $groups
        );
    }

    /**
     * @param       $webhookEvents
     * @param       $payload
     * @param array $serializationGroups
     */
    public function queueWebhooks($webhookEvents, $payload, array $serializationGroups = [])
    {
        if (!count($webhookEvents) || !is_array($webhookEvents)) {
            return;
        }

        $webhookList = [];

        /** @var \Mautic\WebhookBundle\Entity\Event $event */
        foreach ($webhookEvents as $event) {
            $webhook       = $event->getWebhook();
            $webhookList[] = $webhook;

            $webhook->addQueue($this->queueWebhook($webhook, $event, $payload, $serializationGroups));

            // add the queuelist and save everything
            $this->saveEntity($webhook);
        }

        if ($this->queueMode == 'immediate_process') {
            $this->processWebhooks($webhookList);
        }

        $this->em->clear(Event::class);

        return;
    }

    /**
     * Creates a WebhookQueue entity, sets the date and returns the created entity.
     *
     * @param Webhook $webhook
     * @param         $event
     * @param         $payload
     * @param array   $serializationGroups
     *
     * @return WebhookQueue
     */
    public function queueWebhook(Webhook $webhook, $event, $payload, array $serializationGroups = [])
    {
        $serializedPayload = $this->serializeData($payload, $serializationGroups);

        $queue = new WebhookQueue();
        $queue->setWebhook($webhook);
        $queue->setDateAdded(new \DateTime());
        $queue->setEvent($event);
        $queue->setPayload($serializedPayload);

        // fire events for when the queues are created
        if ($this->dispatcher->hasListeners(WebhookEvents::WEBHOOK_QUEUE_ON_ADD)) {
            $webhookQueueEvent = $event = new Events\WebhookQueueEvent($queue, $webhook, true);
            $this->dispatcher->dispatch(WebhookEvents::WEBHOOK_QUEUE_ON_ADD, $webhookQueueEvent);
        }

        return $queue;
    }

    /**
     * Execute a list of webhooks to their specified endpoints.
     *
     * @param array|\Doctrine\ORM\Tools\Pagination\Paginator $webhooks
     */
    public function processWebhooks($webhooks)
    {
        foreach ($webhooks as $webhook) {
            $this->processWebhook($webhook);
        }
    }

    /**
     * @param Webhook $webhook
     *
     * @return bool
     */
    public function processWebhook(Webhook $webhook)
    {
        /** @var \Mautic\WebhookBundle\Entity\WebhookQueueRepository $webhookQueueRepo */
        $webhookQueueRepo = $this->getQueueRepository();

        // instantiate new http class
        $http = new Http();

        // get the webhook payload
        $payload = $this->getWebhookPayload($webhook);

        // if there wasn't a payload we can stop here
        if (empty($payload)) {
            return false;
        }

        if (is_array($payload)) {
            $payload = json_encode($payload);
        }

        // Set up custom headers
        $headers = ['Content-Type' => 'application/json'];
        $start   = microtime(true);

        try {
            $response = $http->post($webhook->getWebhookUrl(), $payload, $headers, $this->webhookTimeout);
            $this->addLog($webhook, $response->code, (microtime(true) - $start));

            // throw an error exception if we don't get a 200 back
            if ($response->code >= 300 && $response->code < 200) {

                // The reciever of the webhook is telling us to stop bothering him with our requests by code 410
                if ($response->code == 410) {
                    $this->killWebhook($webhook, 'mautic.webhook.stopped.reason.410');
                }

                throw new \ErrorException($webhook->getWebhookUrl().' returned '.$response->code);
            }
        } catch (\Exception $e) {
            $message = $e->getMessage();

            if ($this->isSick($webhook)) {
                $this->killWebhook($webhook);
                $message .= ' '.$this->translator->trans('mautic.webhook.killed', ['%limit%' => $this->disableLimit]);
            }

            // log any errors but allow the script to keep running
            $this->logger->addError($message);

            // log that the request failed to display it to the user
            $this->addLog($webhook, 'N/A', (microtime(true) - $start), $message);

            return false;
        }

        if ($this->queueMode === 'command_process' && !empty($this->webhookQueueIdList)) {

            // delete all the queued items we just processed
            $webhookQueueRepo->deleteQueuesById($this->webhookQueueIdList);
            $queueCount = $webhookQueueRepo->getQueueCountByWebhookId($webhook->getId());

            // reset the array to blank so none of the IDs are repeated
            $this->webhookQueueIdList = [];

            // if there are still items in the queue after processing we re-process
            // WARNING: this is recursive
            if ($queueCount > 0) {
                $this->processWebhook($webhook);
            }
        }

        return true;
    }

    /**
     * Look into the history and check if all the responses we care about had failed.
     * But let it run for a while after the user modified it. Lets not aggravate the user.
     *
     * @param Webhook $webhook
     *
     * @return bool
     */
    public function isSick(Webhook $webhook)
    {
        // Do not mess with the user will! (at least not now)
        if ($webhook->wasModifiedRecently()) {
            return false;
        }

        $successRadio = $this->getLogRepository()->getSuccessVsErrorStatusCodeRatio($webhook->getId(), $this->disableLimit);

        // If there are no log rows yet, consider it healthy
        if ($successRadio === null) {
            return false;
        }

        return !$successRadio;
    }

    /**
     * Unpublish the webhook so it will stop emit the requests
     * and notify user about it.
     *
     * @param Webhook $webhook
     */
    public function killWebhook(Webhook $webhook, $reason = 'mautic.webhook.stopped.reason')
    {
        $webhook->setIsPublished(false);
        $this->saveEntity($webhook);

        $this->notificationModel->addNotification(
            $this->translator->trans(
                'mautic.webhook.stopped.details',
                [
                    '%reason%'  => $this->translator->trans($reason),
                    '%webhook%' => '<a href="'.$this->router->generate(
                        'mautic_webhook_action',
                        ['objectAction' => 'view', 'objectId' => $webhook->getId()]
                    ).'" data-toggle="ajax">'.$webhook->getName().'</a>',
                ]
            ),
            'error',
            false,
            $this->translator->trans('mautic.webhook.stopped'),
            null,
            null,
            $this->em->getReference('MauticUserBundle:User', $webhook->getCreatedBy())
        );
    }

    /**
     * Add a log for the webhook response HTTP status and save it.
     *
     * @param Webhook $webhook
     * @param int     $statusCode
     * @param float   $runtime    in seconds
     * @param string  $note
     */
    public function addLog(Webhook $webhook, $statusCode, $runtime, $note = null)
    {
        $log = new Log();

        if ($webhook->getId()) {
            $log->setWebhook($webhook);
            $this->getLogRepository()->removeOldLogs($webhook->getId(), $this->logMax);
        }

        $log->setNote($note);
        $log->setRuntime($runtime);
        $log->setStatusCode($statusCode);
        $log->setDateAdded(new \DateTime());
        $webhook->addLog($log);

        if ($webhook->getId()) {
            $this->saveEntity($webhook);
        }
    }

    /**
     * Get Qeueue Repository.
     *
     * @return WebhookQueueRepository
     */
    public function getQueueRepository()
    {
        return $this->em->getRepository('MauticWebhookBundle:WebhookQueue');
    }

    /**
     * @return EventRepository
     */
    public function getEventRepository()
    {
        return $this->em->getRepository('MauticWebhookBundle:Event');
    }

    /**
     * @return LogRepository
     */
    public function getLogRepository()
    {
        return $this->em->getRepository('MauticWebhookBundle:Log');
    }

    /**
     * Get the payload from the webhook.
     *
     * @param Webhook $webhook
     *
     * @return array
     */
    public function getWebhookPayload(Webhook $webhook)
    {
        if ($payload = $webhook->getPayload()) {
            return $payload;
        }

        $queuesArray = $this->getWebhookQueues($webhook);
        $payload     = [];

        /* @var WebhookQueue $queue */
        foreach ($queuesArray as $queues) {
            foreach ($queues as $queue) {

                /** @var \Mautic\WebhookBundle\Entity\Event $event */
                $event = $queue->getEvent();
                $type  = $event->getEventType();

                // create new array level for each unique event type
                if (!isset($payload[$type])) {
                    $payload[$type] = [];
                }

                $queuePayload              = json_decode($queue->getPayload(), true);
                $queuePayload['timestamp'] = $queue->getDateAdded()->format('c');

                // its important to decode the payload form the DB as we re-encode it with the
                $payload[$type][] = $queuePayload;

                $this->webhookQueueIdList[] = $queue->getId();
                $this->em->clear(WebhookQueue::class);
            }
        }

        return $payload;
    }

    /**
     * Get the queues and order by date so we get events in chronological order.
     *
     * @param Webhook $webhook
     *
     * @return \Doctrine\ORM\Tools\Pagination\Paginator
     */
    public function getWebhookQueues(Webhook $webhook)
    {
        /** @var \Mautic\WebhookBundle\Entity\WebhookQueueRepository $queueRepo */
        $queueRepo = $this->getQueueRepository();

        $queues = $queueRepo->getEntities(
            [
                'iterator_mode' => true,
                'start'         => $this->webhookStart,
                'limit'         => $this->webhookLimit,
                'orderBy'       => 'e.dateAdded', // e is the default prefix unless you define getTableAlias in your repo class,
                'filter'        => [
                    'force' => [
                        [
                            'column' => 'IDENTITY(e.webhook)',
                            'expr'   => 'eq',
                            'value'  => $webhook->getId(),
                        ],
                    ],
                ],
            ]
        );

        return $queues;
    }

    /**
     * {@inheritdoc}
     *
     * @param $action
     * @param $event
     * @param $entity
     * @param $isNew
     *
     * @throws \Symfony\Component\HttpKernel\Exception\MethodNotAllowedHttpException
     */
    protected function dispatchEvent($action, &$entity, $isNew = false, SymfonyEvent $event = null)
    {
        if (!$entity instanceof Webhook) {
            throw new MethodNotAllowedHttpException(['Webhook'], 'Entity must be of class Webhook()');
        }

        switch ($action) {
            case 'pre_save':
                $name = WebhookEvents::WEBHOOK_PRE_SAVE;
                break;
            case 'post_save':
                $name = WebhookEvents::WEBHOOK_POST_SAVE;
                break;
            case 'pre_delete':
                $name = WebhookEvents::WEBHOOK_PRE_DELETE;
                break;
            case 'post_delete':
                $name = WebhookEvents::WEBHOOK_POST_DELETE;
                break;
            default:
                return null;
        }

        if ($this->dispatcher->hasListeners($name)) {
            if (empty($event)) {
                $event = new WebhookEvent($entity, $isNew);
                $event->setEntityManager($this->em);
            }
            $this->dispatcher->dispatch($name, $event);

            return $event;
        } else {
            return null;
        }
    }

    /**
     * @param       $payload
     * @param array $groups
     * @param array $customExclusionStrategies
     *
     * @return mixed|string
     */
    public function serializeData($payload, $groups = [], array $customExclusionStrategies = [])
    {
        $context = SerializationContext::create();
        if (!empty($groups)) {
            $context->setGroups($groups);
        }

        //Only include FormEntity properties for the top level entity and not the associated entities
        $context->addExclusionStrategy(
            new PublishDetailsExclusionStrategy()
        );

        foreach ($customExclusionStrategies as $exclusionStrategy) {
            $context->addExclusionStrategy($exclusionStrategy);
        }

        //include null values
        $context->setSerializeNull(true);

        // serialize the data and send it as a payload
        return $this->serializer->serialize($payload, 'json', $context);
    }

    /**
     * @return string
     */
    public function getPermissionBase()
    {
        return 'webhook:webhooks';
    }
}<|MERGE_RESOLUTION|>--- conflicted
+++ resolved
@@ -18,11 +18,8 @@
 use Mautic\ApiBundle\Serializer\Exclusion\PublishDetailsExclusionStrategy;
 use Mautic\CoreBundle\Helper\CoreParametersHelper;
 use Mautic\CoreBundle\Model\FormModel;
-<<<<<<< HEAD
+use Mautic\CoreBundle\Model\NotificationModel;
 use Mautic\WebhookBundle\Entity\Event;
-=======
-use Mautic\CoreBundle\Model\NotificationModel;
->>>>>>> dea0e1bd
 use Mautic\WebhookBundle\Entity\EventRepository;
 use Mautic\WebhookBundle\Entity\Log;
 use Mautic\WebhookBundle\Entity\LogRepository;
@@ -244,8 +241,6 @@
         if ($this->queueMode == 'immediate_process') {
             $this->processWebhooks($webhookList);
         }
-
-        $this->em->clear(Event::class);
 
         return;
     }
