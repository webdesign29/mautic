--- conflicted
+++ resolved
@@ -43,20 +43,9 @@
 
         $payloads['timestamp'] = $now->format('c');
 
-<<<<<<< HEAD
         // set the response
         /** @var Psr\Http\Message\ResponseInterface $response */
         $response = $this->get('mautic.webhook.http.client')->post($url, $payloads, null, InputHelper::string($request->request->get('secret')));
-=======
-        // generate a base64 encoded HMAC-SHA256 signature of the payload
-        $secret    = InputHelper::string($request->request->get('secret'));
-
-        /** @var Client $client */
-        $client = $this->get('mautic.webhook.http.client');
-
-        // set the response
-        $response = $client->post($url, $payloads, $secret);
->>>>>>> 35085664
 
         // default to an error message
         $dataArray = [
@@ -67,11 +56,7 @@
         ];
 
         // if we get a 2xx response convert to success message
-<<<<<<< HEAD
-        if (substr($response->getStatusCode(), 0, 1) == 2) {
-=======
         if (2 == substr($response->getStatusCode(), 0, 1)) {
->>>>>>> 35085664
             $dataArray['html'] =
                 '<div class="has-success"><span class="help-block">'
                 .$this->translator->trans('mautic.webhook.label.success')
