--- conflicted
+++ resolved
@@ -575,11 +575,8 @@
             }
         } elseif ($prop == 'events') {
             $this->changes[$prop] = [];
-<<<<<<< HEAD
         } elseif ($current != $val) {
             $this->changes[$prop] = [$current, $val];
-=======
->>>>>>> d46db0b8
         } else {
             parent::isChanged($prop, $val);
         }
