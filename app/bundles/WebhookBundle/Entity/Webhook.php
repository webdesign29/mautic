--- conflicted
+++ resolved
@@ -112,32 +112,18 @@
             ->setIndexBy('event_type')
             ->mappedBy('webhook')
             ->cascadePersist()
-            ->cascadeMerge()
-            ->cascadeDetach()
             ->build();
 
-<<<<<<< HEAD
-        // 1:M for queues
-=======
->>>>>>> 0ff47ea5
         $builder->createOneToMany('queues', 'WebhookQueue')
             ->mappedBy('webhook')
             ->fetchExtraLazy()
             ->cascadePersist()
-            ->cascadeMerge()
-            ->cascadeDetach()
             ->build();
 
-<<<<<<< HEAD
-        // 1:M for logs
-=======
->>>>>>> 0ff47ea5
         $builder->createOneToMany('logs', 'Log')->setOrderBy(['dateAdded' => 'DESC'])
             ->fetchExtraLazy()
             ->mappedBy('webhook')
             ->cascadePersist()
-            ->cascadeMerge()
-            ->cascadeDetach()
             ->build();
 
         $builder->createField('webhookUrl', 'string')
@@ -580,8 +566,8 @@
             }
         } elseif ($prop == 'events') {
             $this->changes[$prop] = [];
-        } else {
-            parent::isChanged($prop, $val);
+        } elseif ($current != $val) {
+            $this->changes[$prop] = [$current, $val];
         }
     }
 }