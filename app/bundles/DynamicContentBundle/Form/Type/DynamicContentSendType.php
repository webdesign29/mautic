--- conflicted
+++ resolved
@@ -32,12 +32,7 @@
      */
     public function __construct(RouterInterface $router)
     {
-<<<<<<< HEAD
         $this->router = $router;
-=======
-        $this->router  = $router;
-        $this->request = $requestStack->getCurrentRequest();
->>>>>>> ac5499b4
     }
 
     /**
@@ -57,19 +52,11 @@
                     'tooltip'  => 'mautic.dynamicContent.choose.dynamicContents',
                     'onchange' => 'Mautic.disabledDynamicContentAction()',
                 ],
-<<<<<<< HEAD
-                'multiple' => false,
-                'constraints' => [
-                    new NotBlank(['message' => 'mautic.dynamicContent.choosedynamicContent.notblank']),
-                ]
-=======
                 'multiple'      => false,
                 'required'      => true,
                 'constraints'   => [
                     new NotBlank(['message' => 'mautic.core.value.required']),
                 ],
-                'variantParent' => $this->request->get('variantParent', 0),
->>>>>>> ac5499b4
             ]
         );
 
