<?php
/**
 * @copyright   2016 Mautic Contributors. All rights reserved
 * @author      Mautic
 *
 * @link        http://mautic.org
 *
 * @license     GNU/GPLv3 http://www.gnu.org/licenses/gpl-3.0.html
 */

return [
    'menu' => [
        'main' => [
            'items' => [
                'mautic.dynamicContent.dynamicContent' => [
                    'route'    => 'mautic_dynamicContent_index',
                    'access'   => ['dynamicContent:dynamicContents:viewown', 'dynamicContent:dynamicContents:viewother'],
                    'parent'   => 'mautic.core.components',
<<<<<<< HEAD
                    'priority' => 200,
=======
                    'priority' => 90,
>>>>>>> a57d9ce7
                ],
            ],
        ],
    ],
    'routes' => [
        'main' => [
            'mautic_dynamicContent_index' => [
                'path'       => '/dwc/{page}',
                'controller' => 'MauticDynamicContentBundle:DynamicContent:index',
            ],
            'mautic_dynamicContent_action' => [
                'path'       => '/dwc/{objectAction}/{objectId}',
                'controller' => 'MauticDynamicContentBundle:DynamicContent:execute',
            ],
        ],
        'public' => [
            'mautic_api_dynamicContent_index' => [
                'path'       => '/dwc',
<<<<<<< HEAD
                'controller' => 'MauticDynamicContentBundle:DynamicContentApi:getEntities',
            ],
            'mautic_api_dynamicContent_action' => [
                'path'       => '/dwc/{objectAlias}',
                'controller' => 'MauticDynamicContentBundle:DynamicContentApi:process',
            ],
        ],
        'api' => [
            'mautic_api_dynamicContent_standard' => [
                'standard_entity' => true,
                'name'            => 'dynamicContents',
                'path'            => '/dynamiccontents',
                'controller'      => 'MauticDynamicContentBundle:Api\DynamicContentApi',
=======
                'controller' => 'MauticDynamicContentBundle:Api\DynamicContentApi:getEntities',
            ],
            'mautic_api_dynamicContent_action' => [
                'path'       => '/dwc/{objectAlias}',
                'controller' => 'MauticDynamicContentBundle:Api\DynamicContentApi:process',
>>>>>>> a57d9ce7
            ],
        ],
    ],
    'services' => [
        'events' => [
            'mautic.dynamicContent.campaignbundle.subscriber' => [
                'class'     => 'Mautic\DynamicContentBundle\EventListener\CampaignSubscriber',
                'arguments' => [
                    'mautic.lead.model.lead',
                    'mautic.dynamicContent.model.dynamicContent',
                    'session',
                ],
            ],
            'mautic.dynamicContent.js.subscriber' => [
                'class' => 'Mautic\DynamicContentBundle\EventListener\BuildJsSubscriber',
            ],
            'mautic.dynamicContent.subscriber' => [
                'class'     => 'Mautic\DynamicContentBundle\EventListener\DynamicContentSubscriber',
                'arguments' => [
                    'mautic.page.model.trackable',
                    'mautic.page.helper.token',
                    'mautic.asset.helper.token',
<<<<<<< HEAD
=======
                    'mautic.core.model.auditlog',
>>>>>>> a57d9ce7
                ],
            ],
        ],
        'forms' => [
            'mautic.form.type.dwc' => [
                'class'     => 'Mautic\DynamicContentBundle\Form\Type\DynamicContentType',
                'arguments' => [
                    'doctrine.orm.entity_manager',
                ],
                'alias' => 'dwc',
            ],
            'mautic.form.type.dwcsend_list' => [
                'class'     => 'Mautic\DynamicContentBundle\Form\Type\DynamicContentSendType',
                'arguments' => [
                    'router',
                ],
                'alias' => 'dwcsend_list',
            ],
            'mautic.form.type.dwcdecision_list' => [
                'class'     => 'Mautic\DynamicContentBundle\Form\Type\DynamicContentDecisionType',
                'arguments' => [
                    'router',
                ],
                'alias' => 'dwcdecision_list',
            ],
            'mautic.form.type.dwc_list' => [
                'class'     => 'Mautic\DynamicContentBundle\Form\Type\DynamicContentListType',
                'arguments' => 'mautic.factory',
                'alias'     => 'dwc_list',
            ],
        ],
        'models' => [
            'mautic.dynamicContent.model.dynamicContent' => [
                'class'     => 'Mautic\DynamicContentBundle\Model\DynamicContentModel',
                'arguments' => [

                ],
            ],
        ],
        'other' => [
            'mautic.helper.dynamicContent' => [
                'class'     => 'Mautic\DynamicContentBundle\Helper\DynamicContentHelper',
                'arguments' => [
                    'mautic.dynamicContent.model.dynamicContent',
                    'mautic.campaign.model.event',
                    'event_dispatcher',
                ],
            ], ],
    ],
];<|MERGE_RESOLUTION|>--- conflicted
+++ resolved
@@ -16,11 +16,7 @@
                     'route'    => 'mautic_dynamicContent_index',
                     'access'   => ['dynamicContent:dynamicContents:viewown', 'dynamicContent:dynamicContents:viewother'],
                     'parent'   => 'mautic.core.components',
-<<<<<<< HEAD
-                    'priority' => 200,
-=======
                     'priority' => 90,
->>>>>>> a57d9ce7
                 ],
             ],
         ],
@@ -39,7 +35,6 @@
         'public' => [
             'mautic_api_dynamicContent_index' => [
                 'path'       => '/dwc',
-<<<<<<< HEAD
                 'controller' => 'MauticDynamicContentBundle:DynamicContentApi:getEntities',
             ],
             'mautic_api_dynamicContent_action' => [
@@ -53,13 +48,6 @@
                 'name'            => 'dynamicContents',
                 'path'            => '/dynamiccontents',
                 'controller'      => 'MauticDynamicContentBundle:Api\DynamicContentApi',
-=======
-                'controller' => 'MauticDynamicContentBundle:Api\DynamicContentApi:getEntities',
-            ],
-            'mautic_api_dynamicContent_action' => [
-                'path'       => '/dwc/{objectAlias}',
-                'controller' => 'MauticDynamicContentBundle:Api\DynamicContentApi:process',
->>>>>>> a57d9ce7
             ],
         ],
     ],
@@ -82,10 +70,7 @@
                     'mautic.page.model.trackable',
                     'mautic.page.helper.token',
                     'mautic.asset.helper.token',
-<<<<<<< HEAD
-=======
                     'mautic.core.model.auditlog',
->>>>>>> a57d9ce7
                 ],
             ],
         ],
