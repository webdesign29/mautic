<?php

/*
 * @copyright   2016 Mautic Contributors. All rights reserved
 * @author      Mautic
 *
 * @link        http://mautic.org
 *
 * @license     GNU/GPLv3 http://www.gnu.org/licenses/gpl-3.0.html
 */

namespace Mautic\DynamicContentBundle\EventListener;

use DOMDocument;
use DOMXPath;
use Mautic\AssetBundle\Helper\TokenHelper as AssetTokenHelper;
use Mautic\CoreBundle\Event as MauticEvents;
use Mautic\CoreBundle\EventListener\CommonSubscriber;
use Mautic\CoreBundle\Model\AuditLogModel;
use Mautic\DynamicContentBundle\DynamicContentEvents;
use Mautic\DynamicContentBundle\Entity\DynamicContent;
use Mautic\DynamicContentBundle\Event as Events;
use Mautic\DynamicContentBundle\Helper\DynamicContentHelper;
use Mautic\DynamicContentBundle\Model\DynamicContentModel;
use Mautic\EmailBundle\EventListener\MatchFilterForLeadTrait;
use Mautic\FormBundle\Helper\TokenHelper as FormTokenHelper;
use Mautic\LeadBundle\Entity\Lead;
use Mautic\LeadBundle\Helper\TokenHelper;
use Mautic\LeadBundle\Model\LeadModel;
use Mautic\PageBundle\Entity\Trackable;
use Mautic\PageBundle\Event\PageDisplayEvent;
use Mautic\PageBundle\Helper\TokenHelper as PageTokenHelper;
use Mautic\PageBundle\Model\TrackableModel;
use Mautic\PageBundle\PageEvents;
use MauticPlugin\MauticFocusBundle\Helper\TokenHelper as FocusTokenHelper;

/**
 * Class DynamicContentSubscriber.
 */
class DynamicContentSubscriber extends CommonSubscriber
{
    use MatchFilterForLeadTrait;

    /**
     * @var TrackableModel
     */
    protected $trackableModel;

    /**
     * @var PageTokenHelper
     */
    protected $pageTokenHelper;

    /**
     * @var AssetTokenHelper
     */
    protected $assetTokenHelper;

    /**
     * @var FormTokenHelper
     */
    protected $formTokenHelper;

    /**
     * @var FocusTokenHelper
     */
    protected $focusTokenHelper;

    /**
     * @var AuditLogModel
     */
    protected $auditLogModel;

    /**
     * @var LeadModel
     */
    private $leadModel;

    /**
     * @var DynamicContentHelper
     */
    private $dynamicContentHelper;

    /**
     * @var DynamicContentModel
     */
    private $dynamicContentModel;

    /**
     * DynamicContentSubscriber constructor.
     *
     * @param TrackableModel       $trackableModel
     * @param PageTokenHelper      $pageTokenHelper
     * @param AssetTokenHelper     $assetTokenHelper
     * @param FormTokenHelper      $formTokenHelper
     * @param FocusTokenHelper     $focusTokenHelper
     * @param AuditLogModel        $auditLogModel
     * @param LeadModel            $leadModel
     * @param DynamicContentHelper $dynamicContentHelper
     * @param DynamicContentModel  $dynamicContentModel
     */
    public function __construct(
        TrackableModel $trackableModel,
        PageTokenHelper $pageTokenHelper,
        AssetTokenHelper $assetTokenHelper,
        FormTokenHelper $formTokenHelper,
        FocusTokenHelper $focusTokenHelper,
        AuditLogModel $auditLogModel,
        LeadModel $leadModel,
        DynamicContentHelper $dynamicContentHelper,
        DynamicContentModel $dynamicContentModel
    ) {
        $this->trackableModel       = $trackableModel;
        $this->pageTokenHelper      = $pageTokenHelper;
        $this->assetTokenHelper     = $assetTokenHelper;
        $this->formTokenHelper      = $formTokenHelper;
        $this->focusTokenHelper     = $focusTokenHelper;
        $this->auditLogModel        = $auditLogModel;
        $this->leadModel            = $leadModel;
        $this->dynamicContentHelper = $dynamicContentHelper;
        $this->dynamicContentModel  = $dynamicContentModel;
    }

    /**
     * @return array
     */
    public static function getSubscribedEvents()
    {
        return [
            DynamicContentEvents::POST_SAVE         => ['onPostSave', 0],
            DynamicContentEvents::POST_DELETE       => ['onDelete', 0],
            DynamicContentEvents::TOKEN_REPLACEMENT => ['onTokenReplacement', 0],
            PageEvents::PAGE_ON_DISPLAY             => ['decodeTokens', 254],
        ];
    }

    /**
     * Add an entry to the audit log.
     *
     * @param Events\DynamicContentEvent $event
     */
    public function onPostSave(Events\DynamicContentEvent $event)
    {
        $entity = $event->getDynamicContent();
        if ($details = $event->getChanges()) {
            $log = [
                'bundle'   => 'dynamicContent',
                'object'   => 'dynamicContent',
                'objectId' => $entity->getId(),
                'action'   => ($event->isNew()) ? 'create' : 'update',
                'details'  => $details,
            ];
            $this->auditLogModel->writeToLog($log);
        }
    }

    /**
     * Add a delete entry to the audit log.
     *
     * @param Events\DynamicContentEvent $event
     */
    public function onDelete(Events\DynamicContentEvent $event)
    {
        $entity = $event->getDynamicContent();
        $log    = [
            'bundle'   => 'dynamicContent',
            'object'   => 'dynamicContent',
            'objectId' => $entity->deletedId,
            'action'   => 'delete',
            'details'  => ['name' => $entity->getName()],
        ];
        $this->auditLogModel->writeToLog($log);
    }

    /**
     * @param MauticEvents\TokenReplacementEvent $event
     */
    public function onTokenReplacement(MauticEvents\TokenReplacementEvent $event)
    {
        /** @var Lead $lead */
        $lead         = $event->getLead();
        $content      = $event->getContent();
        $clickthrough = $event->getClickthrough();

        if ($content) {
            $tokens = array_merge(
                TokenHelper::findLeadTokens($content, $lead->getProfileFields()),
                $this->pageTokenHelper->findPageTokens($content, $clickthrough),
                $this->assetTokenHelper->findAssetTokens($content, $clickthrough),
                $this->formTokenHelper->findFormTokens($content),
                $this->focusTokenHelper->findFocusTokens($content)
            );

            list($content, $trackables) = $this->trackableModel->parseContentForTrackables(
                $content,
                $tokens,
                'dynamicContent',
                $clickthrough['dynamic_content_id']
            );

            $dwc     =  $this->dynamicContentModel->getEntity($clickthrough['dynamic_content_id']);
            $utmTags = [];
            if ($dwc && $dwc instanceof DynamicContent) {
                $utmTags = $dwc->getUtmTags();
            }

            /**
             * @var string
             * @var Trackable $trackable
             */
            foreach ($trackables as $token => $trackable) {
                $tokens[$token] = $this->trackableModel->generateTrackableUrl($trackable, $clickthrough, false, $utmTags);
            }

            $content = str_replace(array_keys($tokens), array_values($tokens), $content);

            $event->setContent($content);
        }
    }

    /**
     * @param PageDisplayEvent $event
     */
    public function decodeTokens(PageDisplayEvent $event)
    {
        $lead = $this->security->isAnonymous() ? $this->leadModel->getCurrentLead() : null;
        if (!$lead) {
            return;
        }

        $content   = $event->getContent();
        $tokens    = $this->dynamicContentHelper->findDwcTokens($content, $lead);
        $leadArray = [];
        if ($lead instanceof Lead) {
            $leadArray = $this->dynamicContentHelper->convertLeadToArray($lead);
        }
        $result = [];
        foreach ($tokens as $token => $dwc) {
            $result[$token] = '';
            if ($this->matchFilterForLead($dwc['filters'], $leadArray)) {
                $result[$token] = $dwc['content'];
            }
        }
        $content = str_replace(array_keys($result), array_values($result), $content);

        // replace slots
        $dom = new DOMDocument('1.0', 'utf-8');
        $dom->loadHTML(mb_convert_encoding($content, 'HTML-ENTITIES', 'UTF-8'), LIBXML_NOERROR);
        $xpath = new DOMXPath($dom);

        $divContent = $xpath->query('//*[@data-slot="dwc"]');
        for ($i = 0; $i < $divContent->length; ++$i) {
<<<<<<< HEAD
            $slot     = $divContent->item($i);
            $slotName = $slot->getAttribute('data-param-slot-name');
            $dwcs     = $this->dynamicContentHelper->getDwcsBySlotName($slotName);
            /** @var DynamicContent $dwc */
            foreach ($dwcs as $dwc) {
                if ($dwc->getIsCampaignBased()) {
                    continue;
                }
                if ($lead && $this->matchFilterForLead($dwc->getFilters(), $leadArray)) {
                    $slotContent = $lead ? $this->dynamicContentHelper->getRealDynamicContent($dwc->getSlotName(), $lead, $dwc) : '';
                    $newnode     = $dom->createDocumentFragment();
                    $newnode->appendXML('<![CDATA[' . mb_convert_encoding($slotContent, 'HTML-ENTITIES', 'UTF-8') . ']]>');
                    // in case we want to just change the slot contents:
                    // $slot->appendChild($newnode);
                    $slot->parentNode->replaceChild($newnode, $slot);
                }
=======
            $slot = $divContent->item($i);
            if (!$slotName = $slot->getAttribute('data-param-slot-name')) {
                continue;
            }

            if (!$slotContent = $this->dynamicContentHelper->getDynamicContentForLead($slotName, $lead)) {
                continue;
>>>>>>> bdb88c8c
            }

            $newnode = $dom->createDocumentFragment();
            $newnode->appendXML(mb_convert_encoding($slotContent, 'HTML-ENTITIES', 'UTF-8'));
            $slot->parentNode->replaceChild($newnode, $slot);
        }

        $content = $dom->saveHTML();

        $event->setContent($content);
    }
}<|MERGE_RESOLUTION|>--- conflicted
+++ resolved
@@ -250,24 +250,7 @@
 
         $divContent = $xpath->query('//*[@data-slot="dwc"]');
         for ($i = 0; $i < $divContent->length; ++$i) {
-<<<<<<< HEAD
-            $slot     = $divContent->item($i);
-            $slotName = $slot->getAttribute('data-param-slot-name');
-            $dwcs     = $this->dynamicContentHelper->getDwcsBySlotName($slotName);
-            /** @var DynamicContent $dwc */
-            foreach ($dwcs as $dwc) {
-                if ($dwc->getIsCampaignBased()) {
-                    continue;
-                }
-                if ($lead && $this->matchFilterForLead($dwc->getFilters(), $leadArray)) {
-                    $slotContent = $lead ? $this->dynamicContentHelper->getRealDynamicContent($dwc->getSlotName(), $lead, $dwc) : '';
-                    $newnode     = $dom->createDocumentFragment();
-                    $newnode->appendXML('<![CDATA[' . mb_convert_encoding($slotContent, 'HTML-ENTITIES', 'UTF-8') . ']]>');
-                    // in case we want to just change the slot contents:
-                    // $slot->appendChild($newnode);
-                    $slot->parentNode->replaceChild($newnode, $slot);
-                }
-=======
+
             $slot = $divContent->item($i);
             if (!$slotName = $slot->getAttribute('data-param-slot-name')) {
                 continue;
@@ -275,11 +258,11 @@
 
             if (!$slotContent = $this->dynamicContentHelper->getDynamicContentForLead($slotName, $lead)) {
                 continue;
->>>>>>> bdb88c8c
+
             }
 
             $newnode = $dom->createDocumentFragment();
-            $newnode->appendXML(mb_convert_encoding($slotContent, 'HTML-ENTITIES', 'UTF-8'));
+            $newnode->appendXML('<![CDATA[' . mb_convert_encoding($slotContent, 'HTML-ENTITIES', 'UTF-8') . ']]>');
             $slot->parentNode->replaceChild($newnode, $slot);
         }
 
