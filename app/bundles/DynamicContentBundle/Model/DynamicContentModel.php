--- conflicted
+++ resolved
@@ -124,24 +124,16 @@
 
     /**
      * @param      $slot
-<<<<<<< HEAD
-     * @param Lead $lead
-     *
-=======
      * @param Lead|array $lead
-     * 
->>>>>>> 495b653e
+     *
      * @return DynamicContent
      */
     public function getSlotContentForLead($slot, $lead)
     {
         $qb = $this->em->getConnection()->createQueryBuilder();
 
-<<<<<<< HEAD
-=======
         $id = $lead instanceof Lead ? $lead->getId() : $lead['id'];
-        
->>>>>>> 495b653e
+
         $qb->select('dc.id, dc.content')
             ->from(MAUTIC_TABLE_PREFIX.'dynamic_content', 'dc')
             ->leftJoin('dc', MAUTIC_TABLE_PREFIX.'dynamic_content_lead_data', 'dcld', 'dcld.dynamic_content_id = dc.id')
