--- conflicted
+++ resolved
@@ -400,37 +400,13 @@
 
         $trackables = $this->getModel('page.trackable')->getTrackableList('dynamicContent', $entity->getId());
 
-<<<<<<< HEAD
-        return $this->delegateView([
-            'returnUrl' => $action,
-            'contentTemplate' => 'MauticDynamicContentBundle:DynamicContent:details.html.php',
-            'passthroughVars' => [
-                'activeLink' => '#mautic_dynamicContent_index',
-                'mauticContent' => 'dynamicContent',
-            ],
-            'viewParameters' => [
-                'entity' => $entity,
-                'permissions' => $this->getPermissions(),
-                'security' => $security,
-                'logs' => $logs,
-                'variants' => [
-                    'parent' => $parent,
-                    'children' => $children,
-=======
         return $this->delegateView(
             [
-                'returnUrl'       => $this->generateUrl(
-                    'mautic_dynamicContent_action',
-                    [
-                        'objectAction' => 'view',
-                        'objectId'     => $entity->getId(),
-                    ]
-                ),
+                'returnUrl' => $action,
                 'contentTemplate' => 'MauticDynamicContentBundle:DynamicContent:details.html.php',
                 'passthroughVars' => [
                     'activeLink'    => '#mautic_dynamicContent_index',
                     'mauticContent' => 'dynamicContent',
->>>>>>> 74a57d8d
                 ],
                 'viewParameters'  => [
                     'entity'        => $entity,
