--- conflicted
+++ resolved
@@ -57,14 +57,8 @@
             'expanded'          => false,
             'multiple'          => true,
             'required'          => false,
-<<<<<<< HEAD
-            'empty_value'       => 'mautic.core.form.chooseone',
-            ]);
-=======
             'placeholder'       => 'mautic.core.form.chooseone',
-            'choices_as_values' => true,
         ]);
->>>>>>> 36aeb5c8
     }
 
     /**
