--- conflicted
+++ resolved
@@ -78,13 +78,11 @@
                     'mautic.core.model.auditlog',
                 ],
             ],
-<<<<<<< HEAD
             'mautic.channel.channelbundle.lead.subscriber' => [
                 'class' => Mautic\ChannelBundle\EventListener\LeadSubscriber::class,
-=======
+            ],
             'mautic.channel.reportbundle.subscriber' => [
                 'class' => Mautic\ChannelBundle\EventListener\ReportSubscriber::class,
->>>>>>> 93e2484f
             ],
 
         ],
