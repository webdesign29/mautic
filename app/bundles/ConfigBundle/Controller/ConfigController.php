--- conflicted
+++ resolved
@@ -103,14 +103,9 @@
                         // We must clear the application cache for the updated values to take effect
                         /** @var \Mautic\CoreBundle\Helper\CacheHelper $cacheHelper */
                         $cacheHelper = $this->factory->getHelper('cache');
-<<<<<<< HEAD
                         $cacheHelper->clearContainerFile();
 
-                    } catch (RuntimeException $exception) {
-=======
-                        $cacheHelper->clearCache(false, true);
                     } catch (\RuntimeException $exception) {
->>>>>>> b3ba5b13
                         $this->addFlash('mautic.config.config.error.not.updated', array('%exception%' => $exception->getMessage()), 'error');
                     }
                 } elseif (!$isWritabale) {
