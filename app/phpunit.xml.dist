--- conflicted
+++ resolved
@@ -34,10 +34,7 @@
     </filter>
 
     <php>
-<<<<<<< HEAD
         <env name="SYMFONY_DEPRECATIONS_HELPER" value="disabled" />
-=======
         <env name="MAXMIND_LICENSE_KEY" value=""/>
->>>>>>> 3481a3fa
     </php>
 </phpunit>