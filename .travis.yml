language: php

services:
  - mysql

env:
  DB_HOST: 127.0.0.1
  DB_PORT: 3306
  DB_USER: travis
  DB_PASSWD: ''
  DB_NAME: mautictest

php:
<<<<<<< HEAD
  # At the moment Composer can't resolve dependencies for these PHP versions.
  #- 5.3
  #- 5.4
  #- 5.5
  - 5.6.19
=======
  - 5.6
>>>>>>> b3f2e62b
  - 7.0
  - 7.1

before_install:
  # Create mautictest database
  - mysql -e 'CREATE DATABASE mautictest;'

  # turn off XDebug
  - phpenv config-rm xdebug.ini || return

  # install dependencies in parallel
  - travis_retry composer global require hirak/prestissimo

  # install PHPSTAN for PHP 7+
  - if [[ ${TRAVIS_PHP_VERSION:0:3} != "5.6" ]]; then composer global require phpstan/phpstan-shim; fi

install:
  - composer install

script:

  # Run PHPUnit
  - composer test

  # Run PHPSTAN analysis for PHP 7+
  - if [[ ${TRAVIS_PHP_VERSION:0:3} != "5.6" ]]; then ~/.composer/vendor/phpstan/phpstan-shim/phpstan.phar analyse app/bundles/CampaignBundle; fi

  # Check if the code standards weren't broken.
  # Run it only on PHP 7.1 which should be the fastest. No need to run it for all PHP versions
  - if [[ ${TRAVIS_PHP_VERSION:0:3} == "7.1" ]]; then bin/php-cs-fixer fix -v --dry-run --diff; fi<|MERGE_RESOLUTION|>--- conflicted
+++ resolved
@@ -11,15 +11,7 @@
   DB_NAME: mautictest
 
 php:
-<<<<<<< HEAD
-  # At the moment Composer can't resolve dependencies for these PHP versions.
-  #- 5.3
-  #- 5.4
-  #- 5.5
   - 5.6.19
-=======
-  - 5.6
->>>>>>> b3f2e62b
   - 7.0
   - 7.1
 
