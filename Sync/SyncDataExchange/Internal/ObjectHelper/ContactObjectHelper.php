--- conflicted
+++ resolved
@@ -206,7 +206,6 @@
     {
         $value = $field->getValue()->getNormalizedValue();
 
-<<<<<<< HEAD
         if ($value instanceof ReferenceValueDAO) {
             $value = $this->getReferenceValueForField($value);
         }
@@ -222,9 +221,6 @@
     private function getReferenceValueForField(ReferenceValueDAO $value): ?string
     {
         if ($value->getType() === MauticSyncDataExchange::OBJECT_COMPANY && 0 < $value->getValue()) {
-=======
-        if (MauticSyncDataExchange::OBJECT_COMPANY === $field->getName() && $value instanceof ReferenceValueDAO && null !== $value->getValue()) {
->>>>>>> b8b7b8b5
             try {
                 return $this->getCompanyNameById($value->getValue());
             } catch (ObjectNotFoundException $e) {
