<?php

declare(strict_types=1);

/*
 * @copyright   2019 Mautic, Inc. All rights reserved
 * @author      Mautic, Inc.
 *
 * @link        https://mautic.com
 *
 * @license     GNU/GPLv3 http://www.gnu.org/licenses/gpl-3.0.html
 */

namespace MauticPlugin\IntegrationsBundle\Sync\DAO\Value;

class ReferenceValueDAO
{
    /**
     * @var int
     */
    private $value;

    /**
     * @var string|null
     */
    private $type;

    /**
     * @return int|null
     */
    public function getValue(): ?int
    {
        return $this->value;
    }

    /**
     * @param int $value
     */
<<<<<<< HEAD
    public function setValue(int $value): void
=======
    public function setValue($value): void
>>>>>>> b8b7b8b5
    {
        $this->value = $value;
    }
    /**
     * @return string|null
     */
    public function getType(): ?string
    {
        return $this->type;
    }

    /**
     * @param string $type
     */
    public function setType(string $type)
    {
        $this->type = $type;
    }

    public function __toString(): string
    {
        return (string) $this->value;
    }
}<|MERGE_RESOLUTION|>--- conflicted
+++ resolved
@@ -36,11 +36,7 @@
     /**
      * @param int $value
      */
-<<<<<<< HEAD
     public function setValue(int $value): void
-=======
-    public function setValue($value): void
->>>>>>> b8b7b8b5
     {
         $this->value = $value;
     }
