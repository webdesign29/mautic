--- conflicted
+++ resolved
@@ -27,14 +27,11 @@
     const DATE_TYPE = 'date';
     const DATETIME_TYPE = 'datetime';
     const BOOLEAN_TYPE = 'boolean';
-<<<<<<< HEAD
     const REGION_TYPE = 'region';
     const SELECT_TYPE = 'select';
     const MULTISELECT_TYPE = 'multiselect';
     const LOOKUP_TYPE = 'lookup';
-=======
     const PHONE_TYPE = 'phone';
->>>>>>> baecf5fd
 
     /**
      * @var string
