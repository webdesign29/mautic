--- conflicted
+++ resolved
@@ -37,17 +37,9 @@
     private $objectModifiedDate;
 
     /**
-<<<<<<< HEAD
      * @param ObjectChangeDAO    $objectChangeDAO
      * @param mixed              $objectId
      * @param string             $objectName
-=======
-     * UpdatedObjectMappingDAO constructor.
-     *
-     * @param ObjectChangeDAO    $objectChangeDAO
-     * @param  mixed             $objectId
-     * @param       string       $objectName
->>>>>>> 409f70e5
      * @param \DateTimeInterface $objectModifiedDate
      */
     public function __construct(ObjectChangeDAO $objectChangeDAO, $objectId, $objectName, \DateTimeInterface $objectModifiedDate)
